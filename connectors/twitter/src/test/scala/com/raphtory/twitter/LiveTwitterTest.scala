package com.raphtory.twitter

import cats.effect.ExitCode
import cats.effect.IO
import cats.effect.IOApp
import com.raphtory.Raphtory
import com.raphtory.algorithms.generic.EdgeList
import com.raphtory.api.input.Source
<<<<<<< HEAD
import com.raphtory.sinks.FileSink
=======
import com.raphtory.sinks.{FileSink, PulsarSink}
>>>>>>> 72208dff
import com.raphtory.twitter.builder.TwitterRetweetGraphBuilder
import com.raphtory.twitter.builder.TwitterUserGraphBuilder
import com.raphtory.twitter.spout.LiveTwitterSpout
import com.typesafe.config.Config
import io.github.redouane59.twitter.dto.tweet.Tweet

/**
  * To utilise this test, you must add your Twitter API credentials in application.conf under Raphtory.spout.twitter.local
  * If you would like to filter a hashtag, you can add this under Raphtory.spout.twitter.local.hashtag in application.conf
  */
object Runner extends App {

    val raphtoryConfig: Config = Raphtory.getDefaultConfig()

    val enableRetweetGraphBuilder: Boolean =
      raphtoryConfig.getBoolean("raphtory.spout.twitter.local.enableRetweetFilter")

    val spout        = LiveTwitterSpout()
    val graphBuilder =
      if (enableRetweetGraphBuilder)
        TwitterUserGraphBuilder
      else
        TwitterRetweetGraphBuilder
<<<<<<< HEAD

    val source = Source(spout, graphBuilder)
    val graph  = Raphtory.newIOGraph()

    graph.use { graph =>
      IO {
        graph.load(source)
        graph
          .walk("5 milliseconds")
          .window("5 milliseconds")
          .execute(EdgeList())
          .writeTo(FileSink("/tmp/EdgeList1"))
          .waitForJob()

        ExitCode.Success
      }
    }
  }
=======
  val source = Source(spout, graphBuilder)
  val graph  = Raphtory.newGraph()
  val output = FileSink("/tmp/output")
  graph.load(source)

  graph
    .walk("10 milliseconds")
    .window("10 milliseconds")
    .execute(EdgeList())
    .writeTo(output)
    .waitForJob()

  graph.close()
>>>>>>> 72208dff

}<|MERGE_RESOLUTION|>--- conflicted
+++ resolved
@@ -6,11 +6,7 @@
 import com.raphtory.Raphtory
 import com.raphtory.algorithms.generic.EdgeList
 import com.raphtory.api.input.Source
-<<<<<<< HEAD
 import com.raphtory.sinks.FileSink
-=======
-import com.raphtory.sinks.{FileSink, PulsarSink}
->>>>>>> 72208dff
 import com.raphtory.twitter.builder.TwitterRetweetGraphBuilder
 import com.raphtory.twitter.builder.TwitterUserGraphBuilder
 import com.raphtory.twitter.spout.LiveTwitterSpout
@@ -23,40 +19,21 @@
   */
 object Runner extends App {
 
-    val raphtoryConfig: Config = Raphtory.getDefaultConfig()
+  val raphtoryConfig: Config = Raphtory.getDefaultConfig()
 
-    val enableRetweetGraphBuilder: Boolean =
-      raphtoryConfig.getBoolean("raphtory.spout.twitter.local.enableRetweetFilter")
+  val enableRetweetGraphBuilder: Boolean =
+    raphtoryConfig.getBoolean("raphtory.spout.twitter.local.enableRetweetFilter")
 
-    val spout        = LiveTwitterSpout()
-    val graphBuilder =
-      if (enableRetweetGraphBuilder)
-        TwitterUserGraphBuilder
-      else
-        TwitterRetweetGraphBuilder
-<<<<<<< HEAD
+  val spout        = LiveTwitterSpout()
 
-    val source = Source(spout, graphBuilder)
-    val graph  = Raphtory.newIOGraph()
-
-    graph.use { graph =>
-      IO {
-        graph.load(source)
-        graph
-          .walk("5 milliseconds")
-          .window("5 milliseconds")
-          .execute(EdgeList())
-          .writeTo(FileSink("/tmp/EdgeList1"))
-          .waitForJob()
-
-        ExitCode.Success
-      }
-    }
-  }
-=======
-  val source = Source(spout, graphBuilder)
-  val graph  = Raphtory.newGraph()
-  val output = FileSink("/tmp/output")
+  val graphBuilder =
+    if (enableRetweetGraphBuilder)
+      TwitterUserGraphBuilder
+    else
+      TwitterRetweetGraphBuilder
+  val source       = Source(spout, graphBuilder)
+  val graph        = Raphtory.newGraph()
+  val output       = FileSink("/tmp/output")
   graph.load(source)
 
   graph
@@ -67,6 +44,5 @@
     .waitForJob()
 
   graph.close()
->>>>>>> 72208dff
 
 }