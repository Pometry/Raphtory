--- conflicted
+++ resolved
@@ -135,12 +135,6 @@
         ), f"Expected '{expected_error_message}', but got '{error_message}'"
 
 
-<<<<<<< HEAD
-def assert_set_eq(left, right):
-    """Check if two lists are the same set and same length"""
-    assert len(left) == len(right)
-    assert set(left) == set(right)
-=======
 def run_group_graphql_error_test(queries_and_expected_error_messages, graph):
     tmp_work_dir = tempfile.mkdtemp()
     with GraphServer(tmp_work_dir).start(PORT) as server:
@@ -156,4 +150,9 @@
             assert (
                 error_message == expected_error_message
             ), f"Expected '{expected_error_message}', but got '{error_message}'"
->>>>>>> c8f2a0f2
+
+
+def assert_set_eq(left, right):
+    """Check if two lists are the same set and same length"""
+    assert len(left) == len(right)
+    assert set(left) == set(right)