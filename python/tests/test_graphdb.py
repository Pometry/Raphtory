import re
import sys
import time
import datetime

import pytest
from raphtory import Graph
from raphtory import algorithms
from raphtory import graph_loader
import tempfile
from math import isclose
import datetime

def create_graph(num_shards):
    g = Graph(num_shards)
    edges = [
        (1, 1, 2),
        (2, 1, 3),
        (-1, 2, 1),
        (0, 1, 1),
        (7, 3, 2),
        (1, 1, 1)
    ]

    g.add_vertex(0, 1, {"type": "wallet", "cost": 99.5})
    g.add_vertex(-1, 2, {"type": "wallet", "cost": 10.0})
    g.add_vertex(6, 3, {"type": "wallet", "cost": 76})

    for e in edges:
        g.add_edge(e[0], e[1], e[2], {"prop1": 1,
                                      "prop2": 9.8, "prop3": "test"})

    return g


def test_graph_len_edge_len():
    g = create_graph(2)

    assert g.num_vertices() == 3
    assert g.num_edges() == 5


def test_id_iterable():
    g = create_graph(2)

    assert g.vertices.id().max() == 3
    assert g.vertices.id().min() == 1
    assert set(g.vertices.id().collect()) == {1, 2, 3}
    out_neighbours = g.vertices.out_neighbours().id().collect()
    out_neighbours = (set(n) for n in out_neighbours)
    out_neighbours = dict(zip(g.vertices.id(), out_neighbours))

    assert out_neighbours == {1: {1, 2, 3}, 2: {1}, 3: {2}}


def test_degree_iterable():
    g = create_graph(2)
    assert g.vertices.degree().min() == 2
    assert g.vertices.degree().max() == 3
    assert g.vertices.in_degree().min() == 1
    assert g.vertices.in_degree().max() == 2
    assert g.vertices.out_degree().min() == 1
    assert g.vertices.out_degree().max() == 3
    assert isclose(g.vertices.degree().mean(), 7 / 3)
    assert g.vertices.degree().sum() == 7
    degrees = g.vertices.degree().collect()
    degrees.sort()
    assert degrees == [2, 2, 3]


def test_vertices_time_iterable():
    g = create_graph(2)

    assert g.vertices.earliest_time().min() == -1
    assert g.vertices.latest_time().max() == 7


def test_graph_has_edge():
    g = create_graph(2)

    assert not g.window(-1, 1).has_edge(1, 3)
    assert g.window(-1, 3).has_edge(1, 3)
    assert not g.window(10, 11).has_edge(1, 3)


def test_graph_has_vertex():
    g = create_graph(2)

    assert g.has_vertex(3)


def test_windowed_graph_has_vertex():
    g = create_graph(2)

    assert g.window(-1, 1).has_vertex(1)


def test_windowed_graph_get_vertex():
    g = create_graph(2)

    view = g.window(0, sys.maxsize)

    assert view.vertex(1).id() == 1
    assert view.vertex(10) is None
    assert view.vertex(1).degree() == 3


def test_windowed_graph_degree():
    g = create_graph(3)

    view = g.window(0, sys.maxsize)

    degrees = [v.degree() for v in view.vertices()]
    degrees.sort()

    assert degrees == [2, 2, 3]

    in_degrees = [v.in_degree() for v in view.vertices()]
    in_degrees.sort()

    assert in_degrees == [1, 1, 2]

    out_degrees = [v.out_degree() for v in view.vertices()]
    out_degrees.sort()

    assert out_degrees == [0, 1, 3]


def test_windowed_graph_get_edge():
    g = create_graph(2)

    max_size = sys.maxsize
    min_size = -sys.maxsize - 1

    view = g.window(min_size, max_size)

    assert (view.edge(1, 3).src().id(), view.edge(1, 3).dst().id()) == (1, 3)
    assert view.edge(2, 3) == None
    assert view.edge(6, 5) == None

    assert (view.vertex(1).id(), view.vertex(3).id()) == (1, 3)

    view = g.window(2, 3)
    assert (view.edge(1, 3).src().id(), view.edge(1, 3).dst().id()) == (1, 3)

    view = g.window(3, 7)
    assert view.edge(1, 3) == None


def test_windowed_graph_edges():
    g = create_graph(1)

    view = g.window(0, sys.maxsize)

    tedges = [v.edges() for v in view.vertices()]
    edges = []
    for e_iter in tedges:
        for e in e_iter:
            edges.append([e.src().id(), e.dst().id()])

    assert edges == [
        [1, 1],
        [1, 1],
        [1, 2],
        [1, 3],
        [1, 2],
        [3, 2],
        [1, 3],
        [3, 2]
    ]

    tedges = [v.in_edges() for v in view.vertices()]
    in_edges = []
    for e_iter in tedges:
        for e in e_iter:
            in_edges.append([e.src().id(), e.dst().id()])

    assert in_edges == [
        [1, 1],
        [1, 2],
        [3, 2],
        [1, 3]
    ]

    tedges = [v.out_edges() for v in view.vertices()]
    out_edges = []
    for e_iter in tedges:
        for e in e_iter:
            out_edges.append([e.src().id(), e.dst().id()])

    assert out_edges == [
        [1, 1],
        [1, 2],
        [1, 3],
        [3, 2]
    ]


def test_windowed_graph_vertex_ids():
    g = create_graph(3)

    vs = [v for v in g.window(-1, 2).vertices().id()]
    vs.sort()
    assert vs == [1, 2]  # this makes clear that the end of the range is exclusive

    vs = [v for v in g.window(-5, 3).vertices().id()]
    vs.sort()
    assert vs == [1, 2, 3]


def test_windowed_graph_vertices():
    g = create_graph(1)

    view = g.window(-1, 0)

    vertices = list(view.vertices().id())

    assert vertices == [1, 2]


def test_windowed_graph_neighbours():
    g = create_graph(1)

    max_size = sys.maxsize
    min_size = -sys.maxsize - 1

    view = g.window(min_size, max_size)

    neighbours = view.vertices.neighbours().id().collect()
    assert neighbours == [[1, 2, 3], [1, 3], [1, 2]]

    in_neighbours = view.vertices.in_neighbours().id().collect()
    assert in_neighbours == [[1, 2], [1, 3], [1]]

    out_neighbours = view.vertices.out_neighbours().id().collect()
    assert out_neighbours == [[1, 2, 3], [1], [2]]


def test_name():
    # Currently deadlocking
    g = Graph()
    g.add_vertex(1, "Ben")
    g.add_vertex(1, 10)
    g.add_edge(1, "Ben", "Hamza")
    assert g.vertex(10).name() == "10"
    assert g.vertex("Ben").name() == "Ben"


# assert g.vertex("Hamza").name() == "Hamza" TODO need to fix


def test_vertex_properties():
    g = Graph()
    g.add_edge(1, 1, 1)
    props_t1 = {"prop 1": 1, "prop 3": "hi", "prop 4": True}
    g.add_vertex(1, 1, props_t1)
    props_t2 = {"prop 1": 2, "prop 2": 0.6, "prop 4": False}
    g.add_vertex(2, 1, props_t2)
    props_t3 = {"prop 2": 0.9, "prop 3": "hello", "prop 4": True}
    g.add_vertex(3, 1, props_t3)

    g.add_vertex_properties(1, {"static prop": 123})

    # testing property_history
    def history_test(key, value):
        assert g.vertex(1).property_history(key) == value
        assert g.vertices.property_history(key).collect() == [value]
        assert g.vertices.out_neighbours().property_history(key).collect() == [[value]]

    history_test("prop 1", [(1, 1), (2, 2)])
    history_test("prop 2", [(2, 0.6), (3, 0.9)])
    history_test("prop 3", [(1, "hi"), (3, 'hello')])
    history_test("prop 4", [(1, True), (2, False), (3, True)])
    history_test("undefined", [])

    def time_history_test(time, key, value):
        assert g.at(time).vertex(1).property_history(key) == value
        assert g.at(time).vertices.property_history(key).collect() == [value]
        assert g.at(time).vertices.out_neighbours().property_history(key).collect() == [[value]]

    time_history_test(1, "prop 4", [(1, True)])
    time_history_test(1, "static prop", [])

    def time_static_property_test(time, key, value):
        gg = g.at(time)
        assert gg.vertex(1).static_property(key) == value
        assert gg.vertices.static_property(key).collect() == [value]
        assert gg.vertices.out_neighbours().static_property(key).collect() == [[value]]

    def static_property_test(key, value):
        assert g.vertex(1).static_property(key) == value
        assert g.vertices.static_property(key).collect() == [value]
        assert g.vertices.out_neighbours().static_property(key).collect() == [[value]]

    time_static_property_test(1, "static prop", 123)
    time_static_property_test(100, "static prop", 123)
    static_property_test("static prop", 123)
    static_property_test("prop 4", None)

    # testing property
    def time_property_test(time, key, value):
        gg = g.at(time)
        assert gg.vertex(1).property(key) == value
        assert gg.vertices.property(key).collect() == [value]
        assert gg.vertices.out_neighbours().property(key).collect() == [[value]]

    def property_test(key, value):
        assert g.vertex(1).property(key) == value
        assert g.vertices.property(key).collect() == [value]
        assert g.vertices.out_neighbours().property(key).collect() == [[value]]

    def no_static_property_test(key, value):
        assert g.vertex(1).property(key, include_static=False) == value
        assert g.vertices.property(key, include_static=False).collect() == [value]
        assert g.vertices.out_neighbours().property(key, include_static=False).collect() == [[value]]

    property_test("static prop", 123)
    assert g.vertex(1)["static prop"] == 123
    no_static_property_test("static prop", None)
    no_static_property_test("prop 1", 2)
    time_property_test(2, "prop 2", 0.6)
    time_property_test(1, "prop 2", None)

    # testing properties
    assert g.vertex(1).properties() == {'prop 2': 0.9, 'prop 3': 'hello', 'prop 1': 2, 'prop 4': True,
                                        'static prop': 123}
    assert g.vertices.properties().collect() == [{'prop 2': 0.9, 'prop 3': 'hello', 'prop 1': 2, 'prop 4': True,
                                                  'static prop': 123}]
    assert g.vertices.out_neighbours().properties().collect() == [[
        {'prop 2': 0.9, 'prop 3': 'hello', 'prop 1': 2, 'prop 4': True,
         'static prop': 123}]]

    assert g.vertex(1).properties(include_static=False) == {'prop 2': 0.9, 'prop 3': 'hello', 'prop 1': 2,
                                                            'prop 4': True}
    assert g.vertices.properties(include_static=False).collect() == [{'prop 2': 0.9, 'prop 3': 'hello', 'prop 1': 2,
                                                                      'prop 4': True}]
    assert g.vertices.out_neighbours().properties(include_static=False).collect() == [
        [{'prop 2': 0.9, 'prop 3': 'hello', 'prop 1': 2,
          'prop 4': True}]]

    assert g.at(2).vertex(1).properties() == {'prop 1': 2, 'prop 4': False, 'prop 2': 0.6, 'static prop': 123,
                                              'prop 3': 'hi'}
    assert g.at(2).vertices.properties().collect() == [{'prop 1': 2, 'prop 4': False, 'prop 2': 0.6, 'static prop': 123,
                                                        'prop 3': 'hi'}]
    assert g.at(2).vertices.out_neighbours().properties().collect() == [
        [{'prop 1': 2, 'prop 4': False, 'prop 2': 0.6, 'static prop': 123,
          'prop 3': 'hi'}]]

    # testing property histories
    assert g.vertex(1).property_histories() == {'prop 3': [(1, 'hi'), (3, 'hello')], 'prop 1': [(1, 1), (2, 2)],
                                                'prop 4': [(1, True), (2, False), (3, True)],
                                                'prop 2': [(2, 0.6), (3, 0.9)]}
    assert g.vertices.property_histories().collect() == [
        {'prop 3': [(1, 'hi'), (3, 'hello')], 'prop 1': [(1, 1), (2, 2)],
         'prop 4': [(1, True), (2, False), (3, True)],
         'prop 2': [(2, 0.6), (3, 0.9)]}]
    assert g.vertices.out_neighbours().property_histories().collect() == [
        [{'prop 3': [(1, 'hi'), (3, 'hello')], 'prop 1': [(1, 1), (2, 2)],
          'prop 4': [(1, True), (2, False), (3, True)],
          'prop 2': [(2, 0.6), (3, 0.9)]}]]

    assert g.at(2).vertex(1).property_histories() == {'prop 2': [(2, 0.6)], 'prop 4': [(1, True), (2, False)],
                                                      'prop 1': [(1, 1), (2, 2)], 'prop 3': [(1, 'hi')]}
    assert g.at(2).vertices.property_histories().collect() == [{'prop 2': [(2, 0.6)], 'prop 4': [(1, True), (2, False)],
                                                                'prop 1': [(1, 1), (2, 2)], 'prop 3': [(1, 'hi')]}]
    assert g.at(2).vertices.out_neighbours().property_histories().collect() == [
        [{'prop 2': [(2, 0.6)], 'prop 4': [(1, True), (2, False)],
          'prop 1': [(1, 1), (2, 2)], 'prop 3': [(1, 'hi')]}]]

    # testing property names
    expected_names = sorted(['prop 4', 'prop 1', 'prop 2', 'prop 3', 'static prop'])
    assert sorted(g.vertex(1).property_names()) == expected_names
    names = g.vertices.property_names().collect()
    assert len(names) == 1 and sorted(names[0]) == expected_names
    names = g.vertices.out_neighbours().property_names().collect()
    assert len(names) == 1 and len(names[0]) == 1 and sorted(names[0][0]) == expected_names

    expected_names_no_static = sorted(['prop 4', 'prop 1', 'prop 2', 'prop 3'])
    assert sorted(g.vertex(1).property_names(include_static=False)) == expected_names_no_static
    names = g.vertices.property_names(include_static=False).collect()
    assert len(names) == 1 and sorted(names[0]) == expected_names_no_static
    names = g.vertices.out_neighbours().property_names(include_static=False).collect()
    assert len(names) == 1 and len(names[0]) == 1 and sorted(names[0][0]) == expected_names_no_static

    assert sorted(g.at(1).vertex(1).property_names(include_static=False)) == expected_names_no_static
    names = g.at(1).vertices.property_names(include_static=False).collect()
    assert len(names) == 1 and sorted(names[0]) == expected_names_no_static
    names = g.at(1).vertices.out_neighbours().property_names(include_static=False).collect()
    assert len(names) == 1 and len(names[0]) == 1 and sorted(names[0][0]) == expected_names_no_static

    # testing has_property
    assert g.vertex(1).has_property("prop 4")
    assert g.vertices.has_property("prop 4").collect() == [True]
    assert g.vertices.out_neighbours().has_property("prop 4").collect() == [[True]]

    assert g.vertex(1).has_property("prop 2")
    assert g.vertices.has_property("prop 2").collect() == [True]
    assert g.vertices.out_neighbours().has_property("prop 2").collect() == [[True]]

    assert not g.vertex(1).has_property("prop 5")
    assert g.vertices.has_property("prop 5").collect() == [False]
    assert g.vertices.out_neighbours().has_property("prop 5").collect() == [[False]]

    assert not g.at(1).vertex(1).has_property("prop 2")
    assert g.at(1).vertices.has_property("prop 2").collect() == [False]
    assert g.at(1).vertices.out_neighbours().has_property("prop 2").collect() == [[False]]

    assert g.vertex(1).has_property("static prop")
    assert g.vertices.has_property("static prop").collect() == [True]
    assert g.vertices.out_neighbours().has_property("static prop").collect() == [[True]]

    assert g.at(1).vertex(1).has_property("static prop")
    assert g.at(1).vertices.has_property("static prop").collect() == [True]
    assert g.at(1).vertices.out_neighbours().has_property("static prop").collect() == [[True]]

    assert not g.at(1).vertex(1).has_property("static prop", include_static=False)
    assert g.at(1).vertices.has_property("static prop", include_static=False).collect() == [False]
    assert g.at(1).vertices.out_neighbours().has_property("static prop", include_static=False).collect() == [[False]]

    assert g.vertex(1).has_static_property("static prop")
    assert g.vertices.has_static_property("static prop").collect() == [True]
    assert g.vertices.out_neighbours().has_static_property("static prop").collect() == [[True]]

    assert not g.vertex(1).has_static_property("prop 2")
    assert g.vertices.has_static_property("prop 2").collect() == [False]
    assert g.vertices.out_neighbours().has_static_property("prop 2").collect() == [[False]]

    assert g.at(1).vertex(1).has_static_property("static prop")
    assert g.at(1).vertices.has_static_property("static prop").collect() == [True]
    assert g.at(1).vertices.out_neighbours().has_static_property("static prop").collect() == [[True]]


def test_edge_properties():
    g = Graph()
    props_t1 = {"prop 1": 1, "prop 3": "hi", "prop 4": True}
    g.add_edge(1, 1, 2, props_t1)
    props_t2 = {"prop 1": 2, "prop 2": 0.6, "prop 4": False}
    g.add_edge(2, 1, 2, props_t2)
    props_t3 = {"prop 2": 0.9, "prop 3": "hello", "prop 4": True}
    g.add_edge(3, 1, 2, props_t3)

    g.add_edge_properties(1, 2, {"static prop": 123})

    # testing property_history
    assert g.edge(1, 2).property_history("prop 1") == [(1, 1), (2, 2)]
    assert g.edge(1, 2).property_history("prop 2") == [(2, 0.6), (3, 0.9)]
    assert g.edge(1, 2).property_history("prop 3") == [(1, "hi"), (3, 'hello')]
    assert g.edge(1, 2).property_history("prop 4") == [(1, True), (2, False), (3, True)]
    assert g.edge(1, 2).property_history("undefined") == []
    assert g.at(1).edge(1, 2).property_history("prop 4") == [(1, True)]
    assert g.at(1).edge(1, 2).property_history("static prop") == []

    assert g.at(1).edge(1, 2).static_property("static prop") == 123
    assert g.at(100).edge(1, 2).static_property("static prop") == 123
    assert g.edge(1, 2).static_property("static prop") == 123
    assert g.edge(1, 2).static_property("prop 4") is None

    # testing property
    assert g.edge(1, 2).property("static prop") == 123
    assert g.edge(1, 2)["static prop"] == 123
    assert g.edge(1, 2).property("static prop", include_static=False) is None
    assert g.edge(1, 2).property("prop 1", include_static=False) == 2
    assert g.at(2).edge(1, 2).property("prop 2") == 0.6
    assert g.at(1).edge(1, 2).property("prop 2") is None

    # testing properties
    assert g.edge(1, 2).properties() == {'prop 2': 0.9, 'prop 3': 'hello', 'prop 1': 2, 'prop 4': True,
                                         'static prop': 123}

    assert g.edge(1, 2).properties(include_static=False) == {'prop 2': 0.9, 'prop 3': 'hello', 'prop 1': 2,
                                                             'prop 4': True}

    assert g.at(2).edge(1, 2).properties() == {'prop 1': 2, 'prop 4': False, 'prop 2': 0.6, 'static prop': 123,
                                               'prop 3': 'hi'}

    # testing property histories
    assert g.edge(1, 2).property_histories() == {'prop 3': [(1, 'hi'), (3, 'hello')], 'prop 1': [(1, 1), (2, 2)],
                                                 'prop 4': [(1, True), (2, False), (3, True)],
                                                 'prop 2': [(2, 0.6), (3, 0.9)]}

    assert g.at(2).edge(1, 2).property_histories() == {'prop 2': [(2, 0.6)], 'prop 4': [(1, True), (2, False)],
                                                       'prop 1': [(1, 1), (2, 2)], 'prop 3': [(1, 'hi')]}

    # testing property names
    assert g.edge(1, 2).property_names().sort() == ['prop 4', 'prop 1', 'prop 2', 'prop 3', 'static prop'].sort()

    assert g.edge(1, 2).property_names(include_static=False).sort() == ['prop 4', 'prop 1', 'prop 2', 'prop 3'].sort()

    assert g.at(1).edge(1, 2).property_names(include_static=False).sort() == ['prop 4', 'prop 1', 'prop 2',
                                                                              'prop 3'].sort()

    # testing has_property
    assert g.edge(1, 2).has_property("prop 4")
    assert g.edge(1, 2).has_property("prop 2")
    assert not g.edge(1, 2).has_property("prop 5")
    assert not g.at(1).edge(1, 2).has_property("prop 2")
    assert g.edge(1, 2).has_property("static prop")
    assert g.at(1).edge(1, 2).has_property("static prop")
    assert not g.at(1).edge(1, 2).has_property("static prop", include_static=False)

    assert g.edge(1, 2).has_static_property("static prop")
    assert not g.edge(1, 2).has_static_property("prop 2")
    assert g.at(1).edge(1, 2).has_static_property("static prop")


def test_exploded_edge_time():
    g = graph_loader.lotr_graph()
    e = g.edge("Frodo", "Gandalf")
    his = e.history()
    exploded_his = []
    for ee in e.explode():
        exploded_his.append(ee.time())
    assert his == exploded_his


# assert g.vertex(1).property_history("prop 3") == [(1, 3), (3, 'hello')]


def test_algorithms():
    g = Graph(1)
    lotr_graph = graph_loader.lotr_graph()
    g.add_edge(1, 1, 2, {"prop1": 1})
    g.add_edge(2, 2, 3, {"prop1": 1})
    g.add_edge(3, 3, 1, {"prop1": 1})

    view = g.window(0, 4)
    triangles = algorithms.local_triangle_count(view, 1)
    average_degree = algorithms.average_degree(view)
    max_out_degree = algorithms.max_out_degree(view)
    max_in_degree = algorithms.max_in_degree(view)
    min_out_degree = algorithms.min_out_degree(view)
    min_in_degree = algorithms.min_in_degree(view)
    graph_density = algorithms.directed_graph_density(view)
    clustering_coefficient = algorithms.local_clustering_coefficient(view, 1)

    assert triangles == 1
    assert average_degree == 2.0
    assert graph_density == 0.5
    assert max_out_degree == 1
    assert max_in_degree == 1
    assert min_out_degree == 1
    assert min_in_degree == 1
    assert clustering_coefficient == 1.0

    lotr_clustering_coefficient = algorithms.local_clustering_coefficient(lotr_graph, 'Frodo')
    lotr_local_triangle_count = algorithms.local_triangle_count(lotr_graph, 'Frodo')
    assert lotr_clustering_coefficient == 0.1984313726425171
    assert lotr_local_triangle_count == 253


def test_graph_time_api():
    g = create_graph(1)

    earliest_time = g.earliest_time()
    latest_time = g.latest_time()
    assert len(list(g.rolling(1))) == latest_time - earliest_time + 1
    assert len(list(g.expanding(2))) == (latest_time - earliest_time) / 2

    w = g.window(2, 6)
    assert len(list(w.rolling(window=10, step=3))) == 1


def test_save_load_graph():
    g = create_graph(1)
    g.add_vertex(1, 11, {"type": "wallet", "balance": 99.5})
    g.add_vertex(2, 12, {"type": "wallet", "balance": 10.0})
    g.add_vertex(3, 13, {"type": "wallet", "balance": 76})
    g.add_edge(4, 11, 12, {"prop1": 1, "prop2": 9.8, "prop3": "test"})
    g.add_edge(5, 12, 13, {"prop1": 1321, "prop2": 9.8, "prop3": "test"})
    g.add_edge(6, 13, 11, {"prop1": 645, "prop2": 9.8, "prop3": "test"})

    tmpdirname = tempfile.TemporaryDirectory()
    g.save_to_file(tmpdirname.name)

    del (g)

    g = Graph.load_from_file(tmpdirname.name)

    view = g.window(0, 10)
    assert g.has_vertex(13)
    assert view.vertex(13).in_degree() == 1
    assert view.vertex(13).out_degree() == 1
    assert view.vertex(13).degree() == 2

    triangles = algorithms.local_triangle_count(view, 13)  # How many triangles is 13 involved in
    assert triangles == 1

    v = view.vertex(11)
    assert v.property_histories() == {'type': [(1, 'wallet')], 'balance': [(1, 99.5)]}

    tmpdirname.cleanup()


def test_graph_at():
    g = create_graph(1)

    view = g.at(2)
    assert view.vertex(1).degree() == 3
    assert view.vertex(3).degree() == 1

    view = g.at(7)
    assert view.vertex(3).degree() == 2


def test_add_node_string():
    g = Graph(1)

    g.add_vertex(0, 1, {})
    g.add_vertex(1, "haaroon", {})
    g.add_vertex(1, "haaroon", {})  # add same vertex twice used to cause an exception

    assert g.has_vertex(1)
    assert g.has_vertex("haaroon")


def test_add_edge_string():
    g = Graph(1)

    g.add_edge(0, 1, 2, {})
    g.add_edge(1, "haaroon", "ben", {})

    assert g.has_vertex(1)
    assert g.has_vertex(2)
    assert g.has_vertex("haaroon")
    assert g.has_vertex("ben")

    assert g.has_edge(1, 2)
    assert g.has_edge("haaroon", "ben")


def test_all_neighbours_window():
    g = Graph(4)
    g.add_edge(1, 1, 2, {})
    g.add_edge(1, 2, 3, {})
    g.add_edge(2, 3, 2, {})
    g.add_edge(3, 3, 2, {})
    g.add_edge(4, 2, 4, {})

    view = g.at(2)
    v = view.vertex(2)
    assert list(v.window(0, 2).in_neighbours().id()) == [1]
    assert list(v.window(0, 2).out_neighbours().id()) == [3]
    assert list(v.window(0, 2).neighbours().id()) == [1, 3]


def test_all_degrees_window():
    g = Graph(4)
    g.add_edge(1, 1, 2, {})
    g.add_edge(1, 2, 3, {})
    g.add_edge(2, 3, 2, {})
    g.add_edge(3, 3, 2, {})
    g.add_edge(3, 4, 2, {})
    g.add_edge(4, 2, 4, {})
    g.add_edge(5, 2, 1, {})

    view = g.at(4)
    v = view.vertex(2)
    assert v.window(0, 4).in_degree() == 3
    assert v.window(t_start=2).in_degree() == 2
    assert v.window(t_end=3).in_degree() == 2
    assert v.window(0, 4).out_degree() == 1
    assert v.window(t_start=2).out_degree() == 1
    assert v.window(t_end=3).out_degree() == 1
    assert v.window(0, 4).degree() == 3
    assert v.window(t_start=2).degree() == 2
    assert v.window(t_end=3).degree() == 2


def test_all_edge_window():
    g = Graph(4)
    g.add_edge(1, 1, 2, {})
    g.add_edge(1, 2, 3, {})
    g.add_edge(2, 3, 2, {})
    g.add_edge(3, 3, 2, {})
    g.add_edge(3, 4, 2, {})
    g.add_edge(4, 2, 4, {})
    g.add_edge(5, 2, 1, {})

    view = g.at(4)
    v = view.vertex(2)
    assert sorted(v.window(0, 4).in_edges().src().id()) == [1, 3, 4]
    assert sorted(v.window(t_end=4).in_edges().src().id()) == [1, 3, 4]
    assert sorted(v.window(t_start=2).in_edges().src().id()) == [3, 4]
    assert sorted(v.window(0, 4).out_edges().dst().id()) == [3]
    assert sorted(v.window(t_end=3).out_edges().dst().id()) == [3]
    assert sorted(v.window(t_start=2).out_edges().dst().id()) == [4]
    assert sorted((e.src().id(), e.dst().id()) for e in v.window(0, 4).edges()) == [(1, 2), (2, 3), (3, 2), (4, 2)]
    assert sorted((e.src().id(), e.dst().id()) for e in v.window(t_end=4).edges()) == [(1, 2), (2, 3), (3, 2), (4, 2)]
    assert sorted((e.src().id(), e.dst().id()) for e in v.window(t_start=1).edges()) == [(1, 2), (2, 3), (2, 4), (3, 2),
                                                                                         (4, 2)]


def test_static_prop_change():
    # with pytest.raises(Exception):
    g = Graph(1)

    g.add_edge(0, 1, 2, {})
    g.add_vertex_properties(1, {"name": "value1"})

    expected_msg = (
        """Exception: Failed to mutate graph\n"""
        """Caused by:\n"""
        """  -> cannot change property for vertex '1'\n"""
        """  -> cannot mutate static property 'name'\n"""
        """  -> cannot set previous value 'Some(Str("value1"))' to 'Some(Str("value2"))' in position '0'"""
    )

    # with pytest.raises(Exception, match=re.escape(expected_msg)):
    with pytest.raises(Exception):
        g.add_vertex_properties(1, {"name": "value2"})


def test_triplet_count():
    g = Graph(1)

    g.add_edge(0, 1, 2, {})
    g.add_edge(0, 2, 3, {})
    g.add_edge(0, 3, 1, {})

    v = g.at(1)
    assert algorithms.triplet_count(v) == 3


def test_global_clustering_coeffficient():
    g = Graph(1)

    g.add_edge(0, 1, 2, {})
    g.add_edge(0, 2, 3, {})
    g.add_edge(0, 3, 1, {})
    g.add_edge(0, 4, 2, {})
    g.add_edge(0, 4, 1, {})
    g.add_edge(0, 5, 2, {})

    v = g.at(1)
    assert algorithms.global_clustering_coefficient(v) == 0.5454545454545454


def test_edge_time_apis():
    g = Graph(1)

    g.add_edge(1, 1, 2, {"prop2": 10})
    g.add_edge(2, 2, 4, {"prop2": 11})
    g.add_edge(3, 4, 5, {"prop2": 12})
    g.add_edge(4, 1, 5, {"prop2": 13})

    v = g.vertex(1)
    e = g.edge(1, 2)

    for e in e.expanding(1):
        assert e.src().name() == '1'
        assert e.dst().name() == '2'

    ls = []
    for e in v.edges():
        ls.append(e.src().name())
        ls.append(e.dst().name())

    assert ls == ['1', '2', '1', '5']

    v = g.vertex(2)
    ls = []
    for e in v.in_edges():
        ls.append(e.src().name())
        ls.append(e.dst().name())

    assert ls == ['1', '2']

    ls = []
    for e in v.out_edges():
        ls.append(e.src().name())
        ls.append(e.dst().name())

    assert ls == ['2', '4']


def test_edge_earliest_latest_time():
    g = Graph(1)
    g.add_edge(0, 1, 2, {})
    g.add_edge(1, 1, 2, {})
    g.add_edge(2, 1, 2, {})
    g.add_edge(0, 1, 3, {})
    g.add_edge(1, 1, 3, {})
    g.add_edge(2, 1, 3, {})

    assert g.edge(1, 2).earliest_time() == 0
    assert g.edge(1, 2).latest_time() == 2

    assert list(g.vertex(1).edges().earliest_time()) == [0, 0]
    assert list(g.vertex(1).edges().latest_time()) == [2, 2]
    assert list(g.vertex(1).at(1).edges().earliest_time()) == [0, 0]
    assert list(g.vertex(1).at(1).edges().latest_time()) == [1, 1]


def test_vertex_earliest_time():
    g = Graph(1)
    g.add_vertex(0, 1, {})
    g.add_vertex(1, 1, {})
    g.add_vertex(2, 1, {})

    view = g.at(1)
    assert view.vertex(1).earliest_time() == 0
    assert view.vertex(1).latest_time() == 1
    view = g.at(3)
    assert view.vertex(1).earliest_time() == 0
    assert view.vertex(1).latest_time() == 2


def test_vertex_history():
    g = Graph(1)

    g.add_vertex(1, 1, {})
    g.add_vertex(2, 1, {})
    g.add_vertex(3, 1, {})
    g.add_vertex(4, 1, {})
    g.add_vertex(8, 1, {})

    g.add_vertex(4, "Lord Farquaad", {})
    g.add_vertex(6, "Lord Farquaad", {})
    g.add_vertex(7, "Lord Farquaad", {})
    g.add_vertex(8, "Lord Farquaad", {})

    assert (g.vertex(1).history() == [1, 2, 3, 4, 8])
    assert (g.vertex("Lord Farquaad").history() == [4, 6, 7, 8])

    view = g.window(1, 8)

    assert (view.vertex(1).history() == [1, 2, 3, 4])
    assert (view.vertex("Lord Farquaad").history() == [4, 6, 7])


def test_edge_history():
    g = Graph(1)

    g.add_edge(1, 1, 2)
    g.add_edge(2, 1, 3)
    g.add_edge(3, 1, 2)
    g.add_edge(4, 1, 4)

    view = g.window(1, 5)

    assert (g.edge(1, 2).history() == [1, 3])

    # also needs to be fixed in Pedros PR
    # assert(view.edge(1, 4).history() == [4])


def test_lotr_edge_history():
    g = graph_loader.lotr_graph()

    assert (g.edge('Frodo', 'Gandalf').history() == [329, 555, 861, 1056, 1130, 1160, 1234, 1241, 1390, 1417, 1656,
                                                     1741, 1783, 1785, 1792, 1804, 1809, 1999, 2056, 2254, 2925, 2999,
                                                     3703, 3914, 4910, 5620, 5775, 6381, 6531, 6578, 6661, 6757, 7041,
                                                     7356, 8183, 8190, 8276, 8459, 8598, 8871, 9098, 9343, 9903, 11189,
                                                     11192, 11279, 11365, 14364, 21551, 21706, 23212, 26958, 27060,
                                                     29024, 30173, 30737, 30744, 31023, 31052, 31054, 31103, 31445,
                                                     32656])
    assert (g.at(1000).edge('Frodo', 'Gandalf').history() == [329, 555, 861])
    assert (g.edge('Frodo', 'Gandalf').at(1000).history() == [329, 555, 861])
    assert (g.window(100, 1000).edge('Frodo', 'Gandalf').history() == [329, 555, 861])
    assert (g.edge('Frodo', 'Gandalf').window(100, 1000).history() == [329, 555, 861])


def test_connected_components():
    g = Graph(1)
    g.add_edge(10, 1, 3, {})
    g.add_edge(11, 1, 2, {})
    g.add_edge(12, 1, 2, {})
    g.add_edge(9, 1, 2, {})
    g.add_edge(12, 2, 4, {})
    g.add_edge(13, 2, 5, {})
    g.add_edge(14, 5, 5, {})
    g.add_edge(14, 5, 4, {})
    g.add_edge(5, 4, 6, {})
    g.add_edge(15, 4, 7, {})
    g.add_edge(10, 4, 7, {})
    g.add_edge(10, 5, 8, {})

    actual = algorithms.weakly_connected_components(g, 20)
    expected = {'1': 1, '2': 1, '3': 1, '4': 1, '5': 1, '6': 1, '7': 1, '8': 1}
    assert (actual == expected)


def test_generic_taint():
    g = Graph(1)
    g.add_edge(10, 1, 3, {})
    g.add_edge(11, 1, 2, {})
    g.add_edge(12, 1, 2, {})
    g.add_edge(9, 1, 2, {})
    g.add_edge(12, 2, 4, {})
    g.add_edge(13, 2, 5, {})
    g.add_edge(14, 5, 5, {})
    g.add_edge(14, 5, 4, {})
    g.add_edge(5, 4, 6, {})
    g.add_edge(15, 4, 7, {})
    g.add_edge(10, 4, 7, {})
    g.add_edge(10, 5, 8, {})

    actual = algorithms.generic_taint(g, 20, 11, [1, 2], [4, 5])
    expected = {
        '1': [(11, '1')],
        '2': [(12, '1'), (11, '1'), (11, '2')],
        '4': [(12, '2')],
        '5': [(13, '2')],
    }

    assert (actual == expected)


def test_generic_taint_loader():
    g = graph_loader.stable_coin_graph("/tmp/stablecoin", 1)

    max_size = sys.maxsize
    min_size = -sys.maxsize - 1

    start_time = time.time()
    algorithms.pagerank(g, 20)
    end_time = time.time()

    print("Time taken (in secs) to run pagerank on stablecoin data", end_time - start_time)

    actual = algorithms.generic_taint(g, 20, 1651105815, ["0xd30b438df65f4f788563b2b3611bd6059bff4ad9"], [])
    expected = {
        '0xd30b438df65f4f788563b2b3611bd6059bff4ad9': [(1651105815, '0xd30b438df65f4f788563b2b3611bd6059bff4ad9')],
        '0xda816e2122a8a39b0926bfa84edd3d42477e9efd': [(1651105815, '0xd30b438df65f4f788563b2b3611bd6059bff4ad9')],
    }

    assert (actual == expected)


def test_layer():
    g = Graph(1)

    g.add_edge(0, 1, 2)
    g.add_edge(0, 1, 3, layer='layer1')
    g.add_edge(0, 1, 4, layer='layer2')

    assert (g.default_layer().num_edges() == 1)
    assert (g.layer('layer1').num_edges() == 1)
    assert (g.layer('layer2').num_edges() == 1)


def test_rolling_as_iterable():
    g = Graph(1)

    g.add_vertex(1, 1)
    g.add_vertex(4, 4)

    rolling = g.rolling(1)

    # a normal operation is reusing the object returned by rolling twice, to get both results and an index.
    # So the following should work fine:
    n_vertices = [w.num_vertices() for w in rolling]
    time_index = [w.start() for w in rolling]

    assert n_vertices == [1, 0, 0, 1]
    assert time_index == [1, 2, 3, 4]


def test_layer_name():
    g = Graph(4)

    g.add_edge(0, 0, 1)
    g.add_edge(0, 0, 2, layer="awesome layer")

    assert g.edge(0, 1).layer_name() == "default layer"
    assert g.edge(0, 2, "awesome layer").layer_name() == "awesome layer"


def test_window_size():
    g = Graph(4)
    g.add_vertex(1, 1)
    g.add_vertex(4, 4)

    assert g.window_size() == 4


def test_time_index():
    g = Graph(4)

    w = g.window("2020-01-01", "2020-01-03")
    rolling = w.rolling("1 day")
    time_index = rolling.time_index()
    assert list(time_index) == [datetime.datetime(2020, 1, 1, 23, 59, 59, 999000), datetime.datetime(2020, 1, 2, 23, 59, 59, 999000)]

    w = g.window(1, 3)
    rolling = w.rolling(1)
    time_index = rolling.time_index()
    assert list(time_index) == [1, 2]

    w = g.window(0, 100)
    rolling = w.rolling(50)
    time_index = rolling.time_index(center=True)
    assert list(time_index) == [25, 75]
<<<<<<< HEAD


def test_datetime_props():
    g = Graph(4)
    dt1 = datetime.datetime(2020, 1, 1, 23, 59, 59, 999000)
    g.add_vertex(0, 0, {"time": dt1})
    assert g.vertex(0).property("time") == dt1

    dt2 = datetime.datetime(2020, 1, 1, 23, 59, 59, 999999)
    g.add_vertex(0, 1, {"time": dt2})
    assert g.vertex(1).property("time") == dt2
=======
    
def test_date_time():
    g = Graph(1)

    g.add_edge('2014-02-02', 1, 2)
    g.add_edge('2014-02-03', 1, 3)
    g.add_edge('2014-02-04', 1, 4)
    g.add_edge('2014-02-05', 1, 2)

    assert g.earliest_date_time() == datetime.datetime(2014, 2, 2, 0, 0)
    assert g.latest_date_time() == datetime.datetime(2014, 2, 5, 0, 0)

    e = g.edge(1, 3)
    exploded_edges = []
    for edge in e.explode():
        exploded_edges.append(edge.date_time())
    assert exploded_edges == [datetime.datetime(2014, 2, 3)]
    assert g.edge(1, 2).earliest_date_time() == datetime.datetime(2014, 2, 2, 0, 0)
    assert g.edge(1, 2).latest_date_time() == datetime.datetime(2014, 2, 5, 0, 0)

    assert g.vertex(1).earliest_date_time() == datetime.datetime(2014, 2, 2, 0, 0)
    assert g.vertex(1).latest_date_time() == datetime.datetime(2014, 2, 5, 0, 0)

def test_date_time_window():
    g = Graph(1)

    g.add_edge('2014-02-02', 1, 2)
    g.add_edge('2014-02-03', 1, 3)
    g.add_edge('2014-02-04', 1, 4)
    g.add_edge('2014-02-05', 1, 2)
    g.add_edge('2014-02-06', 1, 2)

    view = g.window('2014-02-02', '2014-02-04')
    view2 = g.window('2014-02-02', '2014-02-05')

    assert view.start_date_time() == datetime.datetime(2014, 2, 2, 0, 0)
    assert view.end_date_time() == datetime.datetime(2014, 2, 4, 0, 0)

    assert view.earliest_date_time() == datetime.datetime(2014, 2, 2, 0, 0)
    assert view.latest_date_time() == datetime.datetime(2014, 2, 4, 0, 0)

    assert view2.edge(1, 2).start_date_time() == datetime.datetime(2014, 2, 2, 0, 0)
    assert view2.edge(1, 2).end_date_time() == datetime.datetime(2014, 2, 5, 0, 0)

    assert view.vertex(1).earliest_date_time() == datetime.datetime(2014, 2, 2, 0, 0)
    assert view.vertex(1).latest_date_time() == datetime.datetime(2014, 2, 3, 0, 0)

    e = view.edge(1, 2)
    exploded_edges = []
    for edge in e.explode():
        exploded_edges.append(edge.date_time())
    assert exploded_edges == [datetime.datetime(2014, 2, 2)]

    
>>>>>>> 37984739
<|MERGE_RESOLUTION|>--- conflicted
+++ resolved
@@ -991,7 +991,6 @@
     rolling = w.rolling(50)
     time_index = rolling.time_index(center=True)
     assert list(time_index) == [25, 75]
-<<<<<<< HEAD
 
 
 def test_datetime_props():
@@ -1003,7 +1002,7 @@
     dt2 = datetime.datetime(2020, 1, 1, 23, 59, 59, 999999)
     g.add_vertex(0, 1, {"time": dt2})
     assert g.vertex(1).property("time") == dt2
-=======
+
     
 def test_date_time():
     g = Graph(1)
@@ -1056,6 +1055,3 @@
     for edge in e.explode():
         exploded_edges.append(edge.date_time())
     assert exploded_edges == [datetime.datetime(2014, 2, 2)]
-
-    
->>>>>>> 37984739
