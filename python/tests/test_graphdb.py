import re
import sys

import pytest
from raphtory import Graph
from raphtory import algorithms
from raphtory import graph_loader
import tempfile
from math import isclose


def create_graph(num_shards):
    g = Graph(num_shards)
    edges = [
        (1, 1, 2),
        (2, 1, 3),
        (-1, 2, 1),
        (0, 1, 1),
        (7, 3, 2),
        (1, 1, 1)
    ]

    g.add_vertex(0, 1, {"type": "wallet", "cost": 99.5})
    g.add_vertex(-1, 2, {"type": "wallet", "cost": 10.0})
    g.add_vertex(6, 3, {"type": "wallet", "cost": 76})

    for e in edges:
        g.add_edge(e[0], e[1], e[2], {"prop1": 1,
                                      "prop2": 9.8, "prop3": "test"})

    return g


def test_graph_len_edge_len():
    g = create_graph(2)

    assert g.num_vertices() == 3
    assert g.num_edges() == 5


def test_id_iterable():
    g = create_graph(2)

    assert g.vertices.id().max() == 3
    assert g.vertices.id().min() == 1
    assert set(g.vertices.id().collect()) == {1, 2, 3}
    out_neighbours = g.vertices.out_neighbours().id().collect()
    out_neighbours = (set(n) for n in out_neighbours)
    out_neighbours = dict(zip(g.vertices.id(), out_neighbours))

    assert out_neighbours == {1: {1, 2, 3}, 2: {1}, 3: {2}}


def test_degree_iterable():
    g = create_graph(2)
    assert g.vertices.degree().min() == 2
    assert g.vertices.degree().max() == 3
    assert g.vertices.in_degree().min() == 1
    assert g.vertices.in_degree().max() == 2
    assert g.vertices.out_degree().min() == 1
    assert g.vertices.out_degree().max() == 3
    assert isclose(g.vertices.degree().mean(), 7 / 3)
    assert g.vertices.degree().sum() == 7
    degrees = g.vertices.degree().collect()
    degrees.sort()
    assert degrees == [2, 2, 3]


def test_vertices_time_iterable():
    g = create_graph(2)

    assert g.vertices.earliest_time().min() == -1
    assert g.vertices.latest_time().max() == 7


def test_graph_has_edge():
    g = create_graph(2)

    assert not g.window(-1, 1).has_edge(1, 3)
    assert g.window(-1, 3).has_edge(1, 3)
    assert not g.window(10, 11).has_edge(1, 3)


def test_graph_has_vertex():
    g = create_graph(2)

    assert g.has_vertex(3)


def test_windowed_graph_has_vertex():
    g = create_graph(2)

    assert g.window(-1, 1).has_vertex(1)


def test_windowed_graph_get_vertex():
    g = create_graph(2)

    view = g.window(0, sys.maxsize)

    assert view.vertex(1).id() == 1
    assert view.vertex(10) is None
    assert view.vertex(1).degree() == 3


def test_windowed_graph_degree():
    g = create_graph(3)

    view = g.window(0, sys.maxsize)

    degrees = [v.degree() for v in view.vertices()]
    degrees.sort()

    assert degrees == [2, 2, 3]

    in_degrees = [v.in_degree() for v in view.vertices()]
    in_degrees.sort()

    assert in_degrees == [1, 1, 2]

    out_degrees = [v.out_degree() for v in view.vertices()]
    out_degrees.sort()

    assert out_degrees == [0, 1, 3]


def test_windowed_graph_get_edge():
    g = create_graph(2)

    max_size = sys.maxsize
    min_size = -sys.maxsize - 1

    view = g.window(min_size, max_size)

    assert (view.edge(1, 3).src().id(), view.edge(1, 3).dst().id()) == (1, 3)
    assert view.edge(2, 3) == None
    assert view.edge(6, 5) == None

    assert (view.vertex(1).id(), view.vertex(3).id()) == (1, 3)

    view = g.window(2, 3)
    assert (view.edge(1, 3).src().id(), view.edge(1, 3).dst().id()) == (1, 3)

    view = g.window(3, 7)
    assert view.edge(1, 3) == None


def test_windowed_graph_edges():
    g = create_graph(1)

    view = g.window(0, sys.maxsize)

    tedges = [v.edges() for v in view.vertices()]
    edges = []
    for e_iter in tedges:
        for e in e_iter:
            edges.append([e.src().id(), e.dst().id()])

    assert edges == [
        [1, 1],
        [1, 1],
        [1, 2],
        [1, 3],
        [1, 2],
        [3, 2],
        [1, 3],
        [3, 2]
    ]

    tedges = [v.in_edges() for v in view.vertices()]
    in_edges = []
    for e_iter in tedges:
        for e in e_iter:
            in_edges.append([e.src().id(), e.dst().id()])

    assert in_edges == [
        [1, 1],
        [1, 2],
        [3, 2],
        [1, 3]
    ]

    tedges = [v.out_edges() for v in view.vertices()]
    out_edges = []
    for e_iter in tedges:
        for e in e_iter:
            out_edges.append([e.src().id(), e.dst().id()])

    assert out_edges == [
        [1, 1],
        [1, 2],
        [1, 3],
        [3, 2]
    ]


def test_windowed_graph_vertex_ids():
    g = create_graph(3)

    vs = [v for v in g.window(-1, 2).vertices().id()]
    vs.sort()
    assert vs == [1, 2]  # this makes clear that the end of the range is exclusive

    vs = [v for v in g.window(-5, 3).vertices().id()]
    vs.sort()
    assert vs == [1, 2, 3]


def test_windowed_graph_vertices():
    g = create_graph(1)

    view = g.window(-1, 0)

    vertices = list(view.vertices().id())

    assert vertices == [1, 2]


def test_windowed_graph_neighbours():
    g = create_graph(1)

    max_size = sys.maxsize
    min_size = -sys.maxsize - 1

    view = g.window(min_size, max_size)

    neighbours = view.vertices.neighbours().id().collect()
    assert neighbours == [[1, 2, 3], [1, 3], [1, 2]]

    in_neighbours = view.vertices.in_neighbours().id().collect()
    assert in_neighbours == [[1, 2], [1, 3], [1]]

    out_neighbours = view.vertices.out_neighbours().id().collect()
    assert out_neighbours == [[1, 2, 3], [1], [2]]


def test_name():
    # Currently deadlocking
    g = Graph()
    g.add_vertex(1, "Ben")
    g.add_vertex(1, 10)
    g.add_edge(1, "Ben", "Hamza")
    assert g.vertex(10).name() == "10"
    assert g.vertex("Ben").name() == "Ben"


# assert g.vertex("Hamza").name() == "Hamza" TODO need to fix


def test_vertex_properties():
    g = Graph()
    g.add_edge(1, 1, 1)
    props_t1 = {"prop 1": 1, "prop 3": "hi", "prop 4": True}
    g.add_vertex(1, 1, props_t1)
    props_t2 = {"prop 1": 2, "prop 2": 0.6, "prop 4": False}
    g.add_vertex(2, 1, props_t2)
    props_t3 = {"prop 2": 0.9, "prop 3": "hello", "prop 4": True}
    g.add_vertex(3, 1, props_t3)

    g.add_vertex_properties(1, {"static prop": 123})

    # testing property_history
    def history_test(key, value):
        assert g.vertex(1).property_history(key) == value
        assert g.vertices.property_history(key).collect() == [value]
        assert g.vertices.out_neighbours().property_history(key).collect() == [[value]]

    history_test("prop 1", [(1, 1), (2, 2)])
    history_test("prop 2", [(2, 0.6), (3, 0.9)])
    history_test("prop 3", [(1, "hi"), (3, 'hello')])
    history_test("prop 4", [(1, True), (2, False), (3, True)])
    history_test("undefined", [])

    def time_history_test(time, key, value):
        assert g.at(time).vertex(1).property_history(key) == value
        assert g.at(time).vertices.property_history(key).collect() == [value]
        assert g.at(time).vertices.out_neighbours().property_history(key).collect() == [[value]]

    time_history_test(1, "prop 4", [(1, True)])
    time_history_test(1, "static prop", [])

    def time_static_property_test(time, key, value):
        gg = g.at(time)
        assert gg.vertex(1).static_property(key) == value
        assert gg.vertices.static_property(key).collect() == [value]
        assert gg.vertices.out_neighbours().static_property(key).collect() == [[value]]

    def static_property_test(key, value):
        assert g.vertex(1).static_property(key) == value
        assert g.vertices.static_property(key).collect() == [value]
        assert g.vertices.out_neighbours().static_property(key).collect() == [[value]]

    time_static_property_test(1, "static prop", 123)
    time_static_property_test(100, "static prop", 123)
    static_property_test("static prop", 123)
    static_property_test("prop 4", None)

    # testing property
    def time_property_test(time, key, value):
        gg = g.at(time)
        assert gg.vertex(1).property(key) == value
        assert gg.vertices.property(key).collect() == [value]
        assert gg.vertices.out_neighbours().property(key).collect() == [[value]]

    def property_test(key, value):
        assert g.vertex(1).property(key) == value
        assert g.vertices.property(key).collect() == [value]
        assert g.vertices.out_neighbours().property(key).collect() == [[value]]

    def no_static_property_test(key, value):
        assert g.vertex(1).property(key, include_static=False) == value
        assert g.vertices.property(key, include_static=False).collect() == [value]
        assert g.vertices.out_neighbours().property(key, include_static=False).collect() == [[value]]

    property_test("static prop", 123)
    assert g.vertex(1)["static prop"] == 123
    no_static_property_test("static prop", None)
    no_static_property_test("prop 1", 2)
    time_property_test(2, "prop 2", 0.6)
    time_property_test(1, "prop 2", None)

    # testing properties
    assert g.vertex(1).properties() == {'prop 2': 0.9, 'prop 3': 'hello', 'prop 1': 2, 'prop 4': True,
                                        'static prop': 123}
    assert g.vertices.properties().collect() == [{'prop 2': 0.9, 'prop 3': 'hello', 'prop 1': 2, 'prop 4': True,
                                                  'static prop': 123}]
    assert g.vertices.out_neighbours().properties().collect() == [[
        {'prop 2': 0.9, 'prop 3': 'hello', 'prop 1': 2, 'prop 4': True,
         'static prop': 123}]]

    assert g.vertex(1).properties(include_static=False) == {'prop 2': 0.9, 'prop 3': 'hello', 'prop 1': 2,
                                                            'prop 4': True}
    assert g.vertices.properties(include_static=False).collect() == [{'prop 2': 0.9, 'prop 3': 'hello', 'prop 1': 2,
                                                                      'prop 4': True}]
    assert g.vertices.out_neighbours().properties(include_static=False).collect() == [
        [{'prop 2': 0.9, 'prop 3': 'hello', 'prop 1': 2,
          'prop 4': True}]]

    assert g.at(2).vertex(1).properties() == {'prop 1': 2, 'prop 4': False, 'prop 2': 0.6, 'static prop': 123,
                                              'prop 3': 'hi'}
    assert g.at(2).vertices.properties().collect() == [{'prop 1': 2, 'prop 4': False, 'prop 2': 0.6, 'static prop': 123,
                                                        'prop 3': 'hi'}]
    assert g.at(2).vertices.out_neighbours().properties().collect() == [
        [{'prop 1': 2, 'prop 4': False, 'prop 2': 0.6, 'static prop': 123,
          'prop 3': 'hi'}]]

    # testing property histories
    assert g.vertex(1).property_histories() == {'prop 3': [(1, 'hi'), (3, 'hello')], 'prop 1': [(1, 1), (2, 2)],
                                                'prop 4': [(1, True), (2, False), (3, True)],
                                                'prop 2': [(2, 0.6), (3, 0.9)]}
    assert g.vertices.property_histories().collect() == [
        {'prop 3': [(1, 'hi'), (3, 'hello')], 'prop 1': [(1, 1), (2, 2)],
         'prop 4': [(1, True), (2, False), (3, True)],
         'prop 2': [(2, 0.6), (3, 0.9)]}]
    assert g.vertices.out_neighbours().property_histories().collect() == [
        [{'prop 3': [(1, 'hi'), (3, 'hello')], 'prop 1': [(1, 1), (2, 2)],
          'prop 4': [(1, True), (2, False), (3, True)],
          'prop 2': [(2, 0.6), (3, 0.9)]}]]

    assert g.at(2).vertex(1).property_histories() == {'prop 2': [(2, 0.6)], 'prop 4': [(1, True), (2, False)],
                                                      'prop 1': [(1, 1), (2, 2)], 'prop 3': [(1, 'hi')]}
    assert g.at(2).vertices.property_histories().collect() == [{'prop 2': [(2, 0.6)], 'prop 4': [(1, True), (2, False)],
                                                                'prop 1': [(1, 1), (2, 2)], 'prop 3': [(1, 'hi')]}]
    assert g.at(2).vertices.out_neighbours().property_histories().collect() == [
        [{'prop 2': [(2, 0.6)], 'prop 4': [(1, True), (2, False)],
          'prop 1': [(1, 1), (2, 2)], 'prop 3': [(1, 'hi')]}]]

    # testing property names
    expected_names = sorted(['prop 4', 'prop 1', 'prop 2', 'prop 3', 'static prop'])
    assert sorted(g.vertex(1).property_names()) == expected_names
    names = g.vertices.property_names().collect()
    assert len(names) == 1 and sorted(names[0]) == expected_names
    names = g.vertices.out_neighbours().property_names().collect()
    assert len(names) == 1 and len(names[0]) == 1 and sorted(names[0][0]) == expected_names

    expected_names_no_static = sorted(['prop 4', 'prop 1', 'prop 2', 'prop 3'])
    assert sorted(g.vertex(1).property_names(include_static=False)) == expected_names_no_static
    names = g.vertices.property_names(include_static=False).collect()
    assert len(names) == 1 and sorted(names[0]) == expected_names_no_static
    names = g.vertices.out_neighbours().property_names(include_static=False).collect()
    assert len(names) == 1 and len(names[0]) == 1 and sorted(names[0][0]) == expected_names_no_static

    assert sorted(g.at(1).vertex(1).property_names(include_static=False)) == expected_names_no_static
    names = g.at(1).vertices.property_names(include_static=False).collect()
    assert len(names) == 1 and sorted(names[0]) == expected_names_no_static
    names = g.at(1).vertices.out_neighbours().property_names(include_static=False).collect()
    assert len(names) == 1 and len(names[0]) == 1 and sorted(names[0][0]) == expected_names_no_static

    # testing has_property
    assert g.vertex(1).has_property("prop 4")
    assert g.vertices.has_property("prop 4").collect() == [True]
    assert g.vertices.out_neighbours().has_property("prop 4").collect() == [[True]]

    assert g.vertex(1).has_property("prop 2")
    assert g.vertices.has_property("prop 2").collect() == [True]
    assert g.vertices.out_neighbours().has_property("prop 2").collect() == [[True]]

    assert not g.vertex(1).has_property("prop 5")
    assert g.vertices.has_property("prop 5").collect() == [False]
    assert g.vertices.out_neighbours().has_property("prop 5").collect() == [[False]]

    assert not g.at(1).vertex(1).has_property("prop 2")
    assert g.at(1).vertices.has_property("prop 2").collect() == [False]
    assert g.at(1).vertices.out_neighbours().has_property("prop 2").collect() == [[False]]

    assert g.vertex(1).has_property("static prop")
    assert g.vertices.has_property("static prop").collect() == [True]
    assert g.vertices.out_neighbours().has_property("static prop").collect() == [[True]]

    assert g.at(1).vertex(1).has_property("static prop")
    assert g.at(1).vertices.has_property("static prop").collect() == [True]
    assert g.at(1).vertices.out_neighbours().has_property("static prop").collect() == [[True]]

    assert not g.at(1).vertex(1).has_property("static prop", include_static=False)
    assert g.at(1).vertices.has_property("static prop", include_static=False).collect() == [False]
    assert g.at(1).vertices.out_neighbours().has_property("static prop", include_static=False).collect() == [[False]]

    assert g.vertex(1).has_static_property("static prop")
    assert g.vertices.has_static_property("static prop").collect() == [True]
    assert g.vertices.out_neighbours().has_static_property("static prop").collect() == [[True]]

    assert not g.vertex(1).has_static_property("prop 2")
    assert g.vertices.has_static_property("prop 2").collect() == [False]
    assert g.vertices.out_neighbours().has_static_property("prop 2").collect() == [[False]]

    assert g.at(1).vertex(1).has_static_property("static prop")
    assert g.at(1).vertices.has_static_property("static prop").collect() == [True]
    assert g.at(1).vertices.out_neighbours().has_static_property("static prop").collect() == [[True]]


def test_edge_properties():
    g = Graph()
    props_t1 = {"prop 1": 1, "prop 3": "hi", "prop 4": True}
    g.add_edge(1, 1, 2, props_t1)
    props_t2 = {"prop 1": 2, "prop 2": 0.6, "prop 4": False}
    g.add_edge(2, 1, 2, props_t2)
    props_t3 = {"prop 2": 0.9, "prop 3": "hello", "prop 4": True}
    g.add_edge(3, 1, 2, props_t3)

    g.add_edge_properties(1, 2, {"static prop": 123})

    # testing property_history
    assert g.edge(1, 2).property_history("prop 1") == [(1, 1), (2, 2)]
    assert g.edge(1, 2).property_history("prop 2") == [(2, 0.6), (3, 0.9)]
    assert g.edge(1, 2).property_history("prop 3") == [(1, "hi"), (3, 'hello')]
    assert g.edge(1, 2).property_history("prop 4") == [(1, True), (2, False), (3, True)]
    assert g.edge(1, 2).property_history("undefined") == []
    assert g.at(1).edge(1, 2).property_history("prop 4") == [(1, True)]
    assert g.at(1).edge(1, 2).property_history("static prop") == []

    assert g.at(1).edge(1, 2).static_property("static prop") == 123
    assert g.at(100).edge(1, 2).static_property("static prop") == 123
    assert g.edge(1, 2).static_property("static prop") == 123
    assert g.edge(1, 2).static_property("prop 4") is None

    # testing property
    assert g.edge(1, 2).property("static prop") == 123
    assert g.edge(1, 2)["static prop"] == 123
    assert g.edge(1, 2).property("static prop", include_static=False) is None
    assert g.edge(1, 2).property("prop 1", include_static=False) == 2
    assert g.at(2).edge(1, 2).property("prop 2") == 0.6
    assert g.at(1).edge(1, 2).property("prop 2") is None

    # testing properties
    assert g.edge(1, 2).properties() == {'prop 2': 0.9, 'prop 3': 'hello', 'prop 1': 2, 'prop 4': True,
                                         'static prop': 123}

    assert g.edge(1, 2).properties(include_static=False) == {'prop 2': 0.9, 'prop 3': 'hello', 'prop 1': 2,
                                                             'prop 4': True}

    assert g.at(2).edge(1, 2).properties() == {'prop 1': 2, 'prop 4': False, 'prop 2': 0.6, 'static prop': 123,
                                               'prop 3': 'hi'}

    # testing property histories
    assert g.edge(1, 2).property_histories() == {'prop 3': [(1, 'hi'), (3, 'hello')], 'prop 1': [(1, 1), (2, 2)],
                                                 'prop 4': [(1, True), (2, False), (3, True)],
                                                 'prop 2': [(2, 0.6), (3, 0.9)]}

    assert g.at(2).edge(1, 2).property_histories() == {'prop 2': [(2, 0.6)], 'prop 4': [(1, True), (2, False)],
                                                       'prop 1': [(1, 1), (2, 2)], 'prop 3': [(1, 'hi')]}

    # testing property names
    assert g.edge(1, 2).property_names().sort() == ['prop 4', 'prop 1', 'prop 2', 'prop 3', 'static prop'].sort()

    assert g.edge(1, 2).property_names(include_static=False).sort() == ['prop 4', 'prop 1', 'prop 2', 'prop 3'].sort()

    assert g.at(1).edge(1, 2).property_names(include_static=False).sort() == ['prop 4', 'prop 1', 'prop 2',
                                                                              'prop 3'].sort()

    # testing has_property
    assert g.edge(1, 2).has_property("prop 4")
    assert g.edge(1, 2).has_property("prop 2")
    assert not g.edge(1, 2).has_property("prop 5")
    assert not g.at(1).edge(1, 2).has_property("prop 2")
    assert g.edge(1, 2).has_property("static prop")
    assert g.at(1).edge(1, 2).has_property("static prop")
    assert not g.at(1).edge(1, 2).has_property("static prop", include_static=False)

    assert g.edge(1, 2).has_static_property("static prop")
    assert not g.edge(1, 2).has_static_property("prop 2")
    assert g.at(1).edge(1, 2).has_static_property("static prop")


def test_exploded_edge_time():
    g = graph_loader.lotr_graph()
    e = g.edge("Frodo", "Gandalf")
    his = e.history()
    exploded_his = []
    for ee in e.explode():
        exploded_his.append(ee.time())
    assert (his, exploded_his)


# assert g.vertex(1).property_history("prop 3") == [(1, 3), (3, 'hello')]


def test_algorithms():
    g = Graph(1)
    lotr_graph = graph_loader.lotr_graph()
    g.add_edge(1, 1, 2, {"prop1": 1})
    g.add_edge(2, 2, 3, {"prop1": 1})
    g.add_edge(3, 3, 1, {"prop1": 1})

    view = g.window(0, 4)
    triangles = algorithms.local_triangle_count(view, 1)
    average_degree = algorithms.average_degree(view)
    max_out_degree = algorithms.max_out_degree(view)
    max_in_degree = algorithms.max_in_degree(view)
    min_out_degree = algorithms.min_out_degree(view)
    min_in_degree = algorithms.min_in_degree(view)
    graph_density = algorithms.directed_graph_density(view)
    clustering_coefficient = algorithms.local_clustering_coefficient(view, 1)

    assert triangles == 1
    assert average_degree == 2.0
    assert graph_density == 0.5
    assert max_out_degree == 1
    assert max_in_degree == 1
    assert min_out_degree == 1
    assert min_in_degree == 1
    assert clustering_coefficient == 1.0

    lotr_clustering_coefficient = algorithms.local_clustering_coefficient(lotr_graph, 'Frodo')
    lotr_local_triangle_count = algorithms.local_triangle_count(lotr_graph, 'Frodo')
    assert lotr_clustering_coefficient == 0.1984313726425171
    assert lotr_local_triangle_count == 253


def test_graph_time_api():
    g = create_graph(1)

    earliest_time = g.earliest_time()
    latest_time = g.latest_time()
    assert len(list(g.rolling(1))) == latest_time - earliest_time + 1
    assert len(list(g.expanding(2))) == (latest_time - earliest_time) / 2

    w = g.window(2, 6)
    assert len(list(w.rolling(window=10, step=3))) == 1


def test_save_load_graph():
    g = create_graph(1)
    g.add_vertex(1, 11, {"type": "wallet", "balance": 99.5})
    g.add_vertex(2, 12, {"type": "wallet", "balance": 10.0})
    g.add_vertex(3, 13, {"type": "wallet", "balance": 76})
    g.add_edge(4, 11, 12, {"prop1": 1, "prop2": 9.8, "prop3": "test"})
    g.add_edge(5, 12, 13, {"prop1": 1321, "prop2": 9.8, "prop3": "test"})
    g.add_edge(6, 13, 11, {"prop1": 645, "prop2": 9.8, "prop3": "test"})

    tmpdirname = tempfile.TemporaryDirectory()
    g.save_to_file(tmpdirname.name)

    del (g)

    g = Graph.load_from_file(tmpdirname.name)

    view = g.window(0, 10)
    assert g.has_vertex(13)
    assert view.vertex(13).in_degree() == 1
    assert view.vertex(13).out_degree() == 1
    assert view.vertex(13).degree() == 2

    triangles = algorithms.local_triangle_count(view, 13)  # How many triangles is 13 involved in
    assert triangles == 1

    v = view.vertex(11)
    assert v.property_histories() == {'type': [(1, 'wallet')], 'balance': [(1, 99.5)]}

    tmpdirname.cleanup()


def test_graph_at():
    g = create_graph(1)

    view = g.at(2)
    assert view.vertex(1).degree() == 3
    assert view.vertex(3).degree() == 1

    view = g.at(7)
    assert view.vertex(3).degree() == 2


def test_add_node_string():
    g = Graph(1)

    g.add_vertex(0, 1, {})
    g.add_vertex(1, "haaroon", {})
    g.add_vertex(1, "haaroon", {})  # add same vertex twice used to cause an exception

    assert g.has_vertex(1)
    assert g.has_vertex("haaroon")


def test_add_edge_string():
    g = Graph(1)

    g.add_edge(0, 1, 2, {})
    g.add_edge(1, "haaroon", "ben", {})

    assert g.has_vertex(1)
    assert g.has_vertex(2)
    assert g.has_vertex("haaroon")
    assert g.has_vertex("ben")

    assert g.has_edge(1, 2)
    assert g.has_edge("haaroon", "ben")


def test_all_neighbours_window():
    g = Graph(4)
    g.add_edge(1, 1, 2, {})
    g.add_edge(1, 2, 3, {})
    g.add_edge(2, 3, 2, {})
    g.add_edge(3, 3, 2, {})
    g.add_edge(4, 2, 4, {})

    view = g.at(2)
    v = view.vertex(2)
    assert list(v.window(0, 2).in_neighbours().id()) == [1]
    assert list(v.window(0, 2).out_neighbours().id()) == [3]
    assert list(v.window(0, 2).neighbours().id()) == [1, 3]


def test_all_degrees_window():
    g = Graph(4)
    g.add_edge(1, 1, 2, {})
    g.add_edge(1, 2, 3, {})
    g.add_edge(2, 3, 2, {})
    g.add_edge(3, 3, 2, {})
    g.add_edge(3, 4, 2, {})
    g.add_edge(4, 2, 4, {})
    g.add_edge(5, 2, 1, {})

    view = g.at(4)
    v = view.vertex(2)
    assert v.window(0, 4).in_degree() == 3
    assert v.window(t_start=2).in_degree() == 2
    assert v.window(t_end=3).in_degree() == 2
    assert v.window(0, 4).out_degree() == 1
    assert v.window(t_start=2).out_degree() == 1
    assert v.window(t_end=3).out_degree() == 1
    assert v.window(0, 4).degree() == 3
    assert v.window(t_start=2).degree() == 2
    assert v.window(t_end=3).degree() == 2


def test_all_edge_window():
    g = Graph(4)
    g.add_edge(1, 1, 2, {})
    g.add_edge(1, 2, 3, {})
    g.add_edge(2, 3, 2, {})
    g.add_edge(3, 3, 2, {})
    g.add_edge(3, 4, 2, {})
    g.add_edge(4, 2, 4, {})
    g.add_edge(5, 2, 1, {})

    view = g.at(4)
    v = view.vertex(2)
    assert list(map(lambda e: e.id(), v.window(0, 4).in_edges())) == [1, 3, 5]
    assert list(map(lambda e: e.id(), v.window(t_end=4).in_edges())) == [1, 3, 5]
    assert list(map(lambda e: e.id(), v.window(t_start=2).in_edges())) == [3, 5]
    assert list(map(lambda e: e.id(), v.window(0, 4).out_edges())) == [2]
    assert list(map(lambda e: e.id(), v.window(t_end=3).out_edges())) == [2]
    assert list(map(lambda e: e.id(), v.window(t_start=2).out_edges())) == [6]
    assert sorted(list(map(lambda e: e.id(), v.window(0, 4).edges()))) == [1, 2, 3, 5]
    assert sorted(list(map(lambda e: e.id(), v.window(t_end=4).edges()))) == [1, 2, 3, 5]
    assert sorted(list(map(lambda e: e.id(), v.window(t_start=1).edges()))) == [1, 2, 3, 5, 6]


def test_static_prop_change():
    # with pytest.raises(Exception):
    g = Graph(1)

    g.add_edge(0, 1, 2, {})
    g.add_vertex_properties(1, {"name": "value1"})

    expected_msg = (
        """Exception: Failed to mutate graph\n"""
        """Caused by:\n"""
        """  -> cannot change property for vertex '1'\n"""
        """  -> cannot mutate static property 'name'\n"""
        """  -> cannot set previous value 'Some(Str("value1"))' to 'Some(Str("value2"))' in position '0'"""
    )

    # with pytest.raises(Exception, match=re.escape(expected_msg)):
    with pytest.raises(Exception):
        g.add_vertex_properties(1, {"name": "value2"})


def test_triplet_count():
    g = Graph(1)

    g.add_edge(0, 1, 2, {})
    g.add_edge(0, 2, 3, {})
    g.add_edge(0, 3, 1, {})

    v = g.at(1)
    assert algorithms.triplet_count(v) == 3


def test_global_clustering_coeffficient():
    g = Graph(1)

    g.add_edge(0, 1, 2, {})
    g.add_edge(0, 2, 3, {})
    g.add_edge(0, 3, 1, {})
    g.add_edge(0, 4, 2, {})
    g.add_edge(0, 4, 1, {})
    g.add_edge(0, 5, 2, {})

    v = g.at(1)
    assert algorithms.global_clustering_coefficient(v) == 0.5454545454545454


def test_edge_time_apis():
    g = Graph(1)

    g.add_edge(1, 1, 2, {"prop2": 10})
    g.add_edge(2, 2, 4, {"prop2": 11})
    g.add_edge(3, 4, 5, {"prop2": 12})
    g.add_edge(4, 1, 5, {"prop2": 13})

    v = g.vertex(1)
    e = g.edge(1, 2)

    for e in e.expanding(1):
        assert e.src().name() == '1'
        assert e.dst().name() == '2'

    ls = []
    for e in v.edges():
        ls.append(e.src().name())
        ls.append(e.dst().name())

    assert ls == ['1', '2', '1', '5']

    v = g.vertex(2)
    ls = []
    for e in v.in_edges():
        ls.append(e.src().name())
        ls.append(e.dst().name())

    assert ls == ['1', '2']

    ls = []
    for e in v.out_edges():
        ls.append(e.src().name())
        ls.append(e.dst().name())

    assert ls == ['2', '4']


def test_edge_earliest_latest_time():
    g = Graph(1)
    g.add_edge(0, 1, 2, {})
    g.add_edge(1, 1, 2, {})
    g.add_edge(2, 1, 2, {})
    g.add_edge(0, 1, 3, {})
    g.add_edge(1, 1, 3, {})
    g.add_edge(2, 1, 3, {})

    assert g.edge(1, 2).earliest_time() == 0
    assert g.edge(1, 2).latest_time() == 2

    assert g.vertex(1).edges().earliest_time() == [0, 0]
    assert g.vertex(1).edges().latest_time() == [2, 2]
    assert g.vertex(1).at(1).edges().earliest_time() == [0, 0]
    assert g.vertex(1).at(1).edges().latest_time() == [1, 1]


def test_vertex_history():
    g = Graph(1)

    g.add_vertex(1, 1, {})
    g.add_vertex(2, 1, {})
    g.add_vertex(3, 1, {})
    g.add_vertex(4, 1, {})
    g.add_vertex(8, 1, {})

    g.add_vertex(4, "Lord Farquaad", {})
    g.add_vertex(6, "Lord Farquaad", {})
    g.add_vertex(7, "Lord Farquaad", {})
    g.add_vertex(8, "Lord Farquaad", {})

    assert (g.vertex(1).history() == [1, 2, 3, 4, 8])
    assert (g.vertex("Lord Farquaad").history() == [4, 6, 7, 8])

    view = g.window(1, 8)

    assert (view.vertex(1).history() == [1, 2, 3, 4])
    assert (view.vertex("Lord Farquaad").history() == [4, 6, 7])


def test_edge_history():
    g = Graph(1)

    g.add_edge(1, 1, 2)
    g.add_edge(2, 1, 3)
    g.add_edge(3, 1, 2)
    g.add_edge(4, 1, 4)

    view = g.window(1, 5)

    assert (g.edge(1, 2).history() == [1, 3])

    # also needs to be fixed in Pedros PR
    # assert(view.edge(1, 4).history() == [4])


def test_lotr_edge_history():
    g = graph_loader.lotr_graph()
<<<<<<< HEAD
    
    assert(g.edge('Frodo','Gandalf').history() == [329, 555, 861, 1056, 1130, 1160, 1234, 1241, 1390, 1417, 1656, 1741, 1783, 1785, 1792, 1804, 1809, 1999, 2056, 2254, 2925, 2999, 3703, 3914, 4910, 5620, 5775, 6381, 6531, 6578, 6661, 6757, 7041, 7356, 8183, 8190, 8276, 8459, 8598, 8871, 9098, 9343, 9903, 11189, 11192, 11279, 11365, 14364, 21551, 21706, 23212, 26958, 27060, 29024, 30173, 30737, 30744, 31023, 31052, 31054, 31103, 31445, 32656])
    assert(g.at(1000).edge('Frodo','Gandalf').history() == [329, 555, 861])
    assert(g.edge('Frodo','Gandalf').at(1000).history() == [329, 555, 861])
    assert(g.window(100,1000).edge('Frodo','Gandalf').history() == [329, 555, 861])
    assert(g.edge('Frodo','Gandalf').window(100,1000).history() == [329, 555, 861])

def test_layer():
    g = Graph(1)

    g.add_edge(0, 1, 2)
    g.add_edge(0, 1, 3, layer='layer1')
    g.add_edge(0, 1, 4, layer='layer2')

    assert(g.default_layer().num_edges() == 1)
    assert(g.layer('layer1').num_edges() == 1)
    assert(g.layer('layer2').num_edges() == 1)

def test_rolling_as_iterable():
    g = Graph(1)

    g.add_vertex(1, 1)
    g.add_vertex(4, 4)

    rolling = g.rolling(1)

    # a normal operation is reusing the object returned by rolling twice, to get both results and an index.
    # So the following should work fine:
    n_vertices = [w.num_vertices() for w in rolling]
    time_index = [w.start() for w in rolling]


    assert n_vertices == [1, 0, 0, 1]
    assert time_index == [1, 2, 3, 4]
=======

    assert (g.edge('Frodo', 'Gandalf').history() == [329, 555, 861, 1056, 1130, 1160, 1234, 1241, 1390, 1417, 1656,
                                                     1741, 1783, 1785, 1792, 1804, 1809, 1999, 2056, 2254, 2925, 2999,
                                                     3703, 3914, 4910, 5620, 5775, 6381, 6531, 6578, 6661, 6757, 7041,
                                                     7356, 8183, 8190, 8276, 8459, 8598, 8871, 9098, 9343, 9903, 11189,
                                                     11192, 11279, 11365, 14364, 21551, 21706, 23212, 26958, 27060,
                                                     29024, 30173, 30737, 30744, 31023, 31052, 31054, 31103, 31445,
                                                     32656])
    assert (g.at(1000).edge('Frodo', 'Gandalf').history() == [329, 555, 861])
    assert (g.edge('Frodo', 'Gandalf').at(1000).history() == [329, 555, 861])
    assert (g.window(100, 1000).edge('Frodo', 'Gandalf').history() == [329, 555, 861])
    assert (g.edge('Frodo', 'Gandalf').window(100, 1000).history() == [329, 555, 861])


def test_generic_taint():
    g = Graph(1)
    g.add_edge(10, 1, 3, {})
    g.add_edge(11, 1, 2, {})
    g.add_edge(12, 1, 2, {})
    g.add_edge(9, 1, 2, {})
    g.add_edge(12, 2, 4, {})
    g.add_edge(13, 2, 5, {})
    g.add_edge(14, 5, 5, {})
    g.add_edge(14, 5, 4, {})
    g.add_edge(5, 4, 6, {})
    g.add_edge(15, 4, 7, {})
    g.add_edge(10, 4, 7, {})
    g.add_edge(10, 5, 8, {})

    actual = algorithms.generic_taint(g, 20, 11, [1, 2], [4, 5])
    expected = {
        '1': [(0, 11, '1')],
        '2': [(2, 12, '1'), (2, 11, '1'), (0, 11, '2')],
        '4': [(5, 12, '2')],
        '5': [(6, 13, '2')],
    }

    assert (actual == expected)


def test_generic_taint_loader():
    g = graph_loader.stable_coin_graph("/tmp/stablecoin", 1)

    actual = algorithms.generic_taint(g, 20, 1651105815, ["0xd30b438df65f4f788563b2b3611bd6059bff4ad9"], [])
    expected = {
        '0xd30b438df65f4f788563b2b3611bd6059bff4ad9': [(0, 1651105815, '0xd30b438df65f4f788563b2b3611bd6059bff4ad9')],
        '0xda816e2122a8a39b0926bfa84edd3d42477e9efd': [(1, 1651105815, '0xd30b438df65f4f788563b2b3611bd6059bff4ad9')],
    }

    assert (actual == expected)
>>>>>>> e212a341
<|MERGE_RESOLUTION|>--- conflicted
+++ resolved
@@ -829,42 +829,6 @@
 
 def test_lotr_edge_history():
     g = graph_loader.lotr_graph()
-<<<<<<< HEAD
-    
-    assert(g.edge('Frodo','Gandalf').history() == [329, 555, 861, 1056, 1130, 1160, 1234, 1241, 1390, 1417, 1656, 1741, 1783, 1785, 1792, 1804, 1809, 1999, 2056, 2254, 2925, 2999, 3703, 3914, 4910, 5620, 5775, 6381, 6531, 6578, 6661, 6757, 7041, 7356, 8183, 8190, 8276, 8459, 8598, 8871, 9098, 9343, 9903, 11189, 11192, 11279, 11365, 14364, 21551, 21706, 23212, 26958, 27060, 29024, 30173, 30737, 30744, 31023, 31052, 31054, 31103, 31445, 32656])
-    assert(g.at(1000).edge('Frodo','Gandalf').history() == [329, 555, 861])
-    assert(g.edge('Frodo','Gandalf').at(1000).history() == [329, 555, 861])
-    assert(g.window(100,1000).edge('Frodo','Gandalf').history() == [329, 555, 861])
-    assert(g.edge('Frodo','Gandalf').window(100,1000).history() == [329, 555, 861])
-
-def test_layer():
-    g = Graph(1)
-
-    g.add_edge(0, 1, 2)
-    g.add_edge(0, 1, 3, layer='layer1')
-    g.add_edge(0, 1, 4, layer='layer2')
-
-    assert(g.default_layer().num_edges() == 1)
-    assert(g.layer('layer1').num_edges() == 1)
-    assert(g.layer('layer2').num_edges() == 1)
-
-def test_rolling_as_iterable():
-    g = Graph(1)
-
-    g.add_vertex(1, 1)
-    g.add_vertex(4, 4)
-
-    rolling = g.rolling(1)
-
-    # a normal operation is reusing the object returned by rolling twice, to get both results and an index.
-    # So the following should work fine:
-    n_vertices = [w.num_vertices() for w in rolling]
-    time_index = [w.start() for w in rolling]
-
-
-    assert n_vertices == [1, 0, 0, 1]
-    assert time_index == [1, 2, 3, 4]
-=======
 
     assert (g.edge('Frodo', 'Gandalf').history() == [329, 555, 861, 1056, 1130, 1160, 1234, 1241, 1390, 1417, 1656,
                                                      1741, 1783, 1785, 1792, 1804, 1809, 1999, 2056, 2254, 2925, 2999,
@@ -915,4 +879,31 @@
     }
 
     assert (actual == expected)
->>>>>>> e212a341
+
+def test_layer():
+    g = Graph(1)
+
+    g.add_edge(0, 1, 2)
+    g.add_edge(0, 1, 3, layer='layer1')
+    g.add_edge(0, 1, 4, layer='layer2')
+
+    assert(g.default_layer().num_edges() == 1)
+    assert(g.layer('layer1').num_edges() == 1)
+    assert(g.layer('layer2').num_edges() == 1)
+
+def test_rolling_as_iterable():
+    g = Graph(1)
+
+    g.add_vertex(1, 1)
+    g.add_vertex(4, 4)
+
+    rolling = g.rolling(1)
+
+    # a normal operation is reusing the object returned by rolling twice, to get both results and an index.
+    # So the following should work fine:
+    n_vertices = [w.num_vertices() for w in rolling]
+    time_index = [w.start() for w in rolling]
+
+
+    assert n_vertices == [1, 0, 0, 1]
+    assert time_index == [1, 2, 3, 4]