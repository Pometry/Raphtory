from __future__ import unicode_literals
import math
import sys
import random
import pandas as pd
import pandas.core.frame
import pytest
from raphtory import Graph, PersistentGraph, PyDirection
from raphtory import algorithms
from raphtory import graph_loader
import tempfile
from math import isclose
from datetime import datetime, timezone
import string
from pathlib import Path
from pytest import fixture
import os
import shutil
import numpy as np

base_dir = Path(__file__).parent
edges = [(1, 1, 2), (2, 1, 3), (-1, 2, 1), (0, 1, 1), (7, 3, 2), (1, 1, 1)]
utc = timezone.utc


def create_graph():
    g = Graph()

    g.add_node(0, 1, {"type": "wallet", "cost": 99.5})
    g.add_node(-1, 2, {"type": "wallet", "cost": 10.0})
    g.add_node(6, 3, {"type": "wallet", "cost": 76.0})

    for e in edges:
        g.add_edge(e[0], e[1], e[2], {"prop1": 1, "prop2": 9.8, "prop3": "test"})

    return g


def create_graph_with_deletions():
    g = PersistentGraph()

    g.add_node(0, 1, {"type": "wallet", "cost": 99.5})
    g.add_node(-1, 2, {"type": "wallet", "cost": 10.0})
    g.add_node(6, 3, {"type": "wallet", "cost": 76.0})

    for e in edges:
        g.add_edge(e[0], e[1], e[2], {"prop1": 1, "prop2": 9.8, "prop3": "test"})
    g.edge(edges[0][1], edges[0][2]).add_constant_properties({"static": "test"})
    g.delete_edge(10, edges[0][1], edges[0][2])
    return g


def test_graph_len_edge_len():
    g = create_graph()

    assert g.count_nodes() == 3
    assert g.count_edges() == 5


def test_id_iterable():
    g = create_graph()

    assert g.nodes.id.max() == 3
    assert g.nodes.id.min() == 1
    assert set(g.nodes.id.collect()) == {1, 2, 3}
    out_neighbours = g.nodes.out_neighbours.id.collect()
    out_neighbours = (set(n) for n in out_neighbours)
    out_neighbours = dict(zip(g.nodes.id, out_neighbours))

    assert out_neighbours == {1: {1, 2, 3}, 2: {1}, 3: {2}}


def test_degree_iterable():
    g = create_graph()
    assert g.nodes.degree().min() == 2
    assert g.nodes.degree().max() == 3
    assert g.nodes.in_degree().min() == 1
    assert g.nodes.in_degree().max() == 2
    assert g.nodes.out_degree().min() == 1
    assert g.nodes.out_degree().max() == 3
    assert isclose(g.nodes.degree().mean(), 7 / 3)
    assert g.nodes.degree().sum() == 7
    degrees = g.nodes.degree().collect()
    degrees.sort()
    assert degrees == [2, 2, 3]


def test_nodes_time_iterable():
    g = create_graph()

    assert g.nodes.earliest_time.min() == -1
    assert g.nodes.latest_time.max() == 7


def test_graph_has_edge():
    g = create_graph()

    assert not g.window(-1, 1).has_edge(1, 3)
    assert g.window(-1, 3).has_edge(1, 3)
    assert not g.window(10, 11).has_edge(1, 3)


def test_graph_has_node():
    g = create_graph()

    assert g.has_node(3)


def test_windowed_graph_has_node():
    g = create_graph()

    assert g.window(-1, 1).has_node(1)


def test_windowed_graph_get_node():
    g = create_graph()

    view = g.window(0, sys.maxsize)

    assert view.node(1).id == 1
    assert view.node(10) is None
    assert view.node(1).degree() == 3


def test_windowed_graph_degree():
    g = create_graph()

    view = g.window(0, sys.maxsize)

    degrees = [v.degree() for v in view.nodes]
    degrees.sort()

    assert degrees == [2, 2, 3]

    in_degrees = [v.in_degree() for v in view.nodes]
    in_degrees.sort()

    assert in_degrees == [1, 1, 2]

    out_degrees = [v.out_degree() for v in view.nodes]
    out_degrees.sort()

    assert out_degrees == [0, 1, 3]


def test_windowed_graph_get_edge():
    g = create_graph()

    max_size = sys.maxsize
    min_size = -sys.maxsize - 1

    view = g.window(min_size, max_size)

    assert (view.edge(1, 3).src.id, view.edge(1, 3).dst.id) == (1, 3)
    assert view.edge(2, 3) is None
    assert view.edge(6, 5) is None

    assert (view.node(1).id, view.node(3).id) == (1, 3)

    view = g.window(2, 3)
    assert (view.edge(1, 3).src.id, view.edge(1, 3).dst.id) == (1, 3)

    view = g.window(3, 7)
    assert view.edge(1, 3) is None


def test_windowed_graph_edges():
    g = create_graph()

    view = g.window(0, sys.maxsize)

    tedges = [v.edges for v in view.nodes]
    edges = []
    for e_iter in tedges:
        for e in e_iter:
            edges.append([e.src.id, e.dst.id])

    assert edges == [[1, 1], [1, 2], [1, 3], [1, 2], [3, 2], [1, 3], [3, 2]]

    tedges = [v.in_edges for v in view.nodes]
    in_edges = []
    for e_iter in tedges:
        for e in e_iter:
            in_edges.append([e.src.id, e.dst.id])

    assert in_edges == [[1, 1], [1, 2], [3, 2], [1, 3]]

    tedges = [v.out_edges for v in view.nodes]
    out_edges = []
    for e_iter in tedges:
        for e in e_iter:
            out_edges.append([e.src.id, e.dst.id])

    assert out_edges == [[1, 1], [1, 2], [1, 3], [3, 2]]


def test_windowed_graph_node_ids():
    g = create_graph()

    vs = [v for v in g.window(-1, 2).nodes.id]
    vs.sort()
    assert vs == [1, 2]  # this makes clear that the end of the range is exclusive

    vs = [v for v in g.window(-5, 3).nodes.id]
    vs.sort()
    assert vs == [1, 2, 3]


def test_windowed_graph_nodes():
    g = create_graph()

    view = g.window(-1, 0)

    nodes = list(view.nodes.id)

    assert nodes == [1, 2]


def test_windowed_graph_neighbours():
    g = create_graph()

    max_size = sys.maxsize
    min_size = -sys.maxsize - 1

    view = g.window(min_size, max_size)

    neighbours = view.nodes.neighbours.id.collect()
    assert neighbours == [[1, 2, 3], [1, 3], [1, 2]]

    in_neighbours = view.nodes.in_neighbours.id.collect()
    assert in_neighbours == [[1, 2], [1, 3], [1]]

    out_neighbours = view.nodes.out_neighbours.id.collect()
    assert out_neighbours == [[1, 2, 3], [1], [2]]


def test_name():
    g = Graph()
    g.add_node(1, "Ben")
    g.add_node(1, 10)
    g.add_edge(1, "Ben", "Hamza")
    assert g.node(10).name == "10"
    assert g.node("Ben").name == "Ben"
    assert g.node("Hamza").name == "Hamza"


def test_getitem():
    g = Graph()
    g.add_node(0, 1, {"cost": 0})
    g.add_node(1, 1, {"cost": 1})

    assert (
        g.node(1).properties.temporal.get("cost")
        == g.node(1).properties.temporal["cost"]
    )


def test_entity_history_date_time():
    g = Graph()
    g.add_node(0, 1)
    g.add_node(1, 1)
    g.add_node(2, 1)
    v = g.add_node(3, 1)
    g.add_edge(0, 1, 2)
    g.add_edge(1, 1, 2)
    g.add_edge(2, 1, 2)
    e = g.add_edge(3, 1, 2)

    full_history_1 = [
        datetime(1970, 1, 1, tzinfo=utc),
        datetime(1970, 1, 1, 0, 0, 0, 1000, tzinfo=utc),
        datetime(1970, 1, 1, 0, 0, 0, 2000, tzinfo=utc),
        datetime(1970, 1, 1, 0, 0, 0, 3000, tzinfo=utc),
    ]

    full_history_2 = [
        datetime(1970, 1, 1, 0, 0, 0, 4000, tzinfo=utc),
        datetime(1970, 1, 1, 0, 0, 0, 5000, tzinfo=utc),
        datetime(1970, 1, 1, 0, 0, 0, 6000, tzinfo=utc),
        datetime(1970, 1, 1, 0, 0, 0, 7000, tzinfo=utc),
    ]

    windowed_history = [
        datetime(1970, 1, 1, tzinfo=utc),
        datetime(1970, 1, 1, 0, 0, 0, 1000, tzinfo=utc),
    ]

    assert v.history_date_time() == full_history_1
    assert v.window(0, 2).history_date_time() == windowed_history
    assert e.history_date_time() == full_history_1
    assert e.window(0, 2).history_date_time() == windowed_history

    g.add_edge(4, 1, 3)
    g.add_edge(5, 1, 3)
    g.add_edge(6, 1, 3)
    g.add_edge(7, 1, 3)

    assert g.edges.history_date_time() == [full_history_1, full_history_2]
    assert g.nodes.in_edges.history_date_time() == [
        [],
        [full_history_1],
        [full_history_2],
    ]

    assert g.nodes.earliest_date_time == [
        datetime(1970, 1, 1, tzinfo=utc),
        datetime(1970, 1, 1, tzinfo=utc),
        datetime(1970, 1, 1, 0, 0, 0, 4000, tzinfo=utc),
    ]
    assert g.nodes.latest_date_time == [
        datetime(1970, 1, 1, 0, 0, 0, 7000, tzinfo=utc),
        datetime(1970, 1, 1, 0, 0, 0, 3000, tzinfo=utc),
        datetime(1970, 1, 1, 0, 0, 0, 7000, tzinfo=utc),
    ]

    assert g.nodes.neighbours.latest_date_time.collect() == [
        [
            datetime(1970, 1, 1, 0, 0, 0, 3000, tzinfo=utc),
            datetime(1970, 1, 1, 0, 0, 0, 7000, tzinfo=utc),
        ],
        [datetime(1970, 1, 1, 0, 0, 0, 7000, tzinfo=utc)],
        [datetime(1970, 1, 1, 0, 0, 0, 7000, tzinfo=utc)],
    ]

    assert g.nodes.neighbours.earliest_date_time.collect() == [
        [
            datetime(1970, 1, 1, tzinfo=utc),
            datetime(1970, 1, 1, 0, 0, 0, 4000, tzinfo=utc),
        ],
        [datetime(1970, 1, 1, tzinfo=utc)],
        [datetime(1970, 1, 1, tzinfo=utc)],
    ]


def test_graph_properties():
    g = create_graph()

    props = {
        "prop 1": 1,
        "prop 2": "hi",
        "prop 3": True,
        "prop 4": [1, 2],
        "prop 5": {"x": 1, "y": "ok"},
    }
    g.add_constant_properties(props)

    sp = g.properties.constant.keys()
    sp.sort()
    assert sp == ["prop 1", "prop 2", "prop 3", "prop 4", "prop 5"]
    assert g.properties["prop 1"] == 1
    assert g.properties["prop 4"] == [1, 2]
    assert g.properties["prop 5"] == {"x": 1, "y": "ok"}

    props = {"prop 4": 11, "prop 5": "world", "prop 6": False}
    g.add_property(1, props)

    props = {"prop 6": True}
    g.add_property(2, props)

    def history_test(key, value):
        if value is None:
            assert g.properties.temporal.get(key) is None
        else:
            assert g.properties.temporal.get(key).items() == value

    history_test("prop 1", None)
    history_test("prop 2", None)
    history_test("prop 3", None)
    history_test("prop 4", [(1, 11)])
    history_test("prop 5", [(1, "world")])
    history_test("prop 6", [(1, False), (2, True)])
    history_test("undefined", None)

    def time_history_test(time, key, value):
        if value is None:
            assert g.before(time + 1).properties.temporal.get(key) is None
        else:
            assert g.before(time + 1).properties.temporal.get(key).items() == value

    time_history_test(2, "prop 6", [(1, False), (2, True)])
    time_history_test(1, "static prop", None)

    def time_static_property_test(time, key, value):
        assert g.at(time).properties.constant.get(key) == value

    def static_property_test(key, value):
        assert g.properties.constant.get(key) == value

    time_static_property_test(1, "prop 1", 1)
    time_static_property_test(100, "prop 1", 1)
    static_property_test("prop 1", 1)
    static_property_test("prop 3", True)

    # testing property
    def time_property_test(time, key, value):
        assert g.at(time).properties.get(key) == value

    def property_test(key, value):
        assert g.properties.get(key) == value

    static_property_test("prop 2", "hi")
    property_test("prop 2", "hi")
    time_static_property_test(2, "prop 3", True)
    time_property_test(2, "prop 3", True)

    # testing properties
    assert g.properties.as_dict() == {
        "prop 1": 1,
        "prop 2": "hi",
        "prop 3": True,
        "prop 4": 11,
        "prop 5": "world",
        "prop 6": True,
    }

    assert g.properties.temporal.latest() == {
        "prop 4": 11,
        "prop 5": "world",
        "prop 6": True,
    }
    assert g.before(3).properties.as_dict() == {
        "prop 1": 1,
        "prop 2": "hi",
        "prop 3": True,
        "prop 4": 11,
        "prop 5": "world",
        "prop 6": True,
    }

    # testing property histories
    assert g.properties.temporal.histories() == {
        "prop 4": [(1, 11)],
        "prop 5": [(1, "world")],
        "prop 6": [(1, False), (2, True)],
    }

    assert g.before(3).properties.temporal.histories() == {
        "prop 4": [(1, 11)],
        "prop 5": [(1, "world")],
        "prop 6": [(1, False), (2, True)],
    }

    # testing property names
    expected_names = sorted(
        ["prop 1", "prop 2", "prop 3", "prop 4", "prop 5", "prop 6"]
    )
    assert sorted(g.properties.keys()) == expected_names

    expected_names_no_static = sorted(["prop 4", "prop 5", "prop 6"])
    assert sorted(g.properties.temporal.keys()) == expected_names_no_static

    assert sorted(g.before(2).properties.temporal.keys()) == expected_names_no_static

    # testing has_property
    assert "prop 4" in g.properties
    assert "prop 7" not in g.properties
    assert "prop 7" not in g.before(2).properties
    assert "prop 1" in g.properties
    assert "prop 2" in g.before(2).properties
    assert "static prop" not in g.properties.constant


def test_node_properties():
    g = Graph()
    g.add_edge(1, 1, 1)
    props_t1 = {"prop 1": 1, "prop 3": "hi", "prop 4": True}
    v = g.add_node(1, 1, props_t1)
    props_t2 = {"prop 1": 2, "prop 2": 0.6, "prop 4": False}
    v.add_updates(2, props_t2)
    props_t3 = {"prop 2": 0.9, "prop 3": "hello", "prop 4": True}
    v.add_updates(3, props_t3)
    v.add_constant_properties({"static prop": 123})

    # testing property history
    def history_test(key, value):
        if value is None:
            assert g.node(1).properties.temporal.get(key) is None
            assert g.nodes.properties.temporal.get(key) is None
            assert g.nodes.out_neighbours.properties.temporal.get(key) is None
        else:
            assert g.node(1).properties.temporal.get(key).items() == value
            assert g.nodes.properties.temporal.get(key).items() == [value]
            assert g.nodes.out_neighbours.properties.temporal.get(key).items() == [
                [value]
            ]

    history_test("prop 1", [(1, 1), (2, 2)])
    history_test("prop 2", [(2, 0.6), (3, 0.9)])
    history_test("prop 3", [(1, "hi"), (3, "hello")])
    history_test("prop 4", [(1, True), (2, False), (3, True)])
    history_test("undefined", None)

    def time_history_test(time, key, value):
        if value is None:
            assert g.at(time).node(1).properties.temporal.get(key) is None
            assert g.at(time).nodes.properties.temporal.get(key) is None
            assert g.at(time).nodes.out_neighbours.properties.temporal.get(key) is None
        else:
            assert g.at(time).node(1).properties.temporal.get(key).items() == value
            assert g.at(time).nodes.properties.temporal.get(key).items() == [value]
            assert g.at(time).nodes.out_neighbours.properties.temporal.get(
                key
            ).items() == [[value]]

    time_history_test(1, "prop 4", [(1, True)])
    time_history_test(1, "static prop", None)

    def time_static_property_test(time, key, value):
        gg = g.before(time + 1)
        if value is None:
            assert gg.node(1).properties.constant.get(key) is None
            assert gg.nodes.properties.constant.get(key) is None
            assert gg.nodes.out_neighbours.properties.constant.get(key) is None
        else:
            assert gg.node(1).properties.constant.get(key) == value
            assert gg.nodes.properties.constant.get(key) == [value]
            assert gg.nodes.out_neighbours.properties.constant.get(key) == [[value]]

    def static_property_test(key, value):
        if value is None:
            assert g.node(1).properties.constant.get(key) is None
            assert g.nodes.properties.constant.get(key) is None
            assert g.nodes.out_neighbours.properties.constant.get(key) is None
        else:
            assert g.node(1).properties.constant.get(key) == value
            assert g.nodes.properties.constant.get(key) == [value]
            assert g.nodes.out_neighbours.properties.constant.get(key) == [[value]]

    time_static_property_test(1, "static prop", 123)
    time_static_property_test(100, "static prop", 123)
    static_property_test("static prop", 123)
    static_property_test("prop 4", None)

    # testing property
    def time_property_test(time, key, value):
        gg = g.before(time + 1)
        if value is None:
            assert gg.node(1).properties.get(key) is None
            assert gg.nodes.properties.get(key) is None
            assert gg.nodes.out_neighbours.properties.get(key) is None
        else:
            assert gg.node(1).properties.get(key) == value
            assert gg.nodes.properties.get(key) == [value]
            assert gg.nodes.out_neighbours.properties.get(key) == [[value]]

    def property_test(key, value):
        if value is None:
            assert g.node(1).properties.get(key) is None
            assert g.nodes.properties.get(key) is None
            assert g.nodes.out_neighbours.properties.get(key) is None
        else:
            assert g.node(1).properties.get(key) == value
            assert g.nodes.properties.get(key) == [value]
            assert g.nodes.out_neighbours.properties.get(key) == [[value]]

    def no_static_property_test(key, value):
        if value is None:
            assert g.node(1).properties.temporal.get(key) is None
            assert g.nodes.properties.temporal.get(key) is None
            assert g.nodes.out_neighbours.properties.temporal.get(key) is None
        else:
            assert g.node(1).properties.temporal.get(key).value() == value
            assert g.nodes.properties.temporal.get(key).value() == [value]
            assert g.nodes.out_neighbours.properties.temporal.get(key).value() == [
                [value]
            ]

    property_test("static prop", 123)
    assert g.node(1)["static prop"] == 123
    no_static_property_test("static prop", None)
    no_static_property_test("prop 1", 2)
    time_property_test(2, "prop 2", 0.6)
    time_property_test(1, "prop 2", None)

    # testing properties
    assert g.node(1).properties == {
        "prop 2": 0.9,
        "prop 3": "hello",
        "prop 1": 2,
        "prop 4": True,
        "static prop": 123,
    }
    assert g.nodes.properties == {
        "prop 2": [0.9],
        "prop 3": ["hello"],
        "prop 1": [2],
        "prop 4": [True],
        "static prop": [123],
    }
    assert g.nodes.out_neighbours.properties == {
        "prop 2": [[0.9]],
        "prop 3": [["hello"]],
        "prop 1": [[2]],
        "prop 4": [[True]],
        "static prop": [[123]],
    }

    assert g.node(1).properties.temporal.latest() == {
        "prop 2": 0.9,
        "prop 3": "hello",
        "prop 1": 2,
        "prop 4": True,
    }
    assert g.nodes.properties.temporal.latest() == {
        "prop 2": [0.9],
        "prop 3": ["hello"],
        "prop 1": [2],
        "prop 4": [True],
    }
    assert g.nodes.out_neighbours.properties.temporal.latest() == {
        "prop 2": [[0.9]],
        "prop 3": [["hello"]],
        "prop 1": [[2]],
        "prop 4": [[True]],
    }

    assert g.before(3).node(1).properties == {
        "prop 1": 2,
        "prop 4": False,
        "prop 2": 0.6,
        "static prop": 123,
        "prop 3": "hi",
    }
    assert g.before(3).nodes.properties == {
        "prop 1": [2],
        "prop 4": [False],
        "prop 2": [0.6],
        "static prop": [123],
        "prop 3": ["hi"],
    }
    assert g.before(3).nodes.out_neighbours.properties == {
        "prop 1": [[2]],
        "prop 4": [[False]],
        "prop 2": [[0.6]],
        "static prop": [[123]],
        "prop 3": [["hi"]],
    }

    # testing property histories
    assert g.node(1).properties.temporal == {
        "prop 3": [(1, "hi"), (3, "hello")],
        "prop 1": [(1, 1), (2, 2)],
        "prop 4": [(1, True), (2, False), (3, True)],
        "prop 2": [(2, 0.6), (3, 0.9)],
    }
    assert g.nodes.properties.temporal == {
        "prop 3": [[(1, "hi"), (3, "hello")]],
        "prop 1": [[(1, 1), (2, 2)]],
        "prop 4": [[(1, True), (2, False), (3, True)]],
        "prop 2": [[(2, 0.6), (3, 0.9)]],
    }
    assert g.nodes.out_neighbours.properties.temporal == {
        "prop 3": [[[(1, "hi"), (3, "hello")]]],
        "prop 1": [[[(1, 1), (2, 2)]]],
        "prop 4": [[[(1, True), (2, False), (3, True)]]],
        "prop 2": [[[(2, 0.6), (3, 0.9)]]],
    }

    assert g.at(2).node(1).properties.temporal == {
        "prop 2": [(2, 0.6)],
        "prop 4": [(2, False)],
        "prop 1": [(2, 2)],
    }
    assert g.before(3).nodes.properties.temporal == {
        "prop 2": [[(2, 0.6)]],
        "prop 4": [[(1, True), (2, False)]],
        "prop 1": [[(1, 1), (2, 2)]],
        "prop 3": [[(1, "hi")]],
    }
    assert g.before(3).nodes.out_neighbours.properties.temporal == {
        "prop 2": [[[(2, 0.6)]]],
        "prop 4": [[[(1, True), (2, False)]]],
        "prop 1": [[[(1, 1), (2, 2)]]],
        "prop 3": [[[(1, "hi")]]],
    }

    # testing property names
    expected_names = sorted(["prop 4", "prop 1", "prop 2", "prop 3", "static prop"])
    assert sorted(g.node(1).properties.keys()) == expected_names
    assert sorted(g.nodes.properties.keys()) == expected_names
    assert sorted(g.nodes.out_neighbours.properties.keys()) == expected_names

    expected_names_no_static = sorted(["prop 4", "prop 1", "prop 2", "prop 3"])
    assert sorted(g.node(1).properties.temporal.keys()) == expected_names_no_static
    assert sorted(g.nodes.properties.temporal.keys()) == expected_names_no_static
    assert (
        sorted(g.nodes.out_neighbours.properties.temporal.keys())
        == expected_names_no_static
    )

    expected_names_no_static_at_1 = sorted(["prop 4", "prop 1", "prop 3"])
    assert (
        sorted(g.at(1).node(1).properties.temporal.keys())
        == expected_names_no_static_at_1
    )
    assert (
        sorted(g.at(1).nodes.properties.temporal.keys())
        == expected_names_no_static_at_1
    )
    assert (
        sorted(g.at(1).nodes.out_neighbours.properties.temporal.keys())
        == expected_names_no_static_at_1
    )

    # testing has_property
    assert "prop 4" in g.node(1).properties
    assert "prop 4" in g.nodes.properties
    assert "prop 4" in g.nodes.out_neighbours.properties

    assert "prop 2" in g.node(1).properties
    assert "prop 2" in g.nodes.properties
    assert "prop 2" in g.nodes.out_neighbours.properties

    assert "prop 5" not in g.node(1).properties
    assert "prop 5" not in g.nodes.properties
    assert "prop 5" not in g.nodes.out_neighbours.properties

    assert "prop 2" not in g.at(1).node(1).properties
    assert "prop 2" not in g.at(1).nodes.properties
    assert "prop 2" not in g.at(1).nodes.out_neighbours.properties

    assert "static prop" in g.node(1).properties
    assert "static prop" in g.nodes.properties
    assert "static prop" in g.nodes.out_neighbours.properties

    assert "static prop" in g.at(1).node(1).properties
    assert "static prop" in g.at(1).nodes.properties
    assert "static prop" in g.at(1).nodes.out_neighbours.properties

    assert "static prop" not in g.at(1).node(1).properties.temporal
    assert "static prop" not in g.at(1).nodes.properties.temporal
    assert "static prop" not in g.at(1).nodes.out_neighbours.properties.temporal

    assert "static prop" in g.node(1).properties.constant
    assert "static prop" in g.nodes.properties.constant
    assert "static prop" in g.nodes.out_neighbours.properties.constant

    assert "prop 2" not in g.node(1).properties.constant
    assert "prop 2" not in g.nodes.properties.constant
    assert "prop 2" not in g.nodes.out_neighbours.properties.constant

    assert "static prop" in g.at(1).node(1).properties.constant
    assert "static prop" in g.at(1).nodes.properties.constant
    assert "static prop" in g.at(1).nodes.out_neighbours.properties.constant


def test_edge_properties():
    g = Graph()
    props_t1 = {"prop 1": 1, "prop 3": "hi", "prop 4": True}
    e = g.add_edge(1, 1, 2, props_t1)
    props_t2 = {"prop 1": 2, "prop 2": 0.6, "prop 4": False}
    e.add_updates(2, props_t2)
    props_t3 = {"prop 2": 0.9, "prop 3": "hello", "prop 4": True}
    e.add_updates(3, props_t3)

    e.add_constant_properties({"static prop": 123})

    # testing property history
    assert g.edge(1, 2).properties.temporal.get("prop 1") == [(1, 1), (2, 2)]
    assert g.edge(1, 2).properties.temporal.get("prop 2") == [(2, 0.6), (3, 0.9)]
    assert g.edge(1, 2).properties.temporal.get("prop 3") == [(1, "hi"), (3, "hello")]
    assert g.edge(1, 2).properties.temporal.get("prop 4") == [
        (1, True),
        (2, False),
        (3, True),
    ]
    assert g.edge(1, 2).properties.temporal.get("undefined") is None
    assert g.at(1).edge(1, 2).properties.temporal.get("prop 4") == [(1, True)]
    assert g.at(1).edge(1, 2).properties.temporal.get("static prop") is None

    assert g.at(1).edge(1, 2).properties.constant.get("static prop") == 123
    assert g.before(101).edge(1, 2).properties.constant.get("static prop") == 123
    assert g.edge(1, 2).properties.constant.get("static prop") == 123
    assert g.edge(1, 2).properties.constant.get("prop 4") is None

    # testing property
    assert g.edge(1, 2).properties.get("static prop") == 123
    assert g.edge(1, 2)["static prop"] == 123
    assert g.edge(1, 2).properties.temporal.get("static prop") is None
    assert g.edge(1, 2).properties.temporal.get("prop 1").value() == 2
    assert g.at(2).edge(1, 2).properties.get("prop 2") == 0.6
    assert g.at(1).edge(1, 2).properties.get("prop 2") is None

    # testing properties
    assert g.edge(1, 2).properties == {
        "prop 2": 0.9,
        "prop 3": "hello",
        "prop 1": 2,
        "prop 4": True,
        "static prop": 123,
    }

    assert g.edge(1, 2).properties.temporal.latest() == {
        "prop 2": 0.9,
        "prop 3": "hello",
        "prop 1": 2,
        "prop 4": True,
    }

    assert g.before(3).edge(1, 2).properties == {
        "prop 1": 2,
        "prop 4": False,
        "prop 2": 0.6,
        "static prop": 123,
        "prop 3": "hi",
    }

    # testing property histories
    assert g.edge(1, 2).properties.temporal == {
        "prop 3": [(1, "hi"), (3, "hello")],
        "prop 1": [(1, 1), (2, 2)],
        "prop 4": [(1, True), (2, False), (3, True)],
        "prop 2": [(2, 0.6), (3, 0.9)],
    }

    assert g.at(2).edge(1, 2).properties.temporal == {
        "prop 2": [(2, 0.6)],
        "prop 4": [(2, False)],
        "prop 1": [(2, 2)],
    }

    assert g.after(2).edge(1, 2).properties.temporal == {
        "prop 2": [(3, 0.9)],
        "prop 3": [(3, "hello")],
        "prop 4": [(3, True)],
    }

    # testing property names
    assert sorted(g.edge(1, 2).properties.keys()) == sorted(
        ["prop 4", "prop 1", "prop 2", "prop 3", "static prop"]
    )

    assert sorted(g.edge(1, 2).properties.temporal.keys()) == sorted(
        ["prop 4", "prop 1", "prop 2", "prop 3"]
    )

    assert sorted(g.at(1).edge(1, 2).properties.temporal.keys()) == sorted(
        ["prop 4", "prop 1", "prop 3"]
    )

    # testing has_property
    assert "prop 4" in g.edge(1, 2).properties
    assert "prop 2" in g.edge(1, 2).properties
    assert "prop 5" not in g.edge(1, 2).properties
    assert "prop 2" not in g.at(1).edge(1, 2).properties
    assert "static prop" in g.edge(1, 2).properties
    assert "static prop" in g.at(1).edge(1, 2).properties
    assert "static prop" not in g.at(1).edge(1, 2).properties.temporal

    assert "static prop" in g.edge(1, 2).properties.constant
    assert "prop 2" not in g.edge(1, 2).properties.constant
    assert "static prop" in g.at(1).edge(1, 2).properties.constant


def test_graph_as_property():
    g = Graph()
    g.add_edge(0, 1, 2, {"graph": g})
    assert "graph" in g.edge(1, 2).properties
    assert g.edge(1, 2).properties["graph"].has_edge(1, 2)


def test_map_and_list_property():
    g = Graph()
    g.add_edge(0, 1, 2, {"map": {"test": 1, "list": [1, 2, 3]}})
    e_props = g.edge(1, 2).properties
    assert "map" in e_props
    assert e_props["map"]["test"] == 1
    assert e_props["map"]["list"] == [1, 2, 3]


def test_exploded_edge_time():
    g = graph_loader.lotr_graph()
    e = g.edge("Frodo", "Gandalf")
    his = e.history()
    exploded_his = []
    for ee in e.explode():
        exploded_his.append(ee.time)
    assert his == exploded_his


def test_algorithms():
    g = Graph()
    lotr_graph = graph_loader.lotr_graph()
    g.add_edge(1, 1, 2, {"prop1": 1})
    g.add_edge(2, 2, 3, {"prop1": 1})
    g.add_edge(3, 3, 1, {"prop1": 1})

    view = g.window(0, 4)
    triangles = algorithms.local_triangle_count(view, 1)
    average_degree = algorithms.average_degree(view)
    max_out_degree = algorithms.max_out_degree(view)
    max_in_degree = algorithms.max_in_degree(view)
    min_out_degree = algorithms.min_out_degree(view)
    min_in_degree = algorithms.min_in_degree(view)
    graph_density = algorithms.directed_graph_density(view)
    clustering_coefficient = algorithms.local_clustering_coefficient(view, 1)

    assert triangles == 1
    assert average_degree == 2.0
    assert graph_density == 0.5
    assert max_out_degree == 1
    assert max_in_degree == 1
    assert min_out_degree == 1
    assert min_in_degree == 1
    assert clustering_coefficient == 1.0

    lotr_clustering_coefficient = algorithms.local_clustering_coefficient(
        lotr_graph, "Frodo"
    )
    lotr_local_triangle_count = algorithms.local_triangle_count(lotr_graph, "Frodo")
    assert lotr_clustering_coefficient == 0.1984313726425171
    assert lotr_local_triangle_count == 253


def test_graph_time_api():
    g = create_graph()

    earliest_time = g.earliest_time
    latest_time = g.latest_time
    assert len(list(g.rolling(1))) == latest_time - earliest_time + 1
    assert len(list(g.expanding(2))) == math.ceil((latest_time + 1 - earliest_time) / 2)

    w = g.window(2, 6)
    assert len(list(w.rolling(window=10, step=3))) == 2


def test_save_missing_dir():
    g = create_graph()
    tmpdirname = tempfile.TemporaryDirectory()
    inner_folder = "".join(random.choice(string.ascii_letters) for _ in range(10))
    graph_path = tmpdirname.name + "/" + inner_folder + "/test_graph.bin"
    with pytest.raises(Exception):
        g.save_to_file(graph_path)


def test_save_load_graph():
    g = create_graph()
    g.add_node(1, 11, {"type": "wallet", "balance": 99.5})
    g.add_node(2, 12, {"type": "wallet", "balance": 10.0})
    g.add_node(3, 13, {"type": "wallet", "balance": 76.0})
    g.add_edge(4, 11, 12, {"prop1": 1, "prop2": 9.8, "prop3": "test"})
    g.add_edge(5, 12, 13, {"prop1": 1321, "prop2": 9.8, "prop3": "test"})
    g.add_edge(6, 13, 11, {"prop1": 645, "prop2": 9.8, "prop3": "test"})

    tmpdirname = tempfile.TemporaryDirectory()
    graph_path = tmpdirname.name + "/test_graph.bin"
    g.save_to_file(graph_path)

    del g

    g = Graph.load_from_file(graph_path)

    view = g.window(0, 10)
    assert g.has_node(13)
    assert view.node(13).in_degree() == 1
    assert view.node(13).out_degree() == 1
    assert view.node(13).degree() == 2

    triangles = algorithms.local_triangle_count(
        view, 13
    )  # How many triangles is 13 involved in
    assert triangles == 1

    v = view.node(11)
    assert v.properties.temporal == {"type": [(1, "wallet")], "balance": [(1, 99.5)]}

    tmpdirname.cleanup()


def test_graph_at():
    g = create_graph()

    view = g.at(1)
    assert view.node(1).degree() == 2
    assert view.node(2).degree() == 1

    view = g.before(3)
    assert view.node(1).degree() == 3
    assert view.node(3).degree() == 1

    view = g.before(8)
    assert view.node(3).degree() == 2

    view = g.after(6)
    assert view.node(2).degree() == 1
    assert view.node(3).degree() == 1


def test_add_node_string():
    g = Graph()

    g.add_node(0, 1, {})
    g.add_node(1, "haaroon", {})
    g.add_node(1, "haaroon", {})  # add same node twice used to cause an exception

    assert g.has_node(1)
    assert g.has_node("haaroon")


def test_add_edge_string():
    g = Graph()

    g.add_edge(0, 1, 2, {})
    g.add_edge(1, "haaroon", "ben", {})

    assert g.has_node(1)
    assert g.has_node(2)
    assert g.has_node("haaroon")
    assert g.has_node("ben")

    assert g.has_edge(1, 2)
    assert g.has_edge("haaroon", "ben")


def test_all_neighbours_window():
    g = Graph()
    g.add_edge(1, 1, 2, {})
    g.add_edge(1, 2, 3, {})
    g.add_edge(2, 3, 2, {})
    g.add_edge(3, 3, 2, {})
    g.add_edge(4, 2, 4, {})

    view = g.before(3)
    v = view.node(2)
    assert list(v.window(0, 2).in_neighbours.id) == [1]
    assert list(v.window(0, 2).out_neighbours.id) == [3]
    assert list(v.window(0, 2).neighbours.id) == [1, 3]


def test_all_degrees_window():
    g = Graph()
    g.add_edge(1, 1, 2, {})
    g.add_edge(1, 2, 3, {})
    g.add_edge(2, 3, 2, {})
    g.add_edge(3, 3, 2, {})
    g.add_edge(3, 4, 2, {})
    g.add_edge(4, 2, 4, {})
    g.add_edge(5, 2, 1, {})

    view = g.before(5)
    v = view.node(2)
    assert v.window(0, 4).in_degree() == 3
    assert v.after(1).in_degree() == 2
    assert v.before(3).in_degree() == 2
    assert v.window(0, 4).out_degree() == 1
    assert v.after(1).out_degree() == 1
    assert v.before(end=3).out_degree() == 1
    assert v.window(0, 4).degree() == 3
    assert v.after(1).degree() == 2
    assert v.before(end=3).degree() == 2


def test_all_edge_window():
    g = Graph()
    g.add_edge(1, 1, 2, {})
    g.add_edge(1, 2, 3, {})
    g.add_edge(2, 3, 2, {})
    g.add_edge(3, 3, 2, {})
    g.add_edge(3, 4, 2, {})
    g.add_edge(4, 2, 4, {})
    g.add_edge(5, 2, 1, {})

    view = g.before(5)
    v = view.node(2)
    assert sorted(v.window(0, 4).in_edges.src.id) == [1, 3, 4]
    assert sorted(v.before(end=4).in_edges.src.id) == [1, 3, 4]
    assert sorted(v.after(start=1).in_edges.src.id) == [3, 4]
    assert sorted(v.window(0, 4).out_edges.dst.id) == [3]
    assert sorted(v.before(end=3).out_edges.dst.id) == [3]
    assert sorted(v.after(start=1).out_edges.dst.id) == [4]
    assert sorted((e.src.id, e.dst.id) for e in v.window(0, 4).edges) == [
        (1, 2),
        (2, 3),
        (3, 2),
        (4, 2),
    ]
    assert sorted((e.src.id, e.dst.id) for e in v.before(end=4).edges) == [
        (1, 2),
        (2, 3),
        (3, 2),
        (4, 2),
    ]
    assert sorted((e.src.id, e.dst.id) for e in v.after(start=0).edges) == [
        (1, 2),
        (2, 3),
        (2, 4),
        (3, 2),
        (4, 2),
    ]


def test_static_prop_change():
    # with pytest.raises(Exception):
    g = Graph()
    v = g.add_node(0, 1)
    v.add_constant_properties({"name": "value1"})

    expected_msg = (
        """Exception: Failed to mutate graph\n"""
        """Caused by:\n"""
        """  -> cannot change property for node '1'\n"""
        """  -> cannot mutate static property 'name'\n"""
        """  -> cannot set previous value 'Some(Str("value1"))' to 'Some(Str("value2"))' in position '0'"""
    )

    # with pytest.raises(Exception, match=re.escape(expected_msg)):
    with pytest.raises(Exception):
        v.add_constant_properties({"name": "value2"})


def test_constant_property_update():
    def updates(v):
        v.update_constant_properties({"prop1": "value1", "prop2": 123})
        assert (
            v.properties.get("prop1") == "value1" and v.properties.get("prop2") == 123
        )
        v.update_constant_properties({"prop1": "value2", "prop2": 345})
        assert (
            v.properties.get("prop1") == "value2" and v.properties.get("prop2") == 345
        )

        v.add_constant_properties({"name": "value1"})
        v.update_constant_properties({"name": "value2"})
        assert v.properties.get("name") == "value2"

    g = Graph()
    updates(g)
    updates(g.add_node(0, 1))
    updates(g.add_edge(0, 1, 2))


def test_triplet_count():
    g = Graph()

    g.add_edge(0, 1, 2, {})
    g.add_edge(0, 2, 3, {})
    g.add_edge(0, 3, 1, {})

    assert algorithms.triplet_count(g) == 3


def test_global_clustering_coeffficient():
    g = Graph()

    g.add_edge(0, 1, 2, {})
    g.add_edge(0, 2, 3, {})
    g.add_edge(0, 3, 1, {})
    g.add_edge(0, 4, 2, {})
    g.add_edge(0, 4, 1, {})
    g.add_edge(0, 5, 2, {})

    assert algorithms.global_clustering_coefficient(g) == 0.5454545454545454
    assert algorithms.global_clustering_coefficient(g.at(0)) == 0.5454545454545454


def test_edge_time_apis():
    g = Graph()

    g.add_edge(1, 1, 2, {"prop2": 10})
    g.add_edge(2, 2, 4, {"prop2": 11})
    g.add_edge(3, 4, 5, {"prop2": 12})
    g.add_edge(4, 1, 5, {"prop2": 13})

    v = g.node(1)
    e = g.edge(1, 2)

    for e in e.expanding(1):
        assert e.src.name == "1"
        assert e.dst.name == "2"

    ls = []
    for e in v.edges:
        ls.append(e.src.name)
        ls.append(e.dst.name)

    assert ls == ["1", "2", "1", "5"]

    v = g.node(2)
    ls = []
    for e in v.in_edges:
        ls.append(e.src.name)
        ls.append(e.dst.name)

    assert ls == ["1", "2"]

    ls = []
    for e in v.out_edges:
        ls.append(e.src.name)
        ls.append(e.dst.name)

    assert ls == ["2", "4"]


def test_edge_earliest_latest_time():
    g = Graph()
    g.add_edge(0, 1, 2, {})
    g.add_edge(1, 1, 2, {})
    g.add_edge(2, 1, 2, {})
    g.add_edge(0, 1, 3, {})
    g.add_edge(1, 1, 3, {})
    g.add_edge(2, 1, 3, {})

    assert g.edge(1, 2).earliest_time == 0
    assert g.edge(1, 2).latest_time == 2

    assert list(g.node(1).edges.earliest_time) == [0, 0]
    assert list(g.node(1).edges.latest_time) == [2, 2]
    assert list(g.node(1).at(1).edges.earliest_time) == [1, 1]
    assert list(g.node(1).before(1).edges.earliest_time) == [0, 0]
    assert list(g.node(1).after(1).edges.earliest_time) == [2, 2]
    assert list(g.node(1).at(1).edges.latest_time) == [1, 1]
    assert list(g.node(1).before(1).edges.latest_time) == [0, 0]
    assert list(g.node(1).after(1).edges.latest_time) == [2, 2]


def test_node_earliest_time():
    g = Graph()
    g.add_node(0, 1, {})
    g.add_node(1, 1, {})
    g.add_node(2, 1, {})

    view = g.at(1)
    assert view.node(1).earliest_time == 1
    assert view.node(1).latest_time == 1

    view = g.after(0)
    assert view.node(1).earliest_time == 1
    assert view.node(1).latest_time == 2

    view = g.before(3)
    assert view.node(1).earliest_time == 0
    assert view.node(1).latest_time == 2


def test_node_history():
    g = Graph()

    g.add_node(1, 1, {})
    g.add_node(2, 1, {})
    g.add_node(3, 1, {})
    g.add_node(4, 1, {})
    g.add_node(8, 1, {})

    g.add_node(4, "Lord Farquaad", {})
    g.add_node(6, "Lord Farquaad", {})
    g.add_node(7, "Lord Farquaad", {})
    g.add_node(8, "Lord Farquaad", {})

    assert g.node(1).history() == [1, 2, 3, 4, 8]
    assert g.node("Lord Farquaad").history() == [4, 6, 7, 8]

    view = g.window(1, 8)

    assert view.node(1).history() == [1, 2, 3, 4]
    assert view.node("Lord Farquaad").history() == [4, 6, 7]


def test_edge_history():
    g = Graph()

    g.add_edge(1, 1, 2)
    g.add_edge(2, 1, 3)
    g.add_edge(3, 1, 2)
    g.add_edge(4, 1, 4)

    view = g.window(1, 5)
    view2 = g.window(1, 4)

    assert g.edge(1, 2).history() == [1, 3]
    assert view.edge(1, 4).history() == [4]
    assert g.edges.history() == [[1, 3], [2], [4]]
    assert view2.edges.history() == [[1, 3], [2]]

    old_way = []
    for e in g.edges:
        old_way.append(e.history())
    assert list(g.edges.history()) == old_way

    assert g.nodes.edges.history().collect() == [
        [[1, 3], [2], [4]],
        [[1, 3]],
        [[2]],
        [[4]],
    ]

    old_way2 = []
    for edges in g.nodes.edges:
        for edge in edges:
            old_way2.append(edge.history())
    new_way = g.nodes.edges.history().collect()
    assert [item for sublist in new_way for item in sublist] == old_way2


def test_lotr_edge_history():
    g = graph_loader.lotr_graph()

    assert g.edge("Frodo", "Gandalf").history() == [
        329,
        555,
        861,
        1056,
        1130,
        1160,
        1234,
        1241,
        1390,
        1417,
        1656,
        1741,
        1783,
        1785,
        1792,
        1804,
        1809,
        1999,
        2056,
        2254,
        2925,
        2999,
        3703,
        3914,
        4910,
        5620,
        5775,
        6381,
        6531,
        6578,
        6661,
        6757,
        7041,
        7356,
        8183,
        8190,
        8276,
        8459,
        8598,
        8871,
        9098,
        9343,
        9903,
        11189,
        11192,
        11279,
        11365,
        14364,
        21551,
        21706,
        23212,
        26958,
        27060,
        29024,
        30173,
        30737,
        30744,
        31023,
        31052,
        31054,
        31103,
        31445,
        32656,
    ]
    assert g.before(1000).edge("Frodo", "Gandalf").history() == [329, 555, 861]
    assert g.edge("Frodo", "Gandalf").before(1000).history() == [329, 555, 861]
    assert g.window(100, 1000).edge("Frodo", "Gandalf").history() == [329, 555, 861]
    assert g.edge("Frodo", "Gandalf").window(100, 1000).history() == [329, 555, 861]


# def test_generic_taint_loader():
#     g = graph_loader.stable_coin_graph("/tmp/stablecoin",true, 1)
#
#     start_time = time.time()
#     algorithms.pagerank(g, 20)
#     end_time = time.time()
#
#     print("Time taken (in secs) to run pagerank on stablecoin data", end_time - start_time)
#
#     actual = algorithms.generic_taint(g, 20, 1651105815000, ["0xd30b438df65f4f788563b2b3611bd6059bff4ad9"], [])
#     print(actual)
#     expected = {
#         '0xd30b438df65f4f788563b2b3611bd6059bff4ad9': [(1651105815000, 'start')],
#         '0xda816e2122a8a39b0926bfa84edd3d42477e9efd': [(1651105815000, '0xd30b438df65f4f788563b2b3611bd6059bff4ad9')],
#     }
#
#     assert (actual == expected)


def test_layer():
    g = Graph()

    g.add_edge(0, 1, 2)
    g.add_edge(0, 1, 3, layer="layer1")
    g.add_edge(0, 1, 5, layer="layer1")
    g.add_edge(0, 1, 6, layer="layer1")
    g.add_edge(0, 1, 4, layer="layer2")

    assert g.default_layer().count_edges() == 1
    assert g.layers(["layer1"]).count_edges() == 3
    assert g.layers(["layer2"]).count_edges() == 1

    assert g.exclude_layers(["layer1"]).count_edges() == 2
    assert g.exclude_layer("layer1").count_edges() == 2
    assert g.exclude_layers(["layer1", "layer2"]).count_edges() == 1
    assert g.exclude_layer("layer2").count_edges() == 4


def test_layer_node():
    g = Graph()

    g.add_edge(0, 1, 2, layer="layer1")
    g.add_edge(0, 2, 3, layer="layer2")
    g.add_edge(3, 2, 4, layer="layer1")
    neighbours = g.layers(["layer1", "layer2"]).node(1).neighbours.collect()
    assert sorted(neighbours[0].layers(["layer2"]).edges.id) == [(2, 3)]
    assert sorted(g.layers(["layer2"]).node(neighbours[0].name).edges.id) == [(2, 3)]
    assert sorted(g.layers(["layer1"]).node(neighbours[0].name).edges.id) == [
        (1, 2),
        (2, 4),
    ]
    assert sorted(g.layers(["layer1"]).edges.id) == [(1, 2), (2, 4)]
    assert sorted(g.layers(["layer1", "layer2"]).edges.id) == [(1, 2), (2, 3), (2, 4)]


def test_rolling_as_iterable():
    g = Graph()

    g.add_node(1, 1)
    g.add_node(4, 4)

    rolling = g.rolling(1)

    # a normal operation is reusing the object returned by rolling twice, to get both results and an index.
    # So the following should work fine:
    n_nodes = [w.count_nodes() for w in rolling]
    time_index = [w.start for w in rolling]

    assert n_nodes == [1, 0, 0, 1]
    assert time_index == [1, 2, 3, 4]


def test_layer_name():
    g = Graph()

    g.add_edge(0, 0, 1)
    g.add_edge(0, 0, 2, layer="awesome layer")

    assert g.edge(0, 1).layer_names == ["_default"]
    assert g.edge(0, 2).layer_names == ["awesome layer"]


def test_window_size():
    g = Graph()
    g.add_node(1, 1)
    g.add_node(4, 4)

    assert g.window_size is None
    assert g.window(1, 5).window_size == 4


def test_time_index():
    g = Graph()

    w = g.window("2020-01-01", "2020-01-03")
    rolling = w.rolling("1 day")
    time_index = rolling.time_index()
    assert list(time_index) == [
        datetime(2020, 1, 1, 23, 59, 59, 999000, tzinfo=utc),
        datetime(2020, 1, 2, 23, 59, 59, 999000, tzinfo=utc),
    ]

    w = g.window(1, 3)
    rolling = w.rolling(1)
    time_index = rolling.time_index()
    assert list(time_index) == [1, 2]

    w = g.window(0, 100)
    rolling = w.rolling(50)
    time_index = rolling.time_index(center=True)
    assert list(time_index) == [25, 75]


def test_datetime_props():
    g = Graph()
    dt1 = datetime(2020, 1, 1, 23, 59, 59, 999000)
    g.add_node(0, 0, {"time": dt1})
    assert g.node(0).properties.get("time") == dt1

    dt2 = datetime(2020, 1, 1, 23, 59, 59, 999999)
    g.add_node(0, 1, {"time": dt2})
    assert g.node(1).properties.get("time") == dt2


def test_date_time():
    g = Graph()

    g.add_edge("2014-02-02", 1, 2)
    g.add_edge("2014-02-03", 1, 3)
    g.add_edge("2014-02-04", 1, 4)
    g.add_edge("2014-02-05", 1, 2)

    assert g.earliest_date_time == datetime(2014, 2, 2, 0, 0, tzinfo=utc)
    assert g.latest_date_time == datetime(2014, 2, 5, 0, 0, tzinfo=utc)

    e = g.edge(1, 3)
    exploded_edges = []
    for edge in e.explode():
        exploded_edges.append(edge.date_time)
    assert exploded_edges == [datetime(2014, 2, 3, tzinfo=utc)]
    assert g.edge(1, 2).earliest_date_time == datetime(2014, 2, 2, 0, 0, tzinfo=utc)
    assert g.edge(1, 2).latest_date_time == datetime(2014, 2, 5, 0, 0, tzinfo=utc)

    assert g.node(1).earliest_date_time == datetime(2014, 2, 2, 0, 0, tzinfo=utc)
    assert g.node(1).latest_date_time == datetime(2014, 2, 5, 0, 0, tzinfo=utc)


def test_date_time_window():
    g = Graph()

    g.add_edge("2014-02-02", 1, 2)
    g.add_edge("2014-02-03", 1, 3)
    g.add_edge("2014-02-04", 1, 4)
    g.add_edge("2014-02-05", 1, 2)
    g.add_edge("2014-02-06", 1, 2)

    view = g.window("2014-02-02", "2014-02-04")
    view2 = g.window("2014-02-02", "2014-02-05")

    assert view.start_date_time == datetime(2014, 2, 2, 0, 0, tzinfo=utc)
    assert view.end_date_time == datetime(2014, 2, 4, 0, 0, tzinfo=utc)

    assert view.earliest_date_time == datetime(2014, 2, 2, 0, 0, tzinfo=utc)
    assert view.latest_date_time == datetime(2014, 2, 3, 0, 0, tzinfo=utc)

    assert view2.edge(1, 2).start_date_time == datetime(2014, 2, 2, 0, 0, tzinfo=utc)
    assert view2.edge(1, 2).end_date_time == datetime(2014, 2, 5, 0, 0, tzinfo=utc)

    assert view.node(1).earliest_date_time == datetime(2014, 2, 2, 0, 0, tzinfo=utc)
    assert view.node(1).latest_date_time == datetime(2014, 2, 3, 0, 0, tzinfo=utc)

    e = view.edge(1, 2)
    exploded_edges = []
    for edge in e.explode():
        exploded_edges.append(edge.date_time)
    assert exploded_edges == [datetime(2014, 2, 2, tzinfo=utc)]


def test_datetime_add_node():
    g = Graph()
    g.add_node(datetime(2014, 2, 2), 1)
    g.add_node(datetime(2014, 2, 3), 2)
    g.add_node(datetime(2014, 2, 4), 2)
    g.add_node(datetime(2014, 2, 5), 4)
    g.add_node(datetime(2014, 2, 6), 5)

    view = g.window("2014-02-02", "2014-02-04")
    view2 = g.window("2014-02-02", "2014-02-05")

    assert view.start_date_time == datetime(2014, 2, 2, 0, 0, tzinfo=utc)
    assert view.end_date_time == datetime(2014, 2, 4, 0, 0, tzinfo=utc)

    assert view2.earliest_date_time == datetime(2014, 2, 2, 0, 0, tzinfo=utc)
    assert view2.latest_date_time == datetime(2014, 2, 4, 0, 0, tzinfo=utc)

    assert view2.node(1).start_date_time == datetime(2014, 2, 2, 0, 0, tzinfo=utc)
    assert view2.node(1).end_date_time == datetime(2014, 2, 5, 0, 0, tzinfo=utc)

    assert view.node(2).earliest_date_time == datetime(2014, 2, 3, 0, 0, tzinfo=utc)
    assert view.node(2).latest_date_time == datetime(2014, 2, 3, 0, 0, tzinfo=utc)


def test_datetime_with_timezone():
    from raphtory import Graph
    import pytz

    g = Graph()
    # testing zones east and west of UK
    timezones = [
        "Asia/Kolkata",
        "America/New_York",
        "US/Central",
        "Europe/London",
        "Australia/Sydney",
        "Africa/Johannesburg",
    ]
    results = [
        datetime(2024, 1, 5, 1, 0, tzinfo=utc),
        datetime(2024, 1, 5, 6, 30, tzinfo=utc),
        datetime(2024, 1, 5, 10, 0, tzinfo=utc),
        datetime(2024, 1, 5, 12, 0, tzinfo=utc),
        datetime(2024, 1, 5, 17, 0, tzinfo=utc),
        datetime(2024, 1, 5, 18, 0, tzinfo=utc),
    ]

    for tz in timezones:
        timezone = pytz.timezone(tz)
        naive_datetime = datetime(2024, 1, 5, 12, 0, 0)
        localized_datetime = timezone.localize(naive_datetime)
        g.add_node(localized_datetime, 1)
    assert g.node(1).history_date_time() == results


def test_equivalent_nodes_edges_and_sets():
    g = Graph()
    g.add_node(1, 1)
    g.add_node(1, 2)
    g.add_node(1, 3)

    g.add_edge(1, 1, 2)
    g.add_edge(1, 2, 3)

    assert g.node(1) == g.node(1)
    assert list(g.node(1).neighbours)[0] == list(g.node(3).neighbours)[0]
    assert set(g.node(1).neighbours) == set(g.node(3).neighbours)
    assert set(g.node(1).out_edges) == set(g.node(2).in_edges)

    assert g.edge(1, 1) == g.edge(1, 1)


def test_subgraph():
    g = create_graph()
    empty_graph = g.subgraph([])
    assert empty_graph.nodes.collect() == []

    node1 = g.nodes[1]
    subgraph = g.subgraph([node1])
    assert subgraph.nodes.collect() == [node1]

    subgraph_from_str = g.subgraph(["1"])
    assert subgraph_from_str.nodes.collect() == [node1]

    subgraph_from_int = g.subgraph([1])
    assert subgraph_from_int.nodes.collect() == [node1]

    mg = subgraph.materialize()
    assert mg.nodes.collect()[0].properties["type"] == "wallet"
    assert mg.nodes.collect()[0].name == "1"

    props = {"prop 4": 11, "prop 5": "world", "prop 6": False}
    mg.add_property(1, props)

    props = {"prop 1": 1, "prop 2": "hi", "prop 3": True}
    mg.add_constant_properties(props)
    x = mg.properties.keys()
    x.sort()
    assert x == ["prop 1", "prop 2", "prop 3", "prop 4", "prop 5", "prop 6"]


def test_exclude_nodes():
    g = create_graph()
    exclude_nodes = g.exclude_nodes([1])
    assert exclude_nodes.nodes.id.collect() == [2, 3]


def test_nbr():
    g = create_graph()
    r = [e.nbr.name for e in g.edges]
    r.sort()
    assert r == ["1", "1", "2", "2", "3"]


def test_materialize_graph():
    g = Graph()

    edges = [(1, 1, 2), (2, 1, 3), (-1, 2, 1), (0, 1, 1), (7, 3, 2), (1, 1, 1)]

    g.add_node(0, 1, {"type": "wallet", "cost": 99.5})
    g.add_node(-1, 2, {"type": "wallet", "cost": 10.0})
    g.add_node(6, 3, {"type": "wallet", "cost": 76.0})
    g.add_node(6, 4).add_constant_properties({"abc": "xyz"})

    for e in edges:
        g.add_edge(e[0], e[1], e[2], {"prop1": 1, "prop2": 9.8, "prop3": "test"})

    g.add_edge(8, 2, 4)

    sprop = {"sprop 1": "kaggle", "sprop 2": True}
    g.add_constant_properties(sprop)
    assert g.properties.constant == sprop

    mg = g.materialize()

    assert mg.node(1).properties.get("type") == "wallet"
    assert mg.node(4).properties == {"abc": "xyz"}
    assert mg.node(4).properties.constant.get("abc") == "xyz"
    assert mg.node(1).history() == [-1, 0, 1, 2]
    assert mg.node(4).history() == [6, 8]
    assert mg.nodes.id.collect() == [1, 2, 3, 4]
    assert set(mg.edges.id) == {(1, 1), (1, 2), (1, 3), (2, 1), (3, 2), (2, 4)}
    assert g.nodes.id.collect() == mg.nodes.id.collect()
    assert set(g.edges.id) == set(mg.edges.id)
    assert mg.node(1).properties.constant == {}
    assert mg.node(4).properties.constant == {"abc": "xyz"}
    assert g.edge(1, 2).id == (1, 2)
    assert mg.edge(1, 2).id == (1, 2)
    assert mg.has_edge(1, 2)
    assert g.has_edge(1, 2)
    assert mg.has_edge(2, 1)
    assert g.has_edge(2, 1)

    sprop2 = {"sprop 3": 11, "sprop 4": 10}
    mg.add_constant_properties(sprop2)
    sprop.update(sprop2)
    assert mg.properties.constant == sprop


def test_deletions():
    g = create_graph_with_deletions()
    deleted_edge = g.edge(edges[0][1], edges[0][2])
    for e in edges:
        assert g.at(e[0]).has_edge(e[1], e[2])
        assert g.after(e[0]).has_edge(e[1], e[2])

    for e in edges[:-1]:
        # last update is an existing edge
        assert not g.before(e[0]).has_edge(e[1], e[2])

    # deleted at window start
    assert deleted_edge.window(10, 20).is_deleted()
    assert not deleted_edge.window(10, 20).is_valid()
    assert deleted_edge.window(10, 20).earliest_time is None
    assert deleted_edge.window(10, 20).latest_time is None

    # deleted before window start
    assert deleted_edge.window(15, 20).is_deleted()
    assert not deleted_edge.window(15, 20).is_valid()
    assert deleted_edge.window(15, 20).earliest_time is None
    assert deleted_edge.window(15, 20).latest_time is None

    # deleted in window
    assert deleted_edge.window(5, 20).is_deleted()
    assert not deleted_edge.window(5, 20).is_valid()
    assert deleted_edge.window(5, 20).earliest_time == 5
    assert deleted_edge.window(5, 20).latest_time == 10

    # check deleted edge is gone at 10
    assert not g.after(start=10).has_edge(edges[0][1], edges[0][2])
    assert not g.at(10).has_edge(edges[0][1], edges[0][2])
    assert g.before(10).has_edge(edges[0][1], edges[0][2])

    # check not deleted edges are still there
    for e in edges[1:]:
        assert g.after(start=10).has_edge(e[1], e[2])

    assert list(deleted_edge.explode().latest_time) == [10]
    assert list(deleted_edge.explode().earliest_time) == [edges[0][0]]

    # check rolling and expanding behaviour
    assert not list(g.before(1).node(1).after(1).rolling(1))
    assert not list(g.after(0).edge(1, 1).before(1).expanding(1))


def test_edge_layer():
    g = Graph()
    g.add_edge(1, 1, 2, layer="layer 1").add_constant_properties(
        {"test_prop": "test_val"}
    )
    g.add_edge(1, 2, 3, layer="layer 2").add_constant_properties(
        {"test_prop": "test_val 2"}
    )
    assert g.edges.properties.constant.get("test_prop") == [
        {"layer 1": "test_val"},
        {"layer 2": "test_val 2"},
    ]


def test_layers_earliest_time():
    g = Graph()
    e = g.add_edge(1, 1, 2, layer="test")
    e = g.edge(1, 2)
    print(e)
    assert e.earliest_time == 1


def test_layers_earliest_time():
    g = Graph()
    e = g.add_edge(1, 1, 2, layer="test")
    e = g.edge(1, 2)
    print(e)
    assert e.earliest_time == 1


def test_edge_explode_layers():
    g = Graph()
    g.add_edge(1, 1, 2, {"layer": 1}, layer="1")
    g.add_edge(1, 1, 2, {"layer": 2}, layer="2")
    g.add_edge(1, 2, 1, {"layer": 1}, layer="1")
    g.add_edge(1, 2, 1, {"layer": 2}, layer="2")

    layered_edges = g.edge(1, 2).explode_layers()
    e_layers = [ee.layer_names for ee in layered_edges]
    e_layer_prop = [[str(ee.properties["layer"])] for ee in layered_edges]
    assert e_layers == e_layer_prop
    print(e_layers)

    nested_layered_edges = g.nodes.out_edges.explode_layers()
    e_layers = [[ee.layer_names for ee in edges] for edges in nested_layered_edges]
    e_layer_prop = [
        [[str(ee.properties["layer"])] for ee in layered_edges]
        for layered_edges in nested_layered_edges
    ]
    assert e_layers == e_layer_prop
    print(e_layers)

    print(g.nodes.out_neighbours.collect)
    nested_layered_edges = g.nodes.out_neighbours.out_edges.explode_layers()
    print(nested_layered_edges)
    e_layers = [
        [ee.layer_names for ee in layered_edges]
        for layered_edges in nested_layered_edges
    ]
    e_layer_prop = [
        [[str(ee.properties["layer"])] for ee in layered_edges]
        for layered_edges in nested_layered_edges
    ]
    assert e_layers == e_layer_prop
    print(e_layers)


def test_starend_edges():
    g = Graph()
    g.add_edge(1, 1, 2)
    g.add_edge(2, 1, 2)
    g.add_edge(3, 1, 2)

    old_time_way = []
    for e in g.edges:
        old_time_way.append(e.time)
    assert old_time_way == list(g.edges.time)

    old_latest_time_way = []
    for e in g.edges:
        old_latest_time_way.append(e.latest_time)

    assert old_latest_time_way == list(g.edges.latest_time)

    old_earliest_time_way = []
    for e in g.edges:
        old_earliest_time_way.append(e.earliest_time)
    assert old_earliest_time_way == list(g.edges.earliest_time)

    old_start_nested_way = []
    old_end_nested_way = []
    old_time_nested_way = []
    old_latest_time_nested_way = []
    old_earliest_time_nested_way = []
    for edges in g.nodes.edges:
        for edge in edges:
            old_time_nested_way.append(edge.time)
            old_latest_time_nested_way.append(edge.latest_time)
            old_earliest_time_nested_way.append(edge.earliest_time)

    assert old_time_nested_way == [
        item for sublist in g.nodes.edges.time.collect() for item in sublist
    ]
    assert old_latest_time_nested_way == [
        item for sublist in g.nodes.edges.latest_time.collect() for item in sublist
    ]
    assert old_earliest_time_nested_way == [
        item for sublist in g.nodes.edges.earliest_time.collect() for item in sublist
    ]
    gw = g.window(1, 3)
    assert gw.edges.start == gw.start
    assert gw.edges.end == gw.end
    assert gw.nodes.edges.start == gw.start
    assert gw.nodes.edges.end == gw.end


def test_date_time_edges():
    g = Graph()

    g.add_edge("2014-02-02", 1, 2)
    g.add_edge("2014-02-03", 1, 3)
    g.add_edge("2014-02-04", 1, 4)
    g.add_edge("2014-02-05", 1, 2)

    old_date_way = []
    for edges in g.nodes.edges:
        for edge in edges:
            old_date_way.append(edge.date_time)

    assert old_date_way == [
        item for sublist in g.nodes.edges.date_time.collect() for item in sublist
    ]
    gw = g.window("2014-02-02", "2014-02-05")
    assert gw.edges.start_date_time == gw.start_date_time
    assert gw.edges.end_date_time == gw.end_date_time
    assert gw.nodes.edges.start_date_time == gw.start_date_time
    assert gw.nodes.edges.end_date_time == gw.end_date_time


def test_layer_edges():
    g = Graph()
    g.add_edge(1, 1, 2, layer="layer 1")
    g.add_edge(2, 1, 2, layer="layer 2")
    g.add_edge(3, 1, 2, layer="layer 3")
    layer_names = ["layer 1", "layer 2", "layer 3"]

    old_layer_way = []
    for e in g.edges:
        old_layer_way.append(e.layer("layer 1"))
    assert old_layer_way == list(g.edges.layer("layer 1"))

    old_layers_way = []
    for e in g.edges:
        old_layers_way.append(e.layers(layer_names))
    assert old_layers_way == list(g.edges.layers(layer_names))


def test_window_edges():
    g = Graph()
    g.add_edge(1, 1, 2)
    g.add_edge(2, 1, 2)
    g.add_edge(3, 1, 2)
    g.add_edge(4, 1, 2)

    old_window_way = []
    for e in g.edges:
        old_window_way.append(e.window(2, 3))
    assert old_window_way == list(g.edges.window(2, 3))


def test_weird_windows():
    g = Graph()
    g.add_edge(1, 1, 2)
    with pytest.raises(
        Exception,
        match="'ddd' is not a valid datetime, valid formats are RFC3339, RFC2822, %Y-%m-%d, %Y-%m-%dT%H:%M:%S%.3f, %Y-%m-%dT%H:%M:%S%, %Y-%m-%d %H:%M:%S%.3f and %Y-%m-%d %H:%M:%S%",
    ):
        g.window("ddd", "aaa")


def test_at_edges():
    g = Graph()
    g.add_edge(1, 1, 2)
    g.add_edge(2, 1, 2)
    g.add_edge(3, 1, 2)
    g.add_edge(4, 1, 2)

    old_at_way = []
    for e in g.edges:
        old_at_way.append(e.at(2))
    assert old_at_way == list(g.edges.at(2))


def test_one_hop_filter_reset():
    g = Graph()
    g.add_edge(0, 1, 2, {"layer": 1}, "1")
    g.add_edge(1, 1, 3, {"layer": 1}, "1")
    g.add_edge(1, 2, 3, {"layer": 2}, "2")
    g.add_edge(2, 3, 4, {"layer": 2}, "2")
    g.add_edge(0, 1, 3, {"layer": 2}, "2")

    v = g.node(1)

    # filtering resets on neighbours
    out_out = v.at(0).layer("1").out_neighbours.layer("2").out_neighbours.id
    assert out_out == [3]

    out_out = (
        v.at(0).layer("1").out_neighbours.layer("2").out_edges.properties.get("layer")
    )
    assert out_out == [2]

    out_out = v.at(0).out_neighbours.after(1).out_neighbours.id
    assert out_out == [4]

    earliest_time = v.at(0).out_neighbours.after(1).out_edges.earliest_time.min()
    assert earliest_time == 2

    # filter applies to edges
    layers = set(v.layer("1").edges.explode_layers().layer_name)
    assert layers == {"1"}

    # dst and src on edge reset the filter
    degrees = v.at(0).layer("1").edges.dst.out_degree()
    assert degrees == [1]

    # graph level filter is preserved
    out_out_2 = g.at(0).node(1).layer("1").out_neighbours.layer("2").out_neighbours.id
    assert len(out_out_2) == 0


def test_node_types_filter():
    g = Graph()
    g.add_node(1, 1, node_type="wallet")
    g.add_node(1, 2, node_type="timer")
    g.add_node(1, 3, node_type="timer")
    g.add_node(1, 4, node_type="wallet")

<<<<<<< HEAD
    assert [node.name for node in g.nodes.type_filter(["wallet"])] == ['1', '4']
    assert g.subgraph_node_types(["timer"]).nodes.name.collect() == ['2', '3']
=======
    assert g.nodes.type_filter(["wallet"]).node_type.collect() == ["1", "4"]
    assert g.subgraph_node_types(["timer"]).nodes.name.collect() == ["2", "3"]
>>>>>>> c923c155


def test_time_exploded_edges():
    g = Graph()
    g.add_edge(1, 1, 2)
    g.add_edge(2, 1, 2)
    g.add_edge(3, 1, 2)
    g.add_edge(4, 1, 3)

    time = []
    for e in g.edges.explode():
        time.append(e.time)
    assert list(g.edges.explode().time) == time

    date_time = []
    for e in g.edges.explode():
        date_time.append(e.date_time)
    assert list(g.edges.explode().date_time) == date_time

    time_nested = []
    for edges in g.nodes.edges.explode():
        for edge in edges:
            time_nested.append(edge.time)
    assert [
        item for sublist in g.nodes.edges.explode().time.collect() for item in sublist
    ] == time_nested

    date_time_nested = []
    for edges in g.nodes.edges.explode():
        for edge in edges:
            date_time_nested.append(edge.date_time)
    assert [
        item
        for sublist in g.nodes.edges.explode().date_time.collect()
        for item in sublist
    ] == date_time_nested


def test_leading_zeroes_ids():
    g = Graph()
    g.add_node(0, "1")
    g.add_node(0, "01")
    g.add_node(0, "001")
    g.add_node(0, "0001")
    assert g.count_nodes() == 4
    assert g.nodes.name.collect() == ["1", "01", "001", "0001"]
    g = Graph()
    g.add_node(0, 0)
    g.add_node(1, "0")
    assert g.node(0).history() == [0, 1]
    assert g.nodes.name.collect() == ["0"]

    # g = Graph()
    # g.add_node(0, 1)
    # assert g.node(g.node(1).name) is not None


def test_node_types():
    g = Graph()
    a = g.add_node(0, "A", None, None)
    b = g.add_node(0, "B", None, "BTYPE")
    assert a.node_type == None
    assert b.node_type == "BTYPE"
    assert set(g.nodes.node_type) == {None, "BTYPE"}


def test_node_types_change():
    g = Graph()
    a = g.add_node(0, "A", None, None)
    assert a.node_type == None
    a.set_node_type("YO")
    assert a.node_type == "YO"


def test_persistent_event_graphs():
    g = Graph()
    g.add_edge(1, 1, 2)
    g.add_edge(2, 2, 3)
    g.add_edge(3, 1, 3)
    pg = g.persistent_graph()
    pg.delete_edge(4, 1, 3)


def test_is_self_loop():
    g = Graph()
    g.add_node(0, "A", None, None)
    e = g.add_edge(0, "A", "A", None, None)
    assert e.is_self_loop()
    g.add_node(0, "B", None, None)
    ee = g.add_edge(0, "A", "B", None, None)
    assert not ee.is_self_loop()


def test_NaN_NaT_as_properties():
    now = datetime.now()
    data = {
        "floats": [np.NaN, None, 2.4, None, None, None],
        "time": [10, 20, 30, 40, 50, 60],
        "id": [101, 102, 103, 104, 105, 106],
        "datetime": [
            now,
            now,
            np.datetime64("NaT"),
            now,
            now,
            now,
        ],  # Hardcoded datetime
    }

    df = pd.DataFrame(data)
    g = Graph()
    g.load_nodes_from_pandas(time="time", id="id", df=df, properties=["floats"])
    assert g.node(103).properties.temporal.get("floats").items() == [(30, 2.4)]
    assert g.node(101).properties.temporal.get("floats") == None


def test_fuzzy_search():
    g = Graph()
    g.add_node(
        1, "hamza", properties={"value": 60, "value_f": 31.3, "value_str": "abc123"}
    )
    g.add_node(
        2, "hamza", properties={"value": 70, "value_f": 21.3, "value_str": "avc125"}
    )
    g.add_node(
        3, "haaroon", properties={"value": 80, "value_f": 11.3, "value_str": "avc125"}
    )
    g.add_node(
        4, "ben", properties={"value": 80, "value_f": 11.3, "value_str": "dsc2312"}
    )

    g.add_edge(
        2,
        "haaroon",
        "hamza",
        properties={"value": 60, "value_f": 31.3, "value_str": "abc123"},
    )
    g.add_edge(
        1,
        "ben",
        "hamza",
        properties={"value": 59, "value_f": 11.4, "value_str": "test test test"},
    )
    g.add_edge(
        3,
        "ben",
        "haaroon",
        properties={
            "value": 199,
            "value_f": 52.6,
            "value_str": "I wanna rock right now",
        },
    )
    g.add_edge(4, "hamza", "naomi", properties={"value_str": "I wanna rock right now"})

    index = g.index()

    assert len(index.fuzzy_search_nodes("name:habza", levenshtein_distance=1)) == 1
    assert (
        len(index.fuzzy_search_nodes("name:haa", levenshtein_distance=1, prefix=True))
        == 2
    )
    assert (
        len(
            index.fuzzy_search_nodes(
                "value_str:abc123", levenshtein_distance=2, prefix=True
            )
        )
        == 2
    )
    assert (
        len(
            index.fuzzy_search_nodes(
                "value_str:dsss312", levenshtein_distance=2, prefix=False
            )
        )
        == 1
    )

    assert len(index.fuzzy_search_edges("from:bon", levenshtein_distance=1)) == 2
    assert (
        len(index.fuzzy_search_edges("from:bo", levenshtein_distance=1, prefix=True))
        == 2
    )
    assert (
        len(index.fuzzy_search_edges("from:eon", levenshtein_distance=2, prefix=True))
        == 2
    )


@fixture
def datadir(tmpdir, request):
    filename = request.module.__file__
    test_dir, _ = os.path.splitext(filename)
    if os.path.isdir(test_dir):
        try:
            shutil.copytree(test_dir, str(tmpdir), dirs_exist_ok=True)
            return tmpdir
        except Exception as e:
            raise e
    return tmpdir


def test_bincode_has_not_changed(datadir):
    try:
        bincode_path = datadir.join("graph.bincode")
        _ = Graph.load_from_file(str(bincode_path))
    except Exception as e:
        print(e)
        raise Exception(
            "This test has failed because you have updated core which has changed the bincode. Please can "
            "you increment the raphtory/src/lib.rs::BINCODE_VERSION in rust by 1. Then create an empty "
            "graph and overwrite this file python/resources/tests/test_graphdb/graph.bincode"
        )


# def currently_broken_fuzzy_search(): #TODO: Fix fuzzy searching for properties
# g = Graph()
# g.add_edge(2,"haaroon","hamza", properties={"value":60,"value_f":31.3,"value_str":"abc123"})
# g.add_edge(1,"ben","hamza", properties={"value":59,"value_f":11.4,"value_str":"test test test"})
# g.add_edge(3,"ben","haaroon", properties={"value":199,"value_f":52.6,"value_str":"I gitgit awanna rock right now"})
# g.add_edge(4,"hamza","naomi", properties={"value_str":"I wanna rock right now"})
# assert len(index.fuzzy_search_edges("value_str:\"I wanna nock right now\"",levenshtein_distance=2)) == 2


# def test_search_with_layers(): #TODO: Fix layer seearching
# g = Graph()
# g.add_edge(3,"haaroon","hamza",properties={"value":70,"value_f":11.3,"value_str":"abdsda2c123"},layer="1")
# g.add_edge(4,"ben","naomi",properties={"value":100,"value_f":22.3,"value_str":"ddddd"},layer="2")
# g.add_edge(5,"ben","naomi",properties={"value":100,"value_f":22.3,"value_str":"ddddd"},layer="3")
# index = g.index()

# need to expose actual layer searching
# assert len(index.search_edges("layer:1")) == 1

# assert len(index.search_edges("value_str:ddddd")) == 1
# assert len(index.search_edges("value:>60")) == 2

# l_g = g.layer(["1","3"])
# l_index = l_g.index()
# assert len(index.search_edges("value_str:ddddd")) == 1
# assert len(index.search_edges("value:>60")) == 2<|MERGE_RESOLUTION|>--- conflicted
+++ resolved
@@ -1986,13 +1986,8 @@
     g.add_node(1, 3, node_type="timer")
     g.add_node(1, 4, node_type="wallet")
 
-<<<<<<< HEAD
     assert [node.name for node in g.nodes.type_filter(["wallet"])] == ['1', '4']
     assert g.subgraph_node_types(["timer"]).nodes.name.collect() == ['2', '3']
-=======
-    assert g.nodes.type_filter(["wallet"]).node_type.collect() == ["1", "4"]
-    assert g.subgraph_node_types(["timer"]).nodes.name.collect() == ["2", "3"]
->>>>>>> c923c155
 
 
 def test_time_exploded_edges():
