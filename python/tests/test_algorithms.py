--- conflicted
+++ resolved
@@ -45,11 +45,16 @@
     g.add_edge(0, 2, 4, {})
     res_one = single_source_shortest_path(g, 1, 1)
     res_two = single_source_shortest_path(g, 1, 2)
-<<<<<<< HEAD
-    assert res_one.get_all() == {'1': ['1'], '2': ['1', '2'], '4': ['1', '4']}
-    assert (res_two.get_all() == {'1': ['1'], '2': ['1', '2'], '3': ['1', '2', '3'], '4': ['1', '4']}) or \
-           (res_two.get_all() == {'1': ['1'], '3': ['1', '4', '3'], '2': ['1', '2'], '4': ['1', '4']})
+    assert res_one.get_all() == {"1": ["1"], "2": ["1", "2"], "4": ["1", "4"]}
+    assert (
+        res_two.get_all()
+        == {"1": ["1"], "2": ["1", "2"], "3": ["1", "2", "3"], "4": ["1", "4"]}
+    ) or (
+        res_two.get_all()
+        == {"1": ["1"], "3": ["1", "4", "3"], "2": ["1", "2"], "4": ["1", "4"]}
+    )
 
+    
 def test_dijsktra_shortest_paths():
     from raphtory import Graph
     from raphtory.algorithms import dijkstra_single_source_shortest_paths
@@ -78,13 +83,5 @@
     with pytest.raises(ValueError) as excinfo:
         dijkstra_single_source_shortest_paths(g, "A", ["F"], weight="NO")
     assert "Weight property not found on edges" in str(excinfo.value)
-=======
-    assert res_one.get_all() == {"1": ["1"], "2": ["1", "2"], "4": ["1", "4"]}
-    assert (
-        res_two.get_all()
-        == {"1": ["1"], "2": ["1", "2"], "3": ["1", "2", "3"], "4": ["1", "4"]}
-    ) or (
-        res_two.get_all()
-        == {"1": ["1"], "3": ["1", "4", "3"], "2": ["1", "2"], "4": ["1", "4"]}
-    )
->>>>>>> 037daebf
+
+    