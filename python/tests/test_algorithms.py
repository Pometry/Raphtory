import pytest

def test_degree_centrality():
    from raphtory import Graph
    from raphtory.algorithms import degree_centrality

    g = Graph()
    g.add_edge(0, 0, 1, {})
    g.add_edge(0, 0, 2, {})
    g.add_edge(0, 0, 3, {})
    g.add_edge(0, 1, 2, {})
    g.add_edge(0, 1, 3, {})
    assert degree_centrality(g).get_all() == {
        "0": 1.0,
        "1": 1.0,
        "2": 2 / 3,
        "3": 2 / 3,
    }


def test_max_min_degree():
    from raphtory import Graph
    from raphtory.algorithms import max_degree
    from raphtory.algorithms import min_degree

    g = Graph()
    g.add_edge(0, 0, 1, {})
    g.add_edge(0, 0, 2, {})
    g.add_edge(0, 0, 3, {})
    g.add_edge(0, 1, 2, {})
    g.add_edge(0, 1, 3, {})
    assert max_degree(g) == 3
    assert min_degree(g) == 2


def test_single_source_shortest_path():
    from raphtory import Graph
    from raphtory.algorithms import single_source_shortest_path

    g = Graph()
    g.add_edge(0, 1, 2, {})
    g.add_edge(0, 2, 3, {})
    g.add_edge(0, 3, 4, {})
    g.add_edge(0, 1, 4, {})
    g.add_edge(0, 2, 4, {})
    res_one = single_source_shortest_path(g, 1, 1)
    res_two = single_source_shortest_path(g, 1, 2)
<<<<<<< HEAD
    assert res_one.get_all() == {'1': ['1'], '2': ['1', '2'], '4': ['1', '4']}
    assert (res_two.get_all() == {'1': ['1'], '2': ['1', '2'], '3': ['1', '2', '3'], '4': ['1', '4']}) or \
           (res_two.get_all() == {'1': ['1'], '3': ['1', '4', '3'], '2': ['1', '2'], '4': ['1', '4']})


def test_betweenness_centrality():
    from raphtory import Graph
    from raphtory.algorithms import betweenness_centrality
    g = Graph()
    edges = [
        (0, 1),
        (0, 2),
        (0, 3),
        (1, 2),
        (1, 3),
        (1, 4),
        (2, 3),
        (2, 4),
        (2, 5),
        (3, 2),
        (3, 1),
        (3, 3)
    ]
    for e in edges:
        g.add_edge(0, e[0], e[1], {})

    res = betweenness_centrality(g, normalized=False)
    assert res.get_all() == { "0": 0.0, '1': 1.0, "2": 4.0, "3": 1.0, "4": 0.0, "5": 0.0 }

    res = betweenness_centrality(g, normalized=True)
    assert res.get_all() == { "0": 0.0, '1': 0.05, "2": 0.2, "3": 0.05, "4": 0.0, "5": 0.0}
=======
    assert res_one.get_all() == {"1": ["1"], "2": ["1", "2"], "4": ["1", "4"]}
    assert (
        res_two.get_all()
        == {"1": ["1"], "2": ["1", "2"], "3": ["1", "2", "3"], "4": ["1", "4"]}
    ) or (
        res_two.get_all()
        == {"1": ["1"], "3": ["1", "4", "3"], "2": ["1", "2"], "4": ["1", "4"]}
    )

    
def test_dijsktra_shortest_paths():
    from raphtory import Graph
    from raphtory.algorithms import dijkstra_single_source_shortest_paths
    g = Graph()
    g.add_edge(0, "A", "B", {"weight": 4.0})
    g.add_edge(1, "A", "C", {"weight": 4.0})
    g.add_edge(2, "B", "C", {"weight": 2.0})
    g.add_edge(3, "C", "D", {"weight": 3.0})
    g.add_edge(4, "C", "E", {"weight": 1.0})
    g.add_edge(5, "C", "F", {"weight": 6.0})
    g.add_edge(6, "D", "F", {"weight": 2.0})
    g.add_edge(7, "E", "F", {"weight": 3.0})
    res_one = dijkstra_single_source_shortest_paths(g, "A", ["F"])
    res_two = dijkstra_single_source_shortest_paths(g, "B", ["D", "E", "F"])
    assert res_one.get("F")[0] == 8.0
    assert res_one.get("F")[1] == ["A", "C", "E", "F"]
    assert res_two.get("D")[0] == 5.0
    assert res_two.get("F")[0] == 6.0
    assert res_two.get("D")[1] == ["B", "C", "D"]
    assert res_two.get("F")[1] == ["B", "C", "E", "F"]

    with pytest.raises(ValueError) as excinfo:
        dijkstra_single_source_shortest_paths(g, "HH", ["F"])
    assert "Source vertex not found" in str(excinfo.value)

    with pytest.raises(ValueError) as excinfo:
        dijkstra_single_source_shortest_paths(g, "A", ["F"], weight="NO")
    assert "Weight property not found on edges" in str(excinfo.value)

    
>>>>>>> 4a6da4a0
<|MERGE_RESOLUTION|>--- conflicted
+++ resolved
@@ -45,39 +45,6 @@
     g.add_edge(0, 2, 4, {})
     res_one = single_source_shortest_path(g, 1, 1)
     res_two = single_source_shortest_path(g, 1, 2)
-<<<<<<< HEAD
-    assert res_one.get_all() == {'1': ['1'], '2': ['1', '2'], '4': ['1', '4']}
-    assert (res_two.get_all() == {'1': ['1'], '2': ['1', '2'], '3': ['1', '2', '3'], '4': ['1', '4']}) or \
-           (res_two.get_all() == {'1': ['1'], '3': ['1', '4', '3'], '2': ['1', '2'], '4': ['1', '4']})
-
-
-def test_betweenness_centrality():
-    from raphtory import Graph
-    from raphtory.algorithms import betweenness_centrality
-    g = Graph()
-    edges = [
-        (0, 1),
-        (0, 2),
-        (0, 3),
-        (1, 2),
-        (1, 3),
-        (1, 4),
-        (2, 3),
-        (2, 4),
-        (2, 5),
-        (3, 2),
-        (3, 1),
-        (3, 3)
-    ]
-    for e in edges:
-        g.add_edge(0, e[0], e[1], {})
-
-    res = betweenness_centrality(g, normalized=False)
-    assert res.get_all() == { "0": 0.0, '1': 1.0, "2": 4.0, "3": 1.0, "4": 0.0, "5": 0.0 }
-
-    res = betweenness_centrality(g, normalized=True)
-    assert res.get_all() == { "0": 0.0, '1': 0.05, "2": 0.2, "3": 0.05, "4": 0.0, "5": 0.0}
-=======
     assert res_one.get_all() == {"1": ["1"], "2": ["1", "2"], "4": ["1", "4"]}
     assert (
         res_two.get_all()
@@ -118,4 +85,29 @@
     assert "Weight property not found on edges" in str(excinfo.value)
 
     
->>>>>>> 4a6da4a0
+def test_betweenness_centrality():
+    from raphtory import Graph
+    from raphtory.algorithms import betweenness_centrality
+    g = Graph()
+    edges = [
+        (0, 1),
+        (0, 2),
+        (0, 3),
+        (1, 2),
+        (1, 3),
+        (1, 4),
+        (2, 3),
+        (2, 4),
+        (2, 5),
+        (3, 2),
+        (3, 1),
+        (3, 3)
+    ]
+    for e in edges:
+        g.add_edge(0, e[0], e[1], {})
+
+    res = betweenness_centrality(g, normalized=False)
+    assert res.get_all() == { "0": 0.0, '1': 1.0, "2": 4.0, "3": 1.0, "4": 0.0, "5": 0.0 }
+
+    res = betweenness_centrality(g, normalized=True)
+    assert res.get_all() == { "0": 0.0, '1': 0.05, "2": 0.2, "3": 0.05, "4": 0.0, "5": 0.0}