--- conflicted
+++ resolved
@@ -917,38 +917,6 @@
             edge_properties=["weight"],
         )
 
-<<<<<<< HEAD
-    
-=======
-    with pytest.raises(
-        Exception,
-        match=re.escape(
-            "Column marbles could not be parsed -  must be either u64, i64, f64, f32, bool or string. Ensure it contains no NaN, Null or None values."
-        ),
-    ):
-        Graph.load_from_pandas(
-            edges_df,
-            edge_src="src",
-            edge_dst="dst",
-            edge_time="time",
-            edge_properties=["marbles"],
-        )
-    with pytest.raises(
-        Exception,
-        match=re.escape(
-            "Column marbles could not be parsed -  must be either u64, i64, f64, f32, bool or string. Ensure it contains no NaN, Null or None values."
-        ),
-    ):
-        PersistentGraph.load_from_pandas(
-            edges_df,
-            edge_src="src",
-            edge_dst="dst",
-            edge_time="time",
-            edge_properties=["marbles"],
-        )
-
-
->>>>>>> 512daad9
 def test_load_node_from_pandas_with_node_types():
     nodes_df = pd.DataFrame(
         {
