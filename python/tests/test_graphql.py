import sys
import tempfile
from raphtory import Graph
from raphtory.graphql import RaphtoryServer, RaphtoryClient


def test_graphql():
    g1 = Graph()
    g1.add_edge(1, "ben", "hamza")
    g1.add_edge(2, "haaroon", "hamza")
    g1.add_edge(3, "ben", "haaroon")

    g2 = Graph()
    g2 = Graph()
    g2.add_edge(1, "Naomi", "Shivam")
    g2.add_edge(2, "Shivam", "Pedro")
    g2.add_edge(3, "Pedro", "Rachel")
    graphs = {"g1": g1, "g2": g2}

    g3 = Graph()
    g3.add_edge(1, "ben_saved", "hamza_saved")
    g3.add_edge(2, "haaroon_saved", "hamza_saved")
    g3.add_edge(3, "ben_saved", "haaroon_saved")

    g4 = Graph()
    g4.add_edge(1, "Naomi_saved", "Shivam_saved")
    g4.add_edge(2, "Shivam_saved", "Pedro_saved")
    g4.add_edge(3, "Pedro_saved", "Rachel_saved")

    temp_dir = tempfile.mkdtemp()

    g3.save_to_file(temp_dir + "/g3")
    g4.save_to_file(temp_dir + "/g4")

    map_server = RaphtoryServer(graphs=graphs).start(port=1737)
    dir_server = RaphtoryServer(graph_dir=temp_dir).start(port=1738)
    map_dir_server = RaphtoryServer(graphs=graphs, graph_dir=temp_dir).start(port=1739)

    map_server.wait_for_online()
    dir_server.wait_for_online()
    map_dir_server.wait_for_online()

    query_g1 = """{graph(name: "g1") {nodes {name}}}"""
    query_g2 = """{graph(name: "g2") {nodes {name}}}"""
    query_g3 = """{graph(name: "g3") {nodes {name}}}"""
    query_g4 = """{graph(name: "g4") {nodes {name}}}"""

    assert str(map_server.query(query_g1)).replace(
        " ", ""
    ) == "{'graph': {'nodes': [{'name': 'ben'}, {'name': 'hamza'}, {'name': 'haaroon'}]}}".replace(
        " ", ""
    )
    assert str(map_server.query(query_g2)).replace(
        " ", ""
    ) == "{'graph': {'nodes': [{'name': 'Naomi'}, {'name': 'Shivam'}, {'name': 'Pedro'}, {'name': 'Rachel'}]}}".replace(
        " ", ""
    )
    assert str(dir_server.query(query_g3)).replace(
        " ", ""
    ) == "{'graph': {'nodes': [{'name': 'ben_saved'}, {'name': 'hamza_saved'}, {'name': 'haaroon_saved'}]}}".replace(
        " ", ""
    )
    assert str(dir_server.query(query_g4)).replace(
        " ", ""
    ) == "{'graph': {'nodes': [{'name': 'Naomi_saved'}, {'name': 'Shivam_saved'}, {'name': 'Pedro_saved'}, {'name': 'Rachel_saved'}]}}".replace(
        " ", ""
    )

    assert str(map_dir_server.query(query_g1)).replace(
        " ", ""
    ) == "{'graph': {'nodes': [{'name': 'ben'}, {'name': 'hamza'}, {'name': 'haaroon'}]}}".replace(
        " ", ""
    )
    assert str(map_dir_server.query(query_g2)).replace(
        " ", ""
    ) == "{'graph': {'nodes': [{'name': 'Naomi'}, {'name': 'Shivam'}, {'name': 'Pedro'}, {'name': 'Rachel'}]}}".replace(
        " ", ""
    )
    assert str(map_dir_server.query(query_g4)).replace(
        " ", ""
    ) == "{'graph': {'nodes': [{'name': 'Naomi_saved'}, {'name': 'Shivam_saved'}, {'name': 'Pedro_saved'}, {'name': 'Rachel_saved'}]}}".replace(
        " ", ""
    )
    assert str(map_dir_server.query(query_g3)).replace(
        " ", ""
    ) == "{'graph': {'nodes': [{'name': 'ben_saved'}, {'name': 'hamza_saved'}, {'name': 'haaroon_saved'}]}}".replace(
        " ", ""
    )

    map_server.stop()
    dir_server.stop()
    map_dir_server.stop()

    map_server.wait()
    dir_server.wait()
    map_dir_server.wait()


def test_graphqlclient():
    temp_dir = tempfile.mkdtemp()

    g1 = Graph()
    g1.add_edge(1, "ben", "hamza")
    g1.add_edge(2, "haaroon", "hamza")
    g1.add_edge(3, "ben", "haaroon")
    g1.save_to_file(temp_dir + "/g1.bincode")

    dir_server = RaphtoryServer(graph_dir=temp_dir).start(port=1737)
    raphtory_client = RaphtoryClient("http://localhost:1737")
    generic_client_test(raphtory_client, temp_dir)
    dir_server.stop()
    dir_server.wait()

    raphtory_client = RaphtoryServer(graph_dir=temp_dir).start(port=1737)
    generic_client_test(raphtory_client, temp_dir)
    raphtory_client.stop()
    raphtory_client.wait()

    raphtory_client = RaphtoryServer(graph_dir=temp_dir).start(port=1738)
    generic_client_test(raphtory_client, temp_dir)
    raphtory_client.stop()
    raphtory_client.wait()


def generic_client_test(raphtory_client, temp_dir):
    raphtory_client.wait_for_online()

    # load a graph into the client from a path
    res = raphtory_client.load_graphs_from_path(temp_dir, overwrite=True)
    assert res == {"loadGraphsFromPath": ["g1.bincode"]}

    # run a get nodes query and check the results
    query = """query GetNodes($graphname: String!) {
        graph(name: $graphname) {
            nodes {
            name
            }
        }
    }"""
    variables = {"graphname": "g1.bincode"}
    res = raphtory_client.query(query, variables)
    assert res == {
        "graph": {"nodes": [{"name": "ben"}, {"name": "hamza"}, {"name": "haaroon"}]}
    }

    # load a new graph into the client from a path
    multi_graph_temp_dir = tempfile.mkdtemp()
    g2 = Graph()
    g2.add_edge(1, "ben", "hamza")
    g2.add_edge(2, "haaroon", "hamza")
    g2.save_to_file(multi_graph_temp_dir + "/g2.bincode")
    g3 = Graph()
    g3.add_edge(1, "shivam", "rachel")
    g3.add_edge(2, "lucas", "shivam")
    g3.save_to_file(multi_graph_temp_dir + "/g3.bincode")
    res = raphtory_client.load_graphs_from_path(multi_graph_temp_dir, overwrite=False)
    result_sorted = {"loadNewGraphsFromPath": sorted(res["loadNewGraphsFromPath"])}
    assert result_sorted == {"loadNewGraphsFromPath": ["g2.bincode", "g3.bincode"]}

    # upload a graph
    g4 = Graph()
    g4.add_node(0, 1)
    res = raphtory_client.send_graph("hello", g4)
    assert res == {"sendGraph": "hello"}
    # Ensure the sent graph can be queried
    query = """query GetNodes($graphname: String!) {
        graph(name: $graphname) {
            nodes {
                name
            }
        }
    }"""
    variables = {"graphname": "hello"}
    res = raphtory_client.query(query, variables)
    assert res == {"graph": {"nodes": [{"name": "1"}]}}


def test_windows_and_layers():
    from raphtory import graph_loader
    from raphtory import Graph
<<<<<<< HEAD
=======
    import time
>>>>>>> cf62acf3
    import json
    from raphtory.graphql import RaphtoryServer

    g_lotr = graph_loader.lotr_graph()
    g_layers = Graph()
    g_layers.add_edge(1,1,2,layer="layer1")
    g_layers.add_edge(1,2,3,layer="layer2")
    hm = {"lotr":g_lotr,"layers":g_layers}
    server = RaphtoryServer(hm).start()
<<<<<<< HEAD

=======
    server.wait_for_online()
>>>>>>> cf62acf3
    q = """
    query GetEdges {
      graph(name: "lotr") {
        window(start:200,end:800){
        node(name: "Frodo"){
          after(time:500){
            history
            neighbours{
              name
              before(time:300){
                history
              }
            }
          }
        }
      }
      }
    }
    """
    ra = """
    {
        "graph": {
          "window": {
            "node": {
              "after": {
                "history": [
                  555,
                  562
                ],
                "neighbours": [
                  {
                    "name": "Gandalf",
                    "before": {
                      "history": [
                        270
                      ]
                    }
                  },
                  {
                    "name": "Bilbo",
                    "before": {
                      "history": [
                        205,
                        270,
                        286
                      ]
                    }
                  }
                ]
              }
            }
          }
        }
    }
    """
    a = json.dumps(server.query(q))
    json_a = json.loads(a)
    json_ra = json.loads(ra)
    assert json_a == json_ra

    q = """
    query GetEdges {
      graph(name: "layers") {
            node(name:"1"){
          layer(name:"layer1"){
            name
            neighbours{
              name
              layer(name:"layer2"){
               neighbours{
                name
              } 
              }
            }
            }
        }
      }
    }
    """

    ra = """
    {
        "graph": {
            "node": {
                "layer": {
                    "name": "1",
                    "neighbours": [
                        {
                            "name": "2",
                            "layer": {
                                "neighbours": [
                                    {
                                        "name": "3"
                                    }
                                ]
                            }
                        }
                    ]
                }
            }
        }
    }
      """

    a = json.dumps(server.query(q))
    json_a = json.loads(a)
    json_ra = json.loads(ra)
    assert json_a == json_ra
<<<<<<< HEAD

=======
    server.stop()
    server.wait()
>>>>>>> cf62acf3
<|MERGE_RESOLUTION|>--- conflicted
+++ resolved
@@ -178,10 +178,7 @@
 def test_windows_and_layers():
     from raphtory import graph_loader
     from raphtory import Graph
-<<<<<<< HEAD
-=======
     import time
->>>>>>> cf62acf3
     import json
     from raphtory.graphql import RaphtoryServer
 
@@ -191,11 +188,7 @@
     g_layers.add_edge(1,2,3,layer="layer2")
     hm = {"lotr":g_lotr,"layers":g_layers}
     server = RaphtoryServer(hm).start()
-<<<<<<< HEAD
-
-=======
     server.wait_for_online()
->>>>>>> cf62acf3
     q = """
     query GetEdges {
       graph(name: "lotr") {
@@ -304,9 +297,5 @@
     json_a = json.loads(a)
     json_ra = json.loads(ra)
     assert json_a == json_ra
-<<<<<<< HEAD
-
-=======
     server.stop()
     server.wait()
->>>>>>> cf62acf3
