--- conflicted
+++ resolved
@@ -43,21 +43,12 @@
 
     graph.create_index_in_ram_with_spec(spec)
 
-<<<<<<< HEAD
-    f1 = filter.Node.property("p1") == 5
-    f2 = filter.Node.property("x") == True
-    assert search_nodes(graph, f1 & f2) == ["pometry"]
-
-    f1 = filter.Edge.property("e_p1") < 5.0
-    f2 = filter.Edge.property("e_y") == False
-=======
     f1 = filter.Property("p1") == 5
     f2 = filter.Metadata("x") == True
     assert search_nodes(graph, f1 & f2) == ["pometry"]
 
     f1 = filter.Property("e_p1") < 5.0
     f2 = filter.Metadata("e_y") == False
->>>>>>> 17080650
     assert sorted(search_edges(graph, f1 & f2)) == sorted(["raphtory->pometry"])
 
 
@@ -74,17 +65,6 @@
 
     graph.create_index_in_ram_with_spec(spec)
 
-<<<<<<< HEAD
-    f1 = filter.Node.property("p1") == 5
-    f2 = filter.Node.property("y") == False
-    assert sorted(search_nodes(graph, f1 | f2)) == sorted(["pometry", "raphtory"])
-
-    f = filter.Node.property("y") == False
-    assert search_nodes(graph, f) == ["raphtory"]
-
-    f1 = filter.Edge.property("e_p1") < 5.0
-    f2 = filter.Edge.property("e_y") == False
-=======
     f1 = filter.Property("p1") == 5
     f2 = filter.Metadata("y") == False
     assert sorted(search_nodes(graph, f1 | f2)) == sorted(["pometry", "raphtory"])
@@ -94,7 +74,6 @@
 
     f1 = filter.Property("e_p1") < 5.0
     f2 = filter.Metadata("e_y") == False
->>>>>>> 17080650
     assert sorted(search_edges(graph, f1 | f2)) == sorted(
         ["pometry->raphtory", "raphtory->pometry"]
     )
@@ -115,21 +94,12 @@
 
     graph.create_index_in_ram_with_spec(spec)
 
-<<<<<<< HEAD
-    f1 = filter.Node.property("p1") == 5
-    f2 = filter.Node.property("x") == True
-    assert sorted(search_nodes(graph, f1 & f2)) == ["pometry"]
-
-    f1 = filter.Edge.property("e_p1") < 5.0
-    f2 = filter.Edge.property("e_y") == False
-=======
     f1 = filter.Property("p1") == 5
     f2 = filter.Metadata("x") == True
     assert sorted(search_nodes(graph, f1 & f2)) == ["pometry"]
 
     f1 = filter.Property("e_p1") < 5.0
     f2 = filter.Metadata("e_y") == False
->>>>>>> 17080650
     assert sorted(search_edges(graph, f1 | f2)) == sorted(
         ["pometry->raphtory", "raphtory->pometry"]
     )
@@ -148,21 +118,12 @@
 
     graph.create_index_in_ram_with_spec(spec)
 
-<<<<<<< HEAD
-    f1 = filter.Node.property("p1") == 5
-    f2 = filter.Node.property("y") == False
-    assert sorted(search_nodes(graph, f1 | f2)) == sorted(["pometry", "raphtory"])
-
-    f1 = filter.Edge.property("e_p1") < 5.0
-    f2 = filter.Edge.property("e_y") == False
-=======
     f1 = filter.Property("p1") == 5
     f2 = filter.Metadata("y") == False
     assert sorted(search_nodes(graph, f1 | f2)) == sorted(["pometry", "raphtory"])
 
     f1 = filter.Property("e_p1") < 5.0
     f2 = filter.Metadata("e_y") == False
->>>>>>> 17080650
     assert sorted(search_edges(graph, f1 | f2)) == sorted(
         ["pometry->raphtory", "raphtory->pometry"]
     )
@@ -182,53 +143,6 @@
 
     returned_spec = graph.get_index_spec()
 
-<<<<<<< HEAD
-    node_const_names = {name for name in returned_spec.node_const_props}
-    node_temp_names = {name for name in returned_spec.node_temp_props}
-    edge_const_names = {name for name in returned_spec.edge_const_props}
-    edge_temp_names = {name for name in returned_spec.edge_temp_props}
-
-    assert "x" in node_const_names
-    assert "p1" in node_temp_names or "p2" in node_temp_names
-    assert "e_x" in edge_const_names or "e_y" in edge_const_names
-    assert "e_p1" in edge_temp_names or "e_p2" in edge_temp_names
-
-
-def test_const_prop_fallback_when_const_prop_indexed():
-    graph = init_graph(Graph())
-    spec = (
-        IndexSpecBuilder(graph)
-        .with_const_node_props(["x"])
-        .with_const_edge_props(["e_y"])
-        .build()
-    )
-
-    graph.create_index_in_ram_with_spec(spec)
-
-    f1 = filter.Node.property("x") == True
-    assert sorted(search_nodes(graph, f1)) == sorted(["pometry"])
-
-    f1 = filter.Edge.property("e_y") == False
-    assert sorted(search_edges(graph, f1)) == sorted(["raphtory->pometry"])
-
-
-def test_const_prop_fallback_when_const_prop_not_indexed():
-    graph = init_graph(Graph())
-    spec = (
-        IndexSpecBuilder(graph)
-        .with_all_temp_node_props()
-        .with_all_temp_edge_props()
-        .build()
-    )
-
-    graph.create_index_in_ram_with_spec(spec)
-
-    f1 = filter.Node.property("x") == True
-    assert sorted(search_nodes(graph, f1)) == sorted(["pometry"])
-
-    f1 = filter.Edge.property("e_y") == False
-    assert sorted(search_edges(graph, f1)) == sorted(["raphtory->pometry"])
-=======
     node_metadata_names = {name for name in returned_spec.node_metadata}
     node_property_names = {name for name in returned_spec.node_properties}
     edge_metadata_names = {name for name in returned_spec.edge_metadata}
@@ -237,5 +151,4 @@
     assert "x" in node_metadata_names
     assert "p1" in node_property_names and "p2" in node_property_names
     assert "e_x" in edge_metadata_names and "e_y" in edge_metadata_names
-    assert "e_p1" in edge_property_names and "e_p2" in edge_property_names
->>>>>>> 17080650
+    assert "e_p1" in edge_property_names and "e_p2" in edge_property_names