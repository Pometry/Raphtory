--- conflicted
+++ resolved
@@ -302,11 +302,7 @@
     g = Graph()
     g = init_graph(g)
 
-<<<<<<< HEAD
-    filter_expr = filter.Node.property("p1").constant() == 1
-=======
     filter_expr = filter.Metadata("p1") == 1
->>>>>>> 17080650
     results = search_nodes(g, filter_expr)
     assert ["N1", "N10", "N11", "N12", "N13", "N14", "N15", "N9"] == results
 
@@ -315,11 +311,7 @@
     g = Graph()
     g = init_graph(g)
 
-<<<<<<< HEAD
-    filter_expr = filter.Node.property("p1").constant() != 2
-=======
     filter_expr = filter.Metadata("p1") != 2
->>>>>>> 17080650
     results = search_nodes(g, filter_expr)
     assert ["N1", "N10", "N11", "N12", "N13", "N14", "N15", "N9"] == results
 
@@ -328,11 +320,7 @@
     g = Graph()
     g = init_graph(g)
 
-<<<<<<< HEAD
-    filter_expr = filter.Node.property("p1").constant() < 2
-=======
     filter_expr = filter.Metadata("p1") < 2
->>>>>>> 17080650
     results = search_nodes(g, filter_expr)
     assert ["N1", "N10", "N11", "N12", "N13", "N14", "N15", "N9"] == results
 
@@ -341,11 +329,7 @@
     g = Graph()
     g = init_graph(g)
 
-<<<<<<< HEAD
-    filter_expr = filter.Node.property("p1").constant() <= 3
-=======
     filter_expr = filter.Metadata("p1") <= 3
->>>>>>> 17080650
     results = search_nodes(g, filter_expr)
     assert ["N1", "N10", "N11", "N12", "N13", "N14", "N15", "N4", "N9"] == results
 
@@ -354,11 +338,7 @@
     g = Graph()
     g = init_graph(g)
 
-<<<<<<< HEAD
-    filter_expr = filter.Node.property("p1").constant() > 1
-=======
     filter_expr = filter.Metadata("p1") > 1
->>>>>>> 17080650
     results = search_nodes(g, filter_expr)
     assert ["N4"] == results
 
@@ -367,11 +347,7 @@
     g = Graph()
     g = init_graph(g)
 
-<<<<<<< HEAD
-    filter_expr = filter.Node.property("p1").constant() >= 2
-=======
     filter_expr = filter.Metadata("p1") >= 2
->>>>>>> 17080650
     results = search_nodes(g, filter_expr)
     assert ["N4"] == results
 
@@ -380,11 +356,7 @@
     g = Graph()
     g = init_graph(g)
 
-<<<<<<< HEAD
-    filter_expr = filter.Node.property("p1").constant().is_in([2])
-=======
     filter_expr = filter.Metadata("p1").is_in([2])
->>>>>>> 17080650
     results = search_nodes(g, filter_expr)
     assert ["N4"] == results
 
@@ -393,11 +365,7 @@
     g = Graph()
     g = init_graph(g)
 
-<<<<<<< HEAD
-    filter_expr = filter.Node.property("p1").constant().is_not_in([2])
-=======
     filter_expr = filter.Metadata("p1").is_not_in([2])
->>>>>>> 17080650
     results = search_nodes(g, filter_expr)
     assert ["N1", "N10", "N11", "N12", "N13", "N14", "N15", "N9"] == results
 
@@ -406,11 +374,7 @@
     g = Graph()
     g = init_graph(g)
 
-<<<<<<< HEAD
-    filter_expr = filter.Node.property("p1").constant().is_some()
-=======
     filter_expr = filter.Metadata("p1").is_some()
->>>>>>> 17080650
     results = search_nodes(g, filter_expr)
     assert ["N1", "N10", "N11", "N12", "N13", "N14", "N15", "N4", "N9"] == results
 
@@ -420,11 +384,7 @@
     g = Graph()
     g = init_graph(g)
 
-<<<<<<< HEAD
-    filter_expr = filter.Node.property("p1").constant().is_none()
-=======
     filter_expr = filter.Metadata("p1").is_none()
->>>>>>> 17080650
     results = search_nodes(g, filter_expr)
     assert [] == results
 
@@ -688,11 +648,7 @@
     g = init_graph(g)
 
     filter1 = filter.Node.node_type() == "fire_nation"
-<<<<<<< HEAD
-    filter2 = filter.Node.property("p1").constant() > 1
-=======
     filter2 = filter.Metadata("p1") > 1
->>>>>>> 17080650
     results = search_nodes(g, filter1 | filter2)
     assert ["N1", "N10", "N11", "N4", "N6"] == results
 
@@ -1075,11 +1031,7 @@
     g = Graph()
     g = init_edges_graph(g)
 
-<<<<<<< HEAD
-    filter_expr = filter.Edge.property("p1").constant() == 1
-=======
     filter_expr = filter.Metadata("p1") == 1
->>>>>>> 17080650
     results = search_edges(g, filter_expr)
     assert [
         ("N1", "N2"),
@@ -1097,11 +1049,7 @@
     g = Graph()
     g = init_edges_graph(g)
 
-<<<<<<< HEAD
-    filter_expr = filter.Edge.property("p1").constant() != 2
-=======
     filter_expr = filter.Metadata("p1") != 2
->>>>>>> 17080650
     results = search_edges(g, filter_expr)
     assert [
         ("N1", "N2"),
@@ -1119,11 +1067,7 @@
     g = Graph()
     g = init_edges_graph(g)
 
-<<<<<<< HEAD
-    filter_expr = filter.Edge.property("p1").constant() < 2
-=======
     filter_expr = filter.Metadata("p1") < 2
->>>>>>> 17080650
     results = search_edges(g, filter_expr)
     assert [
         ("N1", "N2"),
@@ -1141,11 +1085,7 @@
     g = Graph()
     g = init_edges_graph(g)
 
-<<<<<<< HEAD
-    filter_expr = filter.Edge.property("p1").constant() <= 3
-=======
     filter_expr = filter.Metadata("p1") <= 3
->>>>>>> 17080650
     results = search_edges(g, filter_expr)
     assert [
         ("N1", "N2"),
@@ -1164,11 +1104,7 @@
     g = Graph()
     g = init_edges_graph(g)
 
-<<<<<<< HEAD
-    filter_expr = filter.Edge.property("p1").constant() > 1
-=======
     filter_expr = filter.Metadata("p1") > 1
->>>>>>> 17080650
     results = search_edges(g, filter_expr)
     assert [("N4", "N5")] == results
 
@@ -1177,11 +1113,7 @@
     g = Graph()
     g = init_edges_graph(g)
 
-<<<<<<< HEAD
-    filter_expr = filter.Edge.property("p1").constant() >= 2
-=======
     filter_expr = filter.Metadata("p1") >= 2
->>>>>>> 17080650
     results = search_edges(g, filter_expr)
     assert [("N4", "N5")] == results
 
@@ -1190,11 +1122,7 @@
     g = Graph()
     g = init_edges_graph(g)
 
-<<<<<<< HEAD
-    filter_expr = filter.Edge.property("p1").constant().is_in([2])
-=======
     filter_expr = filter.Metadata("p1").is_in([2])
->>>>>>> 17080650
     results = search_edges(g, filter_expr)
     assert [("N4", "N5")] == results
 
@@ -1203,11 +1131,7 @@
     g = Graph()
     g = init_edges_graph(g)
 
-<<<<<<< HEAD
-    filter_expr = filter.Edge.property("p1").constant().is_not_in([2])
-=======
     filter_expr = filter.Metadata("p1").is_not_in([2])
->>>>>>> 17080650
     results = search_edges(g, filter_expr)
     assert [
         ("N1", "N2"),
@@ -1225,11 +1149,7 @@
     g = Graph()
     g = init_edges_graph(g)
 
-<<<<<<< HEAD
-    filter_expr = filter.Edge.property("p1").constant().is_some()
-=======
     filter_expr = filter.Metadata("p1").is_some()
->>>>>>> 17080650
     results = search_edges(g, filter_expr)
     assert [
         ("N1", "N2"),
@@ -1249,11 +1169,7 @@
     g = Graph()
     g = init_edges_graph(g)
 
-<<<<<<< HEAD
-    filter_expr = filter.Edge.property("p1").constant().is_none()
-=======
     filter_expr = filter.Metadata("p1").is_none()
->>>>>>> 17080650
     results = search_edges(g, filter_expr)
     assert [] == results
 
