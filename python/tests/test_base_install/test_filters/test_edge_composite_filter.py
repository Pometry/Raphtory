--- conflicted
+++ resolved
@@ -6,66 +6,6 @@
 
 @with_disk_variants(init_graph, variants=["graph", "event_disk_graph"])
 def test_edge_composite_filter():
-<<<<<<< HEAD
-    graph = Graph()
-    graph = init_graph(graph)
-
-    filter_expr1 = filter.Property("p2") == 2
-    filter_expr2 = filter.Property("p1") == "kapoor"
-    result_ids = sorted(graph.filter_edges(filter_expr1 & filter_expr2).edges.id)
-    expected_ids = sorted([])
-    assert result_ids == expected_ids
-
-    filter_expr1 = filter.Property("p2") > 2
-    filter_expr2 = filter.Property("p1") == "shivam_kapoor"
-    result_ids = sorted(graph.filter_edges(filter_expr1 | filter_expr2).edges.id)
-    expected_ids = sorted([("1", "2"), ("2", "1"), ("3", "1")])
-    assert result_ids == expected_ids
-
-    filter_expr1 = filter.Property("p2") < 9
-    filter_expr2 = filter.Property("p1") == "shivam_kapoor"
-    result_ids = sorted(graph.filter_edges(filter_expr1 & filter_expr2).edges.id)
-    expected_ids = sorted([("1", "2")])
-    assert result_ids == expected_ids
-
-    filter_expr1 = filter.Edge.src().name() == "1"
-    filter_expr2 = filter.Property("p1") == "shivam_kapoor"
-    result_ids = sorted(graph.filter_edges(filter_expr1 & filter_expr2).edges.id)
-    expected_ids = sorted([("1", "2")])
-    assert result_ids == expected_ids
-
-    filter_expr1 = filter.Edge.dst().name() == "1"
-    filter_expr2 = filter.Property("p2") <= 6
-    result_ids = sorted(graph.filter_edges(filter_expr1 & filter_expr2).edges.id)
-    expected_ids = sorted([("2", "1"), ("3", "1")])
-    assert result_ids == expected_ids
-
-    filter_expr1 = filter.Edge.src().name() == "1"
-    filter_expr2 = filter.Property("p1") == "shivam_kapoor"
-    filter_expr3 = filter.Property("p3") == 5
-    result_ids = sorted(
-        graph.filter_edges((filter_expr1 & filter_expr2) | filter_expr3).edges.id
-    )
-    expected_ids = sorted([("1", "2")])
-    assert result_ids == expected_ids
-
-
-def test_not_edge_composite_filter():
-    graph = Graph()
-    graph = init_graph(graph)
-
-    filter_expr1 = filter.Edge.dst().name() == "1"
-    filter_expr2 = filter.Property("p2") <= 2
-    result_ids = sorted(graph.filter_edges(~filter_expr1 & filter_expr2).edges.id)
-    expected_ids = sorted([("2", "3")])
-    assert result_ids == expected_ids
-
-    filter_expr1 = filter.Edge.dst().name() == "1"
-    filter_expr2 = filter.Property("p2") <= 6
-    result_ids = sorted(graph.filter_edges(~(filter_expr1 & filter_expr2)).edges.id)
-    expected_ids = sorted([("1", "2"), ("2", "3")])
-    assert result_ids == expected_ids
-=======
     def check(graph):
         filter_expr1 = filter.Property("p2") == 2
         filter_expr2 = filter.Property("p1") == "kapoor"
@@ -132,4 +72,3 @@
         assert result_ids == expected_ids
 
     return check
->>>>>>> b1a22cf5
