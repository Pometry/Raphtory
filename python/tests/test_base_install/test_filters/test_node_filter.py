--- conflicted
+++ resolved
@@ -1,34 +1,7 @@
-<<<<<<< HEAD
-from raphtory import Graph, PersistentGraph, Prop
-from raphtory import filter
-
-
-def init_graph(graph):
-    nodes = [
-        (
-            1,
-            1,
-            {"p1": "shivam_kapoor", "p9": 5, "p10": "Paper_airplane"},
-            "fire_nation",
-        ),
-        (2, 2, {"p1": "prop12", "p2": 2, "p10": "Paper_ship"}, "air_nomads"),
-        (3, 1, {"p1": "shivam_kapoor", "p9": 5}, "fire_nation"),
-        (3, 3, {"p2": 6, "p3": 1, "p10": "Paper_airplane"}, "fire_nation"),
-        (4, 1, {"p1": "shivam_kapoor", "p9": 5}, "fire_nation"),
-        (3, 4, {"p4": "pometry"}, None),
-        (4, 4, {"p5": 12}, None),
-    ]
-
-    for time, id, props, node_type in nodes:
-        graph.add_node(time, str(id), props, node_type)
-
-    return graph
-=======
 from raphtory import Prop, filter
 import pytest
 from filters_setup import init_graph
 from utils import with_disk_variants
->>>>>>> b1a22cf5
 
 
 @with_disk_variants(init_graph)
@@ -180,11 +153,4 @@
         expected_ids = ["1", "3"]
         assert result_ids == expected_ids
 
-<<<<<<< HEAD
-    filter_expr = filter.Node.node_type().is_not_in(["fire_nation"])
-    result_ids = sorted(graph.filter_nodes(~filter_expr).nodes.id)
-    expected_ids = sorted(["1", "3"])
-    assert result_ids == expected_ids
-=======
-    return check
->>>>>>> b1a22cf5
+    return check