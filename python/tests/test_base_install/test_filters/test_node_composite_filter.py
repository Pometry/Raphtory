<<<<<<< HEAD
from raphtory import Graph, PersistentGraph, Prop
from raphtory import filter


def init_graph(graph):
    nodes = [
        (1, 1, {"p1": "shivam_kapoor", "p9": 5}, "fire_nation"),
        (2, 2, {"p1": "prop12", "p2": 2}, "air_nomads"),
        (3, 1, {"p1": "shivam_kapoor", "p9": 5}, "fire_nation"),
        (3, 3, {"p2": 6, "p3": 1}, "fire_nation"),
        (4, 1, {"p1": "shivam_kapoor", "p9": 5}, "fire_nation"),
        (3, 4, {"p4": "pometry"}, None),
        (4, 4, {"p5": 12}, None),
    ]

    for time, id, props, node_type in nodes:
        graph.add_node(time, str(id), props, node_type)

    return graph
=======
from raphtory import Prop, filter
import pytest
from filters_setup import init_graph
from utils import with_disk_variants
>>>>>>> b1a22cf5


@with_disk_variants(init_graph)
def test_node_composite_filter():
<<<<<<< HEAD
    graph = Graph()
    graph = init_graph(graph)

    filter_expr1 = filter.Property("p2") == 2
    filter_expr2 = filter.Property("p1") == "kapoor"
    result_ids = sorted(graph.filter_nodes(filter_expr1 & filter_expr2).nodes.id)
    expected_ids = sorted([])
    assert result_ids == expected_ids

    filter_expr1 = filter.Property("p2") > 2
    filter_expr2 = filter.Property("p1") == "shivam_kapoor"
    result_ids = sorted(graph.filter_nodes(filter_expr1 | filter_expr2).nodes.id)
    expected_ids = sorted(["1", "3"])
    assert result_ids == expected_ids

    filter_expr1 = filter.Property("p9") < 9
    filter_expr2 = filter.Property("p1") == "shivam_kapoor"
    result_ids = sorted(graph.filter_nodes(filter_expr1 & filter_expr2).nodes.id)
    expected_ids = sorted(["1"])
    assert result_ids == expected_ids

    filter_expr1 = filter.Node.node_type() == "fire_nation"
    filter_expr2 = filter.Property("p1") == "shivam_kapoor"
    result_ids = sorted(graph.filter_nodes(filter_expr1 & filter_expr2).nodes.id)
    expected_ids = sorted(["1"])
    assert result_ids == expected_ids

    filter_expr1 = filter.Node.name() == "2"
    filter_expr2 = filter.Property("p2") >= 2
    result_ids = sorted(graph.filter_nodes(filter_expr1 & filter_expr2).nodes.id)
    expected_ids = sorted(["2"])
    assert result_ids == expected_ids

    filter_expr1 = filter.Node.name() == "2"
    filter_expr2 = filter.Property("p2") == 2
    filter_expr3 = filter.Property("p9") <= 5
    result_ids = sorted(
        graph.filter_nodes((filter_expr1 & filter_expr2) | filter_expr3).nodes.id
    )
    expected_ids = sorted(["1", "2"])
    assert result_ids == expected_ids


def test_not_node_composite_filter():
    graph = Graph()
    graph = init_graph(graph)

    filter_expr1 = filter.Node.name() == "2"
    filter_expr2 = filter.Property("p2") >= 2
    result_ids = sorted(graph.filter_nodes(~filter_expr1 & filter_expr2).nodes.id)
    expected_ids = sorted(["3"])
    assert result_ids == expected_ids

    result_ids = sorted(graph.filter_nodes(~(filter_expr1 & filter_expr2)).nodes.id)
    expected_ids = sorted(["1", "3", "4"])
    assert result_ids == expected_ids
=======
    def check(graph):
        filter_expr1 = filter.Property("p2") == 2
        filter_expr2 = filter.Property("p1") == "kapoor"
        result_ids = sorted(graph.filter_nodes(filter_expr1 & filter_expr2).nodes.id)
        expected_ids = []
        assert result_ids == expected_ids

        filter_expr1 = filter.Property("p2") > 2
        filter_expr2 = filter.Property("p1") == "shivam_kapoor"
        result_ids = sorted(graph.filter_nodes(filter_expr1 | filter_expr2).nodes.id)
        expected_ids = ["1", "3"]
        assert result_ids == expected_ids

        filter_expr1 = filter.Property("p9") < 9
        filter_expr2 = filter.Property("p1") == "shivam_kapoor"
        result_ids = sorted(graph.filter_nodes(filter_expr1 & filter_expr2).nodes.id)
        expected_ids = ["1"]
        assert result_ids == expected_ids

        filter_expr1 = filter.Node.node_type() == "fire_nation"
        filter_expr2 = filter.Property("p1") == "shivam_kapoor"
        result_ids = sorted(graph.filter_nodes(filter_expr1 & filter_expr2).nodes.id)
        expected_ids = ["1"]
        assert result_ids == expected_ids

        filter_expr1 = filter.Node.name() == "2"
        filter_expr2 = filter.Property("p2") >= 2
        result_ids = sorted(graph.filter_nodes(filter_expr1 & filter_expr2).nodes.id)
        expected_ids = ["2"]
        assert result_ids == expected_ids

        filter_expr1 = filter.Node.name() == "2"
        filter_expr2 = filter.Property("p2") == 2
        filter_expr3 = filter.Property("p9") <= 5
        result_ids = sorted(graph.filter_nodes((filter_expr1 & filter_expr2) | filter_expr3).nodes.id)
        expected_ids = ["1", "2"]
        assert result_ids == expected_ids

    return check


@with_disk_variants(init_graph)
def test_not_node_composite_filter():
    def check(graph):
        filter_expr1 = filter.Node.name() == "2"
        filter_expr2 = filter.Property("p2") >= 2
        result_ids = sorted(graph.filter_nodes(~filter_expr1 & filter_expr2).nodes.id)
        expected_ids = ["3"]
        assert result_ids == expected_ids

        result_ids = sorted(graph.filter_nodes(~(filter_expr1 & filter_expr2)).nodes.id)
        expected_ids = sorted(["1", "3", "4", "David Gilmour",  "Jimmy Page", "John Mayer"])
        assert result_ids == expected_ids

    return check
>>>>>>> b1a22cf5
<|MERGE_RESOLUTION|>--- conflicted
+++ resolved
@@ -1,91 +1,11 @@
-<<<<<<< HEAD
-from raphtory import Graph, PersistentGraph, Prop
-from raphtory import filter
-
-
-def init_graph(graph):
-    nodes = [
-        (1, 1, {"p1": "shivam_kapoor", "p9": 5}, "fire_nation"),
-        (2, 2, {"p1": "prop12", "p2": 2}, "air_nomads"),
-        (3, 1, {"p1": "shivam_kapoor", "p9": 5}, "fire_nation"),
-        (3, 3, {"p2": 6, "p3": 1}, "fire_nation"),
-        (4, 1, {"p1": "shivam_kapoor", "p9": 5}, "fire_nation"),
-        (3, 4, {"p4": "pometry"}, None),
-        (4, 4, {"p5": 12}, None),
-    ]
-
-    for time, id, props, node_type in nodes:
-        graph.add_node(time, str(id), props, node_type)
-
-    return graph
-=======
 from raphtory import Prop, filter
 import pytest
 from filters_setup import init_graph
 from utils import with_disk_variants
->>>>>>> b1a22cf5
 
 
 @with_disk_variants(init_graph)
 def test_node_composite_filter():
-<<<<<<< HEAD
-    graph = Graph()
-    graph = init_graph(graph)
-
-    filter_expr1 = filter.Property("p2") == 2
-    filter_expr2 = filter.Property("p1") == "kapoor"
-    result_ids = sorted(graph.filter_nodes(filter_expr1 & filter_expr2).nodes.id)
-    expected_ids = sorted([])
-    assert result_ids == expected_ids
-
-    filter_expr1 = filter.Property("p2") > 2
-    filter_expr2 = filter.Property("p1") == "shivam_kapoor"
-    result_ids = sorted(graph.filter_nodes(filter_expr1 | filter_expr2).nodes.id)
-    expected_ids = sorted(["1", "3"])
-    assert result_ids == expected_ids
-
-    filter_expr1 = filter.Property("p9") < 9
-    filter_expr2 = filter.Property("p1") == "shivam_kapoor"
-    result_ids = sorted(graph.filter_nodes(filter_expr1 & filter_expr2).nodes.id)
-    expected_ids = sorted(["1"])
-    assert result_ids == expected_ids
-
-    filter_expr1 = filter.Node.node_type() == "fire_nation"
-    filter_expr2 = filter.Property("p1") == "shivam_kapoor"
-    result_ids = sorted(graph.filter_nodes(filter_expr1 & filter_expr2).nodes.id)
-    expected_ids = sorted(["1"])
-    assert result_ids == expected_ids
-
-    filter_expr1 = filter.Node.name() == "2"
-    filter_expr2 = filter.Property("p2") >= 2
-    result_ids = sorted(graph.filter_nodes(filter_expr1 & filter_expr2).nodes.id)
-    expected_ids = sorted(["2"])
-    assert result_ids == expected_ids
-
-    filter_expr1 = filter.Node.name() == "2"
-    filter_expr2 = filter.Property("p2") == 2
-    filter_expr3 = filter.Property("p9") <= 5
-    result_ids = sorted(
-        graph.filter_nodes((filter_expr1 & filter_expr2) | filter_expr3).nodes.id
-    )
-    expected_ids = sorted(["1", "2"])
-    assert result_ids == expected_ids
-
-
-def test_not_node_composite_filter():
-    graph = Graph()
-    graph = init_graph(graph)
-
-    filter_expr1 = filter.Node.name() == "2"
-    filter_expr2 = filter.Property("p2") >= 2
-    result_ids = sorted(graph.filter_nodes(~filter_expr1 & filter_expr2).nodes.id)
-    expected_ids = sorted(["3"])
-    assert result_ids == expected_ids
-
-    result_ids = sorted(graph.filter_nodes(~(filter_expr1 & filter_expr2)).nodes.id)
-    expected_ids = sorted(["1", "3", "4"])
-    assert result_ids == expected_ids
-=======
     def check(graph):
         filter_expr1 = filter.Property("p2") == 2
         filter_expr2 = filter.Property("p1") == "kapoor"
@@ -141,4 +61,3 @@
         assert result_ids == expected_ids
 
     return check
->>>>>>> b1a22cf5
