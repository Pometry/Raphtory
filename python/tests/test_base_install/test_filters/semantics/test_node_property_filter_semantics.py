from raphtory import filter, Prop
import pytest
from filters_setup import init_nodes_graph, init_nodes_graph1, init_nodes_graph2, combined
from utils import with_disk_variants


def init_graph_for_secondary_indexes(graph):
    graph.add_node(1, "N16", {"p1": 2})
    graph.add_node(1, "N16", {"p1": 1})

    graph.add_node(1, "N17", {"p1": 1})
    graph.add_node(1, "N17", {"p1": 2})

    return graph


@with_disk_variants(init_nodes_graph)
def test_constant_semantics():
    def check(graph):
        filter_expr = filter.Property("p1").constant() == 1
        result_ids = sorted(graph.filter_nodes(filter_expr).nodes.id)
        expected_ids = sorted(["N1", "N10", "N11", "N12", "N13", "N14", "N15", "N9"])
        assert result_ids == expected_ids

    return check


@with_disk_variants(init_nodes_graph)
def test_temporal_any_semantics():
    def check(graph):
        filter_expr = filter.Property("p1").temporal().any() == 1
        result_ids = sorted(graph.filter_nodes(filter_expr).nodes.id)
        expected_ids = sorted(["N1", "N2", "N3", "N4", "N5", "N6", "N7", "N8"])
        assert result_ids == expected_ids

    return check


@with_disk_variants(
    init_fn=combined([init_nodes_graph, init_graph_for_secondary_indexes]),
)
def test_temporal_any_semantics_for_secondary_indexes():
    def check(graph):
        filter_expr = filter.Property("p1").temporal().any() == 1
        result_ids = sorted(graph.filter_nodes(filter_expr).nodes.id)
        expected_ids = sorted(["N1", "N16", "N17", "N2", "N3", "N4", "N5", "N6", "N7", "N8"])
        assert result_ids == expected_ids

<<<<<<< HEAD
    result_ids = sorted(graph.filter_nodes(filter_expr).nodes.id)
    expected_ids = sorted(
        ["N1", "N16", "N17", "N2", "N3", "N4", "N5", "N6", "N7", "N8"]
    )
    assert result_ids == expected_ids
=======
    return check
>>>>>>> b1a22cf5


@with_disk_variants(init_nodes_graph)
def test_temporal_latest_semantics():
    def check(graph):
        filter_expr = filter.Property("p1").temporal().latest() == 1
        result_ids = sorted(graph.filter_nodes(filter_expr).nodes.id)
        expected_ids = sorted(["N1", "N3", "N4", "N6", "N7"])
        assert result_ids == expected_ids

    return check


@with_disk_variants(
    init_fn=combined([init_nodes_graph, init_graph_for_secondary_indexes]),
)
def test_temporal_latest_semantics_for_secondary_indexes():
    def check(graph):
        filter_expr = filter.Property("p1").temporal().latest() == 1
        result_ids = sorted(graph.filter_nodes(filter_expr).nodes.id)
        expected_ids = sorted(["N1", "N16", "N3", "N4", "N6", "N7"])
        assert result_ids == expected_ids

    return check


@with_disk_variants(init_nodes_graph)
def test_property_semantics():
    def check(graph):
        filter_expr = filter.Property("p1") == 1
        result_ids = sorted(graph.filter_nodes(filter_expr).nodes.id)
        expected_ids = sorted(["N1", "N14", "N15", "N3", "N4", "N6", "N7"])
        assert result_ids == expected_ids

    return check


@with_disk_variants(
    init_fn=combined([init_nodes_graph, init_graph_for_secondary_indexes]),
)
def test_property_semantics_for_secondary_indexes():
    def check(graph):
        filter_expr = filter.Property("p1") == 1
        result_ids = sorted(graph.filter_nodes(filter_expr).nodes.id)
        expected_ids = sorted(["N1", "N14", "N15", "N16", "N3", "N4", "N6", "N7"])
        assert result_ids == expected_ids

    return check


@with_disk_variants(init_nodes_graph1)
def test_property_semantics_only_constant():
    def check(graph):
        filter_expr = filter.Property("p1") == 1
        result_ids = sorted(graph.filter_nodes(filter_expr).nodes.id)
        expected_ids = sorted(["N1", "N2"])
        assert result_ids == expected_ids

    return check


@with_disk_variants(init_nodes_graph2)
def test_property_semantics_only_temporal():
<<<<<<< HEAD
    # For this graph there won't be any constant property index for property name "p1".
    graph = Graph()
    nodes = [
        (1, "N1", {"p1": 1}),
        (2, "N2", {"p1": 1}),
        (3, "N2", {"p1": 2}),
        (2, "N3", {"p1": 2}),
        (3, "N3", {"p1": 1}),
        (2, "N4", {}),
    ]

    for time, label, props in nodes:
        graph.add_node(time, label, props)

    constant_properties = {
        "N1": {"p2": 1},
        "N2": {"p1": 1},
    }

    for label, props in constant_properties.items():
        graph.node(label).add_constant_properties(props)

    filter_expr = filter.Property("p1") == 1
    result_ids = sorted(graph.filter_nodes(filter_expr).nodes.id)
    expected_ids = sorted(["N1", "N3"])
    assert result_ids == expected_ids
=======
    def check(graph):
        filter_expr = filter.Property("p1") == 1
        result_ids = sorted(graph.filter_nodes(filter_expr).nodes.id)
        expected_ids = sorted(["N1", "N3"])
        assert result_ids == expected_ids

    return check
>>>>>>> b1a22cf5
<|MERGE_RESOLUTION|>--- conflicted
+++ resolved
@@ -46,15 +46,7 @@
         expected_ids = sorted(["N1", "N16", "N17", "N2", "N3", "N4", "N5", "N6", "N7", "N8"])
         assert result_ids == expected_ids
 
-<<<<<<< HEAD
-    result_ids = sorted(graph.filter_nodes(filter_expr).nodes.id)
-    expected_ids = sorted(
-        ["N1", "N16", "N17", "N2", "N3", "N4", "N5", "N6", "N7", "N8"]
-    )
-    assert result_ids == expected_ids
-=======
     return check
->>>>>>> b1a22cf5
 
 
 @with_disk_variants(init_nodes_graph)
@@ -118,39 +110,10 @@
 
 @with_disk_variants(init_nodes_graph2)
 def test_property_semantics_only_temporal():
-<<<<<<< HEAD
-    # For this graph there won't be any constant property index for property name "p1".
-    graph = Graph()
-    nodes = [
-        (1, "N1", {"p1": 1}),
-        (2, "N2", {"p1": 1}),
-        (3, "N2", {"p1": 2}),
-        (2, "N3", {"p1": 2}),
-        (3, "N3", {"p1": 1}),
-        (2, "N4", {}),
-    ]
-
-    for time, label, props in nodes:
-        graph.add_node(time, label, props)
-
-    constant_properties = {
-        "N1": {"p2": 1},
-        "N2": {"p1": 1},
-    }
-
-    for label, props in constant_properties.items():
-        graph.node(label).add_constant_properties(props)
-
-    filter_expr = filter.Property("p1") == 1
-    result_ids = sorted(graph.filter_nodes(filter_expr).nodes.id)
-    expected_ids = sorted(["N1", "N3"])
-    assert result_ids == expected_ids
-=======
     def check(graph):
         filter_expr = filter.Property("p1") == 1
         result_ids = sorted(graph.filter_nodes(filter_expr).nodes.id)
         expected_ids = sorted(["N1", "N3"])
         assert result_ids == expected_ids
 
-    return check
->>>>>>> b1a22cf5
+    return check