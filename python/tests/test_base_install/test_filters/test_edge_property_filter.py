--- conflicted
+++ resolved
@@ -213,13 +213,8 @@
         expected_ids = [("1", "2"), ("2", "1"), ("2", "3")]
         assert result_ids == expected_ids
 
-<<<<<<< HEAD
-        filter_expr = filter.Edge.property("p10").constant().contains("Paper")
-        result_ids = sorted(graph.filter(filter_expr).edges.id)
-=======
         filter_expr = filter.Metadata("p10").contains("Paper")
         result_ids = sorted(graph.filter_edges(filter_expr).edges.id)
->>>>>>> 17080650
         expected_ids = []
         assert result_ids == expected_ids
 
@@ -244,13 +239,8 @@
         expected_ids = [("1", "2"), ("2", "1")]
         assert result_ids == expected_ids
 
-<<<<<<< HEAD
-        filter_expr = filter.Edge.property("p10").constant().not_contains("ship")
-        result_ids = sorted(graph.filter(filter_expr).edges.id)
-=======
         filter_expr = filter.Metadata("p10").not_contains("ship")
         result_ids = sorted(graph.filter_edges(filter_expr).edges.id)
->>>>>>> 17080650
         expected_ids = []
         assert result_ids == expected_ids
 
