--- conflicted
+++ resolved
@@ -73,7 +73,6 @@
     assert g2.count_nodes() == g.count_nodes()
 
 
-<<<<<<< HEAD
 def test_import_node_as():
     g = Graph()
     a = g.add_node(1, "A")
@@ -288,7 +287,8 @@
     z = gg.node("Z")
     assert z.name == "Z"
     assert z.history().tolist() == [2, 3]
-=======
+
+
 def test_import_edges():
     g = Graph()
     g.add_node(1, 1)
@@ -314,5 +314,4 @@
     g2 = Graph()
     g2.import_edges(iter(g.edges))
     assert g2.count_edges() == 3
-    assert g.edges.id == g2.edges.id
->>>>>>> 9cdacae9
+    assert g.edges.id == g2.edges.id