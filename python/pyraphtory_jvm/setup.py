--- conflicted
+++ resolved
@@ -20,11 +20,7 @@
 
 setup_kwargs = {
     'name': 'pyraphtory_jvm',
-<<<<<<< HEAD
-    'version': '0.1.2',
-=======
     'version': '0.1.4',
->>>>>>> 7bb6d399
     'description': 'Bootstrap JRE and IVY installer for Pyraphtory',
     'url': 'https://github.com/raphtory/raphtory',
     'author': 'Haaroon Yousaf',
