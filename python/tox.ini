--- conflicted
+++ resolved
@@ -21,20 +21,17 @@
 extras =
     tox
     export
-commands = pytest --nbmake --nbmake-timeout=1200 {tty:--color=yes} {posargs} tests/test_export.py
+commands = pytest --nbmake --nbmake-timeout=1200 {tty:--color=yes} tests/test_export.py
 
 [testenv:base]
 extras =
     tox
-commands = pytest --nbmake --nbmake-timeout=1200 {tty:--color=yes} {posargs} tests/test_base_install
+commands = pytest --nbmake --nbmake-timeout=1200 {tty:--color=yes} tests/test_base_install
 
 [testenv:all]
 extras =
     tox
     test
-<<<<<<< HEAD
-commands = pytest --nbmake --nbmake-timeout=1200 {tty:--color=yes} {posargs} tests
-=======
 commands = pytest --nbmake --nbmake-timeout=1200 {tty:--color=yes} tests
 
 [testenv:examples]
@@ -57,4 +54,3 @@
 [testenv:.pkg_private]
 set_env =
     MATURIN_PEP517_ARGS="--features=storage"
->>>>>>> 796d5353
