[package]
name = "raphtory-pymodule"
description = "Python package for raphtory, a temporal graph library"
version.workspace = true
edition.workspace = true
rust-version.workspace = true
keywords.workspace = true
authors.workspace = true
documentation.workspace = true
repository.workspace = true
license.workspace = true
readme.workspace = true
homepage.workspace = true
doc = false
# See more keys and their definitions at https://doc.rust-lang.org/cargo/reference/manifest.html
[lib]
name = "raphtory"
crate-type = ["cdylib"]

[dependencies]
<<<<<<< HEAD
pyo3 =  {version= "0.18.3", features=["multiple-pymethods", "chrono"]}
pyo3-asyncio = { version = "0.18", features = ["tokio-runtime"] }
raphtory_core = {path = "../raphtory", version = "0.4.2", features=["python"], package="raphtory" }
raphtory-graphql = {path = "../raphtory-graphql", version = "0.4.2"}
=======
pyo3 =  {version= "0.19.0", features=["multiple-pymethods", "chrono"]}
raphtory_core = {path = "../raphtory", version = "0.4.3", features=["python"], package="raphtory" }
>>>>>>> 087a5f05
openssl = { version = "0.10", features = ["vendored"] } # DO NOT REMOVE IT BREAKS PYTHON RELEASE

[features]
extension-module = ["pyo3/extension-module"]
default = ["extension-module"]

[build-dependencies]
pyo3-build-config = "0.19.0"<|MERGE_RESOLUTION|>--- conflicted
+++ resolved
@@ -18,15 +18,10 @@
 crate-type = ["cdylib"]
 
 [dependencies]
-<<<<<<< HEAD
 pyo3 =  {version= "0.18.3", features=["multiple-pymethods", "chrono"]}
 pyo3-asyncio = { version = "0.18", features = ["tokio-runtime"] }
-raphtory_core = {path = "../raphtory", version = "0.4.2", features=["python"], package="raphtory" }
-raphtory-graphql = {path = "../raphtory-graphql", version = "0.4.2"}
-=======
-pyo3 =  {version= "0.19.0", features=["multiple-pymethods", "chrono"]}
 raphtory_core = {path = "../raphtory", version = "0.4.3", features=["python"], package="raphtory" }
->>>>>>> 087a5f05
+raphtory-graphql = {path = "../raphtory-graphql", version = "0.4.3"}
 openssl = { version = "0.10", features = ["vendored"] } # DO NOT REMOVE IT BREAKS PYTHON RELEASE
 
 [features]
