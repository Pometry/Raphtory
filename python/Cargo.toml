[package]
name = "raphtory-pymodule"
description = "Python package for raphtory, a temporal graph library"
version.workspace = true
edition.workspace = true
rust-version.workspace = true
keywords.workspace = true
authors.workspace = true
documentation.workspace = true
repository.workspace = true
license.workspace = true
readme.workspace = true
homepage.workspace = true

# See more keys and their definitions at https://doc.rust-lang.org/cargo/reference/manifest.html
[lib]
name = "_raphtory"
crate-type = ["cdylib"]

[dependencies]
pyo3 = { workspace = true }
<<<<<<< HEAD
numpy = { workspace = true }
=======
>>>>>>> 43c2835d
raphtory = { workspace = true, features = [
    "python",
    "search",
    "vectors",
    "proto",
<<<<<<< HEAD
=======
] }
raphtory-graphql = { workspace = true, features = [
    "python", "search"
>>>>>>> 43c2835d
] }
raphtory-graphql = { workspace = true, features = ["python", "search"] }

[features]
<<<<<<< HEAD
=======
storage = ["raphtory/storage", "raphtory-graphql/storage"]
>>>>>>> 43c2835d
extension-module = ["pyo3/extension-module"]

[build-dependencies]
pyo3-build-config = { workspace = true }<|MERGE_RESOLUTION|>--- conflicted
+++ resolved
@@ -19,29 +19,17 @@
 
 [dependencies]
 pyo3 = { workspace = true }
-<<<<<<< HEAD
-numpy = { workspace = true }
-=======
->>>>>>> 43c2835d
 raphtory = { workspace = true, features = [
     "python",
     "search",
     "vectors",
     "proto",
-<<<<<<< HEAD
-=======
 ] }
 raphtory-graphql = { workspace = true, features = [
     "python", "search"
->>>>>>> 43c2835d
 ] }
-raphtory-graphql = { workspace = true, features = ["python", "search"] }
 
 [features]
-<<<<<<< HEAD
-=======
-storage = ["raphtory/storage", "raphtory-graphql/storage"]
->>>>>>> 43c2835d
 extension-module = ["pyo3/extension-module"]
 
 [build-dependencies]
