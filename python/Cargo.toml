--- conflicted
+++ resolved
@@ -19,12 +19,8 @@
 
 [dependencies]
 pyo3 = { workspace = true }
-<<<<<<< HEAD
-# numpy = { workspace = true }
-raphtory_core = { path = "../raphtory", version = "0.13.0", features = [
-=======
+numpy = { workspace = true }
 raphtory_core = { path = "../raphtory", version = "0.13.1", features = [
->>>>>>> 85a9eab8
     "python",
     "search",
     "vectors",
