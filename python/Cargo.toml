[package]
name = "raphtory-pymodule"
description = "Python package for raphtory, a temporal graph library"
version.workspace = true
edition.workspace = true
rust-version.workspace = true
keywords.workspace = true
authors.workspace = true
documentation.workspace = true
repository.workspace = true
license.workspace = true
readme.workspace = true
homepage.workspace = true

# See more keys and their definitions at https://doc.rust-lang.org/cargo/reference/manifest.html
[lib]
name = "_raphtory"
crate-type = ["cdylib"]

[dependencies]
pyo3 = { workspace = true }
numpy = { workspace = true }
raphtory_core = { path = "../raphtory", version = "0.16.1", features = [
    "python",
    "search",
    "vectors",
    "proto",
], package = "raphtory" }
<<<<<<< HEAD

raphtory-graphql = { workspace = true, features = ["python", "search"] }
=======
raphtory-graphql = { path = "../raphtory-graphql", version = "0.16.1", features = [
    "python", "search"
] }
>>>>>>> e3c83992

[features]
extension-module = ["pyo3/extension-module"]

[build-dependencies]
pyo3-build-config = { workspace = true }<|MERGE_RESOLUTION|>--- conflicted
+++ resolved
@@ -20,20 +20,13 @@
 [dependencies]
 pyo3 = { workspace = true }
 numpy = { workspace = true }
-raphtory_core = { path = "../raphtory", version = "0.16.1", features = [
+raphtory = { workspace = true, features = [
     "python",
     "search",
     "vectors",
     "proto",
-], package = "raphtory" }
-<<<<<<< HEAD
-
+] }
 raphtory-graphql = { workspace = true, features = ["python", "search"] }
-=======
-raphtory-graphql = { path = "../raphtory-graphql", version = "0.16.1", features = [
-    "python", "search"
-] }
->>>>>>> e3c83992
 
 [features]
 extension-module = ["pyo3/extension-module"]
