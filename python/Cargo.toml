--- conflicted
+++ resolved
@@ -20,24 +20,14 @@
 [dependencies]
 pyo3 = { workspace = true }
 numpy = { workspace = true }
-<<<<<<< HEAD
-raphtory_core = { path = "../raphtory", features = [
-=======
 raphtory_core = { path = "../raphtory", version = "0.16.0", features = [
->>>>>>> 9921b2cf
     "python",
     "search",
     "vectors",
     "proto",
 ], package = "raphtory" }
-<<<<<<< HEAD
 
-raphtory-graphql = { workspace = true, features = ["python"] }
-=======
-raphtory-graphql = { path = "../raphtory-graphql", version = "0.16.0", features = [
-    "python", "search"
-] }
->>>>>>> 9921b2cf
+raphtory-graphql = { workspace = true, features = ["python", "search"] }
 
 [features]
 storage = ["raphtory_core/storage", "raphtory-graphql/storage"]
