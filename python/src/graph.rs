--- conflicted
+++ resolved
@@ -5,10 +5,7 @@
 //! It is a wrapper around a set of shards, which are the actual graph data structures.
 //! In Python, this class wraps around the rust graph.
 
-<<<<<<< HEAD
-=======
 use crate::dynamic::IntoDynamic;
->>>>>>> 4db8b9a9
 use crate::graph_view::PyGraphView;
 use crate::utils::{adapt_result, extract_input_vertex, extract_into_time, InputVertexBox};
 use crate::wrappers::prop::Prop;
