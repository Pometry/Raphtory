//! `GraphLoader` provides some default implementations for loading a pre-built graph.
//! This base class is used to load in-built graphs such as the LOTR, reddit and StackOverflow.
use crate::graph::PyGraph;
use pyo3::prelude::*;
use tokio::runtime::Runtime;

/// Load the Lord of the Rings dataset into a graph.
/// The dataset is available at https://raw.githubusercontent.com/Raphtory/Data/main/lotr.csv
/// and is a list of interactions between characters in the Lord of the Rings books
/// and movies. The dataset is a CSV file with the following columns:
///
/// * src_id: The ID of the source character
/// * dst_id: The ID of the destination character
/// * time: The time of the interaction (in page)
///
/// Dataset statistics:
///    * Number of nodes (subreddits) 139
///    * Number of edges (hyperlink between subreddits) 701
///
///
/// Arguments:
///    shards: The number of shards to use for the graph
///
/// Returns:
///   A Graph containing the LOTR dataset
#[pyfunction]
#[pyo3(signature = (shards=1))]
pub(crate) fn lotr_graph(shards: usize) -> PyResult<Py<PyGraph>> {
    PyGraph::py_from_db_graph(raphtory::graph_loader::example::lotr_graph::lotr_graph(
        shards,
    ))
}

/// Load (a subset of) Reddit hyperlinks dataset into a graph.
/// The dataset is available at http://snap.stanford.edu/data/soc-redditHyperlinks-title.tsv
/// The hyperlink network represents the directed connections between two subreddits (a subreddit
/// is a community on Reddit). We also provide subreddit embeddings. The network is extracted
/// from publicly available Reddit data of 2.5 years from Jan 2014 to April 2017.
/// *NOTE: It may take a while to download the dataset
///
/// Dataset statistics:
///   * Number of nodes (subreddits) 35,776
///   * Number of edges (hyperlink between subreddits) 137,821
///   * Timespan Jan 2014 - April 2017
///
/// Source:
///     * S. Kumar, W.L. Hamilton, J. Leskovec, D. Jurafsky. Community Interaction and Conflict
///     on the Web. World Wide Web Conference, 2018.
///
/// Properties:
///
///  * SOURCE_SUBREDDIT: the subreddit where the link originates
///  * TARGET_SUBREDDIT: the subreddit where the link ends
///  * POST_ID: the post in the source subreddit that starts the link
///  * TIMESTAMP: time time of the post
///  * POST_LABEL: label indicating if the source post is explicitly negative towards the target
/// post. The value is -1 if the source is negative towards the target, and 1 if it is neutral or
/// positive. The label is created using crowd-sourcing and training a text based classifier, and
/// is better than simple sentiment analysis of the posts. Please see the reference paper for details.
///  * POST_PROPERTIES: a vector representing the text properties of the source post, listed as a
/// list of comma separated numbers. This can be found on the source website
///
/// Arguments:
///   shards: The number of shards to use for the graph
///   timeout_seconds: The number of seconds to wait for the dataset to download
///
/// Returns:
///  A Graph containing the Reddit hyperlinks dataset
#[pyfunction]
#[pyo3(signature = (shards=1,timeout_seconds=600))]
pub(crate) fn reddit_hyperlink_graph(shards: usize, timeout_seconds: u64) -> PyResult<Py<PyGraph>> {
    PyGraph::py_from_db_graph(
<<<<<<< HEAD
        docbrown::graph_loader::example::reddit_hyperlinks::reddit_graph(
            shards,
            timeout_seconds,
            false,
        ),
=======
        raphtory::graph_loader::example::reddit_hyperlinks::reddit_graph(shards, timeout_seconds),
>>>>>>> f7481ca0
    )
}
#[pyfunction]
#[pyo3(signature = (uri,username,password,database="neo4j".to_string(),shards=1))]
pub(crate) fn neo4j_movie_graph(
    uri: String,
    username: String,
    password: String,
    database: String,
    shards: usize,
) -> PyResult<Py<PyGraph>> {
    let g = Runtime::new().unwrap().block_on(
<<<<<<< HEAD
        docbrown::graph_loader::example::neo4j_examples::neo4j_movie_graph(
=======
        raphtory::graph_loader::example::neo4j_examples::neo4j_movie_graph(
>>>>>>> f7481ca0
            uri, username, password, database, shards,
        ),
    );
    PyGraph::py_from_db_graph(g)
}<|MERGE_RESOLUTION|>--- conflicted
+++ resolved
@@ -70,15 +70,7 @@
 #[pyo3(signature = (shards=1,timeout_seconds=600))]
 pub(crate) fn reddit_hyperlink_graph(shards: usize, timeout_seconds: u64) -> PyResult<Py<PyGraph>> {
     PyGraph::py_from_db_graph(
-<<<<<<< HEAD
-        docbrown::graph_loader::example::reddit_hyperlinks::reddit_graph(
-            shards,
-            timeout_seconds,
-            false,
-        ),
-=======
-        raphtory::graph_loader::example::reddit_hyperlinks::reddit_graph(shards, timeout_seconds),
->>>>>>> f7481ca0
+        raphtory::graph_loader::example::reddit_hyperlinks::reddit_graph(shards, timeout_seconds, false),
     )
 }
 #[pyfunction]
@@ -91,11 +83,7 @@
     shards: usize,
 ) -> PyResult<Py<PyGraph>> {
     let g = Runtime::new().unwrap().block_on(
-<<<<<<< HEAD
-        docbrown::graph_loader::example::neo4j_examples::neo4j_movie_graph(
-=======
         raphtory::graph_loader::example::neo4j_examples::neo4j_movie_graph(
->>>>>>> f7481ca0
             uri, username, password, database, shards,
         ),
     );
