--- conflicted
+++ resolved
@@ -69,27 +69,27 @@
 #[pyfunction]
 #[pyo3(signature = (shards=1,timeout_seconds=600))]
 pub(crate) fn reddit_hyperlink_graph(shards: usize, timeout_seconds: u64) -> PyResult<Py<PyGraph>> {
-<<<<<<< HEAD
-    PyGraph::py_from_db_graph(docbrown::graph_loader::reddit_hyperlinks::reddit_graph(
-        shards,
-        timeout_seconds,
-        false,
-    ))
-=======
     PyGraph::py_from_db_graph(
-        docbrown::graph_loader::example::reddit_hyperlinks::reddit_graph(shards, timeout_seconds),
+        docbrown::graph_loader::example::reddit_hyperlinks::reddit_graph(
+            shards,
+            timeout_seconds,
+            false,
+        ),
     )
 }
 #[pyfunction]
 #[pyo3(signature = (uri,username,password,database="neo4j".to_string(),shards=1))]
-pub(crate) fn neo4j_movie_graph(uri: String,
-                                username: String,
-                                password: String,
-                                database: String,
-                                shards: usize) -> PyResult<Py<PyGraph>> {
-    let g = Runtime::new()
-        .unwrap()
-        .block_on(docbrown::graph_loader::example::neo4j_examples::neo4j_movie_graph(uri,username,password,database,shards));
+pub(crate) fn neo4j_movie_graph(
+    uri: String,
+    username: String,
+    password: String,
+    database: String,
+    shards: usize,
+) -> PyResult<Py<PyGraph>> {
+    let g = Runtime::new().unwrap().block_on(
+        docbrown::graph_loader::example::neo4j_examples::neo4j_movie_graph(
+            uri, username, password, database, shards,
+        ),
+    );
     PyGraph::py_from_db_graph(g)
->>>>>>> d7cebff6
 }