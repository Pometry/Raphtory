use raphtory::core::tgraph::{EdgeRef, VertexRef};
use raphtory::core::{Direction, Prop};
use raphtory::db::graph::Graph;
use raphtory::db::graph_layer::LayeredGraph;
use raphtory::db::graph_window::WindowedGraph;
use raphtory::db::view_api::internal::GraphViewInternalOps;
use raphtory::db::view_api::GraphViewOps;
use std::collections::HashMap;
use std::ops::Range;
use std::sync::Arc;

trait DynamicGraphView: GraphViewInternalOps + Send + Sync + 'static {}

impl<G: GraphViewInternalOps + Send + Sync + 'static> DynamicGraphView for G {}

#[derive(Clone)]
pub struct DynamicGraph(Arc<dyn DynamicGraphView>);

pub(crate) trait IntoDynamic {
    fn into_dynamic(self) -> DynamicGraph;
    fn into_dynamic_arc(&self) -> DynamicGraph;
}

impl IntoDynamic for Graph {
    fn into_dynamic(self) -> DynamicGraph {
        DynamicGraph(self.as_arc())
    }

    fn into_dynamic_arc(&self) -> DynamicGraph {
        DynamicGraph(self.as_arc())
    }
}

impl<G: GraphViewOps> IntoDynamic for WindowedGraph<G> {
    fn into_dynamic(self) -> DynamicGraph {
        DynamicGraph(Arc::new(self))
    }

    fn into_dynamic_arc(&self) -> DynamicGraph {
        DynamicGraph(self.as_arc())
    }
}

impl<G: GraphViewOps> IntoDynamic for LayeredGraph<G> {
    fn into_dynamic(self) -> DynamicGraph {
        DynamicGraph(Arc::new(self))
    }

    fn into_dynamic_arc(&self) -> DynamicGraph {
        DynamicGraph(self.as_arc())
    }
}

impl IntoDynamic for DynamicGraph {
    fn into_dynamic(self) -> DynamicGraph {
        self
    }
    fn into_dynamic_arc(&self) -> DynamicGraph {
        self.clone()
    }
}

impl GraphViewInternalOps for DynamicGraph {
    fn get_unique_layers_internal(&self) -> Vec<String> {
        self.0.get_unique_layers_internal()
    }

    fn get_layer(&self, key: Option<&str>) -> Option<usize> {
        self.0.get_layer(key)
    }

    fn view_start(&self) -> Option<i64> {
        self.0.view_start()
    }

    fn view_end(&self) -> Option<i64> {
        self.0.view_end()
    }

    fn earliest_time_global(&self) -> Option<i64> {
        self.0.earliest_time_global()
    }

    fn earliest_time_window(&self, t_start: i64, t_end: i64) -> Option<i64> {
        self.0.earliest_time_window(t_start, t_end)
    }

    fn latest_time_global(&self) -> Option<i64> {
        self.0.latest_time_global()
    }

    fn latest_time_window(&self, t_start: i64, t_end: i64) -> Option<i64> {
        self.0.latest_time_window(t_start, t_end)
    }

    fn vertices_len(&self) -> usize {
        self.0.vertices_len()
    }

    fn vertices_len_window(&self, t_start: i64, t_end: i64) -> usize {
        self.0.vertices_len_window(t_start, t_end)
    }

    fn edges_len(&self, layer: Option<usize>) -> usize {
        self.0.edges_len(layer)
    }

    fn edges_len_window(&self, t_start: i64, t_end: i64, layer: Option<usize>) -> usize {
        self.0.edges_len_window(t_start, t_end, layer)
    }

    fn has_edge_ref(&self, src: VertexRef, dst: VertexRef, layer: usize) -> bool {
        self.0.has_edge_ref(src, dst, layer)
    }

    fn has_edge_ref_window(
        &self,
        src: VertexRef,
        dst: VertexRef,
        t_start: i64,
        t_end: i64,
        layer: usize,
    ) -> bool {
        self.0.has_edge_ref_window(src, dst, t_start, t_end, layer)
    }

    fn has_vertex_ref(&self, v: VertexRef) -> bool {
        self.0.has_vertex_ref(v)
    }

    fn has_vertex_ref_window(&self, v: VertexRef, t_start: i64, t_end: i64) -> bool {
        self.0.has_vertex_ref_window(v, t_start, t_end)
    }

    fn degree(&self, v: VertexRef, d: Direction, layer: Option<usize>) -> usize {
        self.0.degree(v, d, layer)
    }

    fn vertex_timestamps(&self, v: VertexRef) -> Vec<i64> {
        self.0.vertex_timestamps(v)
    }

    fn vertex_timestamps_window(&self, v: VertexRef, t_start: i64, t_end: i64) -> Vec<i64> {
        self.0.vertex_timestamps_window(v, t_start, t_end)
    }

    fn edge_timestamps(&self, e: EdgeRef, window: Option<Range<i64>>) -> Vec<i64> {
        self.0.edge_timestamps(e, window)
    }

    fn degree_window(
        &self,
        v: VertexRef,
        t_start: i64,
        t_end: i64,
        d: Direction,
        layer: Option<usize>,
    ) -> usize {
        self.0.degree_window(v, t_start, t_end, d, layer)
    }

    fn vertex_ref(&self, v: u64) -> Option<VertexRef> {
        self.0.vertex_ref(v)
    }

    fn vertex_ref_window(&self, v: u64, t_start: i64, t_end: i64) -> Option<VertexRef> {
        self.0.vertex_ref_window(v, t_start, t_end)
    }

    fn vertex_earliest_time(&self, v: VertexRef) -> Option<i64> {
        self.0.vertex_earliest_time(v)
    }

    fn vertex_earliest_time_window(&self, v: VertexRef, t_start: i64, t_end: i64) -> Option<i64> {
        self.0.vertex_latest_time_window(v, t_start, t_end)
    }

    fn vertex_latest_time(&self, v: VertexRef) -> Option<i64> {
        self.0.vertex_latest_time(v)
    }

    fn vertex_latest_time_window(&self, v: VertexRef, t_start: i64, t_end: i64) -> Option<i64> {
        self.0.vertex_latest_time_window(v, t_start, t_end)
    }

    fn vertex_refs(&self) -> Box<dyn Iterator<Item = VertexRef> + Send> {
        self.0.vertex_refs()
    }

    fn vertex_refs_window(
        &self,
        t_start: i64,
        t_end: i64,
    ) -> Box<dyn Iterator<Item = VertexRef> + Send> {
        self.0.vertex_refs_window(t_start, t_end)
    }

    fn vertex_refs_shard(&self, shard: usize) -> Box<dyn Iterator<Item = VertexRef> + Send> {
        self.0.vertex_refs_shard(shard)
    }

    fn vertex_refs_window_shard(
        &self,
        shard: usize,
        t_start: i64,
        t_end: i64,
    ) -> Box<dyn Iterator<Item = VertexRef> + Send> {
        self.0.vertex_refs_window_shard(shard, t_start, t_end)
    }

    fn edge_ref(&self, src: VertexRef, dst: VertexRef, layer: usize) -> Option<EdgeRef> {
        self.0.edge_ref(src, dst, layer)
    }

    fn edge_ref_window(
        &self,
        src: VertexRef,
        dst: VertexRef,
        t_start: i64,
        t_end: i64,
        layer: usize,
    ) -> Option<EdgeRef> {
        self.0.edge_ref_window(src, dst, t_start, t_end, layer)
    }

    fn edge_refs(&self, layer: Option<usize>) -> Box<dyn Iterator<Item = EdgeRef> + Send> {
        self.0.edge_refs(layer)
    }

    fn edge_refs_window(
        &self,
        t_start: i64,
        t_end: i64,
        layer: Option<usize>,
    ) -> Box<dyn Iterator<Item = EdgeRef> + Send> {
        self.0.edge_refs_window(t_start, t_end, layer)
    }

    fn vertex_edges_t(
        &self,
        v: VertexRef,
        d: Direction,
        layer: Option<usize>,
    ) -> Box<dyn Iterator<Item = EdgeRef> + Send> {
        self.0.vertex_edges_t(v, d, layer)
    }

    fn vertex_edges_window(
        &self,
        v: VertexRef,
        t_start: i64,
        t_end: i64,
        d: Direction,
        layer: Option<usize>,
    ) -> Box<dyn Iterator<Item = EdgeRef> + Send> {
        self.0.vertex_edges_window(v, t_start, t_end, d, layer)
    }

    fn vertex_edges_window_t(
        &self,
        v: VertexRef,
        t_start: i64,
        t_end: i64,
        d: Direction,
        layer: Option<usize>,
    ) -> Box<dyn Iterator<Item = EdgeRef> + Send> {
        self.0.vertex_edges_window_t(v, t_start, t_end, d, layer)
    }

    fn neighbours(
        &self,
        v: VertexRef,
        d: Direction,
        layer: Option<usize>,
    ) -> Box<dyn Iterator<Item = VertexRef> + Send> {
        self.0.neighbours(v, d, layer)
    }

    fn neighbours_window(
        &self,
        v: VertexRef,
        t_start: i64,
        t_end: i64,
        d: Direction,
        layer: Option<usize>,
    ) -> Box<dyn Iterator<Item = VertexRef> + Send> {
        self.0.neighbours_window(v, t_start, t_end, d, layer)
    }

    fn neighbours_ids(
        &self,
        v: VertexRef,
        d: Direction,
        layer: Option<usize>,
    ) -> Box<dyn Iterator<Item = u64> + Send> {
        self.0.neighbours_ids(v, d, layer)
    }

    fn neighbours_ids_window(
        &self,
        v: VertexRef,
        t_start: i64,
        t_end: i64,
        d: Direction,
        layer: Option<usize>,
    ) -> Box<dyn Iterator<Item = u64> + Send> {
        self.0.neighbours_ids_window(v, t_start, t_end, d, layer)
    }

    fn static_vertex_prop(&self, v: VertexRef, name: String) -> Option<Prop> {
        self.0.static_vertex_prop(v, name)
    }

    fn static_vertex_prop_names(&self, v: VertexRef) -> Vec<String> {
        self.0.static_vertex_prop_names(v)
    }

    fn temporal_vertex_prop_names(&self, v: VertexRef) -> Vec<String> {
        self.0.temporal_vertex_prop_names(v)
    }

    fn temporal_vertex_prop_vec(&self, v: VertexRef, name: String) -> Vec<(i64, Prop)> {
        self.0.temporal_vertex_prop_vec(v, name)
    }

    fn temporal_vertex_prop_vec_window(
        &self,
        v: VertexRef,
        name: String,
        t_start: i64,
        t_end: i64,
    ) -> Vec<(i64, Prop)> {
        self.0
            .temporal_vertex_prop_vec_window(v, name, t_start, t_end)
    }

    fn temporal_vertex_props(&self, v: VertexRef) -> HashMap<String, Vec<(i64, Prop)>> {
        self.0.temporal_vertex_props(v)
    }

    fn temporal_vertex_props_window(
        &self,
        v: VertexRef,
        t_start: i64,
        t_end: i64,
    ) -> HashMap<String, Vec<(i64, Prop)>> {
        self.0.temporal_vertex_props_window(v, t_start, t_end)
    }

    fn static_edge_prop(&self, e: EdgeRef, name: String) -> Option<Prop> {
        self.0.static_edge_prop(e, name)
    }

    fn static_edge_prop_names(&self, e: EdgeRef) -> Vec<String> {
        self.0.static_edge_prop_names(e)
    }

    fn temporal_edge_prop_names(&self, e: EdgeRef) -> Vec<String> {
        self.0.temporal_edge_prop_names(e)
    }

    fn temporal_edge_props_vec(&self, e: EdgeRef, name: String) -> Vec<(i64, Prop)> {
        self.0.temporal_edge_props_vec(e, name)
    }

    fn temporal_edge_props_vec_window(
        &self,
        e: EdgeRef,
        name: String,
        t_start: i64,
        t_end: i64,
    ) -> Vec<(i64, Prop)> {
        self.0
            .temporal_edge_props_vec_window(e, name, t_start, t_end)
    }

    fn temporal_edge_props(&self, e: EdgeRef) -> HashMap<String, Vec<(i64, Prop)>> {
        self.0.temporal_edge_props(e)
    }

    fn temporal_edge_props_window(
        &self,
        e: EdgeRef,
        t_start: i64,
        t_end: i64,
    ) -> HashMap<String, Vec<(i64, Prop)>> {
        self.0.temporal_edge_props_window(e, t_start, t_end)
    }

    fn num_shards(&self) -> usize {
        self.0.num_shards()
    }

    fn vertices_shard(&self, shard_id: usize) -> Box<dyn Iterator<Item = VertexRef> + Send> {
        self.0.vertices_shard(shard_id)
    }

    fn vertices_shard_window(
        &self,
        shard_id: usize,
        t_start: i64,
        t_end: i64,
    ) -> Box<dyn Iterator<Item = VertexRef> + Send> {
        self.0.vertices_shard_window(shard_id, t_start, t_end)
    }

<<<<<<< HEAD
    fn vertex_edges(
        &self,
        v: VertexRef,
        d: Direction,
        layer: Option<usize>,
    ) -> Box<dyn Iterator<Item = EdgeRef> + Send> {
        self.0.vertex_edges(v, d, layer)
=======
    fn lookup_by_pid_and_shard(&self, pid: usize, shard: usize) -> Option<VertexRef> {
        self.0.lookup_by_pid_and_shard(pid, shard)
>>>>>>> c0bae2d0
    }
}<|MERGE_RESOLUTION|>--- conflicted
+++ resolved
@@ -404,7 +404,6 @@
         self.0.vertices_shard_window(shard_id, t_start, t_end)
     }
 
-<<<<<<< HEAD
     fn vertex_edges(
         &self,
         v: VertexRef,
@@ -412,9 +411,9 @@
         layer: Option<usize>,
     ) -> Box<dyn Iterator<Item = EdgeRef> + Send> {
         self.0.vertex_edges(v, d, layer)
-=======
+    }
+
     fn lookup_by_pid_and_shard(&self, pid: usize, shard: usize) -> Option<VertexRef> {
         self.0.lookup_by_pid_and_shard(pid, shard)
->>>>>>> c0bae2d0
     }
 }