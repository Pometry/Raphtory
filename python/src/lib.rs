mod graphql;

extern crate core;
use graphql::*;
use pyo3::prelude::*;
use raphtory_core::python::{
    graph::{
        algorithm_result::AlgorithmResult,
        edge::{PyDirection, PyEdge, PyEdges},
        graph::PyGraph,
        graph_with_deletions::PyGraphWithDeletions,
        properties::{PyConstProperties, PyProperties, PyTemporalProp, PyTemporalProperties},
        vertex::{PyVertex, PyVertices},
    },
    packages::{algorithms::*, graph_gen::*, graph_loader::*},
};

macro_rules! add_functions {
    ($module:expr, $($func:ident),* $(,)?) => {
        $(
            $module.add_function(wrap_pyfunction!($func, $module)?)?;
        )*
    };
}

/// Raphtory graph analytics library
#[pymodule]
fn raphtory(py: Python<'_>, m: &PyModule) -> PyResult<()> {
    //Graph classes
    m.add_class::<PyGraph>()?;
    m.add_class::<PyGraphWithDeletions>()?;
    m.add_class::<PyVertex>()?;
    m.add_class::<PyVertices>()?;
    m.add_class::<PyEdge>()?;
    m.add_class::<PyEdges>()?;
    m.add_class::<PyProperties>()?;
    m.add_class::<PyConstProperties>()?;
    m.add_class::<PyTemporalProperties>()?;
    m.add_class::<PyTemporalProp>()?;
    m.add_class::<PyDirection>()?;

    //GRAPHQL
    let graphql_module = PyModule::new(py, "internal_graphql")?;
    graphql_module.add_function(wrap_pyfunction!(from_map, graphql_module)?)?;
    graphql_module.add_function(wrap_pyfunction!(from_directory, graphql_module)?)?;
    graphql_module.add_function(wrap_pyfunction!(from_map_and_directory, graphql_module)?)?;
    graphql_module.add_function(wrap_pyfunction!(encode_graph, graphql_module)?)?;
    graphql_module.add_function(wrap_pyfunction!(decode_graph, graphql_module)?)?;
    m.add_submodule(graphql_module)?;

    //ALGORITHMS
    m.add_class::<AlgorithmResult>()?;
    let algorithm_module = PyModule::new(py, "algorithms")?;
    add_functions!(
        algorithm_module,
        global_reciprocity,
        all_local_reciprocity,
        triplet_count,
        local_triangle_count,
        average_degree,
        directed_graph_density,
        max_out_degree,
        max_in_degree,
        min_out_degree,
        min_in_degree,
        pagerank,
        single_source_shortest_path,
        global_clustering_coefficient,
        temporally_reachable_nodes,
        local_clustering_coefficient,
        weakly_connected_components,
        global_temporal_three_node_motif,
        global_temporal_three_node_motif_multi,
        local_temporal_three_node_motifs,
<<<<<<< HEAD
        hits,
        balance
    );
=======
        algorithm_module
    )?)?;
    algorithm_module.add_function(wrap_pyfunction!(hits, algorithm_module)?)?;
    algorithm_module.add_function(wrap_pyfunction!(balance, algorithm_module)?)?;
    algorithm_module.add_function(wrap_pyfunction!(degree_centrality, algorithm_module)?)?;
    algorithm_module.add_function(wrap_pyfunction!(max_degree, algorithm_module)?)?;
    algorithm_module.add_function(wrap_pyfunction!(min_degree, algorithm_module)?)?;
>>>>>>> f3964a99
    m.add_submodule(algorithm_module)?;

    //GRAPH LOADER
    let graph_loader_module = PyModule::new(py, "graph_loader")?;
    graph_loader_module.add_function(wrap_pyfunction!(lotr_graph, graph_loader_module)?)?;
    graph_loader_module.add_function(wrap_pyfunction!(neo4j_movie_graph, graph_loader_module)?)?;
    graph_loader_module.add_function(wrap_pyfunction!(stable_coin_graph, graph_loader_module)?)?;
    graph_loader_module.add_function(wrap_pyfunction!(
        reddit_hyperlink_graph,
        graph_loader_module
    )?)?;
    m.add_submodule(graph_loader_module)?;

    //GRAPH GENERATOR
    let graph_gen_module = PyModule::new(py, "graph_gen")?;
    graph_gen_module.add_function(wrap_pyfunction!(random_attachment, graph_gen_module)?)?;
    graph_gen_module.add_function(wrap_pyfunction!(
        ba_preferential_attachment,
        graph_gen_module
    )?)?;
    m.add_submodule(graph_gen_module)?;

    // TODO: re-enable
    //VECTORS
    // let vectors_module = PyModule::new(py, "vectors")?;
    // vectors_module.add_class::<PyVectorizedGraph>()?;
    // m.add_submodule(vectors_module)?;

    Ok(())
}<|MERGE_RESOLUTION|>--- conflicted
+++ resolved
@@ -59,6 +59,9 @@
         local_triangle_count,
         average_degree,
         directed_graph_density,
+        degree_centrality,
+        max_degree,
+        min_degree,
         max_out_degree,
         max_in_degree,
         min_out_degree,
@@ -72,19 +75,9 @@
         global_temporal_three_node_motif,
         global_temporal_three_node_motif_multi,
         local_temporal_three_node_motifs,
-<<<<<<< HEAD
         hits,
         balance
     );
-=======
-        algorithm_module
-    )?)?;
-    algorithm_module.add_function(wrap_pyfunction!(hits, algorithm_module)?)?;
-    algorithm_module.add_function(wrap_pyfunction!(balance, algorithm_module)?)?;
-    algorithm_module.add_function(wrap_pyfunction!(degree_centrality, algorithm_module)?)?;
-    algorithm_module.add_function(wrap_pyfunction!(max_degree, algorithm_module)?)?;
-    algorithm_module.add_function(wrap_pyfunction!(min_degree, algorithm_module)?)?;
->>>>>>> f3964a99
     m.add_submodule(algorithm_module)?;
 
     //GRAPH LOADER
