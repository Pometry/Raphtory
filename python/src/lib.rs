--- conflicted
+++ resolved
@@ -71,12 +71,10 @@
         local_temporal_three_node_motifs,
         algorithm_module
     )?)?;
-<<<<<<< HEAD
-
-    algorithm_module.add_function(wrap_pyfunction!(hits, algorithm_module)?)?;
-
-=======
->>>>>>> 543b733c
+    algorithm_module.add_function(wrap_pyfunction!(
+        hits, 
+        algorithm_module
+    )?)?;
     m.add_submodule(algorithm_module)?;
 
     //GRAPH LOADER
