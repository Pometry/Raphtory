mod graphql;

extern crate core;
use graphql::*;
use pyo3::prelude::*;
use raphtory_core::python::{
    graph::{
        algorithm_result::AlgorithmResultStrU64,
        edge::{PyEdge, PyEdges},
        graph::PyGraph,
        graph_with_deletions::PyGraphWithDeletions,
<<<<<<< HEAD
        index::GraphIndex,
=======
        properties::{PyConstProperties, PyProperties, PyTemporalProp, PyTemporalProperties},
>>>>>>> 747a943f
        vertex::{PyVertex, PyVertices},
    },
    packages::{algorithms::*, graph_gen::*, graph_loader::*},
};

/// Raphtory graph analytics library
#[pymodule]
fn raphtory(py: Python<'_>, m: &PyModule) -> PyResult<()> {
    //Graph classes
    m.add_class::<PyGraph>()?;
    m.add_class::<PyGraphWithDeletions>()?;
    m.add_class::<PyVertex>()?;
    m.add_class::<PyVertices>()?;
    m.add_class::<PyEdge>()?;
    m.add_class::<PyEdges>()?;
<<<<<<< HEAD
    m.add_class::<GraphIndex>()?;
=======
    m.add_class::<PyProperties>()?;
    m.add_class::<PyConstProperties>()?;
    m.add_class::<PyTemporalProperties>()?;
    m.add_class::<PyTemporalProp>()?;
>>>>>>> 747a943f

    //GRAPHQL
    let graphql_module = PyModule::new(py, "internal_graphql")?;
    graphql_module.add_function(wrap_pyfunction!(from_map, graphql_module)?)?;
    graphql_module.add_function(wrap_pyfunction!(from_directory, graphql_module)?)?;
    graphql_module.add_function(wrap_pyfunction!(from_map_and_directory, graphql_module)?)?;
    m.add_submodule(graphql_module)?;

    //ALGORITHMS
    let algorithm_module = PyModule::new(py, "algorithms")?;
    algorithm_module.add_function(wrap_pyfunction!(global_reciprocity, algorithm_module)?)?;
    algorithm_module.add_function(wrap_pyfunction!(all_local_reciprocity, algorithm_module)?)?;
    m.add_class::<AlgorithmResultStrU64>()?;

    algorithm_module.add_function(wrap_pyfunction!(triplet_count, algorithm_module)?)?;
    algorithm_module.add_function(wrap_pyfunction!(local_triangle_count, algorithm_module)?)?;
    algorithm_module.add_function(wrap_pyfunction!(average_degree, algorithm_module)?)?;
    algorithm_module.add_function(wrap_pyfunction!(directed_graph_density, algorithm_module)?)?;
    algorithm_module.add_function(wrap_pyfunction!(max_out_degree, algorithm_module)?)?;
    algorithm_module.add_function(wrap_pyfunction!(max_in_degree, algorithm_module)?)?;
    algorithm_module.add_function(wrap_pyfunction!(min_out_degree, algorithm_module)?)?;
    algorithm_module.add_function(wrap_pyfunction!(min_in_degree, algorithm_module)?)?;
    algorithm_module.add_function(wrap_pyfunction!(pagerank, algorithm_module)?)?;
    algorithm_module.add_function(wrap_pyfunction!(
        global_clustering_coefficient,
        algorithm_module
    )?)?;

    algorithm_module.add_function(wrap_pyfunction!(
        temporally_reachable_nodes,
        algorithm_module
    )?)?;
    algorithm_module.add_function(wrap_pyfunction!(
        local_clustering_coefficient,
        algorithm_module
    )?)?;
    algorithm_module.add_function(wrap_pyfunction!(
        weakly_connected_components,
        algorithm_module
    )?)?;
    algorithm_module.add_function(wrap_pyfunction!(
        global_temporal_three_node_motif,
        algorithm_module
    )?)?;
    algorithm_module.add_function(wrap_pyfunction!(
        local_temporal_three_node_motifs,
        algorithm_module
    )?)?;
    algorithm_module.add_function(wrap_pyfunction!(hits, algorithm_module)?)?;
    m.add_submodule(algorithm_module)?;

    //GRAPH LOADER
    let graph_loader_module = PyModule::new(py, "graph_loader")?;
    graph_loader_module.add_function(wrap_pyfunction!(lotr_graph, graph_loader_module)?)?;
    graph_loader_module.add_function(wrap_pyfunction!(neo4j_movie_graph, graph_loader_module)?)?;
    graph_loader_module.add_function(wrap_pyfunction!(stable_coin_graph, graph_loader_module)?)?;
    graph_loader_module.add_function(wrap_pyfunction!(
        reddit_hyperlink_graph,
        graph_loader_module
    )?)?;
    m.add_submodule(graph_loader_module)?;

    //GRAPH GENERATOR
    let graph_gen_module = PyModule::new(py, "graph_gen")?;
    graph_gen_module.add_function(wrap_pyfunction!(random_attachment, graph_gen_module)?)?;
    graph_gen_module.add_function(wrap_pyfunction!(
        ba_preferential_attachment,
        graph_gen_module
    )?)?;
    m.add_submodule(graph_gen_module)?;

    Ok(())
}<|MERGE_RESOLUTION|>--- conflicted
+++ resolved
@@ -9,11 +9,8 @@
         edge::{PyEdge, PyEdges},
         graph::PyGraph,
         graph_with_deletions::PyGraphWithDeletions,
-<<<<<<< HEAD
+        properties::{PyConstProperties, PyProperties, PyTemporalProp, PyTemporalProperties},
         index::GraphIndex,
-=======
-        properties::{PyConstProperties, PyProperties, PyTemporalProp, PyTemporalProperties},
->>>>>>> 747a943f
         vertex::{PyVertex, PyVertices},
     },
     packages::{algorithms::*, graph_gen::*, graph_loader::*},
@@ -29,14 +26,11 @@
     m.add_class::<PyVertices>()?;
     m.add_class::<PyEdge>()?;
     m.add_class::<PyEdges>()?;
-<<<<<<< HEAD
-    m.add_class::<GraphIndex>()?;
-=======
     m.add_class::<PyProperties>()?;
     m.add_class::<PyConstProperties>()?;
     m.add_class::<PyTemporalProperties>()?;
     m.add_class::<PyTemporalProp>()?;
->>>>>>> 747a943f
+    m.add_class::<GraphIndex>()?;
 
     //GRAPHQL
     let graphql_module = PyModule::new(py, "internal_graphql")?;
