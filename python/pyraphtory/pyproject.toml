[tool.poetry]
name = "pyraphtory"
version = "0.1.0"
description = ""
authors = ["Fabian Murariu <murariu.fabian@gmail.com>"]

include = ["lib/core-*.jar"]

[tool.poetry.dependencies]
python = ">=3.10 <3.11"
<<<<<<< HEAD
pemja = ">=0.2.4"
# pemja = {git = "https://github.com/alibaba/pemja.git", branch="main"}
=======
# pemja = ">=0.2.5"
pemja = {git = "https://github.com/alibaba/pemja.git", branch="main"}
>>>>>>> b0ae6903
cloudpickle=">=0.4"
pandas=">=1.4.3"
py4j="^0.10"

[tool.poetry.dev-dependencies]
pytest = "^5.2"

[build-system]
requires = ["poetry-core>=1.0.0"]
build-backend = "poetry.core.masonry.api"<|MERGE_RESOLUTION|>--- conflicted
+++ resolved
@@ -8,13 +8,8 @@
 
 [tool.poetry.dependencies]
 python = ">=3.10 <3.11"
-<<<<<<< HEAD
-pemja = ">=0.2.4"
-# pemja = {git = "https://github.com/alibaba/pemja.git", branch="main"}
-=======
 # pemja = ">=0.2.5"
 pemja = {git = "https://github.com/alibaba/pemja.git", branch="main"}
->>>>>>> b0ae6903
 cloudpickle=">=0.4"
 pandas=">=1.4.3"
 py4j="^0.10"
