--- conflicted
+++ resolved
@@ -1,18 +1,12 @@
 from pathlib import Path
-
 import numpy as np
-
 from pyraphtory.context import PyRaphtory
 from pyraphtory.graph import Row
 import pyraphtory
-<<<<<<< HEAD
 from pyraphtory.builder import *
-=======
-from pyraphtory import __version__
-from pyraphtory.input import *
->>>>>>> 97c1f321
 import unittest
 from numpy import array_equal
+
 
 
 class PyRaphtoryTest(unittest.TestCase):
