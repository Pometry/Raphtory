--- conflicted
+++ resolved
@@ -174,11 +174,7 @@
 
 [[package]]
 name = "pyraphtory-jvm"
-<<<<<<< HEAD
-version = "0.1.2"
-=======
 version = "0.1.3"
->>>>>>> 7bb6d399
 description = "Bootstrap JRE and IVY installer for Pyraphtory"
 category = "main"
 optional = false
@@ -427,11 +423,7 @@
     {file = "py4j-0.10.9.7.tar.gz", hash = "sha256:0b6e5315bb3ada5cf62ac651d107bb2ebc02def3dee9d9548e3baac644ea8dbb"},
 ]
 pyraphtory-jvm = [
-<<<<<<< HEAD
-    {file = "pyraphtory_jvm-0.1.2.tar.gz", hash = "sha256:4de5344d0d625045d5eb1663bded50a52c6b6ce169600666ad45e324add55ab3"},
-=======
     {file = "pyraphtory_jvm-0.1.3.tar.gz", hash = "sha256:a0f22b35de1610f1e24f4058bb1742a58a2d9cd9423fe3d088a8f2db305c9cd3"},
->>>>>>> 7bb6d399
 ]
 pytest = [
     {file = "pytest-7.2.0-py3-none-any.whl", hash = "sha256:892f933d339f068883b6fd5a459f03d85bfcb355e4981e146d2c7616c21fef71"},
