--- conflicted
+++ resolved
@@ -15,17 +15,12 @@
 from py4j.java_gateway import JavaGateway, GatewayParameters
 from py4j.protocol import Py4JJavaError
 
-<<<<<<< HEAD
-from pyraphtory.graph import TemporalGraph
-from pyraphtory import interop, proxy
-=======
 import pyraphtory.interop
 import pyraphtory.scala.collection
 import pyraphtory.vertex
 import pyraphtory.graph
 from pyraphtory import interop
 import sys
->>>>>>> b0ae6903
 
 
 def _kill_jvm(j_raphtory, j_gateway):
@@ -61,10 +56,7 @@
     @rg.setter
     def rg(self, value):
         self._rg = interop.to_python(value)
-<<<<<<< HEAD
-=======
 
->>>>>>> b0ae6903
 
 def print_output(input_stream: IO[AnyStr], output_stream=sys.stdout):
     out = input_stream.readline()
@@ -83,22 +75,7 @@
 
 
 class PyRaphtory(object):
-    """Main python interface
 
-    Sets up a jvm instance of raphtory and connects to it using py4j. Can be used as a context manager.
-    """
-    algorithms = proxy.BuiltinAlgorithm("com.raphtory.algorithms")
-
-<<<<<<< HEAD
-    def __init__(self, spout_input: Path, builder_script: Path, builder_class: str, mode: str, logging: bool = False):
-        """
-        Create a raphtory instance
-
-        :param spout_input: path for input data file
-        :param builder_script: path to script that contains the graph builder definition
-        :param builder_class: the class name of the graph builder defined in 'builder_script'
-        :param mode: one of 'batch' or 'stream' for changing the ingestion mode
-=======
     """Main python interface
 
     Sets up a jvm instance of raphtory and connects to it using py4j. Can be used as a context manager.
@@ -110,7 +87,6 @@
 
         To customise jvm startup options use the 'PYRAPHTORY_JVM_ARGS' environment variable.
 
->>>>>>> b0ae6903
         :param logging: set to True to enable verbose output during connection phase
         """
         jar_location = Path(inspect.getfile(self.__class__)).parent.parent
@@ -165,15 +141,6 @@
                 auto_field=True,
                 auto_convert=True,
                 eager_load=True))
-<<<<<<< HEAD
-
-        interop.set_scala_interop(self.j_gateway.entry_point.interop())
-
-        # TODO: Best effort shutdown but if python is killed, java processes stay alive forever!
-        self._finalizer = finalize(self, _kill_jvm, self.j_raphtory, self.j_gateway)
-        return self
-=======
->>>>>>> b0ae6903
 
         interop.set_scala_interop(j_gateway.entry_point)
         context = interop.to_python(interop.find_class("com.raphtory.Raphtory"))
@@ -189,33 +156,14 @@
 
     def __exit__(self, exc_type, exc_val, exc_tb):
         self._finalizer()
-<<<<<<< HEAD
-
-    def open(self):
-        """Create the Raphtory instance and connect to it"""
-        return self.__enter__()
-=======
 
 
 class Raphtory(interop.GenericScalaProxy):
     _classname = "com.raphtory.Raphtory$"
 
     algorithms = pyraphtory.interop.BuiltinAlgorithm("com.raphtory.algorithms")
->>>>>>> b0ae6903
 
     def shutdown(self):
         """Shut down the Raphtory instance (this is called automatically on
         exit if the python interpreter shuts down cleanly)"""
-<<<<<<< HEAD
-        return self.__exit__(None, None, None)
-
-    def graph(self):
-        """Return the graph of the Raphtory instance"""
-        try:
-            return interop.to_python(self.j_gateway.entry_point.raphtoryGraph())
-        except Py4JJavaError as err:
-            print(str(err.__str__().encode('utf-8')))
-            raise err
-=======
-        self._finalizer()
->>>>>>> b0ae6903
+        self._finalizer()