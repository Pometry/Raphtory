<<<<<<< HEAD
from pyraphtory.proxy import GenericScalaProxy, register
=======
from pyraphtory.interop import GenericScalaProxy, register
from pyraphtory.scala.implicits.numeric import Long, Double, Float, Int
from pyraphtory.scala.implicits.bounded import Bounded
>>>>>>> b0ae6903


@register(name="Vertex")
class Vertex(GenericScalaProxy):
    """Wrapper for Raphtory vertex with setitem and getitem methods for working with vertex state"""
    def __setitem__(self, key, value):
        self.set_state(key, value)
<<<<<<< HEAD

    def __contains__(self, item):
        return self.contains_state(item, True)

    def __getitem__(self, key):
        if key in self:
            return self.get_state(key, True)
        else:
            raise KeyError(f"State with {key=} does not exist.")


@register(name="GraphState")
class GraphState(GenericScalaProxy):
    """Wrapper for the global GraphState object which enables access to graphstate using getitem syntax"""
    def __getitem__(self, key):
        return self.apply(key)
=======

    def __contains__(self, item):
        return self.contains_state(item, True)

    def __getitem__(self, key):
        if key in self:
            return self.get_state(key, True)
        else:
            raise KeyError(f"State with {key=} does not exist.")


@register(name="GraphState")
class GraphState(GenericScalaProxy):
    """Wrapper for the global GraphState object which enables access to graphstate using getitem syntax"""
    def __getitem__(self, key):
        return self.apply(key)

    def new_int_max(self, *args, **kwargs):
        # TODO: This segfaults in pemja for some reason
        return super().new_max[Long, Bounded.long_bounds()](*args, **kwargs)

    def new_float_max(self, *args, **kwargs):
        return super().new_max[Double, Bounded.double_bounds()](*args, **kwargs)

    def new_int_min(self, *args, **kwargs):
        return super().new_min[Long, Bounded.long_bounds()](*args, **kwargs)

    def new_float_min(self, *args, **kwargs):
        return super().new_min[Double, Bounded.double_bounds()](*args, **kwargs)
>>>>>>> b0ae6903
<|MERGE_RESOLUTION|>--- conflicted
+++ resolved
@@ -1,10 +1,6 @@
-<<<<<<< HEAD
-from pyraphtory.proxy import GenericScalaProxy, register
-=======
 from pyraphtory.interop import GenericScalaProxy, register
 from pyraphtory.scala.implicits.numeric import Long, Double, Float, Int
 from pyraphtory.scala.implicits.bounded import Bounded
->>>>>>> b0ae6903
 
 
 @register(name="Vertex")
@@ -12,24 +8,6 @@
     """Wrapper for Raphtory vertex with setitem and getitem methods for working with vertex state"""
     def __setitem__(self, key, value):
         self.set_state(key, value)
-<<<<<<< HEAD
-
-    def __contains__(self, item):
-        return self.contains_state(item, True)
-
-    def __getitem__(self, key):
-        if key in self:
-            return self.get_state(key, True)
-        else:
-            raise KeyError(f"State with {key=} does not exist.")
-
-
-@register(name="GraphState")
-class GraphState(GenericScalaProxy):
-    """Wrapper for the global GraphState object which enables access to graphstate using getitem syntax"""
-    def __getitem__(self, key):
-        return self.apply(key)
-=======
 
     def __contains__(self, item):
         return self.contains_state(item, True)
@@ -58,5 +36,4 @@
         return super().new_min[Long, Bounded.long_bounds()](*args, **kwargs)
 
     def new_float_min(self, *args, **kwargs):
-        return super().new_min[Double, Bounded.double_bounds()](*args, **kwargs)
->>>>>>> b0ae6903
+        return super().new_min[Double, Bounded.double_bounds()](*args, **kwargs)