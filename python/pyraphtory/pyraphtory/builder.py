--- conflicted
+++ resolved
@@ -1,9 +1,4 @@
-<<<<<<< HEAD
-from pyraphtory.proxy import ScalaClassProxy, GenericScalaProxy
-from pyraphtory.interop import logger, assign_id
-=======
 from pyraphtory.interop import logger, assign_id, GenericScalaProxy, ScalaClassProxy
->>>>>>> b0ae6903
 
 
 class Type(ScalaClassProxy):
@@ -14,22 +9,6 @@
     _classname = "com.raphtory.api.input.StringProperty"
 
 
-<<<<<<< HEAD
-class DoubleProperty(ScalaClassProxy):
-    _classname = "com.raphtory.api.input.DoubleProperty"
-
-
-class ImmutableProperty(ScalaClassProxy):
-    _classname = "com.raphtory.api.input.ImmutableProperty"
-
-
-class Properties(ScalaClassProxy):
-    _classname = "com.raphtory.api.input.Properties"
-
-    @classmethod
-    def _construct_from_python(cls, *args, **kwargs):
-        super()._construct_from_python(args)
-=======
 class ImmutableProperty(ScalaClassProxy):
     _classname = "com.raphtory.api.input.ImmutableProperty"
 
@@ -41,23 +20,8 @@
 class GraphBuilder(ScalaClassProxy):
     _classname = "com.raphtory.api.input.GraphBuilder"
 
->>>>>>> b0ae6903
 
 class Source(ScalaClassProxy):
     _classname = "com.raphtory.api.input.Source"
 
-<<<<<<< HEAD
-class BaseBuilder(GenericScalaProxy):
-    # TODO: This should hopefully not be necessary soon and we can construct it normally
-    def _set_jvm_builder(self, jvm_builder):
-        self._jvm_object = jvm_builder
 
-    def parse_tuple(self, line: str):
-        pass
-
-    @staticmethod
-    def assign_id(s: str):
-        return assign_id(s)
-=======
-
->>>>>>> b0ae6903
