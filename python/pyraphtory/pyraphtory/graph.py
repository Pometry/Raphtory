from __future__ import annotations
from pyraphtory.interop import register, logger, to_jvm, find_class, ScalaProxyBase, GenericScalaProxy, ScalaClassProxy
from pyraphtory.input import Properties, ImmutableString, Type
from pyraphtory.scala.implicits.bounded import Bounded
import pandas as pd
import json


class ProgressTracker(GenericScalaProxy):
    _classname = "com.raphtory.api.querytracker.QueryProgressTracker"

    def inner_tracker(self):
        logger.trace("Progress tracker inner tracker returned")
        return to_jvm(self)


@register(name="Table")
class Table(GenericScalaProxy):
    _classname = "com.raphtory.api.analysis.table.Table"

    def to_df(self, cols):
        rows = []
        columns = ()
        for res in self.get():
            window = res.perspective().window()
<<<<<<< HEAD
            timestamp = res.perspective().best_timestamp()
=======
            timestamp = res.perspective().formatted_time()
>>>>>>> c01d7f6b
            if window != None:
                columns = ('timestamp', 'window', *cols)
                for r in res.rows():
                    window_size = window.get().output()
                    rows.append((timestamp, window_size, *r.get_values()))
            else:
                columns = ('timestamp', *cols)
                for r in res.rows():
                    rows.append((timestamp, *r.get_values()))
        return pd.DataFrame.from_records(rows, columns=columns)


class Row(ScalaClassProxy):
    _classname = "com.raphtory.api.analysis.table.Row"


class PropertyMergeStrategy(ScalaClassProxy):
    _classname = "com.raphtory.api.analysis.visitor.PropertyMergeStrategy"


@register(name="Graph")
class Graph(GenericScalaProxy):
    _classname = "com.raphtory.api.input.Graph"

<<<<<<< HEAD
    def add_vertex(self, update_time: int, src_id: int | str, properties: list[input.Property] = (), vertex_type: str = "", secondary_index: int=None,time_format="yyyy-MM-dd HH:mm:ss.SSS"):
=======
    def add_vertex(self, update_time: int, src_id: int | str, properties: list[input.Property] = (), vertex_type: str = "", secondary_index: int=None,time_format="yyyy[-MM[-dd[ HH[:mm[:ss[.SSS]]]]]]"):
>>>>>>> c01d7f6b
        """Adds a new vertex to the graph or updates an existing vertex

           :param update_time: timestamp for vertex update
           :param src_id: ID of vertex to add/update
           :param properties: Optionally specify vertex properties for the update (see :py:mod:`~pyraphtory.input` for the
                              available property types)
           :param vertex_type: Optionally specify a type for the vertex
           :param secondary_index: Optionally specify a secondary index that is used to determine the order
                                   of updates with the same `update_time`
           :param time_format: Optionally set the format if providing a datetime String for update_time.
                                   By default this is yyyy-MM-dd HH:mm:ss.SSS
        """
        if secondary_index is None:
            secondary_index = self.index()
        time = update_time
        if isinstance(update_time, str):
            time = self.parse_datetime(time,time_format)

        if isinstance(src_id, str):
            properties += (ImmutableString("name", src_id),)  # comma makes this a tuple and is apparently the fastest way to do things
            super().add_vertex(time, self.assign_id(src_id), Properties(*properties), Type(vertex_type),secondary_index)
        else:
            super().add_vertex(time, src_id, Properties(*properties), Type(vertex_type), secondary_index)

    def add_edge(self, update_time: int, src_id: int | str, dst_id: int | str, properties: list[input.Property] = (),
<<<<<<< HEAD
                 edge_type: str = "", secondary_index: int = None,time_format="yyyy-MM-dd HH:mm:ss.SSS"):
=======
                 edge_type: str = "", secondary_index: int = None,time_format="yyyy[-MM[-dd[ HH[:mm[:ss[.SSS]]]]]]"):
>>>>>>> c01d7f6b
        """Adds a new edge to the graph or updates an existing edge

        :param update_time: timestamp for edge update
        :param src_id: ID of source vertex of the edge
        :param dst_id: ID of destination vertex of the edge
        :param properties: edge properties for the update (see :py:mod:`~pyraphtory.input` for the available property types)
        :param edge_type: specify a type for the edge
        :param secondary_index: Optionally specify a secondary index that is used to determine the order
                                of updates with the same `update_time`
        :param time_format: Optionally set the format if providing a datetime String for update_time.
                                By default this is yyyy-MM-dd HH:mm:ss.SSS
        """
        if secondary_index is None:
            secondary_index = self.index()
        time = update_time
        if isinstance(update_time, str):
            time = self.parse_datetime(time,time_format)
        source = src_id
        destination = dst_id
        if isinstance(src_id, str):
            source = self.assign_id(src_id)
        if isinstance(dst_id, str):
            destination = self.assign_id(dst_id)
        super().add_edge(time, source, destination, Properties(*properties), Type(edge_type), secondary_index)


@register(name="TemporalGraph")
class TemporalGraph(Graph):
    _classname = "com.raphtory.api.analysis.graphview.TemporalGraph"

    def transform(self, algorithm: algorithm.PyAlgorithm | algorithm.ScalaAlgorithm):
        """Apply an algorithm to the graph

        :param algorithm: Algorithm to apply to the graph
        :return: Transformed graph

        .. note::
           `transform` keeps track of the name of the applied algorithm and clears the message queues at the end of the algorithm
        """
        if isinstance(algorithm, ScalaProxyBase):
            return super().transform(algorithm)
        else:
            return algorithm(self).with_transformed_name(algorithm.__class__.__name__)

    def execute(self, algorithm):
        """Run an algorithm on the graph and return results using the `tabularise` method of the algorithm

        :param algorithm: Algorithm to run
        :return: Table with algorithm results

        .. note::

           `execute` keeps track of the name of the applied algorithm
        """
        if isinstance(algorithm, ScalaProxyBase):
            return super().execute(algorithm)
        else:
            return algorithm.tabularise(self.transform(algorithm))


class DeployedTemporalGraph(TemporalGraph):
    _classname = "com.raphtory.api.analysis.graphview.PyDeployedTemporalGraph"

    def __enter__(self):
        return self

    def __exit__(self, exc_type, exc_val, exc_tb):
        logger.debug("Graph closed using context manager")
        self.close()


@register(name="Accumulator")
class Accumulator(GenericScalaProxy):
    _classname = "com.raphtory.api.analysis.graphstate.Accumulator"

    def __iadd__(self, other):
        self._plus_eq(other)
        return self<|MERGE_RESOLUTION|>--- conflicted
+++ resolved
@@ -23,11 +23,7 @@
         columns = ()
         for res in self.get():
             window = res.perspective().window()
-<<<<<<< HEAD
-            timestamp = res.perspective().best_timestamp()
-=======
             timestamp = res.perspective().formatted_time()
->>>>>>> c01d7f6b
             if window != None:
                 columns = ('timestamp', 'window', *cols)
                 for r in res.rows():
@@ -52,11 +48,7 @@
 class Graph(GenericScalaProxy):
     _classname = "com.raphtory.api.input.Graph"
 
-<<<<<<< HEAD
-    def add_vertex(self, update_time: int, src_id: int | str, properties: list[input.Property] = (), vertex_type: str = "", secondary_index: int=None,time_format="yyyy-MM-dd HH:mm:ss.SSS"):
-=======
     def add_vertex(self, update_time: int, src_id: int | str, properties: list[input.Property] = (), vertex_type: str = "", secondary_index: int=None,time_format="yyyy[-MM[-dd[ HH[:mm[:ss[.SSS]]]]]]"):
->>>>>>> c01d7f6b
         """Adds a new vertex to the graph or updates an existing vertex
 
            :param update_time: timestamp for vertex update
@@ -82,11 +74,7 @@
             super().add_vertex(time, src_id, Properties(*properties), Type(vertex_type), secondary_index)
 
     def add_edge(self, update_time: int, src_id: int | str, dst_id: int | str, properties: list[input.Property] = (),
-<<<<<<< HEAD
-                 edge_type: str = "", secondary_index: int = None,time_format="yyyy-MM-dd HH:mm:ss.SSS"):
-=======
                  edge_type: str = "", secondary_index: int = None,time_format="yyyy[-MM[-dd[ HH[:mm[:ss[.SSS]]]]]]"):
->>>>>>> c01d7f6b
         """Adds a new edge to the graph or updates an existing edge
 
         :param update_time: timestamp for edge update
