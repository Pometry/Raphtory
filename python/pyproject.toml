--- conflicted
+++ resolved
@@ -16,12 +16,8 @@
     "pandas >= 2.0.3",
     "pyarrow >= 12.0.1",
     "requests >= 2.31.0",
-<<<<<<< HEAD
-    "gql[all] == 3.5.0"
-=======
-    "gql[all] == 3.4.1",
+    "gql[all] == 3.5.0",
     "matplotlib >= 3.4.3",
->>>>>>> cfd20287
 ]
 
 
