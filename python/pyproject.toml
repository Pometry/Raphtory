--- conflicted
+++ resolved
@@ -13,12 +13,8 @@
 dependencies = [
     "pyvis >= 0.3.2",
     "networkx >= 2.6.3",
-<<<<<<< HEAD
-    "polars[pyarrow] >= 0.16.0",
-=======
     "pandas >= 2.0.3",
     "pyarrow >= 12.0.1"
->>>>>>> 496a7fd4
 ]
 
 
