<<<<<<< HEAD
name: Code Coverage
on:
  workflow_call:
    inputs:
      skip_tests:
        type: boolean
        default: false
        required: false
# DO NOT CHANGE NAME OF WORKFLOW, USED IN OTHER WORKFLOWS KEEP "Rust Tests"
jobs:
  code-coverage:
    if: ${{ !inputs.skip_tests }}
    name: Code Coverage
    runs-on: ubuntu-latest
    env:
      RUSTC_WRAPPER: sccache
      SCCACHE_CACHE_SIZE: 2G
      SCCACHE_DIR: /home/runner/.cache/sccache
      SCCACHE_PATH: /home/runner/.cache/sccache
    steps:
      - uses: actions/checkout@v3
        name: Checkout
      - name: Cache sccache
        uses: actions/cache@v3
        with:
          path: /home/runner/.cache/sccache
          key: codecov-${{ runner.os }}-sccache-${{ hashFiles('**/Cargo.lock') }}
          restore-keys: |
            codecov-${{ runner.os }}-sccache-
      - name: Set up cargo cache
        uses: actions/cache@v3
        continue-on-error: false
        with:
          path: |
              ~/.cargo/bin/
              ~/.cargo/registry/index/
              ~/.cargo/registry/cache/
              ~/.cargo/git/db/
              target/debug
              target/release
          key: codecov-${{ runner.os }}-cargo-${{ hashFiles('**/Cargo.lock') }}-coverage
          restore-keys: codecov-${{ runner.os }}-cargo-${{ hashFiles('**/Cargo.lock') }}-coverage
      - uses: actions-rs/toolchain@v1
        name: Setup Rust
        with:
          toolchain: nightly
          override: true
          components: rustfmt, clippy
      - name: Install sccache (Ubuntu)
        run: |
          curl -L https://github.com/mozilla/sccache/releases/download/v0.5.4/sccache-v0.5.4-x86_64-unknown-linux-musl.tar.gz | tar xz
          sudo mv sccache-v0.5.4-x86_64-unknown-linux-musl/sccache /usr/local/bin/
      - name: Start sccache server
        run: sccache --start-server
      - name: Setup Python
        uses: actions/setup-python@v4
        with:
          python-version: "3.10"
          cache: 'pip'
      - name: Run Maturin develop
        uses: PyO3/maturin-action@v1
        with:
          working-directory: ./python
          command: build
      - name: Install Python dependencies
        run: |
          python -m pip install -q pytest networkx numpy seaborn pandas nbmake pytest-xdist matplotlib pyvis pytest-cov coverage
          python -m pip install target/wheels/raphtory-*.whl
      - name: Run tests (rust)
        run: cargo test -p raphtory --features "io python"
        env:
          CARGO_INCREMENTAL: '0'
          RUSTFLAGS: '-Zprofile -Ccodegen-units=1 -Cinline-threshold=0 -Clink-dead-code -Coverflow-checks=off -Cpanic=abort -Zpanic_abort_tests'
          RUSTDOCFLAGS: '-Zprofile -Ccodegen-units=1 -Cinline-threshold=0 -Clink-dead-code -Coverflow-checks=off -Cpanic=abort -Zpanic_abort_tests'
      - name: Run tests (python)
        run: cargo test -p raphtory-pymodule --no-default-features
        env:
          CARGO_INCREMENTAL: '0'
          RUSTFLAGS: '-Zprofile -Ccodegen-units=1 -Cinline-threshold=0 -Clink-dead-code -Coverflow-checks=off -Cpanic=abort -Zpanic_abort_tests'
          RUSTDOCFLAGS: '-Zprofile -Ccodegen-units=1 -Cinline-threshold=0 -Clink-dead-code -Coverflow-checks=off -Cpanic=abort -Zpanic_abort_tests'
      - id: coveragerust
        name: Run rust tests (rust-grcov) and collect coverage
        uses: actions-rs/grcov@v0.1.5
      - name: Run python tests and collect coverage
        run: cd python/tests && pytest --cov=./ --cov-report=xml
      - name: Codecov
        uses: codecov/codecov-action@v3.1.1
        with:
          verbose: true
          fail_ci_if_error: false
          files: ./coverage.xml, ${{ steps.coveragerust.outputs.report }}
      - name: Print sccache stats
        run: sccache --show-stats
      - name: Stop sccache server
        run: sccache --stop-server || true
=======
# name: Code Coverage
# on:
#   workflow_call:
#     inputs:
#       skip_tests:
#         type: boolean
#         default: false
#         required: false
# # DO NOT CHANGE NAME OF WORKFLOW, USED IN OTHER WORKFLOWS KEEP "Rust Tests"
# jobs:
#   code-coverage:
#     if: ${{ !inputs.skip_tests }}
#     name: Code Coverage
#     runs-on: ubuntu-latest
#     env:
#       RUSTC_WRAPPER: sccache
#       SCCACHE_CACHE_SIZE: 2G
#       SCCACHE_DIR: /home/runner/.cache/sccache
#       SCCACHE_PATH: /home/runner/.cache/sccache
#     steps:
#       - uses: actions/checkout@v3
#         name: Checkout
#       - name: Cache sccache
#         uses: actions/cache@v3
#         with:
#           path: /home/runner/.cache/sccache
#           key: codecov-${{ runner.os }}-sccache-${{ hashFiles('**/Cargo.lock') }}
#           restore-keys: |
#             codecov-${{ runner.os }}-sccache-
#       - name: Set up cargo cache
#         uses: actions/cache@v3
#         continue-on-error: false
#         with:
#           path: |
#               ~/.cargo/bin/
#               ~/.cargo/registry/index/
#               ~/.cargo/registry/cache/
#               ~/.cargo/git/db/
#               target/debug
#               target/release
#           key: codecov-${{ runner.os }}-cargo-${{ hashFiles('**/Cargo.lock') }}-coverage
#           restore-keys: codecov-${{ runner.os }}-cargo-${{ hashFiles('**/Cargo.lock') }}-coverage
#       - uses: actions-rs/toolchain@v1
#         name: Setup Rust
#         with:
#           toolchain: nightly
#           override: true
#           components: rustfmt, clippy
#       - name: Install sccache (Ubuntu)
#         run: |
#           curl -L https://github.com/mozilla/sccache/releases/download/v0.5.4/sccache-v0.5.4-x86_64-unknown-linux-musl.tar.gz | tar xz
#           sudo mv sccache-v0.5.4-x86_64-unknown-linux-musl/sccache /usr/local/bin/
#       - name: Start sccache server
#         run: sccache --start-server
#       - name: Setup Python
#         uses: actions/setup-python@v4
#         with:
#           python-version: "3.10"
#           cache: 'pip'
#       - name: Run Maturin develop
#         uses: PyO3/maturin-action@v1
#         with:
#           working-directory: ./python
#           command: build
#           sccache: true
#       - name: Install Python dependencies
#         run: |
#           python -m pip install -q pytest networkx numpy seaborn pandas nbmake pytest-xdist matplotlib pyvis pytest-cov coverage
#           python -m pip install target/wheels/raphtory-*.whl
#       - name: Run tests (rust)
#         run: cargo test -p raphtory --features "io python"
#         env:
#           CARGO_INCREMENTAL: '0'
#           RUSTFLAGS: '-Zprofile -Ccodegen-units=1 -Cinline-threshold=0 -Clink-dead-code -Coverflow-checks=off -Cpanic=abort -Zpanic_abort_tests'
#           RUSTDOCFLAGS: '-Zprofile -Ccodegen-units=1 -Cinline-threshold=0 -Clink-dead-code -Coverflow-checks=off -Cpanic=abort -Zpanic_abort_tests'
#       - name: Run tests (python)
#         run: cargo test -p raphtory-pymodule --no-default-features
#         env:
#           CARGO_INCREMENTAL: '0'
#           RUSTFLAGS: '-Zprofile -Ccodegen-units=1 -Cinline-threshold=0 -Clink-dead-code -Coverflow-checks=off -Cpanic=abort -Zpanic_abort_tests'
#           RUSTDOCFLAGS: '-Zprofile -Ccodegen-units=1 -Cinline-threshold=0 -Clink-dead-code -Coverflow-checks=off -Cpanic=abort -Zpanic_abort_tests'
#       - id: coveragerust
#         name: Run rust tests (rust-grcov) and collect coverage
#         uses: actions-rs/grcov@v0.1.5
#       - name: Run python tests and collect coverage
#         run: cd python/tests && pytest --cov=./ --cov-report=xml
#       - name: Codecov
#         uses: codecov/codecov-action@v3.1.1
#         with:
#           verbose: true
#           fail_ci_if_error: false
#           files: ./coverage.xml, ${{ steps.coveragerust.outputs.report }}
#       - name: Print sccache stats
#         run: sccache --show-stats
#       - name: Stop sccache server
#         run: sccache --stop-server || true
>>>>>>> f9b87997
<|MERGE_RESOLUTION|>--- conflicted
+++ resolved
@@ -1,100 +1,3 @@
-<<<<<<< HEAD
-name: Code Coverage
-on:
-  workflow_call:
-    inputs:
-      skip_tests:
-        type: boolean
-        default: false
-        required: false
-# DO NOT CHANGE NAME OF WORKFLOW, USED IN OTHER WORKFLOWS KEEP "Rust Tests"
-jobs:
-  code-coverage:
-    if: ${{ !inputs.skip_tests }}
-    name: Code Coverage
-    runs-on: ubuntu-latest
-    env:
-      RUSTC_WRAPPER: sccache
-      SCCACHE_CACHE_SIZE: 2G
-      SCCACHE_DIR: /home/runner/.cache/sccache
-      SCCACHE_PATH: /home/runner/.cache/sccache
-    steps:
-      - uses: actions/checkout@v3
-        name: Checkout
-      - name: Cache sccache
-        uses: actions/cache@v3
-        with:
-          path: /home/runner/.cache/sccache
-          key: codecov-${{ runner.os }}-sccache-${{ hashFiles('**/Cargo.lock') }}
-          restore-keys: |
-            codecov-${{ runner.os }}-sccache-
-      - name: Set up cargo cache
-        uses: actions/cache@v3
-        continue-on-error: false
-        with:
-          path: |
-              ~/.cargo/bin/
-              ~/.cargo/registry/index/
-              ~/.cargo/registry/cache/
-              ~/.cargo/git/db/
-              target/debug
-              target/release
-          key: codecov-${{ runner.os }}-cargo-${{ hashFiles('**/Cargo.lock') }}-coverage
-          restore-keys: codecov-${{ runner.os }}-cargo-${{ hashFiles('**/Cargo.lock') }}-coverage
-      - uses: actions-rs/toolchain@v1
-        name: Setup Rust
-        with:
-          toolchain: nightly
-          override: true
-          components: rustfmt, clippy
-      - name: Install sccache (Ubuntu)
-        run: |
-          curl -L https://github.com/mozilla/sccache/releases/download/v0.5.4/sccache-v0.5.4-x86_64-unknown-linux-musl.tar.gz | tar xz
-          sudo mv sccache-v0.5.4-x86_64-unknown-linux-musl/sccache /usr/local/bin/
-      - name: Start sccache server
-        run: sccache --start-server
-      - name: Setup Python
-        uses: actions/setup-python@v4
-        with:
-          python-version: "3.10"
-          cache: 'pip'
-      - name: Run Maturin develop
-        uses: PyO3/maturin-action@v1
-        with:
-          working-directory: ./python
-          command: build
-      - name: Install Python dependencies
-        run: |
-          python -m pip install -q pytest networkx numpy seaborn pandas nbmake pytest-xdist matplotlib pyvis pytest-cov coverage
-          python -m pip install target/wheels/raphtory-*.whl
-      - name: Run tests (rust)
-        run: cargo test -p raphtory --features "io python"
-        env:
-          CARGO_INCREMENTAL: '0'
-          RUSTFLAGS: '-Zprofile -Ccodegen-units=1 -Cinline-threshold=0 -Clink-dead-code -Coverflow-checks=off -Cpanic=abort -Zpanic_abort_tests'
-          RUSTDOCFLAGS: '-Zprofile -Ccodegen-units=1 -Cinline-threshold=0 -Clink-dead-code -Coverflow-checks=off -Cpanic=abort -Zpanic_abort_tests'
-      - name: Run tests (python)
-        run: cargo test -p raphtory-pymodule --no-default-features
-        env:
-          CARGO_INCREMENTAL: '0'
-          RUSTFLAGS: '-Zprofile -Ccodegen-units=1 -Cinline-threshold=0 -Clink-dead-code -Coverflow-checks=off -Cpanic=abort -Zpanic_abort_tests'
-          RUSTDOCFLAGS: '-Zprofile -Ccodegen-units=1 -Cinline-threshold=0 -Clink-dead-code -Coverflow-checks=off -Cpanic=abort -Zpanic_abort_tests'
-      - id: coveragerust
-        name: Run rust tests (rust-grcov) and collect coverage
-        uses: actions-rs/grcov@v0.1.5
-      - name: Run python tests and collect coverage
-        run: cd python/tests && pytest --cov=./ --cov-report=xml
-      - name: Codecov
-        uses: codecov/codecov-action@v3.1.1
-        with:
-          verbose: true
-          fail_ci_if_error: false
-          files: ./coverage.xml, ${{ steps.coveragerust.outputs.report }}
-      - name: Print sccache stats
-        run: sccache --show-stats
-      - name: Stop sccache server
-        run: sccache --stop-server || true
-=======
 # name: Code Coverage
 # on:
 #   workflow_call:
@@ -191,4 +94,3 @@
 #         run: sccache --show-stats
 #       - name: Stop sccache server
 #         run: sccache --stop-server || true
->>>>>>> f9b87997
