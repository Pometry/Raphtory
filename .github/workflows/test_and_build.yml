name: test and build
on:
  push:
  schedule:
    - cron: '0 1 * * *'
jobs:
  configure:
    name: Configure
    runs-on: ubuntu-latest
    outputs:
      date: ${{ steps.configure.outputs.date }}
      type: ${{ steps.configure.outputs.type }}
      branch: ${{ steps.configure.outputs.branch }}
    steps:
    - name: Configure
      id: configure
      run: |
        if [ "${{ github.event.schedule }}" = "0 1 * * *" ]; then
          echo "::set-output name=date::$(date +'%Y-%m-%d')"
          echo '::set-output name=branch::development'
          echo '::set-output name=type::nightly'
        elif [ "${GITHUB_REF##*/}" = "master" ]; then
          echo '::set-output name=branch::master'
          echo '::set-output name=type::master'
        else
          echo '::set-output name=branch::${GITHUB_REF##*/}'
          echo '::set-output name=type::regular'
        fi
  test:
    name: "test"
    needs: configure
    strategy:
      fail-fast: false
      matrix:
        runners: [ubuntu-latest]
        containers: ["eclipse-temurin:11.0.12_7-jdk"]
        python-version: ["3.9"]
        sbt: [1.6.2]
    runs-on: ${{ matrix.runners }}
    container:
      image: ${{ matrix.containers }}
    steps:
      - name: Checkout code
        uses: actions/checkout@v2
      - name: Install Zookeeper
        run: |
          export ZK_VERSION=3.8.0 && \
          cd /usr/local/bin && \
          curl -L "https://dlcdn.apache.org/zookeeper/zookeeper-${ZK_VERSION}/apache-zookeeper-${ZK_VERSION}-bin.tar.gz" -o apache-zookeeper-${ZK_VERSION}-bin.tar.gz && \
          tar xf apache-zookeeper-${ZK_VERSION}-bin.tar.gz && \
          rm -rf apache-zookeeper-${ZK_VERSION}-bin.tar.gz
      - name: Create Zookeeper Config
        run: mv /usr/local/bin/$(ls /usr/local/bin|grep apache-zookeeper|grep -v "tar.gz"|sort|tail -1)/conf/zoo_sample.cfg /usr/local/bin/$(ls /usr/local/bin|grep apache-zookeeper|grep -v "tar.gz"|sort|tail -1)/conf/zoo.cfg
      - name: Start Zookeeper
        run: /usr/local/bin/$(ls /usr/local/bin|grep apache-zookeeper|grep -v "tar.gz"|sort|tail -1)/bin/zkServer.sh start &
      - name: Get sbt package
        run: apt-get update && apt-get install unzip && curl -L "https://github.com/sbt/sbt/releases/download/v${{ matrix.sbt }}/sbt-${{ matrix.sbt }}.zip" -o sbt-${{ matrix.sbt }}.zip && unzip sbt-${{ matrix.sbt }}.zip
      - name: Build Raphtory Jars
        run: |
          export PATH=$(pwd)/sbt/bin:$PATH
          apt-get update && apt-get install make
          echo "core / Compile / logLevel := Level.Error" >> build.sbt
          echo "deploy / Compile / logLevel := Level.Error" >> build.sbt
          make gh-sbt-build
      - name: Set up Python ${{ matrix.python-version }}
        uses: actions/setup-python@v4
        with:
          python-version: ${{ matrix.python-version }}
      - name: Install poetry and nbmake
        run: |
          python -m pip install --upgrade pip
          python -m pip install poetry nbmake tox pytest-xdist
      - name: Install pyraphtory_jvm
        run: cd python/pyraphtory_jvm && python setup.py sdist && python -m pip install dist/pyraphtory_jvm-*.tar.gz
      - name: Run pyraphtory_jvm test fam
        run: cd python/pyraphtory_jvm && tox -p -o
      - name: Install pyraphtory
        run: cd python/pyraphtory && poetry build && poetry install
      - name: Run pyraphtory tests
        run: cd python/pyraphtory && poetry run pytest -n=auto
<<<<<<< HEAD
=======
        timeout-minutes: 10
>>>>>>> 8f80cf49
      - name: Run notebook tests
        run: cd examples && pytest --nbmake -n=auto
        timeout-minutes: 10
      - name: Run doc compile check
        run: | 
          export PATH=$(pwd)/sbt/bin:$PATH
          apt update && apt install -y pandoc 
          cd docs && python -m pip install -r requirements.txt && apt-get update && apt-get -y install python3-sphinx && make html
      - name: Run SBT tests
        run: |
          export PATH=$(pwd)/sbt/bin:$PATH
          export RAPHTORY_CORE_LOG="ERROR"
          sbt "arrowCore/test"
          sbt "core/test"
        timeout-minutes: 10
    if: needs.configure.outputs.type == 'regular'

  build:
    name: "build"
    needs:
      - configure
    runs-on: ubuntu-latest
    container:
      image: eclipse-temurin:11.0.12_7-jdk
    steps:
      - name: Checkout code
        uses: actions/checkout@v2
        with:
          fetch-depth: '0'
          ref: "${{ needs.configure.outputs.branch }}"
      - name: Get sbt package
        run: apt-get update && apt-get install unzip && curl -L "https://github.com/sbt/sbt/releases/download/v1.5.5/sbt-1.5.5.zip" -o sbt-1.5.5.zip && unzip sbt-1.5.5.zip
      - name: Run sbt assembly
        run: |
          export PATH=$(pwd)/sbt/bin:$PATH
          sbt core/assembly
      # Tag when push to master branch
      - name: Bump tag version and push
        uses: anothrNick/github-tag-action@master
        env:
          GITHUB_TOKEN: ${{ secrets.GITHUB_TOKEN }}
        if: needs.configure.outputs.type == 'master'
      - name: Get latest tag
        id: bumped-tag
        uses: actions-ecosystem/action-get-latest-tag@v1
        with:
          semver_only: true
        if: needs.configure.outputs.type == 'master'
      # Tag when scheduled nightly run
      - name: Push nightly build tag
        run: |
          git config user.name "${GITHUB_ACTOR}"
          git config user.email "${GITHUB_ACTOR}@users.noreply.github.com"
          git tag -a "${{ needs.configure.outputs.branch }}-nightly-build-${{ needs.configure.outputs.date }}" -m "${{ needs.configure.outputs.branch }} nightly build - ${{ needs.configure.outputs.date }}"
          git push origin "${{ env.software_version }}"
        if: needs.configure.outputs.type == 'nightly'
      # Get artifacts
      - name: Get artifact path
        id: artifact
        run: echo "::set-output name=path::$(find . -name raphtory*.jar)"
      # Create release and upload artifacts to release if nightly
      - name: Name artifact for nightly release
        id: artifact-nightly
        run: mv ${{ steps.artifact.outputs.path }} ./raphtory-${{ needs.configure.outputs.branch }}-nightly-build-latest.jar
        if: needs.configure.outputs.type == 'nightly'
      - name: Create nightly release and upload artifact
        uses: ncipollo/release-action@v1
        with:
          name: "${{ needs.configure.outputs.branch }}-nightly-build-latest"
          tag: "${{ needs.configure.outputs.branch }}-nightly-build-${{ needs.configure.outputs.date }}"
          token: ${{ secrets.GITHUB_TOKEN }}
          allowUpdates: true
          artifacts: ./raphtory-${{ needs.configure.outputs.branch }}-nightly-build-latest.jar
          body: "Nightly build of ${{ needs.configure.outputs.branch }} branch."
          prerelease: false
        if: needs.configure.outputs.type == 'nightly'
      # Create release and upload artifacts to release if master
      - name: Name artifact for master release
        run: mv ${{ steps.artifact.outputs.path }} ./raphtory-${{ steps.bumped-tag.outputs.tag }}.jar
        if: needs.configure.outputs.type == 'master'
      - name: Create master release and upload artifact
        uses: ncipollo/release-action@v1
        with:
          tag: ${{ steps.bumped-tag.outputs.tag }}
          token: ${{ secrets.GITHUB_TOKEN }}
          allowUpdates: false
          artifacts: ./raphtory-${{ steps.bumped-tag.outputs.tag }}.jar
          body: ${{ steps.bumped-tag.outputs.message }}
          prerelease: true
        if: needs.configure.outputs.type == 'master'
    if: (needs.configure.outputs.type == 'nightly' || needs.configure.outputs.type == 'master' )<|MERGE_RESOLUTION|>--- conflicted
+++ resolved
@@ -78,10 +78,7 @@
         run: cd python/pyraphtory && poetry build && poetry install
       - name: Run pyraphtory tests
         run: cd python/pyraphtory && poetry run pytest -n=auto
-<<<<<<< HEAD
-=======
         timeout-minutes: 10
->>>>>>> 8f80cf49
       - name: Run notebook tests
         run: cd examples && pytest --nbmake -n=auto
         timeout-minutes: 10
