name: Rust Benchmarks
permissions:
<<<<<<< HEAD
  pull-requests: write
=======
  # submit PR comment
  pull-requests: write
  # deployments permission to deploy GitHub pages website
  deployments: write
  # contents permission to update benchmark contents in gh-pages branch
  contents: write
>>>>>>> 5590d65f
on:
  workflow_call:
    inputs:
      skip_tests:
        type: boolean
        default: false
        required: false


# DO NOT CHANGE NAME OF WORKFLOW, USED IN OTHER WORKFLOWS KEEP "Rust Tests"
jobs:
  benchmark:
    if: ${{ !inputs.skip_tests }}
    name: Rust Benchmark
    runs-on: '${{ matrix.os }}'
    strategy:
      matrix:
        include:
          - os: ubuntu-latest
    steps:
      - uses: actions/checkout@v3
        name: Checkout
      - uses: ./.github/actions/setup_rust
        name: Setup Rust
      - name: Install Protoc
        uses: arduino/setup-protoc@v3
        with:
          repo-token: ${{ secrets.GITHUB_TOKEN }}
      - name: Cargo cache
        uses: Swatinem/rust-cache@v2
        with:
          cache-all-crates: true
      - uses: webfactory/ssh-agent@v0.9.0
        name: Load raphtory-disk_graph key
        with:
          ssh-private-key: ${{ secrets.RA_SSH_PRIVATE_KEY }}
      - name: Run benchmark (Unix)
        run: |
          set -o pipefail
          cargo bench --bench base --bench algobench -p raphtory-benchmark -- --output-format=bencher | tee benchmark-result.txt
      - name: Delete cargo.lock if it exists
        run: |
          rm -f Cargo.lock
      - name: Store benchmark result if repo is master
        if: github.ref == 'refs/heads/master'
        uses: benchmark-action/github-action-benchmark@v1
        with:
          name: Rust Benchmark
          tool: 'cargo'
          output-file-path: benchmark-result.txt
          github-token: ${{ secrets.GITHUB_TOKEN }}
          auto-push: true
          # Show alert with commit comment on detecting possible performance regression
          alert-threshold: '200%'
          comment-on-alert: true
          summary-always: true
          fail-on-alert: false
      - name: Compare benchmark results if repo is not master
        if: github.ref != 'refs/heads/master'
        uses: benchmark-action/github-action-benchmark@v1
        with:
          name: Rust Benchmark
          tool: 'cargo'
          output-file-path: benchmark-result.txt
          auto-push: false
          # Show alert with commit comment on detecting possible performance regression
          alert-threshold: '200%'
          github-token: ${{ secrets.GITHUB_TOKEN }}
          comment-on-alert: true
          summary-always: true
          fail-on-alert: false
          save-data-file: false
# TODO
# ON PR DO NOT UPLOAD
# IF MASTER THEN UPLOAD
<|MERGE_RESOLUTION|>--- conflicted
+++ resolved
@@ -1,15 +1,11 @@
 name: Rust Benchmarks
 permissions:
-<<<<<<< HEAD
-  pull-requests: write
-=======
   # submit PR comment
   pull-requests: write
   # deployments permission to deploy GitHub pages website
   deployments: write
   # contents permission to update benchmark contents in gh-pages branch
   contents: write
->>>>>>> 5590d65f
 on:
   workflow_call:
     inputs:
