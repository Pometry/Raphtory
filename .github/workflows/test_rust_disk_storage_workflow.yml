name: Run Rust test
on:
  workflow_call:
    inputs:
      skip_tests:
        type: boolean
        default: false
        required: false
# DO NOT CHANGE NAME OF WORKFLOW, USED IN OTHER WORKFLOWS KEEP "Rust Tests"
jobs:
  rust-test:
    if: ${{ !inputs.skip_tests }}
    name: Rust Tests
    runs-on: '${{ matrix.os }}'
    env:
      CARGO_NET_GIT_FETCH_WITH_CLI: true
      RUST_BACKTRACE: 1
    strategy:
      matrix:
        include:
          - os: macos-latest
          - os: ubuntu-20.04
          - os: windows-latest
    steps:
      - uses: maxim-lobanov/setup-xcode@v1
        name: Xcode version
        if: "contains(matrix.os, 'macOS')"
        with:
          xcode-version: latest-stable
      - uses: actions/checkout@v3
        name: Checkout
      - uses: actions-rs/toolchain@v1
        name: Setup Rust
        with:
          profile: minimal
          toolchain: 1.77.0
          override: true
          components: rustfmt, clippy
      - name: Free up space (ubuntu)
        if: "contains(matrix.os, 'ubuntu')"
        run: |
          sudo rm -rf /usr/share/dotnet
          sudo rm -rf /usr/local/lib/android
          sudo rm -rf /opt/ghc
          sudo rm -rf "$AGENT_TOOLSDIRECTORY"
      - uses: webfactory/ssh-agent@v0.7.0
        name: Load pometry-storage key
        with:
          ssh-private-key: ${{ secrets.RA_SSH_PRIVATE_KEY }}
      - name: Rust version
        run: rustc --version --verbose
      - uses: Swatinem/rust-cache@v2
        name: Cargo cache
        with:
          cache-all-crates: true
<<<<<<< HEAD
=======
      - name: Install Protoc
        uses: arduino/setup-protoc@v3
        with:
          repo-token: ${{ secrets.GITHUB_TOKEN }}        
>>>>>>> 0d453091
      - name: Install nextest
        uses: taiki-e/install-action@nextest
      - name: Activate pometry-storage in Cargo.toml
        run: make pull-storage
      - name: Run all Tests (disk_graph)
        env:
          RUSTFLAGS: -Awarnings
          TEMPDIR: ${{ runner.temp }}
        run: |
          cargo nextest run --all --no-default-features --features "storage"
      - name: Run Tests (features=io)
        env:
          RUSTFLAGS: -Awarnings
        run: |
          cargo check -p raphtory --no-default-features --features "io"
      - name: Run Tests (features=python)
        env:
          RUSTFLAGS: -Awarnings
        run: |
          cargo check -p raphtory --no-default-features --features "python"
      - name: Run Tests (features=search)
        env:
          RUSTFLAGS: -Awarnings
        run: |
          cargo check -p raphtory --no-default-features --features "search"
      - name: Run Tests (features=vectors)
        env:
          RUSTFLAGS: -Awarnings
        run: |
          cargo check -p raphtory --no-default-features --features "vectors"
      - name: Run Tests (features=storage)
        env:
          RUSTFLAGS: -Awarnings
        run: |
          cargo check -p raphtory --no-default-features --features "storage"<|MERGE_RESOLUTION|>--- conflicted
+++ resolved
@@ -53,13 +53,10 @@
         name: Cargo cache
         with:
           cache-all-crates: true
-<<<<<<< HEAD
-=======
       - name: Install Protoc
         uses: arduino/setup-protoc@v3
         with:
-          repo-token: ${{ secrets.GITHUB_TOKEN }}        
->>>>>>> 0d453091
+          repo-token: ${{ secrets.GITHUB_TOKEN }}
       - name: Install nextest
         uses: taiki-e/install-action@nextest
       - name: Activate pometry-storage in Cargo.toml
