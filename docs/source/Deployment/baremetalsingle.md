# Bare metal

<<<<<<< HEAD
## SBT bits
We need to firstly build the Raphtory jar into the Maven folder on your local computer by running this command in your root Raphtory directory:

```bash
sbt "core/publishLocal"
```


If you are working on this via Intellij you should give your sbt a refresh to reload the project locally and make sure it is using the new Raphtory jar. The button for this is the two rotating arrows located on the on the right hand side window within the sbt tab.  

If you make any changes to the core Raphtory code, you can go into your local ivy repo to delete the old jar and then re-publish using `sbt "core/publishLocal"`

```bash
cd .ivy2/local/com.raphtory
ls
rm (whichever jar you want to delete)
```

 Alternatively, if you are making several iterative changes, you can add a dependency `version := "0.1-SNAPSHOT"` in the examples `build.sbt` file and subsequent calls to `sbt publishLocal` will not require you to manually delete jars from your local repo. 

 **Note:** If there are a million errors saying that classes are not part of the package `com.raphtory` this is probably because your `raphtory.jar` did not publish correctly or your refresh of the sbt project did not occur. Alternatively 
=======
The difference between the two from an analysis perspective is that `batchLoad` will block any submitted queries until the data has finished ingesting - allowing it to handle completely out of order data. On the other hand when using `stream` it is assumed new data is continuously arriving (in roughly chronological order) which Raphtory handles with a watermarking heuristic to decide what time is safe to analyse across all the partitions. Therefore, queries where the perspective time   fully ingested and synchronised allowed to progress and which should be blocked until the time they are set to run at has arrived and has been synchronised.

>>>>>>> 16835be0

## Bare metal single node

Set up dependencies

If you do not have a pulsar broker, you can run one locally. See [ pulsar local deployment ](pulsarlocal.md) for information on different deployment options and the required install steps.

To run Raphtory locally on a macbook/laptop there are several ways this can be achieved
- Intelij IDE
- Local java process 
- Minikube - See [ kubernetes deployment ](kubernetes.md)

<<<<<<< HEAD
=======


## Using Raphtory as a client

Finally, if you have a graph deployed somewhere else and want to submit new queries to it you can do this via the `deployedGraph(customConfig)` method in the `Raphtory` object. The `customConfig` here is to provide the appropriate configuration to locate the graph (i.e. the akka/pulsar address). If the graph is deployed in the same machine using the default Raphtory configuration you can omit this configuration parameter:

```scala
val graph = Raphtory.deployedGraph()
```

From this point, you can keep working with your graph as we have done so far.

Additionally, you still have access to the `RaphtoryClient` class provided in previous releases of Raphtory. This is, however, deprecated and will be removed in later versions:

```scala
val client = Raphtory.createClient()
client.pointQuery(ConnectedComponents(), output, 10000)
```

>>>>>>> 16835be0
## Bare metal distributed -- Raphtory services

In our previous examples, we have been running Raphtory via the `RaphtoryGraph`
instance. This is used for local and single machine development, as the `RaphtoryGraph` instance
initiates all the necessary components. This, of course, does not provide
you with granular control over the system. For example, you may feel that the spout requires
much less RAM than the graph builder or partition manager. You may also want to 
run the client across a cluster, whereby each machine runs a different component, which aids
with scaling to larger datasets and analytical tasks. 

For these reasons, you can run your programs as `RaphtoryService`(s) instead. 
The service file gives the user more granular control over each individual component. 
With the service, the user is also able to send analysis queries on-demand. 
For example, you can run the service, ingest the entire graph, and then run multiple
queries or leave the machine running for other users. 


Similar to the `RaphtoryGraph`, the user only has to specify the spout and builder classes required to read and parse the data. For instance, the code below will create and run the LOTR example as a distributed service. 

```scala

import com.raphtory.core.build.server.RaphtoryService
import com.raphtory.core.components.graphbuilder.GraphBuilder
import com.raphtory.core.components.spout.Spout
import com.raphtory.spouts.FileSpout

object LOTRDistributed extends RaphtoryService[String]{

  override def defineSpout: Spout[String] = 
    new FileSpout("src/main/scala/com/raphtory/dev/lotr", "lotr.csv")

  override def defineBuilder: GraphBuilder[String] = 
    new LOTRGraphBuilder()
}
```

To run the code above, one must start up the following components individually. 

* Leader - Manages new members joining and maintaining the global watermark. 
* Spout - Ingests the data
* GraphBuilders - Build the graph
* PartitionManager - Stores the live graph and all the history 
* QueryManager - Accepts new analysis queries and runs them across the partitions

## Environment Variables 

Each of the above components also expects a set of environment variables which must be present on all of the machines; 

```yaml
    RAPHTORY_BUILD_SERVERS = 2
    RAPHTORY_PARTITION_SERVERS = 2
    RAPHTORY_BUILDERS_PER_SERVER = 5
    RAPHTORY_PARTITIONS_PER_SERVER = 5
    
    RAPHTORY_BIND_ADDRESS= <The local machine IP>
    RAPHTORY_BIND_PORT=1600
    
    RAPHTORY_LEADER_ADDRESS = <The leader Machines IP>
    RAPHTORY_LEADER_PORT = 1600
```
The number of `RAPHTORY_BUILD_SERVERS` refers to how many graph builder services you have deployed - Similarly `RAPHTORY_PARTITION_SERVERS` refers to how many Partition Managers you have. These must be set properly or Raphtory may not work correctly. `RAPHTORY_BUILDERS_PER_SERVER` and `RAPHTORY_PARTITIONS_PER_SERVER` can be thought of as how many threads are running on each service and can be experimented with for performance. 

`RAPHTORY_BIND_ADDRESS` and `RAPHTORY_BIND_PORT` refer to the IP and port you wish the service to bind onto on the machine hosting it respectively. The value of these for the leader should be set in all machines via `RAPHTORY_LEADER_ADDRESS` and `RAPHTORY_LEADER_PORT`.

### Optional Variables

Each component should be run whilst specifying the following JAVA_OPTS.
Please adjust the `Xms` and `Xmx` to the amount of free memory on the box.  [This helps A LOT with GC]

```bash
JAVA_OPTS=-XX:+UseShenandoahGC -XX:+UseStringDeduplication -Xms10G -Xmx10G -Xss128M
```

If using the parquet reader, we also recommend installing hadoop and adding the HOME and OPTs to the system environment ;

```bash
Environment='HADOOP_HOME=/usr/local/bin/hadoop-3.3.1'
Environment="HADOOP_OPTS=-Djava.library.path=/usr/local/bin/hadoop-3.3.1/lib/native"
Environment="PATH=/usr/local/sbin:/usr/local/bin:/usr/sbin:/usr/bin:/sbin:/bin:/usr/games:/usr/local/games:/snap/bin:/usr/local/bin/hadoop-3.3.1/bin/:/usr/local/bin/hadoop-3.3.1/sbin/
```<|MERGE_RESOLUTION|>--- conflicted
+++ resolved
@@ -1,31 +1,7 @@
 # Bare metal
 
-<<<<<<< HEAD
-## SBT bits
-We need to firstly build the Raphtory jar into the Maven folder on your local computer by running this command in your root Raphtory directory:
-
-```bash
-sbt "core/publishLocal"
-```
-
-
-If you are working on this via Intellij you should give your sbt a refresh to reload the project locally and make sure it is using the new Raphtory jar. The button for this is the two rotating arrows located on the on the right hand side window within the sbt tab.  
-
-If you make any changes to the core Raphtory code, you can go into your local ivy repo to delete the old jar and then re-publish using `sbt "core/publishLocal"`
-
-```bash
-cd .ivy2/local/com.raphtory
-ls
-rm (whichever jar you want to delete)
-```
-
- Alternatively, if you are making several iterative changes, you can add a dependency `version := "0.1-SNAPSHOT"` in the examples `build.sbt` file and subsequent calls to `sbt publishLocal` will not require you to manually delete jars from your local repo. 
-
- **Note:** If there are a million errors saying that classes are not part of the package `com.raphtory` this is probably because your `raphtory.jar` did not publish correctly or your refresh of the sbt project did not occur. Alternatively 
-=======
 The difference between the two from an analysis perspective is that `batchLoad` will block any submitted queries until the data has finished ingesting - allowing it to handle completely out of order data. On the other hand when using `stream` it is assumed new data is continuously arriving (in roughly chronological order) which Raphtory handles with a watermarking heuristic to decide what time is safe to analyse across all the partitions. Therefore, queries where the perspective time   fully ingested and synchronised allowed to progress and which should be blocked until the time they are set to run at has arrived and has been synchronised.
 
->>>>>>> 16835be0
 
 ## Bare metal single node
 
@@ -38,8 +14,6 @@
 - Local java process 
 - Minikube - See [ kubernetes deployment ](kubernetes.md)
 
-<<<<<<< HEAD
-=======
 
 
 ## Using Raphtory as a client
@@ -59,7 +33,6 @@
 client.pointQuery(ConnectedComponents(), output, 10000)
 ```
 
->>>>>>> 16835be0
 ## Bare metal distributed -- Raphtory services
 
 In our previous examples, we have been running Raphtory via the `RaphtoryGraph`
