--- conflicted
+++ resolved
@@ -7,19 +7,11 @@
 - `Spouts` connect to the outside world, reading the data files and outputting individual tuples.
 - `Graph builders`, as the name suggests, convert these tuples into updates, building the graph.
 
-<<<<<<< HEAD
-Once these classes are defined, they can be passed to the `stream()` or `batchLoad()` methods on the `Raphtory` object, which will use both components to build the temporal graph. The difference here is that `stream()` will launch the full pipeline and assume new data can continuously arrive, whilst `batchLoad()` will compress the Spout and Graph Builder functions together, running as fast as possible, but only on a static dataset which does not change. For all examples discussed, both will work fine!
-
-If you have the LOTR example already set up from the installation guide previously ([raphtory-example-lotr](https://github.com/Raphtory/Raphtory/tree/master/examples/raphtory-example-lotr)) then please continue. If not, please return there and complete this step first.  
-
-For this tutorial section we will continue to use the `raphtory-example-lotr` project and the dataset of interactions between characters in the Lord of the Rings trilogy. The `csv` file (comma-separated values) in the examples folder can be found [here](https://github.com/Raphtory/Examples/blob/0.5.0/raphtory-example-lotr/resources/lotr.csv). Each line contains two characters that appear in the same sentence, along with which sentence they appeared in, indicated by a number (sentence count). In the example, the first line of the file is `Gandalf,Elrond,33` which tells us that Gandalf and Elrond appear together in sentence 33.  
-=======
 Once these classes are defined, they can be passed to the `stream()` or `batchLoad()` methods on the {scaladoc}`com.raphtory.deployment.Raphtory` object, which will use both components to build the {scaladoc}`com.raphtory.algorithms.TemporalGraph`. The difference here is that `stream()` will launch the full pipeline on top of [Apache Pulsar](https://pulsar.apache.org) (which you will see later in the tutorial) and assume new data can continuously arrive. `batchLoad()` on the other hand will compress the Spout and Graph Builder functions together, running as fast as possible, but only on a static dataset which does not change. For these initial examples we will only run `batchLoad()` as the data is static and we can set it going out of the box!
 
 If you have the LOTR example already set up from the installation guide previously ([raphtory-example-lotr](https://github.com/Raphtory/Raphtory/tree/master/examples/raphtory-example-lotr)) then please continue. If not, please return there and complete this step first.  
 
 For this tutorial section we will continue to use the `raphtory-example-lotr` project and the dataset of interactions between characters in the Lord of the Rings trilogy. The `csv` file (comma-separated values) in the examples folder can be found [here](https://github.com/Raphtory/Data/blob/main/lotr.csv). Each line contains two characters that appear in the same sentence, along with which sentence they appeared in, indicated by a number (sentence count). In the example, the first line of the file is `Gandalf,Elrond,33` which tells us that Gandalf and Elrond appear together in sentence 33.  
->>>>>>> 16835be0
 
 ```
 Gandalf,Elrond,33
@@ -37,11 +29,7 @@
 Also, in the examples folder you will find `LOTRGraphBuilder.scala`, `DegreesSeparation.scala` and `FileOutputRunner.scala` which we will go through in detail. 
 
 ## Local Deployment
-<<<<<<< HEAD
-First lets open `FileOutputRunner.scala`, which is our `main` class i.e. the file which we actually run. To do this we have made our class a scala app via `extends App`. This is a short hand for creating your runnable main class (if you come from a Java background) or can be viewed as a script if you are more comfortable with Python. Inside of this we can create spout and graphbuilder objects and combine them into a `TemporalGraph` (via `stream()` or `batchLoad()`), which can be used to make queries:
-=======
 First lets open `FileOutputRunner.scala`, which is our `main` class i.e. the file which we actually run. To do this we have made our class a scala app via `extends App`. This is a short hand for creating your runnable main class (if you come from a Java background) or can be viewed as a script if you are more comfortable with Python. Inside of this we can create spout and graphbuilder objects and combine them into a {scaladoc}`com.raphtory.algorithms.TemporalGraph` (via `batchLoad()`), which can be used to make queries:
->>>>>>> 16835be0
 
 ````scala
 object FileOutputRunner extends App {
