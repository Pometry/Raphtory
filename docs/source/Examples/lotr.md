--- conflicted
+++ resolved
@@ -65,8 +65,6 @@
 ```
 ````
 
-<<<<<<< HEAD
-=======
 #### Terminal Output
 ```bash
   % Total    % Received % Xferd  Average Speed   Time    Time     Time  Current
@@ -74,7 +72,6 @@
 100 52206  100 52206    0     0   147k      0 --:--:-- --:--:-- --:--:--  149k
 ```
 
->>>>>>> 88ceaf05
 ### Create a new Raphtory graph 📊
 
 Turn on logs to see what is going on in PyRaphtory. Initialise Raphtory by creating a PyRaphtory object and create your new graph.
@@ -90,8 +87,6 @@
 ```
 ````
 
-<<<<<<< HEAD
-=======
 #### Terminal Output
 ```bash
 11:10:18.664 [Thread-12] INFO  com.raphtory.internals.context.LocalContext$ - Creating Service for 'violent_rose_mastodon'
@@ -100,7 +95,6 @@
 11:10:21.700 [io-compute-4] INFO  com.raphtory.internals.components.partition.PartitionManager - Partition 0: Starting partition manager for 'violent_rose_mastodon'.
 ```
 
->>>>>>> 88ceaf05
 ### Ingest the data into a graph 😋
 
 Write a parsing method to parse your csv file and ultimately create a graph.
@@ -161,8 +155,6 @@
 ```
 ````
 
-<<<<<<< HEAD
-=======
 #### Terminal output
 ```bash
 11:10:42.583 [spawner-akka.actor.default-dispatcher-6] INFO  com.raphtory.internals.components.querymanager.QueryManager - Source '0' is unblocking analysis for Graph 'violent_rose_mastodon' with 7947 messages sent.
@@ -175,7 +167,6 @@
 11:10:43.397 [spawner-akka.actor.default-dispatcher-3] INFO  com.raphtory.api.querytracker.QueryProgressTracker - Job 722153918_5338049307951797618: Query completed with 1 perspectives and finished in 812 ms.
 ```
 
->>>>>>> 88ceaf05
 ### Clean dataframe 🧹 and preview 👀
 
 In Python, we need to clean the dataframe and we can preview it. In Scala, we can preview the saved csv file in the /tmp directory, which we set in the .writeTo method, this can be done in the bash terminal.
@@ -192,8 +183,6 @@
 cat partition-0.csv
 ```
 ````
-<<<<<<< HEAD
-=======
 #### Terminal Output
 ```bash
 11:10:42.583 [spawner-akka.actor.default-dispatcher-6] INFO  com.raphtory.internals.components.querymanager.QueryManager - Source '0' is unblocking analysis for Graph 'violent_rose_mastodon' with 7947 messages sent.
@@ -205,7 +194,6 @@
 11:10:43.395 [spawner-akka.actor.default-dispatcher-11] INFO  com.raphtory.api.querytracker.QueryProgressTracker - Job 722153918_5338049307951797618: Running query, processed 1 perspectives.
 11:10:43.397 [spawner-akka.actor.default-dispatcher-3] INFO  com.raphtory.api.querytracker.QueryProgressTracker - Job 722153918_5338049307951797618: Query completed with 1 perspectives and finished in 812 ms.
 ```
->>>>>>> 88ceaf05
 
 ### Sort by highest degree, top 10
 
@@ -215,8 +203,6 @@
 df.sort_values(['degree'], ascending=False)[:10]
 ```
 ````
-<<<<<<< HEAD
-=======
 ```{table} Top 10 Highest Degree Results
 |     | timestamp |    name | degree | out_degree | in_degree |
 |----:|----------:|--------:|-------:|-----------:|----------:|
@@ -231,7 +217,6 @@
 | 118 | 32674     | Sam     | 28     | 20         | 17        |
 | 129 | 32674     | Gimli   | 25     | 22         | 11        |
 ```
->>>>>>> 88ceaf05
 
 ### Sort by highest in-degree, top 10
 
@@ -242,8 +227,6 @@
 ```
 ````
 
-<<<<<<< HEAD
-=======
 ```{table} Top 10 Highest In Degree Results
 |     | timestamp |      name | degree | out_degree | in_degree |
 |----:|----------:|----------:|-------:|-----------:|-----------|
@@ -258,7 +241,6 @@
 |   3 |     32674 | Galadriel |     19 |          6 |        16 |
 | 132 |     32674 |   Legolas |     25 |         18 |        16 |
 ```
->>>>>>> 88ceaf05
 ### Sort by highest out-degree, top 10
 
 ````{tabs}
@@ -267,9 +249,6 @@
 df.sort_values(['out_degree'], ascending=False)[:10]
 ```
 ````
-<<<<<<< HEAD
-
-=======
 ```{table} Top 10 Highest Out Degree Results
 |     | timestamp |    name | degree | out_degree | in_degree |
 |----:|----------:|--------:|-------:|-----------:|-----------|
@@ -284,7 +263,6 @@
 |   4 |     32674 | Isildur |     18 |         18 |         0 |
 | 132 |     32674 | Legolas |     25 |         18 |        16 |
 ```
->>>>>>> 88ceaf05
 ### Run a PageRank algorithm 📑
 
 Run your selected algorithm on your graph, here we run PageRank and then NodeList. Specify where you write the result of your algorithm to, e.g. the additional column results in your dataframe.
@@ -309,8 +287,6 @@
     .waitForJob()
 ```
 ````
-<<<<<<< HEAD
-=======
 #### Terminal Output
 ```bash
 11:10:57.397 [io-compute-9] INFO  com.raphtory.api.querytracker.QueryProgressTracker - Job PageRank:NodeList_7431747532744364308: Starting query progress tracker.
@@ -321,7 +297,6 @@
 11:10:57.597 [spawner-akka.actor.default-dispatcher-9] INFO  com.raphtory.api.querytracker.QueryProgressTracker - Job PageRank:NodeList_7431747532744364308: Running query, processed 1 perspectives.
 11:10:57.597 [spawner-akka.actor.default-dispatcher-9] INFO  com.raphtory.api.querytracker.QueryProgressTracker - Job PageRank:NodeList_7431747532744364308: Query completed with 1 perspectives and finished in 200 ms.
 ```
->>>>>>> 88ceaf05
 
 ### Clean dataframe 🧹 and preview 👀
 
@@ -337,10 +312,6 @@
 cat partition-0.csv
 ```
 ````
-<<<<<<< HEAD
-
-### The top ten most ranked
-=======
 ```{table} Preview Dataframe
 |     | timestamp |      name |  prlabel |
 |----:|----------:|----------:|---------:|
@@ -358,16 +329,12 @@
 ```
 
 ### The top ten highest Page Rank
->>>>>>> 88ceaf05
 
 ````{tabs}
 ```{code-tab} py
 df_pagerank.sort_values(['prlabel'], ascending=False)[:10]
 ```
 ````
-<<<<<<< HEAD
-
-=======
 ```{table} Top Ten Highest Page Rank characters in LOTR
 |     | timestamp |    name |   prlabel |
 |----:|----------:|--------:|----------:|
@@ -382,7 +349,6 @@
 | 118 |     32674 |     Sam |  2.826140 |
 |  55 |     32674 |   Frodo |  2.806475 |
 ```
->>>>>>> 88ceaf05
 ### Run a connected components algorithm 
 
 ````{tabs}
@@ -404,8 +370,6 @@
     .waitForJob()
 ```
 ````
-<<<<<<< HEAD
-=======
 #### Terminal Output
 ```bash
 11:14:59.742 [io-compute-3] INFO  com.raphtory.api.querytracker.QueryProgressTracker - Job ConnectedComponents:NodeList_5614237107038973005: Starting query progress tracker.
@@ -416,7 +380,6 @@
 11:14:59.772 [spawner-akka.actor.default-dispatcher-3] INFO  com.raphtory.api.querytracker.QueryProgressTracker - Job ConnectedComponents:NodeList_5614237107038973005: Running query, processed 1 perspectives.
 11:14:59.773 [spawner-akka.actor.default-dispatcher-7] INFO  com.raphtory.api.querytracker.QueryProgressTracker - Job ConnectedComponents:NodeList_5614237107038973005: Query completed with 1 perspectives and finished in 31 ms.
 ```
->>>>>>> 88ceaf05
 
 ### Clean dataframe 🧹 and preview 👀
 
@@ -432,9 +395,6 @@
 cat partition-0.csv
 ```
 ````
-<<<<<<< HEAD
-
-=======
 ```{table} Preview dataframe
 |     | timestamp |      name | cclabel              |
 |----:|----------:|----------:|----------------------|
@@ -450,7 +410,6 @@
 | 137 |     32674 | Thranduil | -8637342647242242534 |
 | 138 |     32674 |   Boromir | -8637342647242242534 |
 ```
->>>>>>> 88ceaf05
 ### Number of distinct components 
 
 Extract number of distinct components, which is 3 in this dataframe.
@@ -461,13 +420,10 @@
 len(set(df_cc['cclabel']))
 ```
 ````
-<<<<<<< HEAD
-=======
 #### Terminal Output
 ```py
 Out[19]: 3
 ```
->>>>>>> 88ceaf05
 
 ### Size of components 
 
@@ -480,8 +436,6 @@
 df_cc.groupby(['cclabel']).count().reset_index().drop(columns=['timestamp'])
 ```
 ````
-<<<<<<< HEAD
-=======
 ```{table} Size of the 3 distinct connected components
 |   |              cclabel | name |
 |--:|---------------------:|-----:|
@@ -489,7 +443,6 @@
 | 1 | -6628080393138316116 |    3 |
 | 2 | -5499479516525190226 |    2 |
 ```
->>>>>>> 88ceaf05
 
 ### Run chained algorithms at once 
 
@@ -520,8 +473,6 @@
     .waitForJob()
 ```
 ````
-<<<<<<< HEAD
-=======
 ```bash
 11:15:08.397 [io-compute-7] INFO  com.raphtory.api.querytracker.QueryProgressTracker - Job PageRank:ConnectedComponents:Degree:NodeList_8956930356200985413: Starting query progress tracker.
 11:15:08.401 [spawner-akka.actor.default-dispatcher-6] INFO  com.raphtory.internals.components.querymanager.QueryManager - Query 'PageRank:ConnectedComponents:Degree:NodeList_8956930356200985413' received, your job ID is 'PageRank:ConnectedComponents:Degree:NodeList_8956930356200985413'.
@@ -531,7 +482,6 @@
 11:15:08.457 [spawner-akka.actor.default-dispatcher-5] INFO  com.raphtory.api.querytracker.QueryProgressTracker - Job PageRank:ConnectedComponents:Degree:NodeList_8956930356200985413: Running query, processed 1 perspectives.
 11:15:08.458 [spawner-akka.actor.default-dispatcher-5] INFO  com.raphtory.api.querytracker.QueryProgressTracker - Job PageRank:ConnectedComponents:Degree:NodeList_8956930356200985413: Query completed with 1 perspectives and finished in 61 ms.
 ```
->>>>>>> 88ceaf05
 
 ### Clean dataframe 🧹 and preview 👀
 
@@ -547,9 +497,6 @@
 cat partition-0.csv
 ```
 ````
-<<<<<<< HEAD
-
-=======
 ```{table} Preview chained algorithm output
 |     | timestamp |      name | inDegree | outDegree | degree |  prlabel |              cclabel |
 |----:|----------:|----------:|---------:|----------:|-------:|---------:|---------------------:|
@@ -566,7 +513,6 @@
 | 138 |     32674 |   Boromir |       17 |         6 |     18 | 4.824014 | -8637342647242242534 |
 
 ```
->>>>>>> 88ceaf05
 
 ### Create visualisation by adding nodes 🔎
 
@@ -626,8 +572,6 @@
 ```
 ````
 
-<<<<<<< HEAD
-=======
 <html>
 <head>
 <link rel="stylesheet" href="https://cdn.jsdelivr.net/npm/vis-network@latest/styles/vis-network.css" type="text/css" />
@@ -843,7 +787,6 @@
 </html>
 </br>
 
->>>>>>> 88ceaf05
 ### Shut down PyRaphtory  🛑
 ````{tabs}
 
