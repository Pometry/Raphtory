--- conflicted
+++ resolved
@@ -19,11 +19,7 @@
 
 ## Data
 
-<<<<<<< HEAD
-The data is a `csv` file (comma-separated values) and can be found in [Raphtory's data repo](https://github.com/Raphtory/Data/blob/main/higgs-retweet-activity.csv). 
-=======
 The data is a `csv` file (comma-separated values) and can be found in <a href="https://github.com/Raphtory/Data/blob/main/higgs-retweet-activity.csv" target="_blank">Raphtory's data repo</a>. 
->>>>>>> 88ceaf05
 Each line contains user A and user B, where user B is being retweeted by user A. The last value in the line is the time of the retweet in Unix epoch time.
 
 ## Higgs Boson Retweet Example 💥
@@ -72,10 +68,6 @@
 ```
 ````
 
-<<<<<<< HEAD
-## Preview data 👀
-
-=======
 #### Terminal output
 
 ```bash
@@ -85,7 +77,6 @@
 ```
 ## Preview data 👀
 
->>>>>>> 88ceaf05
 Preview the retweet twitter data: each line includes the source user A (the retweeter), the destination user B (the user being retweeted) and the time at which the retweet occurs.
 
 ````{tabs}
@@ -122,8 +113,6 @@
 ```
 ````
 
-<<<<<<< HEAD
-=======
 ### Terminal Output
 ```bash
 WARNING: sun.reflect.Reflection.getCallerClass is not supported. This will impact performance.
@@ -133,7 +122,6 @@
 15:13:02.328 [io-compute-2] INFO  com.raphtory.internals.components.partition.PartitionOrchestrator$ - Creating '1' Partition Managers for 'nervous_gold_finch'.
 15:13:04.340 [io-compute-5] INFO  com.raphtory.internals.components.partition.PartitionManager - Partition 0: Starting partition manager for 'nervous_gold_finch'.
 ```
->>>>>>> 88ceaf05
 ### Ingest the data into a graph 😋
 
 Write a parsing method to parse your csv file and ultimately create a graph. This example is slightly different to the LOTR example. We insert a parse method into a GraphBuilder() object. Then we create a spout object to ingest the data from the csv file. We load both the spout and graph builder into Source() and load the source into the graph.
@@ -158,14 +146,9 @@
 rg.load(Source(twitter_spout, twitter_builder))
 ```
 ```{code-tab} scala
-<<<<<<< HEAD
-object TwitterGraphBuilder {
-  def parse(graph: Graph, tuple: String): Unit = {
-=======
 object TwitterGraphBuilder extends GraphBuilder[String] {
 
   def apply(graph: Graph, tuple: String): Unit = {
->>>>>>> 88ceaf05
     val fileLine   = tuple.split(",").map(_.trim)
     val sourceNode = fileLine(0).trim
     val srcID      = sourceNode.toLong
@@ -181,17 +164,11 @@
 }
 
   val spout  = FileSpout(path)
-<<<<<<< HEAD
-  val source = Source(spout, TwitterGraphBuilder.parse)
-=======
   val source = Source(spout, TwitterGraphBuilder)
->>>>>>> 88ceaf05
   graph.load(source)
 ```
 ````
 
-<<<<<<< HEAD
-=======
 #### Terminal Output
 ```bash 
 15:13:47.923 [spawner-akka.actor.default-dispatcher-3] INFO  com.raphtory.internals.components.ingestion.IngestionManager - Ingestion Manager for 'nervous_gold_finch' establishing new data source
@@ -200,7 +177,6 @@
 15:13:48.532 [spawner-akka.actor.default-dispatcher-3] INFO  com.raphtory.internals.components.querymanager.QueryManager - Source '0' is blocking analysis for Graph 'nervous_gold_finch'
 ```
 
->>>>>>> 88ceaf05
 ### Collect simple metrics 📈
 
 Select certain metrics to show in your output dataframe. Here we have selected vertex name, degree, out degree and in degree. **Time to finish: ~2 to 3 minutes**
@@ -211,26 +187,28 @@
 from pyraphtory.graph import Row
 df = rg \
       .select(lambda vertex: Row(vertex.name(), vertex.degree(), vertex.out_degree(), vertex.in_degree())) \
-<<<<<<< HEAD
-      .write_to_dataframe(["name", "degree", "out_degree", "in_degree"])
-=======
       .write_to_dataframe(["twitter_id", "degree", "out_degree", "in_degree"])
->>>>>>> 88ceaf05
 ```
 ```{code-tab} scala
 val graph = Raphtory.newGraph()
   graph
     .execute(Degree())
-<<<<<<< HEAD
-    .writeTo(FileSink("/tmp/raphtory"))
-=======
     .writeTo(FileSink("/tmp/higgsoutput"))
->>>>>>> 88ceaf05
     .waitForJob()
 ```
 ````
 
-<<<<<<< HEAD
+```bash
+15:14:52.623 [io-compute-1] INFO  com.raphtory.api.querytracker.QueryProgressTracker - Job 60798274_5254107002656625895: Starting query progress tracker.
+15:14:52.625 [spawner-akka.actor.default-dispatcher-3] INFO  com.raphtory.internals.components.querymanager.QueryManager - Query '60798274_5254107002656625895' currently blocked, waiting for ingestion to complete.
+15:19:00.751 [spawner-akka.actor.default-dispatcher-3] INFO  com.raphtory.internals.components.querymanager.QueryManager - Source '0' is unblocking analysis for Graph 'nervous_gold_finch' with 1064790 messages sent.
+15:19:01.181 [spawner-akka.actor.default-dispatcher-3] INFO  com.raphtory.internals.components.querymanager.QueryManager - Query '60798274_5254107002656625895' received, your job ID is '60798274_5254107002656625895'.
+15:19:01.192 [spawner-akka.actor.default-dispatcher-9] INFO  com.raphtory.internals.components.partition.QueryExecutor - 60798274_5254107002656625895_0: Starting QueryExecutor.
+15:19:15.365 [spawner-akka.actor.default-dispatcher-3] INFO  com.raphtory.api.querytracker.QueryProgressTracker - Job '60798274_5254107002656625895': Perspective '1341705593' finished in 262742 ms.
+15:19:15.365 [spawner-akka.actor.default-dispatcher-7] INFO  com.raphtory.internals.components.querymanager.QueryHandler - Job '60798274_5254107002656625895': Perspective at Time '1341705593' took 14163 ms to run. 
+15:19:15.365 [spawner-akka.actor.default-dispatcher-3] INFO  com.raphtory.api.querytracker.QueryProgressTracker - Job 60798274_5254107002656625895: Running query, processed 1 perspectives.
+15:19:15.368 [spawner-akka.actor.default-dispatcher-10] INFO  com.raphtory.api.querytracker.QueryProgressTracker - Job 60798274_5254107002656625895: Query completed with 1 perspectives and finished in 262745 ms.
+```
 ### Clean dataframe 🧹 and preview 👀
 
 In Python, we need to clean the dataframe and we can preview it. In Scala, we can preview the saved csv file in the /tmp directory, which we set in the .writeTo method, this can be done in the bash terminal.
@@ -247,125 +225,21 @@
 cat partition-0.csv
 ```
 ````
-
-<div>
-<style scoped>
-    .dataframe tbody tr th:only-of-type {
-        vertical-align: middle;
-    }
-
-    .dataframe tbody tr th {
-        vertical-align: top;
-    }
-
-    .dataframe thead th {
-        text-align: right;
-    }
-</style>
-<table border="1" class="dataframe">
-  <thead>
-    <tr style="text-align: right;">
-      <th></th>
-      <th>timestamp</th>
-      <th>name</th>
-      <th>degree</th>
-      <th>out_degree</th>
-      <th>in_degree</th>
-    </tr>
-  </thead>
-  <tbody>
-    <tr>
-      <th>0</th>
-      <td>1341705593</td>
-      <td>247216</td>
-      <td>1</td>
-      <td>1</td>
-      <td>0</td>
-    </tr>
-    <tr>
-      <th>1</th>
-      <td>1341705593</td>
-      <td>61013</td>
-      <td>4</td>
-      <td>3</td>
-      <td>1</td>
-    </tr>
-    <tr>
-      <th>2</th>
-      <td>1341705593</td>
-      <td>161960</td>
-      <td>1</td>
-      <td>1</td>
-      <td>0</td>
-    </tr>
-    <tr>
-      <th>3</th>
-      <td>1341705593</td>
-      <td>422612</td>
-      <td>1</td>
-      <td>1</td>
-      <td>0</td>
-    </tr>
-    <tr>
-      <th>4</th>
-      <td>1341705593</td>
-      <td>396362</td>
-      <td>1</td>
-      <td>1</td>
-      <td>0</td>
-    </tr>
-    <tr>
-      <th>...</th>
-      <td>...</td>
-      <td>...</td>
-      <td>...</td>
-      <td>...</td>
-      <td>...</td>
-    </tr>
-    <tr>
-      <th>256486</th>
-      <td>1341705593</td>
-      <td>293395</td>
-      <td>1</td>
-      <td>1</td>
-      <td>0</td>
-    </tr>
-    <tr>
-      <th>256487</th>
-      <td>1341705593</td>
-      <td>30364</td>
-      <td>5</td>
-      <td>5</td>
-      <td>0</td>
-    </tr>
-    <tr>
-      <th>256488</th>
-      <td>1341705593</td>
-      <td>84292</td>
-      <td>1</td>
-      <td>1</td>
-      <td>0</td>
-    </tr>
-    <tr>
-      <th>256489</th>
-      <td>1341705593</td>
-      <td>324348</td>
-      <td>2</td>
-      <td>0</td>
-      <td>2</td>
-    </tr>
-    <tr>
-      <th>256490</th>
-      <td>1341705593</td>
-      <td>283130</td>
-      <td>1</td>
-      <td>1</td>
-      <td>0</td>
-    </tr>
-  </tbody>
-</table>
-<p>256491 rows × 5 columns</p>
-</div>
+```{table} Preview simple metrics dataframe
+|        |  timestamp | twitter_id | degree | out_degree | in_degree |
+|-------:|-----------:|-----------:|-------:|-----------:|-----------|
+|    0   | 1341705593 | 247216     | 1      | 1          | 0         |
+|    1   | 1341705593 | 61013      | 4      | 3          | 1         |
+|    2   | 1341705593 | 161960     | 1      | 1          | 0         |
+|    3   | 1341705593 | 422612     | 1      | 1          | 0         |
+|    4   | 1341705593 | 396362     | 1      | 1          | 0         |
+|   ...  | ...        | ...        | ...    | ...        | ...       |
+| 256486 | 1341705593 | 293395     | 1      | 1          | 0         |
+| 256487 | 1341705593 | 30364      | 5      | 5          | 0         |
+| 256488 | 1341705593 | 84292      | 1      | 1          | 0         |
+| 256489 | 1341705593 | 324348     | 2      | 0          | 2         |
+| 256490 | 1341705593 | 283130     | 1      | 1          | 0         |
+```
 
 **Sort by highest degree, top 10**
 
@@ -375,117 +249,21 @@
 df.sort_values(['degree'], ascending=False)[:10]
 ```
 ````
-<div>
-<style scoped>
-    .dataframe tbody tr th:only-of-type {
-        vertical-align: middle;
-    }
-
-    .dataframe tbody tr th {
-        vertical-align: top;
-    }
-
-    .dataframe thead th {
-        text-align: right;
-    }
-</style>
-<table border="1" class="dataframe">
-  <thead>
-    <tr style="text-align: right;">
-      <th></th>
-      <th>timestamp</th>
-      <th>name</th>
-      <th>degree</th>
-      <th>out_degree</th>
-      <th>in_degree</th>
-    </tr>
-  </thead>
-  <tbody>
-    <tr>
-      <th>77232</th>
-      <td>1341705593</td>
-      <td>88</td>
-      <td>14061</td>
-      <td>3</td>
-      <td>14060</td>
-    </tr>
-    <tr>
-      <th>95981</th>
-      <td>1341705593</td>
-      <td>14454</td>
-      <td>6190</td>
-      <td>0</td>
-      <td>6190</td>
-    </tr>
-    <tr>
-      <th>120807</th>
-      <td>1341705593</td>
-      <td>677</td>
-      <td>5621</td>
-      <td>8</td>
-      <td>5613</td>
-    </tr>
-    <tr>
-      <th>142755</th>
-      <td>1341705593</td>
-      <td>1988</td>
-      <td>4336</td>
-      <td>2</td>
-      <td>4335</td>
-    </tr>
-    <tr>
-      <th>237149</th>
-      <td>1341705593</td>
-      <td>349</td>
-      <td>2803</td>
-      <td>1</td>
-      <td>2802</td>
-    </tr>
-    <tr>
-      <th>95879</th>
-      <td>1341705593</td>
-      <td>283</td>
-      <td>2039</td>
-      <td>0</td>
-      <td>2039</td>
-    </tr>
-    <tr>
-      <th>83229</th>
-      <td>1341705593</td>
-      <td>3571</td>
-      <td>1981</td>
-      <td>1</td>
-      <td>1980</td>
-    </tr>
-    <tr>
-      <th>32393</th>
-      <td>1341705593</td>
-      <td>6948</td>
-      <td>1959</td>
-      <td>0</td>
-      <td>1959</td>
-    </tr>
-    <tr>
-      <th>240523</th>
-      <td>1341705593</td>
-      <td>14572</td>
-      <td>1692</td>
-      <td>0</td>
-      <td>1692</td>
-    </tr>
-    <tr>
-      <th>138723</th>
-      <td>1341705593</td>
-      <td>68278</td>
-      <td>1689</td>
-      <td>0</td>
-      <td>1689</td>
-    </tr>
-  </tbody>
-</table>
-</div>
-
-
+
+```{table} Top 10 Highest Degree Output
+|        |  timestamp | twitter_id | degree | out_degree | in_degree |
+|-------:|-----------:|-----------:|-------:|-----------:|-----------|
+|  77232 | 1341705593 |         88 |  14061 |          3 |     14060 |
+|  95981 | 1341705593 |      14454 |   6190 |          0 |      6190 |
+| 120807 | 1341705593 |        677 |   5621 |          8 |      5613 |
+| 142755 | 1341705593 |       1988 |   4336 |          2 |      4335 |
+| 237149 | 1341705593 |        349 |   2803 |          1 |      2802 |
+|  95879 | 1341705593 |        283 |   2039 |          0 |      2039 |
+|  83229 | 1341705593 |       3571 |   1981 |          1 |      1980 |
+|  32393 | 1341705593 |       6948 |   1959 |          0 |      1959 |
+| 240523 | 1341705593 |      14572 |   1692 |          0 |      1692 |
+| 138723 | 1341705593 |      68278 |   1689 |          0 |      1689 |
+```
 
 **Sort by highest in-degree, top 10**
 
@@ -495,116 +273,20 @@
 df.sort_values(['in_degree'], ascending=False)[:10]
 ```
 ````
-
-<div>
-<style scoped>
-    .dataframe tbody tr th:only-of-type {
-        vertical-align: middle;
-    }
-
-    .dataframe tbody tr th {
-        vertical-align: top;
-    }
-
-    .dataframe thead th {
-        text-align: right;
-    }
-</style>
-<table border="1" class="dataframe">
-  <thead>
-    <tr style="text-align: right;">
-      <th></th>
-      <th>timestamp</th>
-      <th>name</th>
-      <th>degree</th>
-      <th>out_degree</th>
-      <th>in_degree</th>
-    </tr>
-  </thead>
-  <tbody>
-    <tr>
-      <th>77232</th>
-      <td>1341705593</td>
-      <td>88</td>
-      <td>14061</td>
-      <td>3</td>
-      <td>14060</td>
-    </tr>
-    <tr>
-      <th>95981</th>
-      <td>1341705593</td>
-      <td>14454</td>
-      <td>6190</td>
-      <td>0</td>
-      <td>6190</td>
-    </tr>
-    <tr>
-      <th>120807</th>
-      <td>1341705593</td>
-      <td>677</td>
-      <td>5621</td>
-      <td>8</td>
-      <td>5613</td>
-    </tr>
-    <tr>
-      <th>142755</th>
-      <td>1341705593</td>
-      <td>1988</td>
-      <td>4336</td>
-      <td>2</td>
-      <td>4335</td>
-    </tr>
-    <tr>
-      <th>237149</th>
-      <td>1341705593</td>
-      <td>349</td>
-      <td>2803</td>
-      <td>1</td>
-      <td>2802</td>
-    </tr>
-    <tr>
-      <th>95879</th>
-      <td>1341705593</td>
-      <td>283</td>
-      <td>2039</td>
-      <td>0</td>
-      <td>2039</td>
-    </tr>
-    <tr>
-      <th>83229</th>
-      <td>1341705593</td>
-      <td>3571</td>
-      <td>1981</td>
-      <td>1</td>
-      <td>1980</td>
-    </tr>
-    <tr>
-      <th>32393</th>
-      <td>1341705593</td>
-      <td>6948</td>
-      <td>1959</td>
-      <td>0</td>
-      <td>1959</td>
-    </tr>
-    <tr>
-      <th>240523</th>
-      <td>1341705593</td>
-      <td>14572</td>
-      <td>1692</td>
-      <td>0</td>
-      <td>1692</td>
-    </tr>
-    <tr>
-      <th>138723</th>
-      <td>1341705593</td>
-      <td>68278</td>
-      <td>1689</td>
-      <td>0</td>
-      <td>1689</td>
-    </tr>
-  </tbody>
-</table>
-</div>
+```{table} Top 10 Highest In Degree Output
+|        |  timestamp | twitter_id | degree | out_degree | in_degree |
+|-------:|-----------:|-----------:|-------:|-----------:|-----------|
+|  77232 | 1341705593 |         88 |  14061 |          3 |     14060 |
+|  95981 | 1341705593 |      14454 |   6190 |          0 |      6190 |
+| 120807 | 1341705593 |        677 |   5621 |          8 |      5613 |
+| 142755 | 1341705593 |       1988 |   4336 |          2 |      4335 |
+| 237149 | 1341705593 |        349 |   2803 |          1 |      2802 |
+|  95879 | 1341705593 |        283 |   2039 |          0 |      2039 |
+|  83229 | 1341705593 |       3571 |   1981 |          1 |      1980 |
+|  32393 | 1341705593 |       6948 |   1959 |          0 |      1959 |
+| 240523 | 1341705593 |      14572 |   1692 |          0 |      1692 |
+| 138723 | 1341705593 |      68278 |   1689 |          0 |      1689 |
+```
 
 ### Sort by highest out-degree, top 10
 
@@ -614,117 +296,20 @@
 df.sort_values(['out_degree'], ascending=False)[:10]
 ```
 ````
-
-<div>
-<style scoped>
-    .dataframe tbody tr th:only-of-type {
-        vertical-align: middle;
-    }
-
-    .dataframe tbody tr th {
-        vertical-align: top;
-    }
-
-    .dataframe thead th {
-        text-align: right;
-    }
-</style>
-<table border="1" class="dataframe">
-  <thead>
-    <tr style="text-align: right;">
-      <th></th>
-      <th>timestamp</th>
-      <th>name</th>
-      <th>degree</th>
-      <th>out_degree</th>
-      <th>in_degree</th>
-    </tr>
-  </thead>
-  <tbody>
-    <tr>
-      <th>27504</th>
-      <td>1341705593</td>
-      <td>38535</td>
-      <td>134</td>
-      <td>134</td>
-      <td>0</td>
-    </tr>
-    <tr>
-      <th>151314</th>
-      <td>1341705593</td>
-      <td>181190</td>
-      <td>84</td>
-      <td>84</td>
-      <td>0</td>
-    </tr>
-    <tr>
-      <th>199289</th>
-      <td>1341705593</td>
-      <td>81405</td>
-      <td>67</td>
-      <td>66</td>
-      <td>1</td>
-    </tr>
-    <tr>
-      <th>191563</th>
-      <td>1341705593</td>
-      <td>64911</td>
-      <td>230</td>
-      <td>49</td>
-      <td>192</td>
-    </tr>
-    <tr>
-      <th>188514</th>
-      <td>1341705593</td>
-      <td>54301</td>
-      <td>49</td>
-      <td>49</td>
-      <td>0</td>
-    </tr>
-    <tr>
-      <th>156270</th>
-      <td>1341705593</td>
-      <td>27705</td>
-      <td>57</td>
-      <td>48</td>
-      <td>11</td>
-    </tr>
-    <tr>
-      <th>78066</th>
-      <td>1341705593</td>
-      <td>53508</td>
-      <td>43</td>
-      <td>42</td>
-      <td>1</td>
-    </tr>
-    <tr>
-      <th>123157</th>
-      <td>1341705593</td>
-      <td>232850</td>
-      <td>41</td>
-      <td>41</td>
-      <td>0</td>
-    </tr>
-    <tr>
-      <th>6841</th>
-      <td>1341705593</td>
-      <td>62391</td>
-      <td>38</td>
-      <td>38</td>
-      <td>0</td>
-    </tr>
-    <tr>
-      <th>92951</th>
-      <td>1341705593</td>
-      <td>2237</td>
-      <td>38</td>
-      <td>38</td>
-      <td>0</td>
-    </tr>
-  </tbody>
-</table>
-</div>
-
+```{table} Top 10 Highest Out Degree Output
+|        |  timestamp | twitter_id | degree | out_degree | in_degree |
+|-------:|-----------:|-----------:|-------:|-----------:|----------:|
+|  27504 | 1341705593 |      38535 |    134 |        134 |         0 |
+| 151314 | 1341705593 |     181190 |     84 |         84 |         0 |
+| 199289 | 1341705593 |      81405 |     67 |         66 |         1 |
+| 191563 | 1341705593 |      64911 |    230 |         49 |       192 |
+| 188514 | 1341705593 |      54301 |     49 |         49 |         0 |
+| 156270 | 1341705593 |      27705 |     57 |         48 |        11 |
+|  78066 | 1341705593 |      53508 |     43 |         42 |         1 |
+| 123157 | 1341705593 |     232850 |     41 |         41 |         0 |
+|   6841 | 1341705593 |      62391 |     38 |         38 |         0 |
+|  92951 | 1341705593 |       2237 |     38 |         38 |         0 |
+```
 
 ### Run a PageRank algorithm 📑
 
@@ -750,7 +335,8 @@
     .waitForJob()
 ```
 ````
-
+#### Terminal Output
+```bash
     11:41:58.681 [io-compute-1] INFO  com.raphtory.api.querytracker.QueryProgressTracker - Job PageRank_3498013686461469106: Starting query progress tracker.
     11:41:58.697 [spawner-akka.actor.default-dispatcher-6] INFO  com.raphtory.internals.components.querymanager.QueryManager - Query 'PageRank_3498013686461469106' received, your job ID is 'PageRank_3498013686461469106'.
     11:41:58.699 [spawner-akka.actor.default-dispatcher-6] INFO  com.raphtory.internals.components.partition.QueryExecutor - PageRank_3498013686461469106_0: Starting QueryExecutor.
@@ -758,114 +344,8 @@
     11:45:49.953 [spawner-akka.actor.default-dispatcher-9] INFO  com.raphtory.internals.components.querymanager.QueryHandler - Job 'PageRank_3498013686461469106': Perspective at Time '1341705593' took 231251 ms to run. 
     11:45:49.954 [spawner-akka.actor.default-dispatcher-6] INFO  com.raphtory.api.querytracker.QueryProgressTracker - Job PageRank_3498013686461469106: Running query, processed 1 perspectives.
     11:45:49.956 [spawner-akka.actor.default-dispatcher-9] INFO  com.raphtory.api.querytracker.QueryProgressTracker - Job PageRank_3498013686461469106: Query completed with 1 perspectives and finished in 231275 ms.
-
-<div>
-<style scoped>
-    .dataframe tbody tr th:only-of-type {
-        vertical-align: middle;
-    }
-
-    .dataframe tbody tr th {
-        vertical-align: top;
-    }
-
-    .dataframe thead th {
-        text-align: right;
-    }
-
-</style>
-<table border="1" class="dataframe">
-  <thead>
-    <tr style="text-align: right;">
-      <th></th>
-      <th>timestamp</th>
-      <th>window</th>
-      <th>name</th>
-      <th>prlabel</th>
-    </tr>
-  </thead>
-  <tbody>
-    <tr>
-      <th>0</th>
-      <td>1341705593</td>
-      <td>None</td>
-      <td>247216</td>
-      <td>0.410038</td>
-    </tr>
-    <tr>
-      <th>1</th>
-      <td>1341705593</td>
-      <td>None</td>
-      <td>61013</td>
-      <td>0.758570</td>
-    </tr>
-    <tr>
-      <th>2</th>
-      <td>1341705593</td>
-      <td>None</td>
-      <td>161960</td>
-      <td>0.410038</td>
-    </tr>
-    <tr>
-      <th>3</th>
-      <td>1341705593</td>
-      <td>None</td>
-      <td>422612</td>
-      <td>0.410038</td>
-    </tr>
-    <tr>
-      <th>4</th>
-      <td>1341705593</td>
-      <td>None</td>
-      <td>396362</td>
-      <td>0.410038</td>
-    </tr>
-    <tr>
-      <th>...</th>
-      <td>...</td>
-      <td>...</td>
-      <td>...</td>
-      <td>...</td>
-    </tr>
-    <tr>
-      <th>256486</th>
-      <td>1341705593</td>
-      <td>None</td>
-      <td>293395</td>
-      <td>0.410038</td>
-    </tr>
-    <tr>
-      <th>256487</th>
-      <td>1341705593</td>
-      <td>None</td>
-      <td>30364</td>
-      <td>0.410038</td>
-    </tr>
-    <tr>
-      <th>256488</th>
-      <td>1341705593</td>
-      <td>None</td>
-      <td>84292</td>
-      <td>0.410038</td>
-    </tr>
-    <tr>
-      <th>256489</th>
-      <td>1341705593</td>
-      <td>None</td>
-      <td>324348</td>
-      <td>1.107102</td>
-    </tr>
-    <tr>
-      <th>256490</th>
-      <td>1341705593</td>
-      <td>None</td>
-      <td>283130</td>
-      <td>0.410038</td>
-    </tr>
-  </tbody>
-</table>
-<p>256491 rows × 4 columns</p>
-</div>
+```
+
 
 ### Clean dataframe 🧹 and preview 👀
 
@@ -881,206 +361,49 @@
 cat partition-0.csv
 ```
 ````
-
-<div>
-<style scoped>
-    .dataframe tbody tr th:only-of-type {
-        vertical-align: middle;
-    }
-
-    .dataframe tbody tr th {
-        vertical-align: top;
-    }
-
-    .dataframe thead th {
-        text-align: right;
-    }
-</style>
-<table border="1" class="dataframe">
-  <thead>
-    <tr style="text-align: right;">
-      <th></th>
-      <th>timestamp</th>
-      <th>name</th>
-      <th>prlabel</th>
-    </tr>
-  </thead>
-  <tbody>
-    <tr>
-      <th>0</th>
-      <td>1341705593</td>
-      <td>247216</td>
-      <td>0.410038</td>
-    </tr>
-    <tr>
-      <th>1</th>
-      <td>1341705593</td>
-      <td>61013</td>
-      <td>0.758570</td>
-    </tr>
-    <tr>
-      <th>2</th>
-      <td>1341705593</td>
-      <td>161960</td>
-      <td>0.410038</td>
-    </tr>
-    <tr>
-      <th>3</th>
-      <td>1341705593</td>
-      <td>422612</td>
-      <td>0.410038</td>
-    </tr>
-    <tr>
-      <th>4</th>
-      <td>1341705593</td>
-      <td>396362</td>
-      <td>0.410038</td>
-    </tr>
-    <tr>
-      <th>...</th>
-      <td>...</td>
-      <td>...</td>
-      <td>...</td>
-    </tr>
-    <tr>
-      <th>256486</th>
-      <td>1341705593</td>
-      <td>293395</td>
-      <td>0.410038</td>
-    </tr>
-    <tr>
-      <th>256487</th>
-      <td>1341705593</td>
-      <td>30364</td>
-      <td>0.410038</td>
-    </tr>
-    <tr>
-      <th>256488</th>
-      <td>1341705593</td>
-      <td>84292</td>
-      <td>0.410038</td>
-    </tr>
-    <tr>
-      <th>256489</th>
-      <td>1341705593</td>
-      <td>324348</td>
-      <td>1.107102</td>
-    </tr>
-    <tr>
-      <th>256490</th>
-      <td>1341705593</td>
-      <td>283130</td>
-      <td>0.410038</td>
-    </tr>
-  </tbody>
-</table>
-<p>256491 rows × 3 columns</p>
-</div>
-
-
-
-**The top ten most ranked users**
+```{table} Preview PageRank Results
+|        |  timestamp | twitter_id | prlabel  |
+|-------:|-----------:|-----------:|----------|
+|      0 | 1341705593 |     247216 | 0.410038 |
+|      1 | 1341705593 |      61013 | 0.758570 |
+|      2 | 1341705593 |     161960 | 0.410038 |
+|      3 | 1341705593 |     422612 | 0.410038 |
+|      4 | 1341705593 |     396362 | 0.410038 |
+|    ... |        ... |        ... |      ... |
+| 256486 | 1341705593 |     293395 | 0.410038 |
+| 256487 | 1341705593 |      30364 | 0.410038 |
+| 256488 | 1341705593 |      84292 | 0.410038 |
+| 256489 | 1341705593 |     324348 | 1.107102 |
+| 256490 | 1341705593 |     283130 | 0.410038 |
+```
+
+**The top ten highest Page Rank users**
 
 ````{tabs}
 ```{code-tab} py
 df_pagerank.sort_values(['prlabel'], ascending=False)[:10]
 ```
 ````
-
-<div>
-<style scoped>
-    .dataframe tbody tr th:only-of-type {
-        vertical-align: middle;
-    }
-
-    .dataframe tbody tr th {
-        vertical-align: top;
-    }
-
-    .dataframe thead th {
-        text-align: right;
-    }
-</style>
-<table border="1" class="dataframe">
-  <thead>
-    <tr style="text-align: right;">
-      <th></th>
-      <th>timestamp</th>
-      <th>name</th>
-      <th>prlabel</th>
-    </tr>
-  </thead>
-  <tbody>
-    <tr>
-      <th>77232</th>
-      <td>1341705593</td>
-      <td>88</td>
-      <td>6512.050333</td>
-    </tr>
-    <tr>
-      <th>93521</th>
-      <td>1341705593</td>
-      <td>2342</td>
-      <td>3746.267274</td>
-    </tr>
-    <tr>
-      <th>191563</th>
-      <td>1341705593</td>
-      <td>64911</td>
-      <td>2335.452547</td>
-    </tr>
-    <tr>
-      <th>2955</th>
-      <td>1341705593</td>
-      <td>39420</td>
-      <td>1885.321866</td>
-    </tr>
-    <tr>
-      <th>95981</th>
-      <td>1341705593</td>
-      <td>14454</td>
-      <td>1828.696595</td>
-    </tr>
-    <tr>
-      <th>120807</th>
-      <td>1341705593</td>
-      <td>677</td>
-      <td>1790.105521</td>
-    </tr>
-    <tr>
-      <th>73101</th>
-      <td>1341705593</td>
-      <td>2567</td>
-      <td>1649.711162</td>
-    </tr>
-    <tr>
-      <th>62742</th>
-      <td>1341705593</td>
-      <td>134095</td>
-      <td>1599.569856</td>
-    </tr>
-    <tr>
-      <th>116004</th>
-      <td>1341705593</td>
-      <td>169287</td>
-      <td>1593.242617</td>
-    </tr>
-    <tr>
-      <th>142755</th>
-      <td>1341705593</td>
-      <td>1988</td>
-      <td>1473.269535</td>
-    </tr>
-  </tbody>
-</table>
-</div>
-
+```{table} Preview Top 10 Highest Page Rank Results
+|        |  timestamp | twitter_id | prlabel  |
+|-------:|-----------:|-----------:|----------|
+|      0 | 1341705593 |     247216 | 0.410038 |
+|      1 | 1341705593 |      61013 | 0.758570 |
+|      2 | 1341705593 |     161960 | 0.410038 |
+|      3 | 1341705593 |     422612 | 0.410038 |
+|      4 | 1341705593 |     396362 | 0.410038 |
+|    ... |        ... |        ... |      ... |
+| 256486 | 1341705593 |     293395 | 0.410038 |
+| 256487 | 1341705593 |      30364 | 0.410038 |
+| 256488 | 1341705593 |      84292 | 0.410038 |
+| 256489 | 1341705593 |     324348 | 1.107102 |
+| 256490 | 1341705593 |     283130 | 0.410038 |
+```
 
 
 ### Run chained algorithms at once
 
 In this example, we chain PageRank and two custom algorithms - MemberRank() and TemporalMemberRank(), running them one after another on the graph. Specify all the columns in the output dataframe, including an output column for each algorithm in the chain. **Time to finish: ~4 minutes**
-
 
 ````{tabs}
 
@@ -1097,10 +420,16 @@
       .waitForJob()
 ```
 ````
-
-
+```bash
+15:31:09.205 [io-compute-8] INFO  com.raphtory.api.querytracker.QueryProgressTracker - Job PageRank:ConnectedComponents:Degree:NodeList_4333300725965970191: Starting query progress tracker.
+15:31:09.223 [spawner-akka.actor.default-dispatcher-9] INFO  com.raphtory.internals.components.querymanager.QueryManager - Query 'PageRank:ConnectedComponents:Degree:NodeList_4333300725965970191' received, your job ID is 'PageRank:ConnectedComponents:Degree:NodeList_4333300725965970191'.
+15:31:09.228 [spawner-akka.actor.default-dispatcher-9] INFO  com.raphtory.internals.components.partition.QueryExecutor - PageRank:ConnectedComponents:Degree:NodeList_4333300725965970191_0: Starting QueryExecutor.
+15:35:34.030 [spawner-akka.actor.default-dispatcher-11] INFO  com.raphtory.api.querytracker.QueryProgressTracker - Job 'PageRank:ConnectedComponents:Degree:NodeList_4333300725965970191': Perspective '1341705593' finished in 264826 ms.
+15:35:34.030 [spawner-akka.actor.default-dispatcher-11] INFO  com.raphtory.api.querytracker.QueryProgressTracker - Job PageRank:ConnectedComponents:Degree:NodeList_4333300725965970191: Running query, processed 1 perspectives.
+15:35:34.030 [spawner-akka.actor.default-dispatcher-8] INFO  com.raphtory.internals.components.querymanager.QueryHandler - Job 'PageRank:ConnectedComponents:Degree:NodeList_4333300725965970191': Perspective at Time '1341705593' took 264800 ms to run. 
+15:35:34.031 [spawner-akka.actor.default-dispatcher-8] INFO  com.raphtory.api.querytracker.QueryProgressTracker - Job PageRank:ConnectedComponents:Degree:NodeList_4333300725965970191: Query completed with 1 perspectives and finished in 264827 ms.
+```
 ## Create visualisation by adding nodes 🔎
-
 
 ```python
 def visualise(rg, df_chained):
@@ -1151,308 +480,11 @@
 
 ```python
 net.show('preview.html')
-=======
-```bash
-15:14:52.623 [io-compute-1] INFO  com.raphtory.api.querytracker.QueryProgressTracker - Job 60798274_5254107002656625895: Starting query progress tracker.
-15:14:52.625 [spawner-akka.actor.default-dispatcher-3] INFO  com.raphtory.internals.components.querymanager.QueryManager - Query '60798274_5254107002656625895' currently blocked, waiting for ingestion to complete.
-15:19:00.751 [spawner-akka.actor.default-dispatcher-3] INFO  com.raphtory.internals.components.querymanager.QueryManager - Source '0' is unblocking analysis for Graph 'nervous_gold_finch' with 1064790 messages sent.
-15:19:01.181 [spawner-akka.actor.default-dispatcher-3] INFO  com.raphtory.internals.components.querymanager.QueryManager - Query '60798274_5254107002656625895' received, your job ID is '60798274_5254107002656625895'.
-15:19:01.192 [spawner-akka.actor.default-dispatcher-9] INFO  com.raphtory.internals.components.partition.QueryExecutor - 60798274_5254107002656625895_0: Starting QueryExecutor.
-15:19:15.365 [spawner-akka.actor.default-dispatcher-3] INFO  com.raphtory.api.querytracker.QueryProgressTracker - Job '60798274_5254107002656625895': Perspective '1341705593' finished in 262742 ms.
-15:19:15.365 [spawner-akka.actor.default-dispatcher-7] INFO  com.raphtory.internals.components.querymanager.QueryHandler - Job '60798274_5254107002656625895': Perspective at Time '1341705593' took 14163 ms to run. 
-15:19:15.365 [spawner-akka.actor.default-dispatcher-3] INFO  com.raphtory.api.querytracker.QueryProgressTracker - Job 60798274_5254107002656625895: Running query, processed 1 perspectives.
-15:19:15.368 [spawner-akka.actor.default-dispatcher-10] INFO  com.raphtory.api.querytracker.QueryProgressTracker - Job 60798274_5254107002656625895: Query completed with 1 perspectives and finished in 262745 ms.
->>>>>>> 88ceaf05
-```
-### Clean dataframe 🧹 and preview 👀
-
-In Python, we need to clean the dataframe and we can preview it. In Scala, we can preview the saved csv file in the /tmp directory, which we set in the .writeTo method, this can be done in the bash terminal.
-
-````{tabs}
-
-<<<<<<< HEAD
-=======
-```{code-tab} py
-df.drop(columns=['window'], inplace=True)
-df
-```
-```{code-tab} bash
-cd /tmp/raphtory
-cd Degree_JOBID
-cat partition-0.csv
-```
-````
-```{table} Preview simple metrics dataframe
-|        |  timestamp | twitter_id | degree | out_degree | in_degree |
-|-------:|-----------:|-----------:|-------:|-----------:|-----------|
-|    0   | 1341705593 | 247216     | 1      | 1          | 0         |
-|    1   | 1341705593 | 61013      | 4      | 3          | 1         |
-|    2   | 1341705593 | 161960     | 1      | 1          | 0         |
-|    3   | 1341705593 | 422612     | 1      | 1          | 0         |
-|    4   | 1341705593 | 396362     | 1      | 1          | 0         |
-|   ...  | ...        | ...        | ...    | ...        | ...       |
-| 256486 | 1341705593 | 293395     | 1      | 1          | 0         |
-| 256487 | 1341705593 | 30364      | 5      | 5          | 0         |
-| 256488 | 1341705593 | 84292      | 1      | 1          | 0         |
-| 256489 | 1341705593 | 324348     | 2      | 0          | 2         |
-| 256490 | 1341705593 | 283130     | 1      | 1          | 0         |
-```
-
-**Sort by highest degree, top 10**
-
-````{tabs}
-
-```{code-tab} py
-df.sort_values(['degree'], ascending=False)[:10]
-```
-````
-
-```{table} Top 10 Highest Degree Output
-|        |  timestamp | twitter_id | degree | out_degree | in_degree |
-|-------:|-----------:|-----------:|-------:|-----------:|-----------|
-|  77232 | 1341705593 |         88 |  14061 |          3 |     14060 |
-|  95981 | 1341705593 |      14454 |   6190 |          0 |      6190 |
-| 120807 | 1341705593 |        677 |   5621 |          8 |      5613 |
-| 142755 | 1341705593 |       1988 |   4336 |          2 |      4335 |
-| 237149 | 1341705593 |        349 |   2803 |          1 |      2802 |
-|  95879 | 1341705593 |        283 |   2039 |          0 |      2039 |
-|  83229 | 1341705593 |       3571 |   1981 |          1 |      1980 |
-|  32393 | 1341705593 |       6948 |   1959 |          0 |      1959 |
-| 240523 | 1341705593 |      14572 |   1692 |          0 |      1692 |
-| 138723 | 1341705593 |      68278 |   1689 |          0 |      1689 |
-```
-
-**Sort by highest in-degree, top 10**
-
-````{tabs}
-
-```{code-tab} py
-df.sort_values(['in_degree'], ascending=False)[:10]
-```
-````
-```{table} Top 10 Highest In Degree Output
-|        |  timestamp | twitter_id | degree | out_degree | in_degree |
-|-------:|-----------:|-----------:|-------:|-----------:|-----------|
-|  77232 | 1341705593 |         88 |  14061 |          3 |     14060 |
-|  95981 | 1341705593 |      14454 |   6190 |          0 |      6190 |
-| 120807 | 1341705593 |        677 |   5621 |          8 |      5613 |
-| 142755 | 1341705593 |       1988 |   4336 |          2 |      4335 |
-| 237149 | 1341705593 |        349 |   2803 |          1 |      2802 |
-|  95879 | 1341705593 |        283 |   2039 |          0 |      2039 |
-|  83229 | 1341705593 |       3571 |   1981 |          1 |      1980 |
-|  32393 | 1341705593 |       6948 |   1959 |          0 |      1959 |
-| 240523 | 1341705593 |      14572 |   1692 |          0 |      1692 |
-| 138723 | 1341705593 |      68278 |   1689 |          0 |      1689 |
-```
-
-### Sort by highest out-degree, top 10
-
-````{tabs}
-
-```{code-tab} py
-df.sort_values(['out_degree'], ascending=False)[:10]
-```
-````
-```{table} Top 10 Highest Out Degree Output
-|        |  timestamp | twitter_id | degree | out_degree | in_degree |
-|-------:|-----------:|-----------:|-------:|-----------:|----------:|
-|  27504 | 1341705593 |      38535 |    134 |        134 |         0 |
-| 151314 | 1341705593 |     181190 |     84 |         84 |         0 |
-| 199289 | 1341705593 |      81405 |     67 |         66 |         1 |
-| 191563 | 1341705593 |      64911 |    230 |         49 |       192 |
-| 188514 | 1341705593 |      54301 |     49 |         49 |         0 |
-| 156270 | 1341705593 |      27705 |     57 |         48 |        11 |
-|  78066 | 1341705593 |      53508 |     43 |         42 |         1 |
-| 123157 | 1341705593 |     232850 |     41 |         41 |         0 |
-|   6841 | 1341705593 |      62391 |     38 |         38 |         0 |
-|  92951 | 1341705593 |       2237 |     38 |         38 |         0 |
-```
-
-### Run a PageRank algorithm 📑
-
-Run your selected algorithm on your graph, here we run PageRank. Your algorithms can be obtained from the PyRaphtory object you created at the start. Specify where you write the result of your algorithm to, e.g. the additional column results in your dataframe. **Time to finish: ~3 to 4 minutes**
-
-````{tabs}
-
-```{code-tab} py
-cols = ["prlabel"]
-
-df_pagerank = rg.at(32674) \
-                .past() \
-                .transform(pr.algorithms.generic.centrality.PageRank())\
-                .execute(pr.algorithms.generic.NodeList(*cols)) \
-                .write_to_dataframe(["name"] + cols)
-```
-```{code-tab} scala
-  graph
-    .at(32674)
-    .past()
-    .execute(PageRank())
-    .writeTo(FileSink("/tmp/raphtory"))
-    .waitForJob()
-```
-````
-#### Terminal Output
-```bash
-    11:41:58.681 [io-compute-1] INFO  com.raphtory.api.querytracker.QueryProgressTracker - Job PageRank_3498013686461469106: Starting query progress tracker.
-    11:41:58.697 [spawner-akka.actor.default-dispatcher-6] INFO  com.raphtory.internals.components.querymanager.QueryManager - Query 'PageRank_3498013686461469106' received, your job ID is 'PageRank_3498013686461469106'.
-    11:41:58.699 [spawner-akka.actor.default-dispatcher-6] INFO  com.raphtory.internals.components.partition.QueryExecutor - PageRank_3498013686461469106_0: Starting QueryExecutor.
-    11:45:49.953 [spawner-akka.actor.default-dispatcher-6] INFO  com.raphtory.api.querytracker.QueryProgressTracker - Job 'PageRank_3498013686461469106': Perspective '1341705593' finished in 231271 ms.
-    11:45:49.953 [spawner-akka.actor.default-dispatcher-9] INFO  com.raphtory.internals.components.querymanager.QueryHandler - Job 'PageRank_3498013686461469106': Perspective at Time '1341705593' took 231251 ms to run. 
-    11:45:49.954 [spawner-akka.actor.default-dispatcher-6] INFO  com.raphtory.api.querytracker.QueryProgressTracker - Job PageRank_3498013686461469106: Running query, processed 1 perspectives.
-    11:45:49.956 [spawner-akka.actor.default-dispatcher-9] INFO  com.raphtory.api.querytracker.QueryProgressTracker - Job PageRank_3498013686461469106: Query completed with 1 perspectives and finished in 231275 ms.
-```
-
-
-### Clean dataframe 🧹 and preview 👀
-
-````{tabs}
-
-```{code-tab} py
-df_pagerank.drop(columns=['window'], inplace=True)
-df_pagerank
-```
-```{code-tab} bash
-cd /tmp/raphtory
-cd PageRank:NodeList_JOBID
-cat partition-0.csv
-```
-````
-```{table} Preview PageRank Results
-|        |  timestamp | twitter_id | prlabel  |
-|-------:|-----------:|-----------:|----------|
-|      0 | 1341705593 |     247216 | 0.410038 |
-|      1 | 1341705593 |      61013 | 0.758570 |
-|      2 | 1341705593 |     161960 | 0.410038 |
-|      3 | 1341705593 |     422612 | 0.410038 |
-|      4 | 1341705593 |     396362 | 0.410038 |
-|    ... |        ... |        ... |      ... |
-| 256486 | 1341705593 |     293395 | 0.410038 |
-| 256487 | 1341705593 |      30364 | 0.410038 |
-| 256488 | 1341705593 |      84292 | 0.410038 |
-| 256489 | 1341705593 |     324348 | 1.107102 |
-| 256490 | 1341705593 |     283130 | 0.410038 |
-```
-
-**The top ten highest Page Rank users**
-
-````{tabs}
-```{code-tab} py
-df_pagerank.sort_values(['prlabel'], ascending=False)[:10]
-```
-````
-```{table} Preview Top 10 Highest Page Rank Results
-|        |  timestamp | twitter_id | prlabel  |
-|-------:|-----------:|-----------:|----------|
-|      0 | 1341705593 |     247216 | 0.410038 |
-|      1 | 1341705593 |      61013 | 0.758570 |
-|      2 | 1341705593 |     161960 | 0.410038 |
-|      3 | 1341705593 |     422612 | 0.410038 |
-|      4 | 1341705593 |     396362 | 0.410038 |
-|    ... |        ... |        ... |      ... |
-| 256486 | 1341705593 |     293395 | 0.410038 |
-| 256487 | 1341705593 |      30364 | 0.410038 |
-| 256488 | 1341705593 |      84292 | 0.410038 |
-| 256489 | 1341705593 |     324348 | 1.107102 |
-| 256490 | 1341705593 |     283130 | 0.410038 |
-```
-
-
-### Run chained algorithms at once
-
-In this example, we chain PageRank and two custom algorithms - MemberRank() and TemporalMemberRank(), running them one after another on the graph. Specify all the columns in the output dataframe, including an output column for each algorithm in the chain. **Time to finish: ~4 minutes**
-
-````{tabs}
-
-```{code-tab} py
-Coming soon...
-```
-```{code-tab} scala
-    graph
-      .at(1341705593)
-      .past()
-      .transform(PageRank())
-      .execute(MemberRank() -> TemporalMemberRank())
-      .writeTo(output)
-      .waitForJob()
-```
-````
-```bash
-15:31:09.205 [io-compute-8] INFO  com.raphtory.api.querytracker.QueryProgressTracker - Job PageRank:ConnectedComponents:Degree:NodeList_4333300725965970191: Starting query progress tracker.
-15:31:09.223 [spawner-akka.actor.default-dispatcher-9] INFO  com.raphtory.internals.components.querymanager.QueryManager - Query 'PageRank:ConnectedComponents:Degree:NodeList_4333300725965970191' received, your job ID is 'PageRank:ConnectedComponents:Degree:NodeList_4333300725965970191'.
-15:31:09.228 [spawner-akka.actor.default-dispatcher-9] INFO  com.raphtory.internals.components.partition.QueryExecutor - PageRank:ConnectedComponents:Degree:NodeList_4333300725965970191_0: Starting QueryExecutor.
-15:35:34.030 [spawner-akka.actor.default-dispatcher-11] INFO  com.raphtory.api.querytracker.QueryProgressTracker - Job 'PageRank:ConnectedComponents:Degree:NodeList_4333300725965970191': Perspective '1341705593' finished in 264826 ms.
-15:35:34.030 [spawner-akka.actor.default-dispatcher-11] INFO  com.raphtory.api.querytracker.QueryProgressTracker - Job PageRank:ConnectedComponents:Degree:NodeList_4333300725965970191: Running query, processed 1 perspectives.
-15:35:34.030 [spawner-akka.actor.default-dispatcher-8] INFO  com.raphtory.internals.components.querymanager.QueryHandler - Job 'PageRank:ConnectedComponents:Degree:NodeList_4333300725965970191': Perspective at Time '1341705593' took 264800 ms to run. 
-15:35:34.031 [spawner-akka.actor.default-dispatcher-8] INFO  com.raphtory.api.querytracker.QueryProgressTracker - Job PageRank:ConnectedComponents:Degree:NodeList_4333300725965970191: Query completed with 1 perspectives and finished in 264827 ms.
-```
-## Create visualisation by adding nodes 🔎
-
-```python
-def visualise(rg, df_chained):
-    # Create network object
-    net = Network(notebook=True, height='750px', width='100%', bgcolor='#222222', font_color='white')
-    # Set visualisation tool
-    net.force_atlas_2based()
-    # Get the node list 
-    df_node_list = rg.at(1341705593) \
-                .past() \
-                .execute(pr.algorithms.generic.NodeList()) \
-                .write_to_dataframe(['name'])
-    
-    nodes = df_node_list['name'].tolist()
-    
-    node_data = []
-    ignore_items = ['timestamp', 'name', 'window']
-    for node_name in nodes:
-        for i, row in df_chained.iterrows():
-            if row['name']==node_name:
-                data = ''
-                for k,v in row.iteritems():
-                    if k not in ignore_items:
-                        data = data+str(k)+': '+str(v)+'\n'
-                node_data.append(data)
-                continue
-    # Add the nodes
-    net.add_nodes(nodes, title=node_data)
-    # Get the edge list
-    df_edge_list = rg.at(1341705593) \
-            .past() \
-            .execute(pr.algorithms.generic.EdgeList()) \
-            .write_to_dataframe(['from', 'to'])
-    edges = []
-    for i, row in df_edge_list[['from', 'to']].iterrows():
-        edges.append([row['from'], row['to']])
-    # Add the edges
-    net.add_edges(edges)
-    # Toggle physics
-    net.toggle_physics(True)
-    return net
-```
-
-
-```python
-net = visualise(rg, df_chained)
-```
-
-```python
-net.show('preview.html')
-```
->>>>>>> 88ceaf05
+```
 
 ```python
 pr.shutdown()
 ```
-<<<<<<< HEAD
-
-
-```python
-
-```
-
-
-=======
->>>>>>> 88ceaf05
 ## Running and writing custom algorithms in Raphtory
 
 We used the PageRank algorithm, which is already readily available in Raphtory. We wrote two more algorithms which we've named: MemberRank and TemporalMemberRank, to further our investigations.
@@ -1476,21 +508,4 @@
 In Raphtory, you can run multiple algorithms by chaining them together with an arrow: e.g. `PageRank() -> MemberRank()`.
 You can also write your own algorithms to output your desired analysis/results.
 
-<<<<<<< HEAD
-We have also included python scripts in the directory `src/main/python` to output the results from Raphtory into a Jupyter notebook.
-
-## Output
-
-When you start `Runner.scala` you should see logs in your terminal like this:
-
-
-Output for Vertex 4 (potential bot): 
-
-We singled out vertex 4 as an example user that may show bot activity since after the final step of the chaining: `TemporalMemberRank.scala`, the score that vertex 4 originally had in the raw dataset significantly decreased after running PageRank and MemberRank. The output shows retweet activity happening within minutes and seconds of each other, this could be an indication of suspicious activity and further analysis on this data can be performed.
-
-Feel free to play around with the example code and Jupyter notebook analysis. For example, in `TemporalMemberRank.scala`, you can change line 32:
-`val difference: Boolean = (positiveRaw > (positiveNew * 4))`
-`4` is the multiplication factor to see if the raw scores and new scores are significantly different. This can be increased or decreased depending on your desired analysis. 
-=======
-We have also included python scripts in the directory `src/main/python` to output the results from Raphtory into a Jupyter notebook.
->>>>>>> 88ceaf05
+We have also included python scripts in the directory `src/main/python` to output the results from Raphtory into a Jupyter notebook.