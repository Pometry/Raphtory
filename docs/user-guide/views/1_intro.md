# Overview

<<<<<<< HEAD
Many operations are executed on the whole graph, including the full history. In this section we will look at applying `GraphViews` which provide a way to look at a subset of this data without having to re-ingest it. 

Raphtory can maintain hundreds of thousands of `GraphViews` in parallel and allows chaining view functions together to create as specific a filter as is required for your use case. A unified API means that all functions that can be called on a graph, node or edge can also be applied to this subset.
=======
Many operations are executed on the whole graph, including the full history. This section describes how to use a [GraphView][raphtory.GraphView] to look at a subset of your data without having to re-ingest it.

A `GraphView` is a snapshot of a graph that is used when reading data and running algorithms. Generally, you will use a [Graph][raphtory.Graph] object when building or mutating a graph and for global queries, but use a `GraphView` to extract data from specific regions of interest. You can create `GraphViews` using either time functions or filters to select a narrower subset of your graph. You can then run you queries against the `GraphView` instead of the `Graph` object.

Raphtory can maintain hundreds of thousands of `GraphViews` in parallel and allows chaining view functions together to create as specific a view as is required for your use case. A unified API means that all functions that can be called on a graph, node or edge can also be applied to this subset.
>>>>>>> 43c2835d

!!! info

    This chapter will continue using the baboon graph described in the [Querying Introduction](../querying/1_intro.md).<|MERGE_RESOLUTION|>--- conflicted
+++ resolved
@@ -1,16 +1,10 @@
 # Overview
 
-<<<<<<< HEAD
-Many operations are executed on the whole graph, including the full history. In this section we will look at applying `GraphViews` which provide a way to look at a subset of this data without having to re-ingest it. 
-
-Raphtory can maintain hundreds of thousands of `GraphViews` in parallel and allows chaining view functions together to create as specific a filter as is required for your use case. A unified API means that all functions that can be called on a graph, node or edge can also be applied to this subset.
-=======
 Many operations are executed on the whole graph, including the full history. This section describes how to use a [GraphView][raphtory.GraphView] to look at a subset of your data without having to re-ingest it.
 
 A `GraphView` is a snapshot of a graph that is used when reading data and running algorithms. Generally, you will use a [Graph][raphtory.Graph] object when building or mutating a graph and for global queries, but use a `GraphView` to extract data from specific regions of interest. You can create `GraphViews` using either time functions or filters to select a narrower subset of your graph. You can then run you queries against the `GraphView` instead of the `Graph` object.
 
 Raphtory can maintain hundreds of thousands of `GraphViews` in parallel and allows chaining view functions together to create as specific a view as is required for your use case. A unified API means that all functions that can be called on a graph, node or edge can also be applied to this subset.
->>>>>>> 43c2835d
 
 !!! info
 
