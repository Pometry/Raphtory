--- conflicted
+++ resolved
@@ -1,10 +1,6 @@
 # Querying the graph over time
 
-<<<<<<< HEAD
-All of these functions can be called on a `graph`, `node`, or `edge`, returning an equivalent `GraphView`, `NodeView` or `EdgeView` which have all the same functions as its unfiltered counterpart. This means that if you write a function which takes a Raphtory entity, regardless of which filters have been applied.
-=======
 Raphtory allows you to create windows that cover a specified time period and generate views from a window, this is sometimes called filtering. You can then get a final result by applying a function to the view object. This means you can run algorithms against a subset of your data and track the evolution of variables across time.
->>>>>>> 43c2835d
 
 !!! warning
     Using time windows to 'filter' a view to cover a smaller range should not be confused with the functions provided by the `filter` module which uses [filter expressions][raphtory.filter.FilterExpr] to apply more general transformations.
@@ -155,19 +151,11 @@
     Window start: 2019-06-13 00:00:00+00:00, First update: 2019-06-13 10:18:00+00:00, Last update: 2019-06-13 15:05:00+00:00, Window End: 2019-06-14 00:00:00+00:00
     ```
 
-<<<<<<< HEAD
-## Traversing the graph with views
-
-There are important differences when applying views depending on which object you call them on because of how filters propagate as you traverse the graph.
-
-As a general rule, when you call any function which returns another entity, on a `GraphView`, `NodeView` or `EdgeView`, the view's filters will be passed onto the entities it returns. For example, if you call `before()` on a graph and then call `node()`, this will return a `NodeView` filtered to the time passed to the graph.
-=======
 ## Propagation of time filters
 
 There are important differences in the views created when applying windows and filters depending on which object you call them on and in what order. This is the result of how time filter effects propagate as you traverse the graph.
 
 When you call any function which returns another entity, on a `GraphView`, `NodeView` or `EdgeView`, the view's time filters will be passed onto the entities it returns. For example, if you call `before()` on a graph and then call `node()`, this will return a `NodeView` filtered to the time passed to the graph.
->>>>>>> 43c2835d
 
 However, if this was always the case it would be limiting if you later wanted to explore outside of these bounds.
 
