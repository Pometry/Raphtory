--- conflicted
+++ resolved
@@ -27,11 +27,7 @@
 
 # Getting the results for an individual character (Gandalf)
 gandalf_rank = results.get("Gandalf")
-<<<<<<< HEAD
 print(f"Gandalf's ranking is {round(gandalf_rank, 5)}\n")
-=======
-print(f"Gandalf's ranking is {gandalf_rank:.5f}\n")
->>>>>>> 5d2bd39a
 
 # Getting the top 5 most important characters and printing out their scores
 top_5 = results.top_k(5)
@@ -41,11 +37,7 @@
 ///
 
 ```{.python continuation hide}
-<<<<<<< HEAD
 assert str(f"Gandalf's ranking is {round(gandalf_rank, 5)}") == "Gandalf's ranking is 0.01581"
-=======
-assert str(f"Gandalf's ranking is {gandalf_rank:.5f}") == "Gandalf's ranking is 0.01581"
->>>>>>> 5d2bd39a
 ```
 
 !!! Output
