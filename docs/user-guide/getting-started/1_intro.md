# Get started

Raphtory is a temporal graph database and analytics tool that you can use to investigate social graphs, detect fraud in financial transactions, power graphRAG AI systems, and much more.

Our powerful visual interface allows analysts to explore data and trace the evolution of relationships across time.  Data scientists can use APIs to create repeatable analytics pipelines using our built in filters and metrics or add their own custom algorithms.

Raphtory is written in Rust for speed and safety. However, you can interact with your graphs using:

- [Python][raphtory] - Our Python APIs are the primary way to create workflows and are described in detail in this documentation.
- [GraphQL](../graphql/1_intro.md) - Start a GraphQL server that you can interact with programmatically or using the playground integrated in the Raphtory UI.
- [Rust](https://docs.rs/raphtory/latest/raphtory/) - Interact directly with the Rust library to add new algorithms or build into fully featured products. 

## Ingest a simple dataset

You can build graphs directly in Raphtory or import data in standard formats. In the following example we use the `OBS.txt` baboon interaction dataset from [SocioPatterns](http://www.sociopatterns.org/datasets/baboons-interactions/) which is provided in a tab separated text file. 

<<<<<<< HEAD
To ingest this data you must first format it using `pandas` to create a dataframe and convert the timestamps to the `datetime` format. Then you can create a new graph `g` in Raphtory using the [`.load_edges_from_pandas()`][raphtory.Graph.load_edges_from_pandas] method and assigning each of the parameters appropriately. 
=======
To ingest this data you must first format it using `pandas` to create a dataframe and convert the timestamps to the `datetime` format. Then you can create a new graph `g` in Raphtory using the [`.load_edges_from_pandas()`][raphtory.Graph.load_edges_from_pandas] method and assigning each of the parameters appropriately.
>>>>>>> aea58735

/// tab | :fontawesome-brands-python: Python
```python
from raphtory import Graph
from raphtory import graphql
from raphtory import algorithms as alg
import raphtory as rp
import pandas as pd

edges_df = pd.read_csv(
    "../data/OBS_data.txt", sep="\t", header=0, usecols=[0, 1, 2, 3, 4], parse_dates=[0]
)
edges_df["DateTime"] = pd.to_datetime(edges_df["DateTime"])
edges_df.dropna(axis=0, inplace=True)
edges_df["Weight"] = edges_df["Category"].apply(
    lambda c: 1 if (c == "Affiliative") else (-1 if (c == "Agonistic") else 0)
)

g = rp.Graph()
g.load_edges_from_pandas(
    df=edges_df,
    src="Actor",
    dst="Recipient",
    time="DateTime",
    layer_col="Behavior",
    properties=["Weight"],
)
print(g)

```
///

```{.python continuation hide}
assert str(g) == "Graph(number_of_nodes=22, number_of_edges=290, number_of_temporal_edges=3196, earliest_time=1560419400000, latest_time=1562756700000)"
```

You can print the state of the graph object to verify it exists.

!!! Output

    ```output
    Graph(number_of_nodes=22, number_of_edges=290, number_of_temporal_edges=3196, earliest_time=1560419400000, latest_time=1562756700000)
    ```


For more details, see [Creating a graph](../ingestion/1_intro.md).

## Query your data

Once you have created a graph you can start to analyse it and isolate interesting features. 

Continuing from the previous example, you can use the PageRank algorithm to find important nodes.

/// tab | :fontawesome-brands-python: Python
```{.python continuation}
results = alg.pagerank(g)
top_5 = results.top_k(5)
for rank, (node, score) in enumerate(top_5.items(),1):
    print(f"Rank {rank}: {node.name} with a score of {score:.5f}")
```
///

```{.python continuation hide}
assert str(f"PETOULETTE's ranking is {round(results.get('PETOULETTE'), 5)}") == "PETOULETTE's ranking is 0.0599"
```

!!! Output

    ```output
    Rank 1: PETOULETTE with a score of 0.05990
    Rank 2: BOBO with a score of 0.05941
    Rank 3: LIPS with a score of 0.05812
    Rank 4: FELIPE with a score of 0.05788
    Rank 5: VIOLETTE with a score of 0.05759
    ```

<<<<<<< HEAD
Once you have identified some interesting features, you can performed more detailed analysis by filtering your results or examining them across a [window of history](../views/2_time.md). 
=======
Once you have identified some interesting features, you can performed more detailed analysis by filtering your results or examining them across a [window of history](../views/2_time.md).
>>>>>>> aea58735

## Start the UI server

To start the Raphtory UI you need to:

1. Create a [GraphServer][raphtory.graphql.GraphServer] and client.
    - Every `GraphServer` needs a working directory, you can name this anything.
2. Start the server and get a [RaphtoryClient][raphtory.graphql.RaphtoryClient].
3. Send the relevant graphs to this client (in this case you only have one graph available).

/// tab | :fontawesome-brands-python: Python
```{.python continuation}
server = graphql.GraphServer(".idea/my-test/graphs")
client = server.start().get_client()
client.send_graph("OBS-graph", g, overwrite=True)
```
///

This will start the UI locally on the default port `1736`, you should see **Search** page by default.

![UI Search page](../../assets/images/raphtory_ui_search_empty.png)

You can use the **Query Builder** to select the graph you created and identify which baboons attacked each other in the last month.

![UI Search page](../../assets/images/raphtory_ui_search_baboon_attacks.png)

For more information see the full [User Interface overview](2_UI_overview.md)<|MERGE_RESOLUTION|>--- conflicted
+++ resolved
@@ -14,11 +14,7 @@
 
 You can build graphs directly in Raphtory or import data in standard formats. In the following example we use the `OBS.txt` baboon interaction dataset from [SocioPatterns](http://www.sociopatterns.org/datasets/baboons-interactions/) which is provided in a tab separated text file. 
 
-<<<<<<< HEAD
-To ingest this data you must first format it using `pandas` to create a dataframe and convert the timestamps to the `datetime` format. Then you can create a new graph `g` in Raphtory using the [`.load_edges_from_pandas()`][raphtory.Graph.load_edges_from_pandas] method and assigning each of the parameters appropriately. 
-=======
 To ingest this data you must first format it using `pandas` to create a dataframe and convert the timestamps to the `datetime` format. Then you can create a new graph `g` in Raphtory using the [`.load_edges_from_pandas()`][raphtory.Graph.load_edges_from_pandas] method and assigning each of the parameters appropriately.
->>>>>>> aea58735
 
 /// tab | :fontawesome-brands-python: Python
 ```python
@@ -95,11 +91,8 @@
     Rank 5: VIOLETTE with a score of 0.05759
     ```
 
-<<<<<<< HEAD
-Once you have identified some interesting features, you can performed more detailed analysis by filtering your results or examining them across a [window of history](../views/2_time.md). 
-=======
+
 Once you have identified some interesting features, you can performed more detailed analysis by filtering your results or examining them across a [window of history](../views/2_time.md).
->>>>>>> aea58735
 
 ## Start the UI server
 
