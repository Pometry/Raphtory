--- conflicted
+++ resolved
@@ -1,10 +1,6 @@
 mod arcstr;
 mod direction;
-<<<<<<< HEAD
-mod gid;
-pub mod timeindex;
-=======
 pub mod error;
 mod gid;
 mod prop;
->>>>>>> e98833a5
+pub mod timeindex;