use serde::{Deserialize, Serialize};
use std::{
    collections::HashMap,
    fmt,
    fmt::{Display, Formatter},
    sync::Arc,
};

#[derive(thiserror::Error, Debug, PartialEq)]
#[error("Wrong type for property {name}: expected {expected:?} but actual type is {actual:?}")]
pub struct PropError {
    pub(crate) name: String,
    pub(crate) expected: PropType,
    pub(crate) actual: PropType,
}

impl PropError {
    pub fn with_name(self, name: String) -> PropError {
        Self { name, ..self }
    }
}

#[derive(Clone, PartialEq, Eq, Debug, Default, Serialize, Deserialize)]
pub enum PropType {
    #[default]
    Empty,
    Str,
    U8,
    U16,
    I32,
    I64,
    U32,
    U64,
    F32,
    F64,
    Bool,
    List(Box<PropType>),
    Map(Arc<HashMap<String, PropType>>),
    NDTime,
    DTime,
    Array(Box<PropType>),
    Decimal {
        scale: i64,
    },
}

impl Display for PropType {
    fn fmt(&self, f: &mut Formatter<'_>) -> fmt::Result {
        let type_str = match self {
            PropType::Empty => "Empty",
            PropType::Str => "Str",
            PropType::U8 => "U8",
            PropType::U16 => "U16",
            PropType::I32 => "I32",
            PropType::I64 => "I64",
            PropType::U32 => "U32",
            PropType::U64 => "U64",
            PropType::F32 => "F32",
            PropType::F64 => "F64",
            PropType::Bool => "Bool",
            PropType::List(p_type) => return write!(f, "List<{}>", p_type),
            PropType::Map(p_type) => {
                let mut types = p_type
                    .iter()
                    .map(|(k, v)| format!("{}: {}", k, v))
                    .collect::<Vec<String>>();
                types.sort();
                return write!(f, "Map{{ {} }}", types.join(", "));
            }
            PropType::NDTime => "NDTime",
            PropType::DTime => "DTime",
            PropType::Array(p_type) => return write!(f, "Array<{}>", p_type),
            PropType::Decimal { scale } => return write!(f, "Decimal({})", scale),
        };

        write!(f, "{}", type_str)
    }
}

impl PropType {
    pub fn map(fields: impl IntoIterator<Item = (impl Into<String>, PropType)>) -> Self {
        let map: HashMap<_, _> = fields.into_iter().map(|(k, v)| (k.into(), v)).collect();
        PropType::Map(Arc::from(map))
    }

    pub fn is_numeric(&self) -> bool {
        matches!(
            self,
            PropType::U8
                | PropType::U16
                | PropType::U32
                | PropType::U64
                | PropType::I32
                | PropType::I64
                | PropType::F32
                | PropType::F64
                | PropType::Decimal { .. }
        )
    }

    pub fn is_str(&self) -> bool {
        matches!(self, PropType::Str)
    }

    pub fn is_bool(&self) -> bool {
        matches!(self, PropType::Bool)
    }

    pub fn is_date(&self) -> bool {
        matches!(self, PropType::DTime | PropType::NDTime)
    }

    pub fn has_add(&self) -> bool {
        self.is_numeric() || self.is_str()
    }

    pub fn has_divide(&self) -> bool {
        self.is_numeric()
    }

    pub fn has_cmp(&self) -> bool {
        self.is_bool() || self.is_numeric() || self.is_str() || self.is_date()
    }

    pub fn homogeneous_map_value_type(&self) -> Option<PropType> {
        if let PropType::Map(map) = self {
            let mut iter = map.values();
            if let Some(first) = iter.next() {
                if iter.all(|v| v == first) {
                    return Some(first.clone());
                }
            }
        }
        None
    }

    // This is the best guess for the size of one row of properties
    pub fn est_size(&self) -> usize {
        const CONTAINER_SIZE: usize = 8;
        match self {
            PropType::Str => CONTAINER_SIZE,
            PropType::U8 | PropType::Bool => 1,
            PropType::U16 => 2,
            PropType::I32 | PropType::F32 | PropType::U32 => 4,
            PropType::I64 | PropType::F64 | PropType::U64 => 8,
            PropType::NDTime | PropType::DTime => 8,
            PropType::List(p_type) => p_type.est_size() * CONTAINER_SIZE,
            PropType::Map(p_map) => {
                p_map.iter().map(|(_, v)| v.est_size()).sum::<usize>() * CONTAINER_SIZE
            }
            PropType::Array(p_type) => p_type.est_size() * CONTAINER_SIZE,
            PropType::Decimal { .. } => 16,
            PropType::Empty => 0,
        }
    }
}

<<<<<<< HEAD
#[cfg(feature = "polars")]
mod storage {
    use crate::core::entities::properties::prop::PropType;
    use polars_arrow::datatypes::ArrowDataType as PolarsDataType;

    impl From<&PolarsDataType> for PropType {
        fn from(value: &PolarsDataType) -> Self {
            match value {
                PolarsDataType::Utf8 => PropType::Str,
                PolarsDataType::LargeUtf8 => PropType::Str,
                PolarsDataType::Utf8View => PropType::Str,
                PolarsDataType::UInt8 => PropType::U8,
                PolarsDataType::UInt16 => PropType::U16,
                PolarsDataType::Int32 => PropType::I32,
                PolarsDataType::Int64 => PropType::I64,
                PolarsDataType::UInt32 => PropType::U32,
                PolarsDataType::UInt64 => PropType::U64,
                PolarsDataType::Float32 => PropType::F32,
                PolarsDataType::Float64 => PropType::F64,
                PolarsDataType::Decimal(_, scale) => PropType::Decimal {
                    scale: *scale as i64,
                },
                PolarsDataType::Boolean => PropType::Bool,

                _ => PropType::Empty,
            }
        }
    }
}

#[cfg(feature = "arrow")]
=======
#[cfg(any(feature = "arrow", feature = "storage"))]
>>>>>>> 43c2835d
mod arrow {
    use crate::core::entities::properties::prop::PropType;
    use arrow_schema::DataType;

    impl From<&DataType> for PropType {
        fn from(value: &DataType) -> Self {
            match value {
                DataType::Utf8 => PropType::Str,
                DataType::LargeUtf8 => PropType::Str,
                DataType::Utf8View => PropType::Str,
                DataType::UInt8 => PropType::U8,
                DataType::UInt16 => PropType::U16,
                DataType::Int32 => PropType::I32,
                DataType::Int64 => PropType::I64,
                DataType::UInt32 => PropType::U32,
                DataType::UInt64 => PropType::U64,
                DataType::Float32 => PropType::F32,
                DataType::Float64 => PropType::F64,
                DataType::Decimal128(_, scale) => PropType::Decimal {
                    scale: *scale as i64,
                },
                DataType::Boolean => PropType::Bool,

                _ => PropType::Empty,
            }
        }
    }
}

// step through these types trees and check they are structurally the same
// if we encounter an empty we replace it with the other type
// the result is the unified type or err if the types are not compatible
pub fn unify_types(l: &PropType, r: &PropType, unified: &mut bool) -> Result<PropType, PropError> {
    match (l, r) {
        (PropType::Empty, r) => {
            *unified = true;
            Ok(r.clone())
        }
        (l, PropType::Empty) => {
            *unified = true;
            Ok(l.clone())
        }
        (PropType::Str, PropType::Str) => Ok(PropType::Str),
        (PropType::U8, PropType::U8) => Ok(PropType::U8),
        (PropType::U16, PropType::U16) => Ok(PropType::U16),
        (PropType::I32, PropType::I32) => Ok(PropType::I32),
        (PropType::I64, PropType::I64) => Ok(PropType::I64),
        (PropType::U32, PropType::U32) => Ok(PropType::U32),
        (PropType::U64, PropType::U64) => Ok(PropType::U64),
        (PropType::F32, PropType::F32) => Ok(PropType::F32),
        (PropType::F64, PropType::F64) => Ok(PropType::F64),
        (PropType::Bool, PropType::Bool) => Ok(PropType::Bool),
        (PropType::NDTime, PropType::NDTime) => Ok(PropType::NDTime),
        (PropType::DTime, PropType::DTime) => Ok(PropType::DTime),
        (PropType::List(l_type), PropType::List(r_type)) => {
            unify_types(l_type, r_type, unified).map(|t| PropType::List(Box::new(t)))
        }
        (PropType::Array(l_type), PropType::Array(r_type)) => {
            unify_types(l_type, r_type, unified).map(|t| PropType::Array(Box::new(t)))
        }
        (PropType::Map(l_map), PropType::Map(r_map)) => {
            // maps need to be merged and only overlapping keys need to be unified

            let mut merged = HashMap::new();
            for (k, v) in l_map.iter() {
                if let Some(r_v) = r_map.get(k) {
                    let merged_prop = unify_types(v, r_v, unified)?;
                    merged.insert(k.clone(), merged_prop);
                } else {
                    merged.insert(k.clone(), v.clone());
                    *unified = true;
                }
            }
            for (k, v) in r_map.iter() {
                if !merged.contains_key(k) {
                    merged.insert(k.clone(), v.clone());
                    *unified = true;
                }
            }
            Ok(PropType::Map(merged.into()))
        }
        (PropType::Decimal { scale: l_scale }, PropType::Decimal { scale: r_scale })
            if l_scale == r_scale =>
        {
            Ok(PropType::Decimal { scale: *l_scale })
        }
        (_, _) => Err(PropError {
            name: "unknown".to_string(),
            expected: l.clone(),
            actual: r.clone(),
        }),
    }
}

// fast check before we actually unify, 99% of the time this will be enough
// there are 3 outcomes,
// types are identical so no unification needed, None
// types can be unified Some(true)
// and types cannot be unified Some(false)
pub fn check_for_unification(l: &PropType, r: &PropType) -> Option<bool> {
    match (l, r) {
        (PropType::Empty, _) => Some(true),
        (_, PropType::Empty) => Some(true),
        (PropType::Str, PropType::Str) => None,
        (PropType::U8, PropType::U8) => None,
        (PropType::U16, PropType::U16) => None,
        (PropType::I32, PropType::I32) => None,
        (PropType::I64, PropType::I64) => None,
        (PropType::U32, PropType::U32) => None,
        (PropType::U64, PropType::U64) => None,
        (PropType::F32, PropType::F32) => None,
        (PropType::F64, PropType::F64) => None,
        (PropType::Bool, PropType::Bool) => None,
        (PropType::NDTime, PropType::NDTime) => None,
        (PropType::DTime, PropType::DTime) => None,
        (PropType::List(l_type), PropType::List(r_type)) => check_for_unification(l_type, r_type),
        (PropType::Array(l_type), PropType::Array(r_type)) => check_for_unification(l_type, r_type),
        (PropType::Map(l_map), PropType::Map(r_map)) => {
            let keys_check = l_map
                .keys()
                .any(|k| !r_map.contains_key(k))
                .then_some(true)
                .or_else(|| r_map.keys().any(|k| !l_map.contains_key(k)).then_some(true));

            // check for unification of the values
            let inner_checks = l_map
                .iter()
                .filter_map(|(l_key, l_d_type)| {
                    r_map
                        .get(l_key)
                        .and_then(|r_d_type| check_for_unification(r_d_type, l_d_type))
                })
                .chain(r_map.iter().filter_map(|(r_key, r_d_type)| {
                    l_map
                        .get(r_key)
                        .and_then(|l_d_type| check_for_unification(r_d_type, l_d_type))
                }));
            for check in inner_checks {
                if check {
                    return Some(true);
                }
            }
            keys_check
        }
        (PropType::Decimal { scale: l_scale }, PropType::Decimal { scale: r_scale })
            if l_scale == r_scale =>
        {
            None
        }
        _ => Some(false),
    }
}

#[cfg(test)]
mod test {
    use super::*;

    #[test]
    fn test_unify_types_ne() {
        let l = PropType::List(Box::new(PropType::U8));
        let r = PropType::List(Box::new(PropType::U16));
        assert!(unify_types(&l, &r, &mut false).is_err());

        let l = PropType::map([("a".to_string(), PropType::U8)]);
        let r = PropType::map([("a".to_string(), PropType::U16)]);
        assert!(unify_types(&l, &r, &mut false).is_err());

        let l = PropType::List(Box::new(PropType::U8));
        let r = PropType::List(Box::new(PropType::U16));
        assert!(unify_types(&l, &r, &mut false).is_err());
    }

    #[test]
    fn test_unify_types_eq() {
        let l = PropType::List(Box::new(PropType::U8));
        let r = PropType::List(Box::new(PropType::U8));
        assert_eq!(
            unify_types(&l, &r, &mut false),
            Ok(PropType::List(Box::new(PropType::U8)))
        );

        let l = PropType::map([("a".to_string(), PropType::U8)]);
        let r = PropType::map([("a".to_string(), PropType::U8)]);
        assert_eq!(
            unify_types(&l, &r, &mut false),
            Ok(PropType::map([("a".to_string(), PropType::U8)]))
        );
    }

    #[test]
    fn test_unify_maps() {
        let l = PropType::map([("a".to_string(), PropType::U8)]);
        let r = PropType::map([("a".to_string(), PropType::U16)]);
        assert!(unify_types(&l, &r, &mut false).is_err());

        let l = PropType::map([("a".to_string(), PropType::U8)]);
        let r = PropType::map([("b".to_string(), PropType::U16)]);
        let mut unify = false;
        assert_eq!(
            unify_types(&l, &r, &mut unify),
            Ok(PropType::map([
                ("a".to_string(), PropType::U8),
                ("b".to_string(), PropType::U16)
            ]))
        );
        assert!(unify);

        let l = PropType::map([("a".to_string(), PropType::U8)]);
        let r = PropType::map([
            ("a".to_string(), PropType::U8),
            ("b".to_string(), PropType::U16),
        ]);
        let mut unify = false;
        assert_eq!(
            unify_types(&l, &r, &mut unify),
            Ok(PropType::map([
                ("a".to_string(), PropType::U8),
                ("b".to_string(), PropType::U16)
            ]))
        );
        assert!(unify);

        let l = PropType::map([
            ("a".to_string(), PropType::U8),
            ("b".to_string(), PropType::U16),
        ]);
        let r = PropType::map([("a".to_string(), PropType::U8)]);
        let mut unify = false;
        assert_eq!(
            unify_types(&l, &r, &mut unify),
            Ok(PropType::map([
                ("a".to_string(), PropType::U8),
                ("b".to_string(), PropType::U16)
            ]))
        );
        assert!(unify);
    }

    #[test]
    fn test_unify() {
        let l = PropType::Empty;
        let r = PropType::U8;
        let mut unify = false;
        assert_eq!(unify_types(&l, &r, &mut unify), Ok(PropType::U8));
        assert!(unify);

        let l = PropType::Str;
        let r = PropType::Empty;
        let mut unify = false;
        assert_eq!(unify_types(&l, &r, &mut unify), Ok(PropType::Str));
        assert!(unify);

        let l = PropType::List(Box::new(PropType::List(Box::new(PropType::U8))));
        let r = PropType::List(Box::new(PropType::Empty));
        let mut unify = false;
        assert_eq!(
            unify_types(&l, &r, &mut unify),
            Ok(PropType::List(Box::new(PropType::List(Box::new(
                PropType::U8
            )))))
        );
        assert!(unify);

        let l = PropType::Array(Box::new(PropType::map([("a".to_string(), PropType::U8)])));
        let r = PropType::Array(Box::new(PropType::map([
            ("a".to_string(), PropType::Empty),
            ("b".to_string(), PropType::Str),
        ])));
        let mut unify = false;
        assert_eq!(
            unify_types(&l, &r, &mut unify),
            Ok(PropType::Array(Box::new(PropType::map([
                ("a".to_string(), PropType::U8),
                ("b".to_string(), PropType::Str)
            ]))))
        );
        assert!(unify);
    }

    #[test]
    fn size_of_proptype() {
        let size = size_of::<PropType>();
        println!("PropType = {size}");
        let size = size_of::<HashMap<String, PropType>>();
        println!("Map = {size}");
        let size = size_of::<PropError>();
        println!("PropError = {size}")
    }
}<|MERGE_RESOLUTION|>--- conflicted
+++ resolved
@@ -155,41 +155,7 @@
     }
 }
 
-<<<<<<< HEAD
-#[cfg(feature = "polars")]
-mod storage {
-    use crate::core::entities::properties::prop::PropType;
-    use polars_arrow::datatypes::ArrowDataType as PolarsDataType;
-
-    impl From<&PolarsDataType> for PropType {
-        fn from(value: &PolarsDataType) -> Self {
-            match value {
-                PolarsDataType::Utf8 => PropType::Str,
-                PolarsDataType::LargeUtf8 => PropType::Str,
-                PolarsDataType::Utf8View => PropType::Str,
-                PolarsDataType::UInt8 => PropType::U8,
-                PolarsDataType::UInt16 => PropType::U16,
-                PolarsDataType::Int32 => PropType::I32,
-                PolarsDataType::Int64 => PropType::I64,
-                PolarsDataType::UInt32 => PropType::U32,
-                PolarsDataType::UInt64 => PropType::U64,
-                PolarsDataType::Float32 => PropType::F32,
-                PolarsDataType::Float64 => PropType::F64,
-                PolarsDataType::Decimal(_, scale) => PropType::Decimal {
-                    scale: *scale as i64,
-                },
-                PolarsDataType::Boolean => PropType::Bool,
-
-                _ => PropType::Empty,
-            }
-        }
-    }
-}
-
-#[cfg(feature = "arrow")]
-=======
-#[cfg(any(feature = "arrow", feature = "storage"))]
->>>>>>> 43c2835d
+#[cfg(any(feature = "arrow"))]
 mod arrow {
     use crate::core::entities::properties::prop::PropType;
     use arrow_schema::DataType;
