--- conflicted
+++ resolved
@@ -258,22 +258,14 @@
         map_entry.insert_entry(id);
     }
 
-<<<<<<< HEAD
     pub fn has_id(&self, id: usize) -> bool {
-        let guard = self.reverse_map.read();
-=======
-    pub fn has_name(&self, id: usize) -> bool {
         let guard = self.reverse_map.read_recursive();
->>>>>>> 43c2835d
         guard.get(id).is_some()
     }
 
     pub fn get_name(&self, id: usize) -> ArcStr {
-<<<<<<< HEAD
-        let guard = self.reverse_map.read();
-        guard.get(id).cloned().unwrap_or_else(|| {
-            panic!("internal ids should always be mapped to a name {id}\n{self:?}")
-        })
+        let guard = self.reverse_map.read_recursive();
+        guard.get(id).cloned().expect("internal ids should always be mapped to a name")
     }
 
     /// Public ids
@@ -289,20 +281,8 @@
     /// Public keys
     pub fn keys(&self) -> PublicKeys<ArcStr> {
         PublicKeys {
-            guard: self.reverse_map.read_arc(),
+            guard: self.reverse_map.read_arc_recursive(),
             num_private_fields: self.num_private_fields,
-=======
-        let guard = self.reverse_map.read_recursive();
-        guard
-            .get(id)
-            .cloned()
-            .expect("internal ids should always be mapped to a name")
-    }
-
-    pub fn get_keys(&self) -> ArcReadLockedVec<ArcStr> {
-        ArcReadLockedVec {
-            guard: self.reverse_map.read_arc_recursive(),
->>>>>>> 43c2835d
         }
     }
 
@@ -313,25 +293,16 @@
         }
     }
 
-<<<<<<< HEAD
     pub fn num_all_fields(&self) -> usize {
-        self.reverse_map.read().len()
+        self.reverse_map.read_recursive().len()
     }
 
     pub fn num_fields(&self) -> usize {
-        self.map.read().len()
+        self.map.read_recursive().len()
     }
 
     pub fn num_private_fields(&self) -> usize {
         self.num_private_fields
-=======
-    pub fn len(&self) -> usize {
-        self.reverse_map.read_recursive().len()
-    }
-
-    pub fn is_empty(&self) -> bool {
-        self.reverse_map.read_recursive().is_empty()
->>>>>>> 43c2835d
     }
 }
 
