--- conflicted
+++ resolved
@@ -1,18 +1,11 @@
 addSbtPlugin("com.eed3si9n"       % "sbt-assembly"       % "1.1.0")
 addSbtPlugin("org.scalameta"      % "sbt-scalafmt"       % "2.4.6")
-<<<<<<< HEAD
-//addSbtPlugin("org.xerial.sbt"     % "sbt-sonatype"       % "3.9.5")
+addSbtPlugin("io.higherkindness" %% "sbt-mu-srcgen"      % "0.29.1")
 addSbtPlugin("com.github.sbt"     % "sbt-pgp"            % "2.2.1")
 addSbtPlugin("io.higherkindness" %% "sbt-mu-srcgen"      % "0.29.0")
-=======
-addSbtPlugin("org.xerial.sbt"     % "sbt-sonatype"       % "3.9.5")
-addSbtPlugin("com.github.sbt"     % "sbt-pgp"            % "2.1.2")
-addSbtPlugin("io.higherkindness" %% "sbt-mu-srcgen"      % "0.29.1")
->>>>>>> 97c1f321
 addCompilerPlugin("com.olegpy"   %% "better-monadic-for" % "0.3.1")
 resolvers += "phdata-sbt-os-detector" at "https://repo.phdata.io/public/sbt-os-detector/maven/"
 classpathTypes += "maven-plugin"
 addSbtPlugin("io.phdata"          % "sbt-os-detector"    % "0.3.0-20220520.230852-1")
 addSbtPlugin("org.scoverage"      % "sbt-scoverage"      % "2.0.0")
-//addSbtPlugin("org.typelevel"      % "sbt-typelevel-ci-release" % "0.4.17")
-addSbtPlugin("com.github.sbt" % "sbt-release" % "1.1.0")+addSbtPlugin("com.github.sbt"     % "sbt-release"        % "1.1.0")