--- conflicted
+++ resolved
@@ -136,8 +136,5 @@
           - user-guide/persistent-graph/3_views.md
   - Python API: reference/python/
   - GraphQL API: reference/graphql/graphql_API.md
-<<<<<<< HEAD
-=======
   - Rust API: https://docs.rs/raphtory/latest/raphtory/
->>>>>>> aea58735
   - Pometry: https://www.pometry.com/