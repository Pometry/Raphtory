--- conflicted
+++ resolved
@@ -726,17 +726,11 @@
         );
     }
     mod addition_bounds {
-        use crate::test_utils::{build_edge_list, build_graph_from_edge_list};
         use proptest::prelude::*;
         use raphtory::{
-<<<<<<< HEAD
             db::graph::graph::{assert_graph_equal, assert_graph_equal_timestamps},
             prelude::*,
-=======
-            db::graph::graph::assert_graph_equal,
-            prelude::*,
             test_utils::{build_edge_list, build_graph_from_edge_list},
->>>>>>> c2998a27
         };
         use raphtory_storage::disk::DiskGraphStorage;
         use tempfile::TempDir;
