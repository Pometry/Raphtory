#[cfg(feature = "io")]
mod io_tests {
    use arrow::array::builder::{
        ArrayBuilder, Int64Builder, LargeStringBuilder, StringViewBuilder, UInt64Builder,
    };
    use itertools::Itertools;
    use proptest::proptest;
    use raphtory::{
        db::graph::graph::assert_graph_equal,
        errors::GraphError,
        io::arrow::{
            dataframe::{DFChunk, DFView},
            df_loaders::load_edges_from_df,
        },
        prelude::*,
        test_utils::{build_edge_list, build_edge_list_str},
    };
    use raphtory_storage::core_ops::CoreGraphOps;
    use tempfile::TempDir;

    #[cfg(feature = "storage")]
    mod load_multi_layer {
        use arrow::array::{record_batch, Int64Array, LargeStringArray, RecordBatch, UInt64Array};
        use parquet::{arrow::ArrowWriter, basic::Compression, file::properties::WriterProperties};
        use pometry_storage::{
            chunked_array::array_like::BaseArrayLike, graph::TemporalGraph, load::ExternalEdgeList,
        };
        use prop::sample::SizeRange;
        use proptest::prelude::*;
        use raphtory::{
            db::graph::graph::{assert_graph_equal, assert_graph_equal_timestamps},
            io::parquet_loaders::load_edges_from_parquet,
            prelude::*,
            test_utils::build_edge_list,
        };
        use raphtory_storage::{disk::DiskGraphStorage, graph::graph::GraphStorage};
        use std::{
            fs::File,
            path::{Path, PathBuf},
        };
        use tempfile::TempDir;

        fn build_edge_list_df(
            len: usize,
            num_nodes: impl Strategy<Value = u64>,
            num_layers: impl Into<SizeRange>,
        ) -> impl Strategy<Value = Vec<RecordBatch>> {
            let layer = num_nodes
                .prop_flat_map(move |num_nodes| {
                    build_edge_list(len, num_nodes)
                        .prop_filter("no empty edge lists", |el| !el.is_empty())
                })
                .prop_map(move |mut rows| {
                    rows.sort_by_key(|(src, dst, time, _, _)| (*src, *dst, *time));
                    new_df_from_rows(&rows)
                });
            proptest::collection::vec(layer, num_layers)
        }

        fn new_df_from_rows(rows: &[(u64, u64, i64, String, i64)]) -> RecordBatch {
            let src = UInt64Array::from_iter_values(rows.iter().map(|(src, ..)| *src));
            let dst = UInt64Array::from_iter_values(rows.iter().map(|(_, dst, ..)| *dst));
            let time = Int64Array::from_iter_values(rows.iter().map(|(_, _, time, ..)| *time));
            let str_prop =
                LargeStringArray::from_iter_values(rows.iter().map(|(.., str_prop, _)| str_prop));
            let int_prop =
                Int64Array::from_iter_values(rows.iter().map(|(.., int_prop)| *int_prop));
            RecordBatch::try_from_iter([
                ("src", src.as_array_ref()),
                ("dst", dst.as_array_ref()),
                ("time", time.as_array_ref()),
                ("str_prop", str_prop.as_array_ref()),
                ("int_prop", int_prop.as_array_ref()),
            ])
            .unwrap()
        }

        fn check_layers_from_df(input: Vec<RecordBatch>, num_threads: usize) {
            let root_dir = TempDir::new().unwrap();
            let graph_dir = TempDir::new().unwrap();
            let layers = input
                .into_iter()
                .enumerate()
                .map(|(i, df)| (i.to_string(), df))
                .collect::<Vec<_>>();
            let edge_lists = write_layers(&layers, root_dir.path());

            let expected = Graph::new();
            for edge_list in &edge_lists {
                load_edges_from_parquet(
                    &expected,
                    &edge_list.path,
                    "time",
                    "src",
                    "dst",
                    &["int_prop", "str_prop"],
                    &[],
                    None,
                    Some(edge_list.layer),
                    None,
                    None,
                )
                .unwrap();
            }

            let g = TemporalGraph::from_parquets(
                num_threads,
                13,
                23,
                graph_dir.path(),
                edge_lists,
                &[],
                None,
                None,
                None,
                None,
            )
            .unwrap();
            let actual = Graph::from(GraphStorage::Disk(DiskGraphStorage::new(g).into()));

            for layer in expected.unique_layers() {
                let actual_l = actual.layers(&layer).unwrap();
                let expected_l = expected.layers(&layer).unwrap();
                assert_graph_equal(&actual_l, &expected_l);
            }

            let g = TemporalGraph::new(graph_dir.path()).unwrap();

            for edge in g.edges_iter() {
                assert!(g.find_edge(edge.src_id(), edge.dst_id()).is_some());
            }

            let actual = Graph::from(GraphStorage::Disk(DiskGraphStorage::new(g).into()));
            for layer in expected.unique_layers() {
                let actual_l = actual.layers(&layer).unwrap();
                let expected_l = expected.layers(&layer).unwrap();
                assert_graph_equal(&actual_l, &expected_l);
            }
        }

        // DiskGraph appears to have different event ids on time entries
        fn check_layers_from_df_timestamps(input: Vec<RecordBatch>, num_threads: usize) {
            let root_dir = TempDir::new().unwrap();
            let graph_dir = TempDir::new().unwrap();
            let layers = input
                .into_iter()
                .enumerate()
                .map(|(i, df)| (i.to_string(), df))
                .collect::<Vec<_>>();
            let edge_lists = write_layers(&layers, root_dir.path());

            let expected = Graph::new();
            for edge_list in &edge_lists {
                load_edges_from_parquet(
                    &expected,
                    &edge_list.path,
                    "time",
                    "src",
                    "dst",
                    &["int_prop", "str_prop"],
                    &[],
                    None,
                    Some(edge_list.layer),
                    None,
                    None,
                )
                .unwrap();
            }

            let g = TemporalGraph::from_parquets(
                num_threads,
                13,
                23,
                graph_dir.path(),
                edge_lists,
                &[],
                None,
                None,
                None,
                None,
            )
            .unwrap();
            let actual = Graph::from(GraphStorage::Disk(DiskGraphStorage::new(g).into()));
            // FIXME: We have to check each layer individually, checking the whole graph fails because DiskGraph reorders layers when the timestamp is the same (event ids are different)
            for (layer, _) in layers.iter() {
                let g_exp = expected.layers(layer).unwrap();
                let g_actual = actual.layers(layer).unwrap();
                assert_graph_equal_timestamps(&g_exp, &g_actual);
            }

            let g = TemporalGraph::new(graph_dir.path()).unwrap();

            for edge in g.edges_iter() {
                assert!(g.find_edge(edge.src_id(), edge.dst_id()).is_some());
            }

            let actual = Graph::from(GraphStorage::Disk(DiskGraphStorage::new(g).into()));
            // FIXME: We have to check each layer individually, checking the whole graph fails because DiskGraph reorders layers when the timestamp is the same (event ids are different)
            for (layer, _) in layers.iter() {
                let g_exp = expected.layers(layer).unwrap();
                let g_actual = actual.layers(layer).unwrap();
                assert_graph_equal_timestamps(&g_exp, &g_actual);
            }
        }

        #[test]
        fn load_from_multiple_layers() {
            proptest!(|(input in build_edge_list_df(50, 1u64..23, 1..10,  ), num_threads in 1usize..2)| {
                check_layers_from_df_timestamps(input, num_threads)
            });
        }

        #[test]
        fn single_layer_single_edge() {
            let df = new_df_from_rows(&[(0, 0, 1, "".to_owned(), 2)]);
            check_layers_from_df(vec![df], 1)
        }

        fn write_layers<'a>(
            layers: &'a [(String, RecordBatch)],
            root_dir: &Path,
        ) -> Vec<ExternalEdgeList<'a, PathBuf>> {
            let mut paths = vec![];
            for (name, df) in layers.iter() {
                let layer_dir = root_dir.join(name);
                std::fs::create_dir_all(&layer_dir).unwrap();
                let layer_path = layer_dir.join("edges.parquet");

                paths.push(
                    ExternalEdgeList::new(
                        name,
                        layer_path.to_path_buf(),
                        "src",
                        "dst",
                        "time",
                        vec![],
                    )
                    .unwrap(),
                );

                let file = File::create(layer_path).unwrap();

                // WriterProperties can be used to set Parquet file options
                let props = WriterProperties::builder()
                    .set_compression(Compression::SNAPPY)
                    .build();

                let mut writer = ArrowWriter::try_new(file, df.schema(), Some(props)).unwrap();

                writer.write(df).expect("Writing batch");

                // writer must be closed to write footer
                writer.close().unwrap();
            }
            paths
        }
    }

    fn build_df(
        chunk_size: usize,
        edges: &[(u64, u64, i64, String, i64)],
    ) -> DFView<impl Iterator<Item = Result<DFChunk, GraphError>>> {
        let chunks = edges.iter().chunks(chunk_size);
        let mut src_col = UInt64Builder::new();
        let mut dst_col = UInt64Builder::new();
        let mut time_col = Int64Builder::new();
        let mut str_prop_col = LargeStringBuilder::new();
        let mut int_prop_col = Int64Builder::new();
        let chunks = chunks
            .into_iter()
            .map(|chunk| {
                for (src, dst, time, str_prop, int_prop) in chunk {
                    src_col.append_value(*src);
                    dst_col.append_value(*dst);
                    time_col.append_value(*time);
                    str_prop_col.append_value(str_prop);
                    int_prop_col.append_value(*int_prop);
                }
                let chunk = vec![
                    ArrayBuilder::finish(&mut src_col),
                    ArrayBuilder::finish(&mut dst_col),
                    ArrayBuilder::finish(&mut time_col),
                    ArrayBuilder::finish(&mut str_prop_col),
                    ArrayBuilder::finish(&mut int_prop_col),
                ];
                Ok(DFChunk { chunk })
            })
            .collect_vec();
        DFView {
            names: vec![
                "src".to_owned(),
                "dst".to_owned(),
                "time".to_owned(),
                "str_prop".to_owned(),
                "int_prop".to_owned(),
            ],
            chunks: chunks.into_iter(),
            num_rows: edges.len(),
        }
    }

    fn build_df_str(
        chunk_size: usize,
        edges: &[(String, String, i64, String, i64)],
    ) -> DFView<impl Iterator<Item = Result<DFChunk, GraphError>>> {
        let chunks = edges.iter().chunks(chunk_size);
        let mut src_col = LargeStringBuilder::new();
        let mut dst_col = StringViewBuilder::new();
        let mut time_col = Int64Builder::new();
        let mut str_prop_col = StringViewBuilder::new();
        let mut int_prop_col = Int64Builder::new();
        let chunks = chunks
            .into_iter()
            .map(|chunk| {
                for (src, dst, time, str_prop, int_prop) in chunk {
                    src_col.append_value(src);
                    dst_col.append_value(dst);
                    time_col.append_value(*time);
                    str_prop_col.append_value(str_prop);
                    int_prop_col.append_value(*int_prop);
                }
                let chunk = vec![
                    ArrayBuilder::finish(&mut src_col),
                    ArrayBuilder::finish(&mut dst_col),
                    ArrayBuilder::finish(&mut time_col),
                    ArrayBuilder::finish(&mut str_prop_col),
                    ArrayBuilder::finish(&mut int_prop_col),
                ];
                Ok(DFChunk { chunk })
            })
            .collect_vec();
        DFView {
            names: vec![
                "src".to_owned(),
                "dst".to_owned(),
                "time".to_owned(),
                "str_prop".to_owned(),
                "int_prop".to_owned(),
            ],
            chunks: chunks.into_iter(),
            num_rows: edges.len(),
        }
    }

    #[test]
    fn test_load_edges() {
        proptest!(|(edges in build_edge_list(1000, 100), chunk_size in 1usize..=1000)| {
            let distinct_edges = edges.iter().map(|(src, dst, _, _, _)| (src, dst)).collect::<std::collections::HashSet<_>>().len();
            let df_view = build_df(chunk_size, &edges);
            let g = Graph::new();
            let props = ["str_prop", "int_prop"];
            load_edges_from_df(df_view, "time", "src", "dst", &props, &[], None, None, None, &g).unwrap();
            let g2 = Graph::new();
            for (src, dst, time, str_prop, int_prop) in edges {
                g2.add_edge(time, src, dst, [("str_prop", str_prop.clone().into_prop()), ("int_prop", int_prop.into_prop())], None).unwrap();
<<<<<<< HEAD
                let edge = g.edge(src, dst).unwrap().at(time);
                // FIXME: when there are multiple events at the same timestamp, properties().get() only retrieves the latest one (here overwritten)
                let contains_str_prop = edge
                    .explode()
                    .iter()
                    .map(|edge| edge.properties().get("str_prop").unwrap_str().to_string())
                    .contains(&str_prop);
                let contains_int_props = edge
                    .explode()
                    .iter()
                    .map(|edge| edge.properties().get("int_prop").unwrap_i64())
                    .contains(&int_prop);
                assert!(contains_str_prop);
                assert!(contains_int_props);
=======
>>>>>>> 675dfd2a
            }
            assert_eq!(g.unfiltered_num_edges(), distinct_edges);
            assert_eq!(g2.unfiltered_num_edges(), distinct_edges);
            assert_graph_equal(&g, &g2);
        })
    }

    #[test]
    fn test_load_edges_str() {
        proptest!(|(edges in build_edge_list_str(100, 100), chunk_size in 1usize..=100)| {
            let distinct_edges = edges.iter().map(|(src, dst, _, _, _)| (src, dst)).collect::<std::collections::HashSet<_>>().len();
            let df_view = build_df_str(chunk_size, &edges);
            let g = Graph::new();
            let props = ["str_prop", "int_prop"];
            load_edges_from_df(df_view, "time", "src", "dst", &props, &[], None, None, None, &g).unwrap();
            let g2 = Graph::new();
            for (src, dst, time, str_prop, int_prop) in edges {
                g2.add_edge(time, &src, &dst, [("str_prop", str_prop.clone().into_prop()), ("int_prop", int_prop.into_prop())], None).unwrap();
            }
            assert_eq!(g.unfiltered_num_edges(), distinct_edges);
            assert_eq!(g2.unfiltered_num_edges(), distinct_edges);
            assert_graph_equal(&g, &g2);
        })
    }

    #[test]
    fn test_load_edges_str_fail() {
        let edges = [("0".to_string(), "1".to_string(), 0, "".to_string(), 0)];
        let df_view = build_df_str(1, &edges);
        let g = Graph::new();
        let props = ["str_prop", "int_prop"];
        load_edges_from_df(
            df_view,
            "time",
            "src",
            "dst",
            &props,
            &[],
            None,
            None,
            None,
            &g,
        )
        .unwrap();
        assert!(g.has_edge("0", "1"))
    }

    #[test]
    fn test_load_edges_with_cache() {
        proptest!(|(edges in build_edge_list(100, 100), chunk_size in 1usize..=100)| {
            let df_view = build_df(chunk_size, &edges);
            let g = Graph::new();
            let cache_file = TempDir::new().unwrap();
            g.cache(cache_file.path()).unwrap();
            let props = ["str_prop", "int_prop"];
            load_edges_from_df(df_view, "time", "src", "dst", &props, &[], None, None, None, &g).unwrap();
            let g = Graph::load_cached(cache_file.path()).unwrap();
            let g2 = Graph::new();
            for (src, dst, time, str_prop, int_prop) in edges {
                g2.add_edge(time, src, dst, [("str_prop", str_prop.clone().into_prop()), ("int_prop", int_prop.into_prop())], None).unwrap();
<<<<<<< HEAD
                let edge = g.edge(src, dst).unwrap().at(time);
                // FIXME: when there are multiple events at the same timestamp, properties().get() only retrieves the latest one (here overwritten)
                let contains_str_prop = edge
                    .explode()
                    .iter()
                    .map(|edge| edge.properties().get("str_prop").unwrap_str().to_string())
                    .contains(&str_prop);
                let contains_int_props = edge
                    .explode()
                    .iter()
                    .map(|edge| edge.properties().get("int_prop").unwrap_i64())
                    .contains(&int_prop);
                assert!(contains_str_prop);
                assert!(contains_int_props);
=======
>>>>>>> 675dfd2a
            }
            assert_graph_equal(&g, &g2);
        })
    }

    #[test]
    fn load_single_edge_with_cache() {
        let edges = [(0, 0, 0, "".to_string(), 0)];
        let df_view = build_df(1, &edges);
        let g = Graph::new();
        let cache_file = TempDir::new().unwrap();
        g.cache(cache_file.path()).unwrap();
        let props = ["str_prop", "int_prop"];
        load_edges_from_df(
            df_view,
            "time",
            "src",
            "dst",
            &props,
            &[],
            None,
            None,
            None,
            &g,
        )
        .unwrap();
        let g = Graph::load_cached(cache_file.path()).unwrap();
        let g2 = Graph::new();
        for (src, dst, time, str_prop, int_prop) in edges {
            g2.add_edge(
                time,
                src,
                dst,
                [
                    ("str_prop", str_prop.clone().into_prop()),
                    ("int_prop", int_prop.into_prop()),
                ],
                None,
            )
            .unwrap();
        }
        assert_graph_equal(&g, &g2);
    }
}

#[cfg(test)]
#[cfg(feature = "io")]
mod parquet_tests {
    use bigdecimal::BigDecimal;
    use chrono::{DateTime, Utc};
    use proptest::prelude::*;
    use raphtory::{
        db::graph::{
            graph::{assert_graph_equal, assert_graph_equal_timestamps},
            views::deletion_graph::PersistentGraph,
        },
        prelude::*,
        test_utils::{
            build_edge_list_dyn, build_graph, build_graph_strat, build_nodes_dyn, build_props_dyn,
            EdgeFixture, EdgeUpdatesFixture, GraphFixture, NodeFixture, NodeUpdatesFixture,
            PropUpdatesFixture,
        },
    };
    use std::str::FromStr;

    #[test]
    fn node_temp_props() {
        let nodes: NodeFixture = [(0, 0, vec![("a".to_string(), Prop::U8(5))])].into();
        build_and_check_parquet_encoding(nodes.into());
    }

    #[test]
    fn node_temp_props_decimal() {
        let nodes = NodeFixture(
            [(
                0,
                NodeUpdatesFixture {
                    props: PropUpdatesFixture {
                        t_props: vec![(
                            0,
                            vec![(
                                "Y".to_string(),
                                Prop::List(
                                    vec![
                                        Prop::List(
                                            vec![
                                                Prop::Decimal(
                                                    BigDecimal::from_str("13e-13").unwrap(),
                                                ),
                                                Prop::Decimal(
                                                    BigDecimal::from_str("13e-13").unwrap(),
                                                ),
                                                Prop::Decimal(
                                                    BigDecimal::from_str("13e-13").unwrap(),
                                                ),
                                                Prop::Decimal(
                                                    BigDecimal::from_str("13e-13").unwrap(),
                                                ),
                                                Prop::Decimal(
                                                    BigDecimal::from_str("13e-13").unwrap(),
                                                ),
                                                Prop::Decimal(
                                                    BigDecimal::from_str("13e-13").unwrap(),
                                                ),
                                            ]
                                            .into(),
                                        ),
                                        Prop::List(
                                            vec![
                                                Prop::Decimal(
                                                    BigDecimal::from_str("13e-13").unwrap(),
                                                ),
                                                Prop::Decimal(
                                                    BigDecimal::from_str(
                                                        "191558628130262966499e-13",
                                                    )
                                                    .unwrap(),
                                                ),
                                            ]
                                            .into(),
                                        ),
                                        Prop::List(
                                            vec![
                                    Prop::Decimal(
                                        BigDecimal::from_str(
                                            "87897464368906578673545214461637064026e-13",
                                        )
                                            .unwrap(),
                                    ),
                                    Prop::Decimal(
                                        BigDecimal::from_str(
                                            "94016349560001117444902279806303521844e-13",
                                        )
                                            .unwrap(),
                                    ),
                                    Prop::Decimal(
                                        BigDecimal::from_str(
                                            "84910690243002010022611521070762324633e-13",
                                        )
                                            .unwrap(),
                                    ),
                                    Prop::Decimal(
                                        BigDecimal::from_str(
                                            "31555839249842363263204026650232450040e-13",
                                        )
                                            .unwrap(),
                                    ),
                                    Prop::Decimal(
                                        BigDecimal::from_str(
                                            "86230621933535017744166139882102600331e-13",
                                        )
                                            .unwrap(),
                                    ),
                                    Prop::Decimal(
                                        BigDecimal::from_str(
                                            "8814065867434113836260276824023976656e-13",
                                        )
                                            .unwrap(),
                                    ),
                                    Prop::Decimal(
                                        BigDecimal::from_str(
                                            "5911907249021330427648764706320440531e-13",
                                        )
                                            .unwrap(),
                                    ),
                                    Prop::Decimal(
                                        BigDecimal::from_str(
                                            "86835517758183724431483793853154818250e-13",
                                        )
                                            .unwrap(),
                                    ),
                                    Prop::Decimal(
                                        BigDecimal::from_str(
                                            "89347387369804528029924787786630755616e-13",
                                        )
                                            .unwrap(),
                                    ),
                                ]
                                            .into(),
                                        ),
                                    ]
                                    .into(),
                                ),
                            )],
                        )],
                        c_props: vec![(
                            "x".to_string(),
                            Prop::Decimal(
                                BigDecimal::from_str("47852687012008324212654110188753175619e-22")
                                    .unwrap(),
                            ),
                        )],
                    },
                    node_type: None,
                },
            )]
            .into(),
        );

        build_and_check_parquet_encoding(nodes.into());
    }

    #[test]
    fn edge_metadata_maps() {
        let edges = EdgeFixture(
            [
                (
                    (1, 1, None),
                    EdgeUpdatesFixture {
                        props: PropUpdatesFixture {
                            t_props: vec![(1, vec![])],
                            c_props: vec![],
                        },
                        deletions: vec![],
                    },
                ),
                (
                    (0, 0, None),
                    EdgeUpdatesFixture {
                        props: PropUpdatesFixture {
                            t_props: vec![(0, vec![])],
                            c_props: vec![("x".to_string(), Prop::map([("n", Prop::U64(23))]))],
                        },
                        deletions: vec![],
                    },
                ),
                (
                    (0, 1, None),
                    EdgeUpdatesFixture {
                        props: PropUpdatesFixture {
                            t_props: vec![(0, vec![])],
                            c_props: vec![(
                                "a".to_string(),
                                Prop::map([("a", Prop::U8(1)), ("b", Prop::str("baa"))]),
                            )],
                        },
                        deletions: vec![],
                    },
                ),
            ]
            .into(),
        );

        build_and_check_parquet_encoding(edges.into());
    }

    #[test]
    fn write_edges_to_parquet() {
        let dt = "2012-12-12 12:12:12+00:00"
            .parse::<DateTime<Utc>>()
            .unwrap();
        build_and_check_parquet_encoding(
            [
                (0, 1, 12, vec![("one".to_string(), Prop::DTime(dt))], None),
                (
                    1,
                    2,
                    12,
                    vec![
                        ("two".to_string(), Prop::I32(2)),
                        ("three".to_string(), Prop::I64(3)),
                        (
                            "four".to_string(),
                            Prop::List(vec![Prop::I32(1), Prop::I32(2)].into()),
                        ),
                    ],
                    Some("b"),
                ),
                (
                    2,
                    3,
                    12,
                    vec![
                        ("three".to_string(), Prop::I64(3)),
                        ("one".to_string(), Prop::DTime(dt)),
                        ("five".to_string(), Prop::List(vec![Prop::str("a")].into())),
                    ],
                    Some("a"),
                ),
            ]
            .into(),
        );
    }

    #[test]
    fn write_edges_empty_prop_first() {
        build_and_check_parquet_encoding(
            [
                (
                    0,
                    1,
                    12,
                    vec![("a".to_string(), Prop::List(vec![].into()))],
                    None,
                ),
                (
                    1,
                    2,
                    12,
                    vec![("a".to_string(), Prop::List(vec![Prop::str("aa")].into()))],
                    None,
                ),
            ]
            .into(),
        );
    }

    #[test]
    fn edges_dates() {
        let dt = "2012-12-12 12:12:12+00:00"
            .parse::<DateTime<Utc>>()
            .unwrap();
        build_and_check_parquet_encoding(
            [(
                0,
                0,
                0,
                vec![("a".to_string(), Prop::List(vec![Prop::DTime(dt)].into()))],
                None,
            )]
            .into(),
        );
    }
    #[test]
    fn edges_maps() {
        let dt = "2012-12-12 12:12:12+00:00"
            .parse::<DateTime<Utc>>()
            .unwrap();
        build_and_check_parquet_encoding(
            [(
                0,
                0,
                0,
                vec![(
                    "a".to_string(),
                    Prop::map([("a", Prop::DTime(dt)), ("b", Prop::str("s"))]),
                )],
                None,
            )]
            .into(),
        );
    }

    #[test]
    fn edges_maps2() {
        build_and_check_parquet_encoding(
            [
                (
                    0,
                    0,
                    0,
                    vec![("a".to_string(), Prop::map([("a", Prop::I32(1))]))],
                    None,
                ),
                (
                    0,
                    0,
                    0,
                    vec![("a".to_string(), Prop::map([("b", Prop::str("x"))]))],
                    None,
                ),
            ]
            .into(),
        );
    }

    #[test]
    fn edges_maps3() {
        build_and_check_parquet_encoding(
            [
                (0, 0, 0, vec![("a".to_string(), Prop::U8(5))], None),
                (
                    0,
                    0,
                    0,
                    vec![("b".to_string(), Prop::map([("c", Prop::U8(66))]))],
                    None,
                ),
            ]
            .into(),
        );
    }

    #[test]
    fn edges_map4() {
        let edges = EdgeFixture(
            [(
                (0, 0, None),
                EdgeUpdatesFixture {
                    props: PropUpdatesFixture {
                        t_props: vec![(0, vec![("a".to_string(), Prop::U8(5))])],
                        c_props: vec![(
                            "x".to_string(),
                            Prop::List(
                                vec![
                                    Prop::map([("n", Prop::I64(23))]),
                                    Prop::map([("b", Prop::F64(0.2))]),
                                ]
                                .into(),
                            ),
                        )],
                    },
                    deletions: vec![1],
                },
            )]
            .into(),
        );

        build_and_check_parquet_encoding(edges.into())
    }

    // proptest
    fn build_and_check_parquet_encoding(edges: GraphFixture) {
        let g = Graph::from(build_graph(&edges));
        check_parquet_encoding(g);
    }

    fn check_parquet_encoding(g: Graph) {
        let temp_dir = tempfile::tempdir().unwrap();
        g.encode_parquet(&temp_dir).unwrap();
        let g2 = Graph::decode_parquet(&temp_dir).unwrap();
        assert_graph_equal_timestamps(&g, &g2);
    }

    fn check_parquet_encoding_deletions(g: PersistentGraph) {
        let temp_dir = tempfile::tempdir().unwrap();
        g.encode_parquet(&temp_dir).unwrap();
        let g2 = PersistentGraph::decode_parquet(&temp_dir).unwrap();
        assert_graph_equal_timestamps(&g, &g2);
    }

    #[test]
    fn nodes_props_1() {
        let dt = "2012-12-12 12:12:12+00:00"
            .parse::<DateTime<Utc>>()
            .unwrap();
        let nodes = NodeFixture(
            [(
                0,
                NodeUpdatesFixture {
                    props: PropUpdatesFixture {
                        t_props: vec![(
                            0,
                            vec![
                                ("a".to_string(), Prop::U8(5)),
                                ("a".to_string(), Prop::U8(5)),
                            ],
                        )],
                        c_props: vec![("b".to_string(), Prop::DTime(dt))],
                    },
                    node_type: None,
                },
            )]
            .into(),
        );

        build_and_check_parquet_encoding(nodes.into());
    }

    fn check_graph_props(nf: PropUpdatesFixture, only_timestamps: bool) {
        let g = Graph::new();
        let temp_dir = tempfile::tempdir().unwrap();
        for (t, props) in nf.t_props {
            g.add_properties(t, props).unwrap()
        }

        g.add_metadata(nf.c_props).unwrap();
        g.encode_parquet(&temp_dir).unwrap();
        let g2 = Graph::decode_parquet(&temp_dir).unwrap();
        if only_timestamps {
            assert_graph_equal_timestamps(&g, &g2)
        } else {
            assert_graph_equal(&g, &g2);
        }
    }

    #[test]
    fn graph_props() {
        let props = PropUpdatesFixture {
            t_props: vec![(0, vec![("a".to_string(), Prop::U8(5))])],
            c_props: vec![("b".to_string(), Prop::str("baa"))],
        };
        check_graph_props(props, true)
    }

    #[test]
    fn node_metadata() {
        let nf = NodeFixture(
            [(
                1,
                NodeUpdatesFixture {
                    props: PropUpdatesFixture {
                        t_props: vec![],
                        c_props: vec![("b".to_string(), Prop::str("baa"))],
                    },
                    node_type: None,
                },
            )]
            .into(),
        );
        build_and_check_parquet_encoding(nf.into())
    }

    #[test]
    fn write_graph_props_to_parquet() {
        proptest!(|(props in build_props_dyn(10))| {
            check_graph_props(props, true);
        });
    }

    #[test]
    fn write_nodes_no_props_to_parquet() {
        let nf = PropUpdatesFixture {
            t_props: vec![(1, vec![])],
            c_props: vec![],
        };
        check_graph_props(nf, false);
    }

    #[test]
    fn write_nodes_any_props_to_parquet() {
        proptest!(|(nodes in build_nodes_dyn(10, 10))| {
            build_and_check_parquet_encoding(nodes.into());
        });
    }
    #[test]
    fn write_edges_any_props_to_parquet() {
        proptest!(|(edges in build_edge_list_dyn(10, 10, true))| {
            build_and_check_parquet_encoding(edges.into());
        });
    }

    #[test]
    fn write_graph_to_parquet() {
        proptest!(|(edges in build_graph_strat(10, 10, true))| {
            build_and_check_parquet_encoding(edges);
        })
    }

    #[test]
    fn test_deletion() {
        let graph = PersistentGraph::new();
        graph.delete_edge(0, 0, 0, Some("a")).unwrap();
        check_parquet_encoding_deletions(graph);
    }

    #[test]
    fn test_empty_map() {
        let graph = Graph::new();
        graph
            .add_edge(0, 0, 1, [("test", Prop::map(NO_PROPS))], None)
            .unwrap();
        check_parquet_encoding(graph);
    }
}<|MERGE_RESOLUTION|>--- conflicted
+++ resolved
@@ -353,23 +353,6 @@
             let g2 = Graph::new();
             for (src, dst, time, str_prop, int_prop) in edges {
                 g2.add_edge(time, src, dst, [("str_prop", str_prop.clone().into_prop()), ("int_prop", int_prop.into_prop())], None).unwrap();
-<<<<<<< HEAD
-                let edge = g.edge(src, dst).unwrap().at(time);
-                // FIXME: when there are multiple events at the same timestamp, properties().get() only retrieves the latest one (here overwritten)
-                let contains_str_prop = edge
-                    .explode()
-                    .iter()
-                    .map(|edge| edge.properties().get("str_prop").unwrap_str().to_string())
-                    .contains(&str_prop);
-                let contains_int_props = edge
-                    .explode()
-                    .iter()
-                    .map(|edge| edge.properties().get("int_prop").unwrap_i64())
-                    .contains(&int_prop);
-                assert!(contains_str_prop);
-                assert!(contains_int_props);
-=======
->>>>>>> 675dfd2a
             }
             assert_eq!(g.unfiltered_num_edges(), distinct_edges);
             assert_eq!(g2.unfiltered_num_edges(), distinct_edges);
@@ -430,23 +413,6 @@
             let g2 = Graph::new();
             for (src, dst, time, str_prop, int_prop) in edges {
                 g2.add_edge(time, src, dst, [("str_prop", str_prop.clone().into_prop()), ("int_prop", int_prop.into_prop())], None).unwrap();
-<<<<<<< HEAD
-                let edge = g.edge(src, dst).unwrap().at(time);
-                // FIXME: when there are multiple events at the same timestamp, properties().get() only retrieves the latest one (here overwritten)
-                let contains_str_prop = edge
-                    .explode()
-                    .iter()
-                    .map(|edge| edge.properties().get("str_prop").unwrap_str().to_string())
-                    .contains(&str_prop);
-                let contains_int_props = edge
-                    .explode()
-                    .iter()
-                    .map(|edge| edge.properties().get("int_prop").unwrap_i64())
-                    .contains(&int_prop);
-                assert!(contains_str_prop);
-                assert!(contains_int_props);
-=======
->>>>>>> 675dfd2a
             }
             assert_graph_equal(&g, &g2);
         })
