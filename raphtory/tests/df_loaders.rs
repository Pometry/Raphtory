--- conflicted
+++ resolved
@@ -28,14 +28,9 @@
         use prop::sample::SizeRange;
         use proptest::prelude::*;
         use raphtory::{
-<<<<<<< HEAD
             db::graph::graph::{assert_graph_equal, assert_graph_equal_timestamps},
             io::parquet_loaders::load_edges_from_parquet,
-            prelude::*,
-=======
-            db::graph::graph::assert_graph_equal, io::parquet_loaders::load_edges_from_parquet,
             prelude::*, test_utils::build_edge_list,
->>>>>>> c2998a27
         };
         use raphtory_storage::{disk::DiskGraphStorage, graph::graph::GraphStorage};
         use std::{
