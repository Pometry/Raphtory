use super::{
    Prop, DST_COL, LAYER_COL, NODE_ID_COL, SECONDARY_INDEX_COL, SRC_COL, TIME_COL, TYPE_COL,
};
use crate::{
    db::{
        api::view::StaticGraphViewOps,
        graph::{edge::EdgeView, node::NodeView},
    },
    prelude::*,
};
use arrow::datatypes::DataType;
use raphtory_api::core::{
    entities::{properties::prop::SerdeProp, GidType},
    storage::{arc_str::ArcStr, timeindex::TimeIndexEntry},
};
use raphtory_storage::graph::graph::GraphStorage;
use serde::{
    ser::{Error, SerializeMap},
    Serialize,
};

<<<<<<< HEAD
pub(crate) struct ParquetProp<'a>(pub &'a Prop);

impl<'a> Serialize for ParquetProp<'a> {
    fn serialize<S>(&self, serializer: S) -> Result<S::Ok, S::Error>
    where
        S: serde::Serializer,
    {
        match self.0 {
            Prop::I32(i) => serializer.serialize_i32(*i),
            Prop::I64(i) => serializer.serialize_i64(*i),
            Prop::F32(f) => serializer.serialize_f32(*f),
            Prop::F64(f) => serializer.serialize_f64(*f),
            Prop::U8(u) => serializer.serialize_u8(*u),
            Prop::U16(u) => serializer.serialize_u16(*u),
            Prop::U32(u) => serializer.serialize_u32(*u),
            Prop::U64(u) => serializer.serialize_u64(*u),
            Prop::Str(s) => serializer.serialize_str(s),
            Prop::Bool(b) => serializer.serialize_bool(*b),
            Prop::DTime(dt) => serializer.serialize_i64(dt.timestamp_millis()),
            Prop::NDTime(dt) => serializer.serialize_i64(dt.and_utc().timestamp_millis()),
            Prop::List(l) => {
                let mut state = serializer.serialize_seq(Some(l.len()))?;
                for prop in l.iter() {
                    state.serialize_element(&ParquetProp(prop))?;
                }
                state.end()
            }
            Prop::Map(m) => {
                let mut state = serializer.serialize_map(Some(m.len()))?;
                for (k, v) in m.iter() {
                    state.serialize_entry(k, &ParquetProp(v))?;
                }
                state.end()
            }
            Prop::Decimal(dec) => serializer.serialize_str(&dec.to_string()),
            Prop::Array(_) => {
                todo!("Serializer not implemented for Array (TODO: #2377)")
            }
        }
    }
}

=======
>>>>>>> 247283c6
#[derive(Debug)]
struct ParquetGID(GID);

impl Serialize for ParquetGID {
    fn serialize<S>(&self, serializer: S) -> Result<S::Ok, S::Error>
    where
        S: serde::Serializer,
    {
        match &self.0 {
            GID::U64(id) => serializer.serialize_u64(*id),
            GID::Str(id) => serializer.serialize_str(id),
        }
    }
}

#[derive(Debug)]
pub(crate) struct ParquetTEdge<'a, G: StaticGraphViewOps>(pub(crate) EdgeView<&'a G>);

impl<'a, G: StaticGraphViewOps> Serialize for ParquetTEdge<'a, G> {
    fn serialize<S>(&self, serializer: S) -> Result<S::Ok, S::Error>
    where
        S: serde::Serializer,
    {
        let edge = &self.0;
        let mut state = serializer.serialize_map(None)?;
        let t = edge
            .edge
            .time()
            .ok_or(S::Error::custom("Edge has no time"))?;
        let layer = edge
            .layer_name()
            .map_err(|_| S::Error::custom("Edge has no layer"))?;

        state.serialize_entry(TIME_COL, &t.0)?;
        state.serialize_entry(SECONDARY_INDEX_COL, &t.1)?;
        state.serialize_entry(SRC_COL, &ParquetGID(edge.src().id()))?;
        state.serialize_entry(DST_COL, &ParquetGID(edge.dst().id()))?;
        state.serialize_entry(LAYER_COL, &layer)?;

        for (name, prop) in edge.properties().temporal().iter_latest() {
            state.serialize_entry(&name, &SerdeProp(&prop))?;
        }

        state.end()
    }
}

#[derive(Debug)]
pub(crate) struct ParquetCEdge<'a, G: StaticGraphViewOps>(pub(crate) EdgeView<&'a G>);

impl<'a, G: StaticGraphViewOps> Serialize for ParquetCEdge<'a, G> {
    fn serialize<S>(&self, serializer: S) -> Result<S::Ok, S::Error>
    where
        S: serde::Serializer,
    {
        let edge = &self.0;
        let mut state = serializer.serialize_map(None)?;
        let layer = edge
            .layer_name()
            .map_err(|_| S::Error::custom("Edge has no layer"))?;

        state.serialize_entry(SRC_COL, &ParquetGID(edge.src().id()))?;
        state.serialize_entry(DST_COL, &ParquetGID(edge.dst().id()))?;
        state.serialize_entry(LAYER_COL, &layer)?;

        for (name, prop) in edge.metadata().iter_filtered() {
            state.serialize_entry(&name, &SerdeProp(&prop))?;
        }

        state.end()
    }
}

pub(crate) struct ParquetDelEdge<'a, G> {
    pub layer: &'a str,
    pub edge: EdgeView<&'a G>,
    pub del: TimeIndexEntry,
}

impl<'a, G: StaticGraphViewOps> Serialize for ParquetDelEdge<'a, G> {
    fn serialize<S>(&self, serializer: S) -> Result<S::Ok, S::Error>
    where
        S: serde::Serializer,
    {
        let edge = &self.edge;
        let mut state = serializer.serialize_map(None)?;

        state.serialize_entry(TIME_COL, &self.del.0)?;
        state.serialize_entry(SECONDARY_INDEX_COL, &self.del.1)?;
        state.serialize_entry(SRC_COL, &ParquetGID(edge.src().id()))?;
        state.serialize_entry(DST_COL, &ParquetGID(edge.dst().id()))?;
        state.serialize_entry(LAYER_COL, &self.layer)?;

        state.end()
    }
}

pub(crate) struct ParquetTNode<'a> {
    pub node: NodeView<'a, &'a GraphStorage>,
    pub cols: &'a [ArcStr],
    pub t: TimeIndexEntry,
    pub props: Vec<(usize, Prop)>,
}

impl<'a> Serialize for ParquetTNode<'a> {
    fn serialize<S>(&self, serializer: S) -> Result<S::Ok, S::Error>
    where
        S: serde::Serializer,
    {
        let mut state = serializer.serialize_map(None)?;

        state.serialize_entry(NODE_ID_COL, &ParquetGID(self.node.id()))?;
        state.serialize_entry(TIME_COL, &self.t.0)?;
        state.serialize_entry(SECONDARY_INDEX_COL, &self.t.1)?;
        state.serialize_entry(TYPE_COL, &self.node.node_type())?;

        for (name, prop) in self.props.iter() {
            state.serialize_entry(&self.cols[*name], &SerdeProp(prop))?;
        }

        state.end()
    }
}

pub(crate) struct ParquetCNode<'a> {
    pub node: NodeView<'a, &'a GraphStorage>,
}

impl<'a> Serialize for ParquetCNode<'a> {
    fn serialize<S>(&self, serializer: S) -> Result<S::Ok, S::Error>
    where
        S: serde::Serializer,
    {
        let mut state = serializer.serialize_map(None)?;

        state.serialize_entry(NODE_ID_COL, &ParquetGID(self.node.id()))?;
        state.serialize_entry(TYPE_COL, &self.node.node_type())?;

        for (name, prop) in self.node.metadata().iter_filtered() {
            state.serialize_entry(&name, &SerdeProp(&prop))?;
        }

        state.end()
    }
}

pub(crate) fn get_id_type(id_type: Option<GidType>) -> Result<DataType, DataType> {
    match id_type {
        Some(GidType::Str) => Ok(DataType::Utf8),
        Some(GidType::U64) => Ok(DataType::UInt64),
        None => Err(DataType::UInt64), // The graph is empty what now?
    }
}<|MERGE_RESOLUTION|>--- conflicted
+++ resolved
@@ -19,51 +19,6 @@
     Serialize,
 };
 
-<<<<<<< HEAD
-pub(crate) struct ParquetProp<'a>(pub &'a Prop);
-
-impl<'a> Serialize for ParquetProp<'a> {
-    fn serialize<S>(&self, serializer: S) -> Result<S::Ok, S::Error>
-    where
-        S: serde::Serializer,
-    {
-        match self.0 {
-            Prop::I32(i) => serializer.serialize_i32(*i),
-            Prop::I64(i) => serializer.serialize_i64(*i),
-            Prop::F32(f) => serializer.serialize_f32(*f),
-            Prop::F64(f) => serializer.serialize_f64(*f),
-            Prop::U8(u) => serializer.serialize_u8(*u),
-            Prop::U16(u) => serializer.serialize_u16(*u),
-            Prop::U32(u) => serializer.serialize_u32(*u),
-            Prop::U64(u) => serializer.serialize_u64(*u),
-            Prop::Str(s) => serializer.serialize_str(s),
-            Prop::Bool(b) => serializer.serialize_bool(*b),
-            Prop::DTime(dt) => serializer.serialize_i64(dt.timestamp_millis()),
-            Prop::NDTime(dt) => serializer.serialize_i64(dt.and_utc().timestamp_millis()),
-            Prop::List(l) => {
-                let mut state = serializer.serialize_seq(Some(l.len()))?;
-                for prop in l.iter() {
-                    state.serialize_element(&ParquetProp(prop))?;
-                }
-                state.end()
-            }
-            Prop::Map(m) => {
-                let mut state = serializer.serialize_map(Some(m.len()))?;
-                for (k, v) in m.iter() {
-                    state.serialize_entry(k, &ParquetProp(v))?;
-                }
-                state.end()
-            }
-            Prop::Decimal(dec) => serializer.serialize_str(&dec.to_string()),
-            Prop::Array(_) => {
-                todo!("Serializer not implemented for Array (TODO: #2377)")
-            }
-        }
-    }
-}
-
-=======
->>>>>>> 247283c6
 #[derive(Debug)]
 struct ParquetGID(GID);
 
