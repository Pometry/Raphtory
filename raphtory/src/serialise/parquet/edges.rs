use super::*;
use crate::{
    core::utils::iter::GenLockedIter, db::graph::edge::EdgeView, errors::GraphError,
    serialise::parquet::model::ParquetDelEdge,
};
use arrow_schema::{DataType, Field};
use model::ParquetCEdge;
use raphtory_api::{core::storage::timeindex::TimeIndexOps, iter::IntoDynBoxed};
use raphtory_storage::{
    core_ops::CoreGraphOps,
    graph::{edges::edge_storage_ops::EdgeStorageOps, graph::GraphStorage},
};
use std::path::Path;

pub(crate) fn encode_edge_tprop(
    g: &GraphStorage,
    path: impl AsRef<Path>,
) -> Result<(), GraphError> {
    run_encode_indexed(
        g,
<<<<<<< HEAD
        g.edge_meta().temporal_prop_meta(),
        g.edges().segmented_par_iter(),
=======
        g.edge_meta().temporal_prop_mapper(),
        g.unfiltered_num_edges(),
>>>>>>> 9921b2cf
        path,
        EDGES_T_PATH,
        |id_type| {
            vec![
                Field::new(TIME_COL, DataType::Int64, false),
                Field::new(SRC_COL, id_type.clone(), false),
                Field::new(DST_COL, id_type.clone(), false),
                Field::new(LAYER_COL, DataType::Utf8, true),
            ]
        },
        |edges, g, decoder, writer| {
            let row_group_size = 100_000;
            let edges = edges.collect::<Vec<_>>();

            for edge_rows in edges
                .into_iter()
                .flat_map(|eid| {
                    let edge_ref = g.core_edge(eid).out_ref();
                    EdgeView::new(g, edge_ref).explode()
                })
                .map(ParquetTEdge)
                .chunks(row_group_size)
                .into_iter()
                .map(|chunk| chunk.collect_vec())
            {
                decoder.serialize(&edge_rows)?;
                if let Some(rb) = decoder.flush()? {
                    writer.write(&rb)?;
                    writer.flush()?;
                }
            }
            Ok(())
        },
    )
}

pub(crate) fn encode_edge_deletions(
    g: &GraphStorage,
    path: impl AsRef<Path>,
) -> Result<(), GraphError> {
    run_encode_indexed(
        g,
<<<<<<< HEAD
        g.edge_meta().temporal_prop_meta(),
        g.edges().segmented_par_iter(),
=======
        g.edge_meta().temporal_prop_mapper(),
        g.unfiltered_num_edges(),
>>>>>>> 9921b2cf
        path,
        EDGES_D_PATH,
        |id_type| {
            vec![
                Field::new(TIME_COL, DataType::Int64, false),
                Field::new(SRC_COL, id_type.clone(), false),
                Field::new(DST_COL, id_type.clone(), false),
                Field::new(LAYER_COL, DataType::Utf8, true),
            ]
        },
        |edges, g, decoder, writer| {
            let row_group_size = 100_000;
            let g = g.lock();
            let g = &g;
            let g_edges = g.edges();
            let layers = g
                .unique_layers()
                .map(|s| s.to_string().to_owned())
                .collect::<Vec<_>>();
            let layers = &layers;

            for edge_rows in edges
                .into_iter()
                .flat_map(|eid| {
                    g.unfiltered_layer_ids().flat_map(move |layer_id| {
                        let edge = g_edges.edge(eid);
                        let edge_ref = edge.out_ref();
                        GenLockedIter::from(edge, |edge| {
                            edge.deletions(layer_id).iter().into_dyn_boxed()
                        })
                        .map(move |deletions| ParquetDelEdge {
                            del: deletions,
                            layer: &layers[layer_id - 1],
                            edge: EdgeView::new(g, edge_ref),
                        })
                    })
                })
                .chunks(row_group_size)
                .into_iter()
                .map(|chunk| chunk.collect_vec())
            {
                decoder.serialize(&edge_rows)?;
                if let Some(rb) = decoder.flush()? {
                    writer.write(&rb)?;
                    writer.flush()?;
                }
            }
            Ok(())
        },
    )
}

pub(crate) fn encode_edge_cprop(
    g: &GraphStorage,
    path: impl AsRef<Path>,
) -> Result<(), GraphError> {
    run_encode_indexed(
        g,
<<<<<<< HEAD
        g.edge_meta().const_prop_meta(),
        g.edges().segmented_par_iter(),
=======
        g.edge_meta().metadata_mapper(),
        g.unfiltered_num_edges(),
>>>>>>> 9921b2cf
        path,
        EDGES_C_PATH,
        |id_type| {
            vec![
                Field::new(SRC_COL, id_type.clone(), false),
                Field::new(DST_COL, id_type.clone(), false),
                Field::new(LAYER_COL, DataType::Utf8, true),
            ]
        },
        |edges, g, decoder, writer| {
            let row_group_size = 100_000;

            for edge_rows in edges
                .into_iter()
                .flat_map(|eid| {
                    let edge_ref = g.core_edge(eid).out_ref();
                    EdgeView::new(g, edge_ref)
                        .explode_layers()
                        .into_iter()
                        .map(|e| e.edge)
                })
                .map(|edge| ParquetCEdge(EdgeView::new(g, edge)))
                .chunks(row_group_size)
                .into_iter()
                .map(|chunk| chunk.collect_vec())
            {
                decoder.serialize(&edge_rows)?;
                if let Some(rb) = decoder.flush()? {
                    writer.write(&rb)?;
                    writer.flush()?;
                }
            }
            Ok(())
        },
    )
}<|MERGE_RESOLUTION|>--- conflicted
+++ resolved
@@ -18,13 +18,8 @@
 ) -> Result<(), GraphError> {
     run_encode_indexed(
         g,
-<<<<<<< HEAD
-        g.edge_meta().temporal_prop_meta(),
+        g.edge_meta().temporal_prop_mapper(),
         g.edges().segmented_par_iter(),
-=======
-        g.edge_meta().temporal_prop_mapper(),
-        g.unfiltered_num_edges(),
->>>>>>> 9921b2cf
         path,
         EDGES_T_PATH,
         |id_type| {
@@ -67,13 +62,8 @@
 ) -> Result<(), GraphError> {
     run_encode_indexed(
         g,
-<<<<<<< HEAD
-        g.edge_meta().temporal_prop_meta(),
+        g.edge_meta().temporal_prop_mapper(),
         g.edges().segmented_par_iter(),
-=======
-        g.edge_meta().temporal_prop_mapper(),
-        g.unfiltered_num_edges(),
->>>>>>> 9921b2cf
         path,
         EDGES_D_PATH,
         |id_type| {
@@ -132,13 +122,8 @@
 ) -> Result<(), GraphError> {
     run_encode_indexed(
         g,
-<<<<<<< HEAD
-        g.edge_meta().const_prop_meta(),
+        g.edge_meta().metadata_mapper(),
         g.edges().segmented_par_iter(),
-=======
-        g.edge_meta().metadata_mapper(),
-        g.unfiltered_num_edges(),
->>>>>>> 9921b2cf
         path,
         EDGES_C_PATH,
         |id_type| {
