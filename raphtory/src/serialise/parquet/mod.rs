--- conflicted
+++ resolved
@@ -395,515 +395,4 @@
         let gs = decode_graph_storage(path, GraphType::PersistentGraph)?;
         Ok(PersistentGraph(gs))
     }
-<<<<<<< HEAD
-}
-
-#[cfg(test)]
-mod test {
-    use super::*;
-    use crate::{
-        db::graph::graph::{assert_graph_equal, assert_graph_equal_timestamps},
-        test_utils::{
-            build_edge_list_dyn, build_graph, build_graph_strat, build_nodes_dyn, build_props_dyn,
-            EdgeFixture, EdgeUpdatesFixture, GraphFixture, NodeFixture, NodeUpdatesFixture,
-            PropUpdatesFixture,
-        },
-    };
-    use bigdecimal::BigDecimal;
-    use chrono::{DateTime, Utc};
-    use proptest::prelude::*;
-    use std::str::FromStr;
-
-    #[test]
-    fn node_temp_props() {
-        let nodes: NodeFixture = [(0, 0, vec![("a".to_string(), Prop::U8(5))])].into();
-        build_and_check_parquet_encoding(nodes.into());
-    }
-
-    #[test]
-    #[ignore = "This is broken because of polars-parquet"]
-    fn node_temp_props_decimal() {
-        let nodes = NodeFixture(
-            [(
-                0,
-                NodeUpdatesFixture {
-                    props: PropUpdatesFixture {
-                        t_props: vec![(
-                            0,
-                            vec![(
-                                "Y".to_string(),
-                                Prop::List(
-                                    vec![
-                                        Prop::List(
-                                            vec![
-                                                Prop::Decimal(
-                                                    BigDecimal::from_str("13e-13").unwrap(),
-                                                ),
-                                                Prop::Decimal(
-                                                    BigDecimal::from_str("13e-13").unwrap(),
-                                                ),
-                                                Prop::Decimal(
-                                                    BigDecimal::from_str("13e-13").unwrap(),
-                                                ),
-                                                Prop::Decimal(
-                                                    BigDecimal::from_str("13e-13").unwrap(),
-                                                ),
-                                                Prop::Decimal(
-                                                    BigDecimal::from_str("13e-13").unwrap(),
-                                                ),
-                                                Prop::Decimal(
-                                                    BigDecimal::from_str("13e-13").unwrap(),
-                                                ),
-                                            ]
-                                            .into(),
-                                        ),
-                                        Prop::List(
-                                            vec![
-                                                Prop::Decimal(
-                                                    BigDecimal::from_str("13e-13").unwrap(),
-                                                ),
-                                                Prop::Decimal(
-                                                    BigDecimal::from_str(
-                                                        "191558628130262966499e-13",
-                                                    )
-                                                    .unwrap(),
-                                                ),
-                                            ]
-                                            .into(),
-                                        ),
-                                        Prop::List(
-                                            vec![
-                                    Prop::Decimal(
-                                        BigDecimal::from_str(
-                                            "87897464368906578673545214461637064026e-13",
-                                        )
-                                            .unwrap(),
-                                    ),
-                                    Prop::Decimal(
-                                        BigDecimal::from_str(
-                                            "94016349560001117444902279806303521844e-13",
-                                        )
-                                            .unwrap(),
-                                    ),
-                                    Prop::Decimal(
-                                        BigDecimal::from_str(
-                                            "84910690243002010022611521070762324633e-13",
-                                        )
-                                            .unwrap(),
-                                    ),
-                                    Prop::Decimal(
-                                        BigDecimal::from_str(
-                                            "31555839249842363263204026650232450040e-13",
-                                        )
-                                            .unwrap(),
-                                    ),
-                                    Prop::Decimal(
-                                        BigDecimal::from_str(
-                                            "86230621933535017744166139882102600331e-13",
-                                        )
-                                            .unwrap(),
-                                    ),
-                                    Prop::Decimal(
-                                        BigDecimal::from_str(
-                                            "8814065867434113836260276824023976656e-13",
-                                        )
-                                            .unwrap(),
-                                    ),
-                                    Prop::Decimal(
-                                        BigDecimal::from_str(
-                                            "5911907249021330427648764706320440531e-13",
-                                        )
-                                            .unwrap(),
-                                    ),
-                                    Prop::Decimal(
-                                        BigDecimal::from_str(
-                                            "86835517758183724431483793853154818250e-13",
-                                        )
-                                            .unwrap(),
-                                    ),
-                                    Prop::Decimal(
-                                        BigDecimal::from_str(
-                                            "89347387369804528029924787786630755616e-13",
-                                        )
-                                            .unwrap(),
-                                    ),
-                                ]
-                                            .into(),
-                                        ),
-                                    ]
-                                    .into(),
-                                ),
-                            )],
-                        )],
-                        c_props: vec![(
-                            "x".to_string(),
-                            Prop::Decimal(
-                                BigDecimal::from_str("47852687012008324212654110188753175619e-22")
-                                    .unwrap(),
-                            ),
-                        )],
-                    },
-                    node_type: None,
-                },
-            )]
-            .into(),
-        );
-
-        build_and_check_parquet_encoding(nodes.into());
-    }
-
-    #[test]
-    fn edge_metadata_maps() {
-        let edges = EdgeFixture(
-            [
-                (
-                    (1, 1, None),
-                    EdgeUpdatesFixture {
-                        props: PropUpdatesFixture {
-                            t_props: vec![(1, vec![])],
-                            c_props: vec![],
-                        },
-                        deletions: vec![],
-                    },
-                ),
-                (
-                    (0, 0, None),
-                    EdgeUpdatesFixture {
-                        props: PropUpdatesFixture {
-                            t_props: vec![(0, vec![])],
-                            c_props: vec![("x".to_string(), Prop::map([("n", Prop::U64(23))]))],
-                        },
-                        deletions: vec![],
-                    },
-                ),
-                (
-                    (0, 1, None),
-                    EdgeUpdatesFixture {
-                        props: PropUpdatesFixture {
-                            t_props: vec![(0, vec![])],
-                            c_props: vec![(
-                                "a".to_string(),
-                                Prop::map([("a", Prop::U8(1)), ("b", Prop::str("baa"))]),
-                            )],
-                        },
-                        deletions: vec![],
-                    },
-                ),
-            ]
-            .into(),
-        );
-
-        build_and_check_parquet_encoding(edges.into());
-    }
-
-    #[test]
-    fn write_edges_to_parquet() {
-        let dt = "2012-12-12 12:12:12+00:00"
-            .parse::<DateTime<Utc>>()
-            .unwrap();
-        build_and_check_parquet_encoding(
-            [
-                (0, 1, 12, vec![("one".to_string(), Prop::DTime(dt))], None),
-                (
-                    1,
-                    2,
-                    12,
-                    vec![
-                        ("two".to_string(), Prop::I32(2)),
-                        ("three".to_string(), Prop::I64(3)),
-                        (
-                            "four".to_string(),
-                            Prop::List(vec![Prop::I32(1), Prop::I32(2)].into()),
-                        ),
-                    ],
-                    Some("b"),
-                ),
-                (
-                    2,
-                    3,
-                    12,
-                    vec![
-                        ("three".to_string(), Prop::I64(3)),
-                        ("one".to_string(), Prop::DTime(dt)),
-                        ("five".to_string(), Prop::List(vec![Prop::str("a")].into())),
-                    ],
-                    Some("a"),
-                ),
-            ]
-            .into(),
-        );
-    }
-
-    #[test]
-    fn write_edges_empty_prop_first() {
-        build_and_check_parquet_encoding(
-            [
-                (
-                    0,
-                    1,
-                    12,
-                    vec![("a".to_string(), Prop::List(vec![].into()))],
-                    None,
-                ),
-                (
-                    1,
-                    2,
-                    12,
-                    vec![("a".to_string(), Prop::List(vec![Prop::str("aa")].into()))],
-                    None,
-                ),
-            ]
-            .into(),
-        );
-    }
-
-    #[test]
-    fn edges_dates() {
-        let dt = "2012-12-12 12:12:12+00:00"
-            .parse::<DateTime<Utc>>()
-            .unwrap();
-        build_and_check_parquet_encoding(
-            [(
-                0,
-                0,
-                0,
-                vec![("a".to_string(), Prop::List(vec![Prop::DTime(dt)].into()))],
-                None,
-            )]
-            .into(),
-        );
-    }
-    #[test]
-    fn edges_maps() {
-        let dt = "2012-12-12 12:12:12+00:00"
-            .parse::<DateTime<Utc>>()
-            .unwrap();
-        build_and_check_parquet_encoding(
-            [(
-                0,
-                0,
-                0,
-                vec![(
-                    "a".to_string(),
-                    Prop::map([("a", Prop::DTime(dt)), ("b", Prop::str("s"))]),
-                )],
-                None,
-            )]
-            .into(),
-        );
-    }
-
-    #[test]
-    fn edges_maps2() {
-        build_and_check_parquet_encoding(
-            [
-                (
-                    0,
-                    0,
-                    0,
-                    vec![("a".to_string(), Prop::map([("a", Prop::I32(1))]))],
-                    None,
-                ),
-                (
-                    0,
-                    0,
-                    0,
-                    vec![("a".to_string(), Prop::map([("b", Prop::str("x"))]))],
-                    None,
-                ),
-            ]
-            .into(),
-        );
-    }
-
-    #[test]
-    fn edges_maps3() {
-        build_and_check_parquet_encoding(
-            [
-                (0, 0, 0, vec![("a".to_string(), Prop::U8(5))], None),
-                (
-                    0,
-                    0,
-                    0,
-                    vec![("b".to_string(), Prop::map([("c", Prop::U8(66))]))],
-                    None,
-                ),
-            ]
-            .into(),
-        );
-    }
-
-    #[test]
-    fn edges_map4() {
-        let edges = EdgeFixture(
-            [(
-                (0, 0, None),
-                EdgeUpdatesFixture {
-                    props: PropUpdatesFixture {
-                        t_props: vec![(0, vec![("a".to_string(), Prop::U8(5))])],
-                        c_props: vec![(
-                            "x".to_string(),
-                            Prop::List(
-                                vec![
-                                    Prop::map([("n", Prop::I64(23))]),
-                                    Prop::map([("b", Prop::F64(0.2))]),
-                                ]
-                                .into(),
-                            ),
-                        )],
-                    },
-                    deletions: vec![1],
-                },
-            )]
-            .into(),
-        );
-
-        build_and_check_parquet_encoding(edges.into())
-    }
-
-    // proptest
-    fn build_and_check_parquet_encoding(edges: GraphFixture) {
-        let g = Graph::from(build_graph(&edges));
-        check_parquet_encoding(g);
-    }
-
-    fn check_parquet_encoding(g: Graph) {
-        let temp_dir = tempfile::tempdir().unwrap();
-        g.encode_parquet(&temp_dir).unwrap();
-        let g2 = Graph::decode_parquet(&temp_dir).unwrap();
-        assert_graph_equal_timestamps(&g, &g2);
-    }
-
-    fn check_parquet_encoding_deletions(g: PersistentGraph) {
-        let temp_dir = tempfile::tempdir().unwrap();
-        g.encode_parquet(&temp_dir).unwrap();
-        let g2 = PersistentGraph::decode_parquet(&temp_dir).unwrap();
-        assert_graph_equal_timestamps(&g, &g2);
-    }
-
-    #[test]
-    fn nodes_props_1() {
-        let dt = "2012-12-12 12:12:12+00:00"
-            .parse::<DateTime<Utc>>()
-            .unwrap();
-        let nodes = NodeFixture(
-            [(
-                0,
-                NodeUpdatesFixture {
-                    props: PropUpdatesFixture {
-                        t_props: vec![(
-                            0,
-                            vec![
-                                ("a".to_string(), Prop::U8(5)),
-                                ("a".to_string(), Prop::U8(5)),
-                            ],
-                        )],
-                        c_props: vec![("b".to_string(), Prop::DTime(dt))],
-                    },
-                    node_type: None,
-                },
-            )]
-            .into(),
-        );
-
-        build_and_check_parquet_encoding(nodes.into());
-    }
-
-    fn check_graph_props(nf: PropUpdatesFixture, only_timestamps: bool) {
-        let g = Graph::new();
-        let temp_dir = tempfile::tempdir().unwrap();
-        for (t, props) in nf.t_props {
-            g.add_properties(t, props).unwrap()
-        }
-
-        g.add_metadata(nf.c_props).unwrap();
-        g.encode_parquet(&temp_dir).unwrap();
-        let g2 = Graph::decode_parquet(&temp_dir).unwrap();
-        if only_timestamps {
-            assert_graph_equal_timestamps(&g, &g2)
-        } else {
-            assert_graph_equal(&g, &g2);
-        }
-    }
-
-    #[test]
-    fn graph_props() {
-        let props = PropUpdatesFixture {
-            t_props: vec![(0, vec![("a".to_string(), Prop::U8(5))])],
-            c_props: vec![("b".to_string(), Prop::str("baa"))],
-        };
-        check_graph_props(props, true)
-    }
-
-    #[test]
-    fn node_metadata() {
-        let nf = NodeFixture(
-            [(
-                1,
-                NodeUpdatesFixture {
-                    props: PropUpdatesFixture {
-                        t_props: vec![],
-                        c_props: vec![("b".to_string(), Prop::str("baa"))],
-                    },
-                    node_type: None,
-                },
-            )]
-            .into(),
-        );
-        build_and_check_parquet_encoding(nf.into())
-    }
-
-    #[test]
-    fn write_graph_props_to_parquet() {
-        proptest!(|(props in build_props_dyn(10))| {
-            check_graph_props(props, true);
-        });
-    }
-
-    #[test]
-    fn write_nodes_no_props_to_parquet() {
-        let nf = PropUpdatesFixture {
-            t_props: vec![(1, vec![])],
-            c_props: vec![],
-        };
-        check_graph_props(nf, false);
-    }
-
-    #[test]
-    fn write_nodes_any_props_to_parquet() {
-        proptest!(|(nodes in build_nodes_dyn(10, 10))| {
-            build_and_check_parquet_encoding(nodes.into());
-        });
-    }
-    #[test]
-    fn write_edges_any_props_to_parquet() {
-        proptest!(|(edges in build_edge_list_dyn(10, 10, true))| {
-            build_and_check_parquet_encoding(edges.into());
-        });
-    }
-
-    #[test]
-    fn write_graph_to_parquet() {
-        proptest!(|(edges in build_graph_strat(10, 10, true))| {
-            build_and_check_parquet_encoding(edges);
-        })
-    }
-
-    #[test]
-    fn test_deletion() {
-        let graph = PersistentGraph::new();
-        graph.delete_edge(0, 0, 0, Some("a")).unwrap();
-        check_parquet_encoding_deletions(graph);
-    }
-
-    #[test]
-    fn test_empty_map() {
-        let graph = Graph::new();
-        graph
-            .add_edge(0, 0, 1, [("test", Prop::map(NO_PROPS))], None)
-            .unwrap();
-        check_parquet_encoding(graph);
-    }
-=======
->>>>>>> fbd73262
 }