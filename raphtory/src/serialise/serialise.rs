use super::{proto_ext::PropTypeExt, GraphFolder};
#[cfg(feature = "search")]
use crate::prelude::IndexMutationOps;
use crate::{
    core::entities::{graph::tgraph::TemporalGraph, LayerIds},
    db::{
        api::view::{MaterializedGraph, StaticGraphViewOps},
        graph::views::deletion_graph::PersistentGraph,
    },
<<<<<<< HEAD
    errors::GraphError,
    prelude::Graph,
=======
    prelude::{AdditionOps, Graph},
>>>>>>> 48a104d0
    serialise::{
        proto::{self, graph_update::*, new_meta::*, new_node::Gid},
        proto_ext,
    },
};
use itertools::Itertools;
use prost::Message;
use raphtory_api::core::{
    entities::{
        properties::{
            meta::PropMapper,
            prop::{unify_types, Prop, PropType},
            tprop::TPropOps,
        },
        GidRef, EID, VID,
    },
    storage::timeindex::{TimeIndexEntry, TimeIndexOps},
    Direction,
};
use raphtory_storage::{
    core_ops::CoreGraphOps,
    graph::{
        edges::edge_storage_ops::EdgeStorageOps, graph::GraphStorage,
        nodes::node_storage_ops::NodeStorageOps,
    },
    mutation::{
        addition_ops::InternalAdditionOps, property_addition_ops::InternalPropertyAdditionOps,
    },
};
use rayon::prelude::*;
use std::{iter, ops::Deref, sync::Arc};

macro_rules! zip_tprop_updates {
    ($iter:expr) => {
        &$iter
            .map(|(key, values)| values.iter().map(move |(t, v)| (t, (key, v))))
            .kmerge_by(|(left_t, _), (right_t, _)| left_t <= right_t)
            .chunk_by(|(t, _)| *t)
    };
}

pub trait StableEncode: StaticGraphViewOps + AdditionOps {
    fn encode_to_proto(&self) -> proto::Graph;
    fn encode_to_vec(&self) -> Vec<u8> {
        self.encode_to_proto().encode_to_vec()
    }

    fn encode(&self, path: impl Into<GraphFolder>) -> Result<(), GraphError> {
        let folder = path.into();
        folder.write_graph(self)
    }
}

pub trait StableDecode: InternalStableDecode + StaticGraphViewOps + AdditionOps {
    fn decode(path: impl Into<GraphFolder>) -> Result<Self, GraphError> {
        let folder = path.into();
        let graph = Self::decode_from_path(&folder)?;

        #[cfg(feature = "search")]
        graph.load_index(&folder.root_folder)?;

        Ok(graph)
    }
}

impl<T: InternalStableDecode + StaticGraphViewOps + AdditionOps> StableDecode for T {}

pub trait InternalStableDecode: Sized {
    fn decode_from_proto(graph: &proto::Graph) -> Result<Self, GraphError>;

    fn decode_from_bytes(bytes: &[u8]) -> Result<Self, GraphError> {
        let graph = proto::Graph::decode(bytes)?;
        Self::decode_from_proto(&graph)
    }

    fn decode_from_path(path: &GraphFolder) -> Result<Self, GraphError> {
        let bytes = path.read_graph()?;
        let graph = Self::decode_from_bytes(bytes.as_ref())?;
        Ok(graph)
    }
}

pub trait CacheOps: Sized {
    /// Write graph to file and append future updates to the same file.
    ///
    /// If the file already exists, it's contents are overwritten
    fn cache(&self, path: impl Into<GraphFolder>) -> Result<(), GraphError>;

    /// Persist the new updates by appending them to the cache file.
    fn write_updates(&self) -> Result<(), GraphError>;

    /// Load graph from file and append future updates to the same file
    fn load_cached(path: impl Into<GraphFolder>) -> Result<Self, GraphError>;
}

impl StableEncode for GraphStorage {
    fn encode_to_proto(&self) -> proto::Graph {
        let storage = self.lock();
        let mut graph = proto::Graph::default();

        // Graph Properties
        let graph_meta = storage.graph_meta();
        for (id, key) in graph_meta.const_prop_meta().get_keys().iter().enumerate() {
            graph.new_graph_cprop(key, id);
        }
        graph.update_graph_cprops(graph_meta.const_props());

        for (id, (key, dtype)) in graph_meta
            .temporal_prop_meta()
            .get_keys()
            .iter()
            .zip(graph_meta.temporal_prop_meta().dtypes().iter())
            .enumerate()
        {
            graph.new_graph_tprop(key, id, dtype);
        }
        for (t, group) in &graph_meta
            .temporal_props()
            .map(|(key, values)| {
                values
                    .deref()
                    .iter()
                    .map(move |(t, v)| (t, (key, v)))
                    .collect::<Vec<_>>()
            })
            .kmerge_by(|(left_t, _), (right_t, _)| left_t <= right_t)
            .chunk_by(|(t, _)| *t)
        {
            graph.update_graph_tprops(t, group.map(|(_, v)| v));
        }

        // Layers
        for (id, layer) in storage
            .edge_meta()
            .layer_meta()
            .get_keys()
            .iter()
            .enumerate()
        {
            graph.new_layer(layer, id);
        }

        // Node Types
        for (id, node_type) in storage
            .node_meta()
            .node_type_meta()
            .get_keys()
            .iter()
            .enumerate()
        {
            graph.new_node_type(node_type, id);
        }

        // Node Properties
        let n_const_meta = self.node_meta().const_prop_meta();
        for (id, (key, dtype)) in n_const_meta
            .get_keys()
            .iter()
            .zip(n_const_meta.dtypes().iter())
            .enumerate()
        {
            graph.new_node_cprop(key, id, dtype);
        }
        let n_temporal_meta = self.node_meta().temporal_prop_meta();
        for (id, (key, dtype)) in n_temporal_meta
            .get_keys()
            .iter()
            .zip(n_temporal_meta.dtypes().iter())
            .enumerate()
        {
            graph.new_node_tprop(key, id, dtype);
        }

        // Nodes
        let nodes = storage.nodes();
        for node_id in 0..nodes.len() {
            let node = nodes.node(VID(node_id));
            graph.new_node(node.id(), node.vid(), node.node_type_id());

            for (time, row) in node.temp_prop_rows() {
                graph.update_node_tprops(
                    node.vid(),
                    time,
                    row.into_iter().filter_map(|(id, prop)| Some((id, prop?))),
                );
            }

            graph.update_node_cprops(
                node.vid(),
                (0..n_const_meta.len()).flat_map(|i| node.prop(i).map(|v| (i, v))),
            );
        }

        // Edge Properties
        let e_const_meta = self.edge_meta().const_prop_meta();
        for (id, (key, dtype)) in e_const_meta
            .get_keys()
            .iter()
            .zip(e_const_meta.dtypes().iter())
            .enumerate()
        {
            graph.new_edge_cprop(key, id, dtype);
        }
        let e_temporal_meta = self.edge_meta().temporal_prop_meta();
        for (id, (key, dtype)) in e_temporal_meta
            .get_keys()
            .iter()
            .zip(e_temporal_meta.dtypes().iter())
            .enumerate()
        {
            graph.new_edge_tprop(key, id, dtype);
        }

        // Edges
        let edges = storage.edges();
        for eid in 0..edges.len() {
            let eid = EID(eid);
            let edge = edges.edge(eid);
            let edge = edge.as_ref();
            graph.new_edge(edge.src(), edge.dst(), eid);
            for layer_id in 0..storage.unfiltered_num_layers() {
                for (t, props) in
                    zip_tprop_updates!((0..e_temporal_meta.len())
                        .map(|i| (i, edge.temporal_prop_layer(layer_id, i))))
                {
                    graph.update_edge_tprops(eid, t, layer_id, props.map(|(_, v)| v));
                }
                for t in edge.additions(layer_id).iter() {
                    graph.update_edge_tprops(eid, t, layer_id, iter::empty::<(usize, Prop)>());
                }
                for t in edge.deletions(layer_id).iter() {
                    graph.del_edge(eid, layer_id, t);
                }
                graph.update_edge_cprops(
                    eid,
                    layer_id,
                    (0..e_const_meta.len()).filter_map(|i| {
                        edge.constant_prop_layer(layer_id, i).map(|prop| (i, prop))
                    }),
                );
            }
        }
        graph
    }
}

impl StableEncode for Graph {
    fn encode_to_proto(&self) -> proto::Graph {
        let mut graph = self.core_graph().encode_to_proto();
        graph.set_graph_type(proto::GraphType::Event);
        graph
    }
}

impl StableEncode for PersistentGraph {
    fn encode_to_proto(&self) -> proto::Graph {
        let mut graph = self.core_graph().encode_to_proto();
        graph.set_graph_type(proto::GraphType::Persistent);
        graph
    }
}

impl StableEncode for MaterializedGraph {
    fn encode_to_proto(&self) -> proto::Graph {
        match self {
            MaterializedGraph::EventGraph(graph) => graph.encode_to_proto(),
            MaterializedGraph::PersistentGraph(graph) => graph.encode_to_proto(),
        }
    }
}

impl InternalStableDecode for TemporalGraph {
    fn decode_from_proto(graph: &proto::Graph) -> Result<Self, GraphError> {
        let storage = Self::default();
        graph.metas.par_iter().for_each(|meta| {
            if let Some(meta) = meta.meta.as_ref() {
                match meta {
                    Meta::NewNodeType(node_type) => {
                        storage
                            .node_meta
                            .node_type_meta()
                            .set_id(node_type.name.as_str(), node_type.id as usize);
                    }
                    Meta::NewNodeCprop(node_cprop) => {
                        let p_type = node_cprop.prop_type();
                        storage.node_meta.const_prop_meta().set_id_and_dtype(
                            node_cprop.name.as_str(),
                            node_cprop.id as usize,
                            p_type,
                        )
                    }
                    Meta::NewNodeTprop(node_tprop) => {
                        let p_type = node_tprop.prop_type();
                        storage.node_meta.temporal_prop_meta().set_id_and_dtype(
                            node_tprop.name.as_str(),
                            node_tprop.id as usize,
                            p_type,
                        )
                    }
                    Meta::NewGraphCprop(graph_cprop) => storage
                        .graph_meta
                        .const_prop_meta()
                        .set_id(graph_cprop.name.as_str(), graph_cprop.id as usize),
                    Meta::NewGraphTprop(graph_tprop) => {
                        let p_type = graph_tprop.prop_type();
                        storage.graph_meta.temporal_prop_meta().set_id_and_dtype(
                            graph_tprop.name.as_str(),
                            graph_tprop.id as usize,
                            p_type,
                        )
                    }
                    Meta::NewLayer(new_layer) => storage
                        .edge_meta
                        .layer_meta()
                        .set_id(new_layer.name.as_str(), new_layer.id as usize),
                    Meta::NewEdgeCprop(edge_cprop) => {
                        let p_type = edge_cprop.prop_type();
                        storage.edge_meta.const_prop_meta().set_id_and_dtype(
                            edge_cprop.name.as_str(),
                            edge_cprop.id as usize,
                            p_type,
                        )
                    }
                    Meta::NewEdgeTprop(edge_tprop) => {
                        let p_type = edge_tprop.prop_type();
                        storage.edge_meta.temporal_prop_meta().set_id_and_dtype(
                            edge_tprop.name.as_str(),
                            edge_tprop.id as usize,
                            p_type,
                        )
                    }
                }
            }
        });

        let new_edge_property_types = storage
            .write_lock_edges()?
            .into_par_iter_mut()
            .map(|mut shard| {
                let mut const_prop_types =
                    vec![PropType::Empty; storage.edge_meta.const_prop_meta().len()];
                let mut temporal_prop_types =
                    vec![PropType::Empty; storage.edge_meta.temporal_prop_meta().len()];

                for edge in graph.edges.iter() {
                    if let Some(mut new_edge) = shard.get_mut(edge.eid()) {
                        let edge_store = new_edge.edge_store_mut();
                        edge_store.src = edge.src();
                        edge_store.dst = edge.dst();
                        edge_store.eid = edge.eid();
                    }
                }
                for update in graph.updates.iter() {
                    if let Some(update) = update.update.as_ref() {
                        match update {
                            Update::DelEdge(del_edge) => {
                                if let Some(mut edge_mut) = shard.get_mut(del_edge.eid()) {
                                    edge_mut
                                        .deletions_mut(del_edge.layer_id())
                                        .insert(del_edge.time());
                                    storage.update_time(del_edge.time());
                                }
                            }
                            Update::UpdateEdgeCprops(update) => {
                                if let Some(mut edge_mut) = shard.get_mut(update.eid()) {
                                    let edge_layer = edge_mut.layer_mut(update.layer_id());
                                    for prop_update in update.props() {
                                        let (id, prop) = prop_update?;
                                        let prop = storage.process_prop_value(&prop);
                                        if let Ok(new_type) = unify_types(
                                            &const_prop_types[id],
                                            &prop.dtype(),
                                            &mut false,
                                        ) {
                                            const_prop_types[id] = new_type; // the original types saved in protos are now incomplete we need to update them
                                        }
                                        edge_layer.update_constant_prop(id, prop)?;
                                    }
                                }
                            }
                            Update::UpdateEdgeTprops(update) => {
                                if let Some(mut edge_mut) = shard.get_mut(update.eid()) {
                                    edge_mut
                                        .additions_mut(update.layer_id())
                                        .insert(update.time());
                                    if update.has_props() {
                                        let edge_layer = edge_mut.layer_mut(update.layer_id());
                                        for prop_update in update.props() {
                                            let (id, prop) = prop_update?;
                                            let prop = storage.process_prop_value(&prop);
                                            if let Ok(new_type) = unify_types(
                                                &temporal_prop_types[id],
                                                &prop.dtype(),
                                                &mut false,
                                            ) {
                                                temporal_prop_types[id] = new_type;
                                                // the original types saved in protos are now incomplete we need to update them
                                            }
                                            edge_layer.add_prop(update.time(), id, prop)?;
                                        }
                                    }
                                    storage.update_time(update.time())
                                }
                            }
                            _ => {}
                        }
                    }
                }
                Ok::<_, GraphError>((const_prop_types, temporal_prop_types))
            })
            .try_reduce_with(|(l_const, l_temp), (r_const, r_temp)| {
                unify_property_types(&l_const, &r_const, &l_temp, &r_temp)
            })
            .transpose()?;

        if let Some((const_prop_types, temp_prop_types)) = new_edge_property_types {
            update_meta(
                const_prop_types,
                temp_prop_types,
                storage.edge_meta.const_prop_meta(),
                storage.edge_meta.temporal_prop_meta(),
            );
        }

        let new_nodes_property_types = storage
            .write_lock_nodes()?
            .into_par_iter_mut()
            .map(|mut shard| {
                let mut const_prop_types =
                    vec![PropType::Empty; storage.node_meta.const_prop_meta().len()];
                let mut temporal_prop_types =
                    vec![PropType::Empty; storage.node_meta.temporal_prop_meta().len()];

                for node in graph.nodes.iter() {
                    let vid = VID(node.vid as usize);
                    let gid = match node.gid.as_ref().unwrap() {
                        Gid::GidStr(name) => GidRef::Str(name),
                        Gid::GidU64(gid) => GidRef::U64(*gid),
                    };
                    if let Some(mut node_store) = shard.set(vid, gid) {
                        storage.logical_to_physical.set(gid, vid)?;
                        node_store.node_store_mut().node_type = node.type_id as usize;
                    }
                }
                let edges = storage.storage.edges.read_lock();
                for edge in edges.iter() {
                    if let Some(src) = shard.get_mut(edge.src()) {
                        for layer in edge.layer_ids_iter(&LayerIds::All) {
                            src.add_edge(edge.dst(), Direction::OUT, layer, edge.eid());
                            for t in edge.additions(layer).iter() {
                                src.update_time(t, edge.eid().with_layer(layer));
                            }
                            for t in edge.deletions(layer).iter() {
                                src.update_time(t, edge.eid().with_layer_deletion(layer));
                            }
                        }
                    }
                    if let Some(dst) = shard.get_mut(edge.dst()) {
                        for layer in edge.layer_ids_iter(&LayerIds::All) {
                            dst.add_edge(edge.src(), Direction::IN, layer, edge.eid());
                            for t in edge.additions(layer).iter() {
                                dst.update_time(t, edge.eid().with_layer(layer));
                            }
                            for t in edge.deletions(layer).iter() {
                                dst.update_time(t, edge.eid().with_layer_deletion(layer));
                            }
                        }
                    }
                }
                for update in graph.updates.iter() {
                    if let Some(update) = update.update.as_ref() {
                        match update {
                            Update::UpdateNodeCprops(update) => {
                                if let Some(node) = shard.get_mut(update.vid()) {
                                    for prop_update in update.props() {
                                        let (id, prop) = prop_update?;
                                        let prop = storage.process_prop_value(&prop);
                                        if let Ok(new_type) = unify_types(
                                            &const_prop_types[id],
                                            &prop.dtype(),
                                            &mut false,
                                        ) {
                                            const_prop_types[id] = new_type; // the original types saved in protos are now incomplete we need to update them
                                        }
                                        node.update_constant_prop(id, prop)?;
                                    }
                                }
                            }
                            Update::UpdateNodeTprops(update) => {
                                if let Some(mut node) = shard.get_mut_entry(update.vid()) {
                                    let mut props = vec![];
                                    for prop_update in update.props() {
                                        let (id, prop) = prop_update?;
                                        let prop = storage.process_prop_value(&prop);
                                        if let Ok(new_type) = unify_types(
                                            &temporal_prop_types[id],
                                            &prop.dtype(),
                                            &mut false,
                                        ) {
                                            temporal_prop_types[id] = new_type; // the original types saved in protos are now incomplete we need to update them
                                        }
                                        props.push((id, prop));
                                    }

                                    if props.is_empty() {
                                        node.node_store_mut()
                                            .update_t_prop_time(update.time(), None);
                                    } else {
                                        let prop_offset = node.t_props_log_mut().push(props)?;
                                        node.node_store_mut()
                                            .update_t_prop_time(update.time(), prop_offset);
                                    }

                                    storage.update_time(update.time())
                                }
                            }
                            Update::UpdateNodeType(update) => {
                                if let Some(node) = shard.get_mut(update.vid()) {
                                    node.node_type = update.type_id();
                                }
                            }
                            _ => {}
                        }
                    }
                }
                Ok::<_, GraphError>((const_prop_types, temporal_prop_types))
            })
            .try_reduce_with(|(l_const, l_temp), (r_const, r_temp)| {
                unify_property_types(&l_const, &r_const, &l_temp, &r_temp)
            })
            .transpose()?;

        if let Some((const_prop_types, temp_prop_types)) = new_nodes_property_types {
            update_meta(
                const_prop_types,
                temp_prop_types,
                storage.node_meta.const_prop_meta(),
                storage.node_meta.temporal_prop_meta(),
            );
        }

        let graph_prop_new_types = graph
            .updates
            .par_iter()
            .map(|update| {
                let mut const_prop_types =
                    vec![PropType::Empty; storage.graph_meta.const_prop_meta().len()];
                let mut graph_prop_types =
                    vec![PropType::Empty; storage.graph_meta.temporal_prop_meta().len()];

                if let Some(update) = update.update.as_ref() {
                    match update {
                        Update::UpdateGraphCprops(props) => {
                            let c_props = proto_ext::collect_props(&props.properties)?;
                            for (id, prop) in &c_props {
                                const_prop_types[*id] = prop.dtype();
                            }
                            storage.internal_update_constant_properties(&c_props)?;
                        }
                        Update::UpdateGraphTprops(props) => {
                            let time = TimeIndexEntry(props.time, props.secondary as usize);
                            let t_props = proto_ext::collect_props(&props.properties)?;
                            for (id, prop) in &t_props {
                                graph_prop_types[*id] = prop.dtype();
                            }
                            storage.internal_add_properties(time, &t_props)?;
                        }
                        _ => {}
                    }
                }
                Ok::<_, GraphError>((const_prop_types, graph_prop_types))
            })
            .try_reduce_with(|(l_const, l_temp), (r_const, r_temp)| {
                unify_property_types(&l_const, &r_const, &l_temp, &r_temp)
            })
            .transpose()?;

        if let Some((const_prop_types, temp_prop_types)) = graph_prop_new_types {
            update_meta(
                const_prop_types,
                temp_prop_types,
                &PropMapper::default(),
                storage.graph_meta.temporal_prop_meta(),
            );
        }
        Ok(storage)
    }
}

fn update_meta(
    const_prop_types: Vec<PropType>,
    temp_prop_types: Vec<PropType>,
    const_meta: &PropMapper,
    temp_meta: &PropMapper,
) {
    let keys = { const_meta.get_keys().iter().cloned().collect::<Vec<_>>() };
    for ((id, prop_type), key) in const_prop_types.into_iter().enumerate().zip(keys) {
        const_meta.set_id_and_dtype(key, id, prop_type);
    }
    let keys = { temp_meta.get_keys().iter().cloned().collect::<Vec<_>>() };

    for ((id, prop_type), key) in temp_prop_types.into_iter().enumerate().zip(keys) {
        temp_meta.set_id_and_dtype(key, id, prop_type);
    }
}

fn unify_property_types(
    l_const: &[PropType],
    r_const: &[PropType],
    l_temp: &[PropType],
    r_temp: &[PropType],
) -> Result<(Vec<PropType>, Vec<PropType>), GraphError> {
    let const_pt = l_const
        .iter()
        .zip(r_const)
        .map(|(l, r)| unify_types(l, r, &mut false))
        .collect::<Result<Vec<PropType>, _>>()?;
    let temp_pt = l_temp
        .iter()
        .zip(r_temp)
        .map(|(l, r)| unify_types(l, r, &mut false))
        .collect::<Result<Vec<PropType>, _>>()?;
    Ok((const_pt, temp_pt))
}

impl InternalStableDecode for GraphStorage {
    fn decode_from_proto(graph: &proto::Graph) -> Result<Self, GraphError> {
        Ok(GraphStorage::Unlocked(Arc::new(
            TemporalGraph::decode_from_proto(graph)?,
        )))
    }
}

impl InternalStableDecode for MaterializedGraph {
    fn decode_from_proto(graph: &proto::Graph) -> Result<Self, GraphError> {
        let storage = GraphStorage::decode_from_proto(graph)?;
        let graph = match graph.graph_type() {
            proto::GraphType::Event => Self::EventGraph(Graph::from_internal_graph(storage)),
            proto::GraphType::Persistent => {
                Self::PersistentGraph(PersistentGraph::from_internal_graph(storage))
            }
        };
        Ok(graph)
    }
}

impl InternalStableDecode for Graph {
    fn decode_from_proto(graph: &proto::Graph) -> Result<Self, GraphError> {
        match graph.graph_type() {
            proto::GraphType::Event => {
                let storage = GraphStorage::decode_from_proto(graph)?;
                Ok(Graph::from_internal_graph(storage))
            }
            proto::GraphType::Persistent => Err(GraphError::GraphLoadError),
        }
    }
}

impl InternalStableDecode for PersistentGraph {
    fn decode_from_proto(graph: &proto::Graph) -> Result<Self, GraphError> {
        match graph.graph_type() {
            proto::GraphType::Event => Err(GraphError::GraphLoadError),
            proto::GraphType::Persistent => {
                let storage = GraphStorage::decode_from_proto(graph)?;
                Ok(PersistentGraph::from_internal_graph(storage))
            }
        }
    }
}

#[cfg(test)]
mod proto_test {
    use std::{collections::HashMap, path::PathBuf};

    use arrow_array::types::{Int32Type, UInt8Type};
    use tempfile::TempDir;

    use super::*;
    use crate::{
        db::{
            api::{mutation::DeletionOps, properties::internal::ConstantPropertiesOps},
            graph::graph::assert_graph_equal,
        },
        prelude::*,
        serialise::{metadata::assert_metadata_correct, proto::GraphType, ProtoGraph},
        test_utils::{build_edge_list, build_graph_from_edge_list},
    };
    use chrono::{DateTime, NaiveDateTime};
    use proptest::proptest;
    use raphtory_api::core::storage::arc_str::ArcStr;

    #[test]
    fn prev_proto_str() {
        let path = PathBuf::from(env!("CARGO_MANIFEST_DIR"))
            .parent()
            .map(|p| p.join("raphtory/resources/test/old_proto/str"))
            .unwrap();

        let graph = Graph::decode(path).unwrap();

        let nodes = graph
            .nodes()
            .properties()
            .into_iter()
            .flat_map(|(_, props)| props.into_iter())
            .collect::<Vec<_>>();
        assert_eq!(
            nodes,
            vec![
                ("a".into(), Some("a".into())),
                ("z".into(), Some("a".into())),
                ("a".into(), None)
            ]
        );
    }
    #[test]
    fn can_read_previous_proto() {
        let path = PathBuf::from(env!("CARGO_MANIFEST_DIR"))
            .parent()
            .map(|p| p.join("raphtory/resources/test/old_proto/all_props"))
            .unwrap();

        let graph = Graph::decode(path).unwrap();

        let actual: HashMap<_, _> = graph
            .const_prop_keys()
            .map(|key| {
                let props = graph
                    .nodes()
                    .properties()
                    .into_iter()
                    .map(|(_, prop)| prop.get(&key))
                    .collect::<Vec<_>>();
                (key, props)
            })
            .collect();

        let expected: HashMap<ArcStr, Vec<Option<Prop>>> = [
            (
                "name".into(),
                vec![
                    Some("Alice".into()),
                    Some("Alice".into()),
                    Some("Alice".into()),
                ],
            ),
            (
                "age".into(),
                vec![
                    Some(Prop::U32(47)),
                    Some(Prop::U32(47)),
                    Some(Prop::U32(47)),
                ],
            ),
            ("doc".into(), vec![None, None, None]),
            (
                "dtime".into(),
                vec![
                    Some(Prop::DTime(
                        DateTime::parse_from_rfc3339("2021-09-09T01:46:39Z")
                            .unwrap()
                            .into(),
                    )),
                    Some(Prop::DTime(
                        DateTime::parse_from_rfc3339("2021-09-09T01:46:39Z")
                            .unwrap()
                            .into(),
                    )),
                    Some(Prop::DTime(
                        DateTime::parse_from_rfc3339("2021-09-09T01:46:39Z")
                            .unwrap()
                            .into(),
                    )),
                ],
            ),
            (
                "score".into(),
                vec![
                    Some(Prop::I32(27)),
                    Some(Prop::I32(27)),
                    Some(Prop::I32(27)),
                ],
            ),
            ("graph".into(), vec![None, None, None]),
            ("p_graph".into(), vec![None, None, None]),
            (
                "time".into(),
                vec![
                    Some(Prop::NDTime(
                        NaiveDateTime::parse_from_str("+10000-09-09 01:46:39", "%Y-%m-%d %H:%M:%S")
                            .expect("Failed to parse time"),
                    )),
                    Some(Prop::NDTime(
                        NaiveDateTime::parse_from_str("+10000-09-09 01:46:39", "%Y-%m-%d %H:%M:%S")
                            .expect("Failed to parse time"),
                    )),
                    Some(Prop::NDTime(
                        NaiveDateTime::parse_from_str("+10000-09-09 01:46:39", "%Y-%m-%d %H:%M:%S")
                            .expect("Failed to parse time"),
                    )),
                ],
            ),
            (
                "is_adult".into(),
                vec![
                    Some(Prop::Bool(true)),
                    Some(Prop::Bool(true)),
                    Some(Prop::Bool(true)),
                ],
            ),
            (
                "height".into(),
                vec![
                    Some(Prop::F32(1.75)),
                    Some(Prop::F32(1.75)),
                    Some(Prop::F32(1.75)),
                ],
            ),
            (
                "weight".into(),
                vec![
                    Some(Prop::F64(75.5)),
                    Some(Prop::F64(75.5)),
                    Some(Prop::F64(75.5)),
                ],
            ),
            (
                "children".into(),
                vec![
                    Some(Prop::List(
                        vec![Prop::str("Bob"), Prop::str("Charlie")].into(),
                    )),
                    Some(Prop::List(
                        vec![Prop::str("Bob"), Prop::str("Charlie")].into(),
                    )),
                    Some(Prop::List(
                        vec![Prop::str("Bob"), Prop::str("Charlie")].into(),
                    )),
                ],
            ),
            (
                "properties".into(),
                vec![
                    Some(Prop::map(vec![
                        ("is_adult", Prop::Bool(true)),
                        ("weight", Prop::F64(75.5)),
                        (
                            "children",
                            Prop::List(vec![Prop::str("Bob"), Prop::str("Charlie")].into()),
                        ),
                        ("height", Prop::F32(1.75)),
                        ("name", Prop::str("Alice")),
                        ("age", Prop::U32(47)),
                        ("score", Prop::I32(27)),
                    ])),
                    Some(Prop::map(vec![
                        ("is_adult", Prop::Bool(true)),
                        ("age", Prop::U32(47)),
                        ("name", Prop::str("Alice")),
                        ("score", Prop::I32(27)),
                        ("height", Prop::F32(1.75)),
                        (
                            "children",
                            Prop::List(vec![Prop::str("Bob"), Prop::str("Charlie")].into()),
                        ),
                        ("weight", Prop::F64(75.5)),
                    ])),
                    Some(Prop::map(vec![
                        ("weight", Prop::F64(75.5)),
                        ("name", Prop::str("Alice")),
                        ("age", Prop::U32(47)),
                        ("height", Prop::F32(1.75)),
                        ("score", Prop::I32(27)),
                        (
                            "children",
                            Prop::List(vec![Prop::str("Bob"), Prop::str("Charlie")].into()),
                        ),
                        ("is_adult", Prop::Bool(true)),
                    ])),
                ],
            ),
        ]
        .into_iter()
        .collect();

        let check_prop_mapper = |pm: &PropMapper| {
            assert_eq!(
                pm.get_id("properties").and_then(|id| pm.get_dtype(id)),
                Some(PropType::map([
                    ("is_adult", PropType::Bool),
                    ("weight", PropType::F64),
                    ("children", PropType::List(Box::new(PropType::Str))),
                    ("height", PropType::F32),
                    ("name", PropType::Str),
                    ("age", PropType::U32),
                    ("score", PropType::I32),
                ]))
            );
            assert_eq!(
                pm.get_id("children").and_then(|id| pm.get_dtype(id)),
                Some(PropType::List(Box::new(PropType::Str)))
            );
        };

        let pm = graph.node_meta().const_prop_meta();
        check_prop_mapper(pm);

        let pm = graph.edge_meta().temporal_prop_meta();
        check_prop_mapper(pm);

        let pm = graph.graph_meta().temporal_prop_meta();
        check_prop_mapper(pm);

        let mut vec1 = actual.keys().collect::<Vec<_>>();
        let mut vec2 = expected.keys().collect::<Vec<_>>();
        vec1.sort();
        vec2.sort();
        assert_eq!(vec1, vec2);
        for (key, actual_props) in actual.iter() {
            let expected_props = expected.get(key).unwrap();
            assert_eq!(actual_props, expected_props, "Key: {}", key);
        }
    }

    #[test]
    fn node_no_props() {
        let tempdir = TempDir::new().unwrap();
        let temp_file = tempdir.path().join("graph");
        let g1 = Graph::new();
        g1.add_node(1, "Alice", NO_PROPS, None).unwrap();
        g1.encode(&temp_file).unwrap();
        let g2 = Graph::decode(&temp_file).unwrap();
        assert_graph_equal(&g1, &g2);
    }

    #[test]
    fn node_with_props() {
        let tempdir = TempDir::new().unwrap();
        let temp_file = tempdir.path().join("graph");
        let g1 = Graph::new();
        g1.add_node(1, "Alice", NO_PROPS, None).unwrap();
        g1.add_node(2, "Bob", [("age", Prop::U32(47))], None)
            .unwrap();
        g1.encode(&temp_file).unwrap();
        let g2 = Graph::decode(&temp_file).unwrap();
        assert_graph_equal(&g1, &g2);
    }

    #[cfg(feature = "search")]
    #[test]
    fn test_node_name() {
        let g = Graph::new();
        g.add_edge(1, "ben", "hamza", NO_PROPS, None).unwrap();
        g.add_edge(2, "haaroon", "hamza", NO_PROPS, None).unwrap();
        g.add_edge(3, "ben", "haaroon", NO_PROPS, None).unwrap();
        let temp_file = TempDir::new().unwrap();

        g.encode(&temp_file).unwrap();
        let g2 = MaterializedGraph::load_cached(&temp_file).unwrap();
        assert_eq!(g2.nodes().name().collect_vec(), ["ben", "hamza", "haaroon"]);
        let node_names: Vec<_> = g2.nodes().iter().map(|n| n.name()).collect();
        assert_eq!(node_names, ["ben", "hamza", "haaroon"]);
        let g2_m = g2.materialize().unwrap();
        assert_eq!(
            g2_m.nodes().name().collect_vec(),
            ["ben", "hamza", "haaroon"]
        );
        let g3 = g.materialize().unwrap();
        assert_eq!(g3.nodes().name().collect_vec(), ["ben", "hamza", "haaroon"]);
        let node_names: Vec<_> = g3.nodes().iter().map(|n| n.name()).collect();
        assert_eq!(node_names, ["ben", "hamza", "haaroon"]);

        let temp_file = TempDir::new().unwrap();
        g3.encode(&temp_file).unwrap();
        let g4 = MaterializedGraph::decode(&temp_file).unwrap();
        assert_eq!(g4.nodes().name().collect_vec(), ["ben", "hamza", "haaroon"]);
        let node_names: Vec<_> = g4.nodes().iter().map(|n| n.name()).collect();
        assert_eq!(node_names, ["ben", "hamza", "haaroon"]);
    }

    #[test]
    fn node_with_const_props() {
        let tempdir = TempDir::new().unwrap();
        let temp_file = tempdir.path().join("graph");
        let g1 = Graph::new();
        g1.add_node(1, "Alice", NO_PROPS, None).unwrap();
        let n1 = g1
            .add_node(2, "Bob", [("age", Prop::U32(47))], None)
            .unwrap();

        n1.update_constant_properties([("name", Prop::Str("Bob".into()))])
            .expect("Failed to update constant properties");

        g1.encode(&temp_file).unwrap();
        let g2 = Graph::decode(&temp_file).unwrap();
        assert_graph_equal(&g1, &g2);
    }

    #[test]
    fn edge_no_props() {
        let tempdir = TempDir::new().unwrap();
        let temp_file = tempdir.path().join("graph");
        let g1 = Graph::new();
        g1.add_node(1, "Alice", NO_PROPS, None).unwrap();
        g1.add_node(2, "Bob", NO_PROPS, None).unwrap();
        g1.add_edge(3, "Alice", "Bob", NO_PROPS, None).unwrap();
        g1.encode(&temp_file).unwrap();
        let g2 = Graph::decode(&temp_file).unwrap();
        assert_graph_equal(&g1, &g2);
    }

    #[test]
    fn edge_no_props_delete() {
        let tempdir = TempDir::new().unwrap();
        let temp_file = tempdir.path().join("graph");
        let g1 = Graph::new().persistent_graph();
        g1.add_edge(3, "Alice", "Bob", NO_PROPS, None).unwrap();
        g1.delete_edge(19, "Alice", "Bob", None).unwrap();
        g1.encode(&temp_file).unwrap();
        let g2 = PersistentGraph::decode(&temp_file).unwrap();
        assert_graph_equal(&g1, &g2);

        let edge = g2.edge("Alice", "Bob").expect("Failed to get edge");
        let deletions = edge.deletions().to_vec();
        assert_eq!(deletions, vec![19]);
    }

    #[test]
    fn edge_t_props() {
        let tempdir = TempDir::new().unwrap();
        let temp_file = tempdir.path().join("graph");
        let g1 = Graph::new();
        g1.add_node(1, "Alice", NO_PROPS, None).unwrap();
        g1.add_node(2, "Bob", NO_PROPS, None).unwrap();
        g1.add_edge(3, "Alice", "Bob", [("kind", "friends")], None)
            .unwrap();

        g1.add_edge(
            3,
            "Alice",
            "Bob",
            [("image", Prop::from_arr::<Int32Type>(vec![3i32, 5]))],
            None,
        )
        .unwrap();
        g1.encode(&temp_file).unwrap();
        let g2 = Graph::decode(&temp_file).unwrap();
        assert_graph_equal(&g1, &g2);
    }

    #[test]
    fn edge_const_props() {
        let tempdir = TempDir::new().unwrap();
        let temp_file = tempdir.path().join("graph");
        let g1 = Graph::new();
        let e1 = g1.add_edge(3, "Alice", "Bob", NO_PROPS, None).unwrap();
        e1.update_constant_properties([("friends", true)], None)
            .expect("Failed to update constant properties");
        g1.encode(&temp_file).unwrap();
        let g2 = Graph::decode(&temp_file).unwrap();
        assert_graph_equal(&g1, &g2);
    }

    #[test]
    fn edge_layers() {
        let tempdir = TempDir::new().unwrap();
        let temp_file = tempdir.path().join("graph");
        let g1 = Graph::new();
        g1.add_edge(7, "Alice", "Bob", NO_PROPS, Some("one"))
            .unwrap();
        g1.add_edge(7, "Bob", "Charlie", [("friends", false)], Some("two"))
            .unwrap();
        g1.encode(&temp_file).unwrap();
        let g2 = Graph::decode(&temp_file).unwrap();
        assert_graph_equal(&g1, &g2);
    }

    #[test]
    fn test_all_the_t_props_on_node() {
        let mut props = vec![];
        write_props_to_vec(&mut props);

        let tempdir = TempDir::new().unwrap();
        let temp_file = tempdir.path().join("graph");
        let g1 = Graph::new();
        g1.add_node(1, "Alice", props.clone(), None).unwrap();
        g1.encode(&temp_file).unwrap();
        let g2 = Graph::decode(&temp_file).unwrap();
        assert_graph_equal(&g1, &g2);

        let node = g2.node("Alice").expect("Failed to get node");

        assert!(props.into_iter().all(|(name, expected)| {
            node.properties()
                .temporal()
                .get(name)
                .filter(|prop_view| {
                    let (t, prop) = prop_view.iter().next().expect("Failed to get prop");
                    prop == expected && t == 1
                })
                .is_some()
        }))
    }

    #[test]
    fn test_all_the_t_props_on_edge() {
        let mut props = vec![];
        write_props_to_vec(&mut props);

        let tempdir = TempDir::new().unwrap();
        let temp_file = tempdir.path().join("graph");
        let g1 = Graph::new();
        g1.add_edge(1, "Alice", "Bob", props.clone(), None).unwrap();
        g1.encode(&temp_file).unwrap();
        let g2 = Graph::decode(&temp_file).unwrap();
        assert_graph_equal(&g1, &g2);

        let edge = g2.edge("Alice", "Bob").expect("Failed to get edge");

        assert!(props.into_iter().all(|(name, expected)| {
            edge.properties()
                .temporal()
                .get(name)
                .filter(|prop_view| {
                    let (t, prop) = prop_view.iter().next().expect("Failed to get prop");
                    prop == expected && t == 1
                })
                .is_some()
        }))
    }

    #[test]
    fn test_all_the_const_props_on_edge() {
        let mut props = vec![];
        write_props_to_vec(&mut props);

        let tempdir = TempDir::new().unwrap();
        let temp_file = tempdir.path().join("graph");
        let g1 = Graph::new();
        let e = g1.add_edge(1, "Alice", "Bob", NO_PROPS, Some("a")).unwrap();
        e.update_constant_properties(props.clone(), Some("a"))
            .expect("Failed to update constant properties");
        g1.encode(&temp_file).unwrap();
        let g2 = Graph::decode(&temp_file).unwrap();
        assert_graph_equal(&g1, &g2);

        let edge = g2
            .edge("Alice", "Bob")
            .expect("Failed to get edge")
            .layers("a")
            .unwrap();

        for (new, old) in edge.properties().constant().iter().zip(props.iter()) {
            assert_eq!(new.0, old.0);
            assert_eq!(new.1, old.1);
        }
    }

    #[test]
    fn test_all_the_const_props_on_node() {
        let mut props = vec![];
        write_props_to_vec(&mut props);

        let tempdir = TempDir::new().unwrap();
        let temp_file = tempdir.path().join("graph");
        let g1 = Graph::new();
        let n = g1.add_node(1, "Alice", NO_PROPS, None).unwrap();
        n.update_constant_properties(props.clone())
            .expect("Failed to update constant properties");
        g1.encode(&temp_file).unwrap();
        let g2 = Graph::decode(&temp_file).unwrap();
        assert_graph_equal(&g1, &g2);

        let node = g2.node("Alice").expect("Failed to get node");

        assert!(props.into_iter().all(|(name, expected)| {
            node.properties()
                .constant()
                .get(name)
                .filter(|prop| prop == &expected)
                .is_some()
        }))
    }

    #[test]
    fn graph_const_properties() {
        let mut props = vec![];
        write_props_to_vec(&mut props);

        let g1 = Graph::new();
        g1.add_constant_properties(props.clone())
            .expect("Failed to add constant properties");

        let tempdir = TempDir::new().unwrap();
        let temp_file = tempdir.path().join("graph");
        g1.encode(&temp_file).unwrap();
        let g2 = Graph::decode(&temp_file).unwrap();
        assert_graph_equal(&g1, &g2);

        props.into_iter().for_each(|(name, prop)| {
            let id = g2.get_const_prop_id(name).expect("Failed to get prop id");
            assert_eq!(prop, g2.get_const_prop(id).expect("Failed to get prop"));
        });
    }

    #[test]
    fn graph_temp_properties() {
        let mut props = vec![];
        write_props_to_vec(&mut props);

        let g1 = Graph::new();
        for t in 0..props.len() {
            g1.add_properties(t as i64, props[t..t + 1].to_vec())
                .expect("Failed to add constant properties");
        }

        let tempdir = TempDir::new().unwrap();
        let temp_file = tempdir.path().join("graph");
        g1.encode(&temp_file).unwrap();
        let g2 = Graph::decode(&temp_file).unwrap();
        assert_graph_equal(&g1, &g2);

        props
            .into_iter()
            .enumerate()
            .for_each(|(expected_t, (name, expected))| {
                for (t, prop) in g2
                    .properties()
                    .temporal()
                    .get(name)
                    .expect("Failed to get prop view")
                {
                    assert_eq!(prop, expected);
                    assert_eq!(t, expected_t as i64);
                }
            });
    }

    #[test]
    fn manually_test_append() {
        let mut graph1 = proto::Graph::default();
        graph1.set_graph_type(GraphType::Event);
        graph1.new_node(GidRef::Str("1"), VID(0), 0);
        graph1.new_node(GidRef::Str("2"), VID(1), 0);
        graph1.new_edge(VID(0), VID(1), EID(0));
        graph1.update_edge_tprops(
            EID(0),
            TimeIndexEntry::start(1),
            0,
            iter::empty::<(usize, Prop)>(),
        );
        let mut bytes1 = graph1.encode_to_vec();

        let mut graph2 = proto::Graph::default();
        graph2.new_node(GidRef::Str("3"), VID(2), 0);
        graph2.new_edge(VID(0), VID(2), EID(1));
        graph2.update_edge_tprops(
            EID(1),
            TimeIndexEntry::start(2),
            0,
            iter::empty::<(usize, Prop)>(),
        );
        bytes1.extend(graph2.encode_to_vec());

        let graph = Graph::decode_from_bytes(&bytes1).unwrap();
        assert_eq!(graph.nodes().name().collect_vec(), ["1", "2", "3"]);
        assert_eq!(
            graph.edges().id().collect_vec(),
            [
                (GID::Str("1".to_string()), GID::Str("2".to_string())),
                (GID::Str("1".to_string()), GID::Str("3".to_string()))
            ]
        )
    }

    #[test]
    fn test_string_interning() {
        let g = Graph::new();
        let n = g.add_node(0, 1, [("test", "test")], None).unwrap();

        n.add_updates(1, [("test", "test")]).unwrap();
        n.add_updates(2, [("test", "test")]).unwrap();

        let values = n
            .properties()
            .temporal()
            .get("test")
            .unwrap()
            .values()
            .map(|v| v.unwrap_str())
            .collect_vec();
        assert_eq!(values, ["test", "test", "test"]);
        for w in values.windows(2) {
            assert_eq!(w[0].as_ptr(), w[1].as_ptr());
        }

        let proto = g.encode_to_proto();
        let g2 = Graph::decode_from_proto(&proto).unwrap();
        let node_view = g2.node(1).unwrap();

        let values = node_view
            .properties()
            .temporal()
            .get("test")
            .unwrap()
            .values()
            .map(|v| v.unwrap_str())
            .collect_vec();
        assert_eq!(values, ["test", "test", "test"]);
        for w in values.windows(2) {
            assert_eq!(w[0].as_ptr(), w[1].as_ptr());
        }
    }

    #[test]
    fn test_incremental_writing_on_graph() {
        let g = Graph::new();
        let mut props = vec![];
        write_props_to_vec(&mut props);
        let temp_cache_file = tempfile::tempdir().unwrap();
        let folder = GraphFolder::from(&temp_cache_file);

        g.cache(&temp_cache_file).unwrap();

        assert_metadata_correct(&folder, &g);

        for t in 0..props.len() {
            g.add_properties(t as i64, props[t..t + 1].to_vec())
                .expect("Failed to add constant properties");
        }
        g.write_updates().unwrap();

        g.add_constant_properties(props.clone())
            .expect("Failed to add constant properties");
        g.write_updates().unwrap();

        let n = g.add_node(1, "Alice", NO_PROPS, None).unwrap();
        n.update_constant_properties(props.clone())
            .expect("Failed to update constant properties");
        g.write_updates().unwrap();

        let e = g.add_edge(1, "Alice", "Bob", NO_PROPS, Some("a")).unwrap();
        e.update_constant_properties(props.clone(), Some("a"))
            .expect("Failed to update constant properties");
        g.write_updates().unwrap();

        assert_metadata_correct(&folder, &g);

        g.add_edge(2, "Alice", "Bob", props.clone(), None).unwrap();
        g.add_node(1, "Charlie", props.clone(), None).unwrap();
        g.write_updates().unwrap();

        g.add_edge(7, "Alice", "Bob", NO_PROPS, Some("one"))
            .unwrap();
        g.add_edge(7, "Bob", "Charlie", [("friends", false)], Some("two"))
            .unwrap();
        g.write_updates().unwrap();
        let g2 = Graph::decode(&temp_cache_file).unwrap();
        assert_graph_equal(&g, &g2);

        assert_metadata_correct(&folder, &g);
    }

    #[test]
    fn test_incremental_writing_on_persistent_graph() {
        let g = PersistentGraph::new();
        let mut props = vec![];
        write_props_to_vec(&mut props);
        let temp_cache_file = tempfile::tempdir().unwrap();
        let folder = GraphFolder::from(&temp_cache_file);

        g.cache(&temp_cache_file).unwrap();

        for t in 0..props.len() {
            g.add_properties(t as i64, props[t..t + 1].to_vec())
                .expect("Failed to add constant properties");
        }
        g.write_updates().unwrap();

        g.add_constant_properties(props.clone())
            .expect("Failed to add constant properties");
        g.write_updates().unwrap();

        let n = g.add_node(1, "Alice", NO_PROPS, None).unwrap();
        n.update_constant_properties(props.clone())
            .expect("Failed to update constant properties");
        g.write_updates().unwrap();

        let e = g.add_edge(1, "Alice", "Bob", NO_PROPS, Some("a")).unwrap();
        e.update_constant_properties(props.clone(), Some("a"))
            .expect("Failed to update constant properties");
        g.write_updates().unwrap();

        assert_metadata_correct(&folder, &g);

        g.add_edge(2, "Alice", "Bob", props.clone(), None).unwrap();
        g.add_node(1, "Charlie", props.clone(), None).unwrap();
        g.write_updates().unwrap();

        g.add_edge(7, "Alice", "Bob", NO_PROPS, Some("one"))
            .unwrap();
        g.add_edge(7, "Bob", "Charlie", [("friends", false)], Some("two"))
            .unwrap();
        g.write_updates().unwrap();

        let g2 = PersistentGraph::decode(&temp_cache_file).unwrap();

        assert_graph_equal(&g, &g2);

        assert_metadata_correct(&folder, &g);
    }

    // we rely on this to make sure writing no updates does not actually write anything to file
    #[test]
    fn empty_proto_is_empty_bytes() {
        let proto = ProtoGraph::default();
        let bytes = proto.encode_to_vec();
        assert!(bytes.is_empty())
    }

    #[test]
    fn encode_decode_prop_test() {
        proptest!(|(edges in build_edge_list(100, 100))| {
            let g = build_graph_from_edge_list(&edges);
            let bytes = g.encode_to_vec();
            let g2 = Graph::decode_from_bytes(&bytes).unwrap();
            assert_graph_equal(&g, &g2);
        })
    }

    fn write_props_to_vec(props: &mut Vec<(&str, Prop)>) {
        props.push(("name", Prop::Str("Alice".into())));
        props.push(("age", Prop::U32(47)));
        props.push(("score", Prop::I32(27)));
        props.push(("is_adult", Prop::Bool(true)));
        props.push(("height", Prop::F32(1.75)));
        props.push(("weight", Prop::F64(75.5)));
        props.push((
            "children",
            Prop::List(Arc::new(vec![
                Prop::Str("Bob".into()),
                Prop::Str("Charlie".into()),
            ])),
        ));
        props.push((
            "properties",
            Prop::map(props.iter().map(|(k, v)| (ArcStr::from(*k), v.clone()))),
        ));
        let fmt = "%Y-%m-%d %H:%M:%S";
        props.push((
            "time",
            Prop::NDTime(
                NaiveDateTime::parse_from_str("+10000-09-09 01:46:39", fmt)
                    .expect("Failed to parse time"),
            ),
        ));

        props.push((
            "dtime",
            Prop::DTime(
                DateTime::parse_from_rfc3339("2021-09-09T01:46:39Z")
                    .unwrap()
                    .into(),
            ),
        ));

        props.push((
            "array",
            Prop::from_arr::<UInt8Type>(vec![1, 2, 3, 4, 5, 6, 7, 8, 9, 10]),
        ));
    }
<<<<<<< HEAD

    #[cfg(feature = "search")]
    mod test_index_io {
        use crate::{
            db::{
                api::view::{internal::InternalStorageOps, StaticGraphViewOps},
                graph::views::filter::model::{AsNodeFilter, NodeFilter, NodeFilterBuilderOps},
            },
            errors::GraphError,
            prelude::{
                AdditionOps, CacheOps, Graph, GraphViewOps, NodeViewOps, PropertyAdditionOps,
                SearchableGraphOps, StableDecode, StableEncode,
            },
            serialise::GraphFolder,
        };
        use raphtory_api::core::{
            entities::properties::prop::Prop, storage::arc_str::ArcStr,
            utils::logging::global_info_logger,
        };

        fn init_graph<G>(graph: G) -> G
        where
            G: StaticGraphViewOps + AdditionOps + PropertyAdditionOps,
        {
            graph
                .add_node(
                    1,
                    "Alice",
                    vec![("p1", Prop::U64(2u64))],
                    Some("fire_nation"),
                )
                .unwrap();
            graph
        }

        fn assert_search_results<T: AsNodeFilter + Clone>(
            graph: &Graph,
            filter: &T,
            expected: Vec<&str>,
        ) {
            let res = graph
                .search_nodes(filter.clone(), 2, 0)
                .unwrap()
                .into_iter()
                .map(|n| n.name())
                .collect::<Vec<_>>();
            assert_eq!(res, expected);
        }

        #[test]
        fn test_create_no_index_persist_no_index_on_encode_load_no_index_on_decode() {
            // No index persisted since it was never created
            let graph = init_graph(Graph::new());

            let err = graph
                .search_nodes(NodeFilter::name().eq("Alice"), 2, 0)
                .expect_err("Expected error since index was not created");
            assert!(matches!(err, GraphError::IndexNotCreated));

            let binding = tempfile::TempDir::new().unwrap();
            let path = binding.path();
            graph.encode(path).unwrap();

            let graph = Graph::decode(path).unwrap();
            let index = graph.get_storage().unwrap().index.get();
            assert!(index.is_none());
        }

        #[test]
        fn test_create_index_persist_index_on_encode_load_index_on_decode() {
            let graph = init_graph(Graph::new());

            // Created index
            graph.create_index().unwrap();

            let filter = NodeFilter::name().eq("Alice");
            assert_search_results(&graph, &filter, vec!["Alice"]);

            // Persisted both graph and index
            let binding = tempfile::TempDir::new().unwrap();
            let path = binding.path();
            graph.encode(path).unwrap();

            // Loaded index that was persisted
            let graph = Graph::decode(path).unwrap();
            let index = graph.get_storage().unwrap().index.get();
            assert!(index.is_some());

            assert_search_results(&graph, &filter, vec!["Alice"]);
        }

        #[test]
        fn test_create_index_persist_index_on_encode_update_index_load_persisted_index_on_decode() {
            let graph = init_graph(Graph::new());

            // Created index
            graph.create_index().unwrap();

            let filter1 = NodeFilter::name().eq("Alice");
            assert_search_results(&graph, &filter1, vec!["Alice"]);

            // Persisted both graph and index
            let binding = tempfile::TempDir::new().unwrap();
            let path = binding.path();
            graph.encode(path).unwrap();

            // Updated both graph and index
            graph
                .add_node(
                    2,
                    "Tommy",
                    vec![("p1", Prop::U64(5u64))],
                    Some("water_tribe"),
                )
                .unwrap();
            let filter2 = NodeFilter::name().eq("Tommy");
            assert_search_results(&graph, &filter2, vec!["Tommy"]);

            // Loaded index that was persisted
            let graph = Graph::decode(path).unwrap();
            let index = graph.get_storage().unwrap().index.get();
            assert!(index.is_some());
            assert_search_results(&graph, &filter1, vec!["Alice"]);
            assert_search_results(&graph, &filter2, Vec::<&str>::new());

            // Updating and encode the graph and index should decode the updated the graph as well as index
            // So far we have the index that was created and persisted for the first time
            graph
                .add_node(
                    2,
                    "Tommy",
                    vec![("p1", Prop::U64(5u64))],
                    Some("water_tribe"),
                )
                .unwrap();
            let filter2 = NodeFilter::name().eq("Tommy");
            assert_search_results(&graph, &filter2, vec!["Tommy"]);

            // Should persist the updated graph and index
            let binding = tempfile::TempDir::new().unwrap();
            let path = binding.path();
            graph.encode(path).unwrap();

            // Should load the updated graph and index
            let graph = Graph::decode(path).unwrap();
            let index = graph.get_storage().unwrap().index.get();
            assert!(index.is_some());
            assert_search_results(&graph, &filter1, vec!["Alice"]);
            assert_search_results(&graph, &filter2, vec!["Tommy"]);
        }

        #[test]
        fn test_zip_encode_decode_index() {
            let graph = init_graph(Graph::new());
            graph.create_index().unwrap();
            let binding = tempfile::TempDir::new().unwrap();
            let path = binding.path();
            let folder = GraphFolder::new_as_zip(path);
            graph.encode(folder.root_folder).unwrap();

            let graph = Graph::decode(path).unwrap();
            let node = graph.node("Alice").unwrap();
            let node_type = node.node_type();
            assert_eq!(node_type, Some(ArcStr::from("fire_nation")));

            let filter = NodeFilter::name().eq("Alice");
            assert_search_results(&graph, &filter, vec!["Alice"]);
        }

        #[test]
        fn test_create_index_in_ram() {
            global_info_logger();

            let graph = init_graph(Graph::new());
            graph.create_index_in_ram().unwrap();

            let filter = NodeFilter::name().eq("Alice");
            assert_search_results(&graph, &filter, vec!["Alice"]);

            let binding = tempfile::TempDir::new().unwrap();
            let path = binding.path();
            graph.encode(path).unwrap();

            let graph = Graph::decode(path).unwrap();
            let index = graph.get_storage().unwrap().index.get();
            assert!(index.is_none());

            let results = graph.search_nodes(filter.clone(), 2, 0);
            assert!(matches!(results, Err(GraphError::IndexNotCreated)));
        }

        #[test]
        fn test_cached_graph_view() {
            global_info_logger();
            let graph = init_graph(Graph::new());
            graph.create_index().unwrap();

            let binding = tempfile::TempDir::new().unwrap();
            let path = binding.path();
            graph.cache(path).unwrap();

            graph
                .add_node(
                    2,
                    "Tommy",
                    vec![("p1", Prop::U64(5u64))],
                    Some("water_tribe"),
                )
                .unwrap();
            graph.write_updates().unwrap();

            let graph = Graph::decode(path).unwrap();
            let filter = NodeFilter::name().eq("Tommy");
            assert_search_results(&graph, &filter, vec!["Tommy"]);
        }

        #[test]
        fn test_cached_graph_view_create_index_after_graph_is_cached() {
            global_info_logger();
            let graph = init_graph(Graph::new());

            let binding = tempfile::TempDir::new().unwrap();
            let path = binding.path();
            graph.cache(path).unwrap();
            // Creates index in a temp dir within graph dir
            graph.create_index().unwrap();

            graph
                .add_node(
                    2,
                    "Tommy",
                    vec![("p1", Prop::U64(5u64))],
                    Some("water_tribe"),
                )
                .unwrap();
            graph.write_updates().unwrap();

            let graph = Graph::decode(path).unwrap();
            let filter = NodeFilter::name().eq("Tommy");
            assert_search_results(&graph, &filter, vec!["Tommy"]);
        }
    }
=======
>>>>>>> 48a104d0
}<|MERGE_RESOLUTION|>--- conflicted
+++ resolved
@@ -7,12 +7,8 @@
         api::view::{MaterializedGraph, StaticGraphViewOps},
         graph::views::deletion_graph::PersistentGraph,
     },
-<<<<<<< HEAD
     errors::GraphError,
-    prelude::Graph,
-=======
     prelude::{AdditionOps, Graph},
->>>>>>> 48a104d0
     serialise::{
         proto::{self, graph_update::*, new_meta::*, new_node::Gid},
         proto_ext,
@@ -1484,249 +1480,4 @@
             Prop::from_arr::<UInt8Type>(vec![1, 2, 3, 4, 5, 6, 7, 8, 9, 10]),
         ));
     }
-<<<<<<< HEAD
-
-    #[cfg(feature = "search")]
-    mod test_index_io {
-        use crate::{
-            db::{
-                api::view::{internal::InternalStorageOps, StaticGraphViewOps},
-                graph::views::filter::model::{AsNodeFilter, NodeFilter, NodeFilterBuilderOps},
-            },
-            errors::GraphError,
-            prelude::{
-                AdditionOps, CacheOps, Graph, GraphViewOps, NodeViewOps, PropertyAdditionOps,
-                SearchableGraphOps, StableDecode, StableEncode,
-            },
-            serialise::GraphFolder,
-        };
-        use raphtory_api::core::{
-            entities::properties::prop::Prop, storage::arc_str::ArcStr,
-            utils::logging::global_info_logger,
-        };
-
-        fn init_graph<G>(graph: G) -> G
-        where
-            G: StaticGraphViewOps + AdditionOps + PropertyAdditionOps,
-        {
-            graph
-                .add_node(
-                    1,
-                    "Alice",
-                    vec![("p1", Prop::U64(2u64))],
-                    Some("fire_nation"),
-                )
-                .unwrap();
-            graph
-        }
-
-        fn assert_search_results<T: AsNodeFilter + Clone>(
-            graph: &Graph,
-            filter: &T,
-            expected: Vec<&str>,
-        ) {
-            let res = graph
-                .search_nodes(filter.clone(), 2, 0)
-                .unwrap()
-                .into_iter()
-                .map(|n| n.name())
-                .collect::<Vec<_>>();
-            assert_eq!(res, expected);
-        }
-
-        #[test]
-        fn test_create_no_index_persist_no_index_on_encode_load_no_index_on_decode() {
-            // No index persisted since it was never created
-            let graph = init_graph(Graph::new());
-
-            let err = graph
-                .search_nodes(NodeFilter::name().eq("Alice"), 2, 0)
-                .expect_err("Expected error since index was not created");
-            assert!(matches!(err, GraphError::IndexNotCreated));
-
-            let binding = tempfile::TempDir::new().unwrap();
-            let path = binding.path();
-            graph.encode(path).unwrap();
-
-            let graph = Graph::decode(path).unwrap();
-            let index = graph.get_storage().unwrap().index.get();
-            assert!(index.is_none());
-        }
-
-        #[test]
-        fn test_create_index_persist_index_on_encode_load_index_on_decode() {
-            let graph = init_graph(Graph::new());
-
-            // Created index
-            graph.create_index().unwrap();
-
-            let filter = NodeFilter::name().eq("Alice");
-            assert_search_results(&graph, &filter, vec!["Alice"]);
-
-            // Persisted both graph and index
-            let binding = tempfile::TempDir::new().unwrap();
-            let path = binding.path();
-            graph.encode(path).unwrap();
-
-            // Loaded index that was persisted
-            let graph = Graph::decode(path).unwrap();
-            let index = graph.get_storage().unwrap().index.get();
-            assert!(index.is_some());
-
-            assert_search_results(&graph, &filter, vec!["Alice"]);
-        }
-
-        #[test]
-        fn test_create_index_persist_index_on_encode_update_index_load_persisted_index_on_decode() {
-            let graph = init_graph(Graph::new());
-
-            // Created index
-            graph.create_index().unwrap();
-
-            let filter1 = NodeFilter::name().eq("Alice");
-            assert_search_results(&graph, &filter1, vec!["Alice"]);
-
-            // Persisted both graph and index
-            let binding = tempfile::TempDir::new().unwrap();
-            let path = binding.path();
-            graph.encode(path).unwrap();
-
-            // Updated both graph and index
-            graph
-                .add_node(
-                    2,
-                    "Tommy",
-                    vec![("p1", Prop::U64(5u64))],
-                    Some("water_tribe"),
-                )
-                .unwrap();
-            let filter2 = NodeFilter::name().eq("Tommy");
-            assert_search_results(&graph, &filter2, vec!["Tommy"]);
-
-            // Loaded index that was persisted
-            let graph = Graph::decode(path).unwrap();
-            let index = graph.get_storage().unwrap().index.get();
-            assert!(index.is_some());
-            assert_search_results(&graph, &filter1, vec!["Alice"]);
-            assert_search_results(&graph, &filter2, Vec::<&str>::new());
-
-            // Updating and encode the graph and index should decode the updated the graph as well as index
-            // So far we have the index that was created and persisted for the first time
-            graph
-                .add_node(
-                    2,
-                    "Tommy",
-                    vec![("p1", Prop::U64(5u64))],
-                    Some("water_tribe"),
-                )
-                .unwrap();
-            let filter2 = NodeFilter::name().eq("Tommy");
-            assert_search_results(&graph, &filter2, vec!["Tommy"]);
-
-            // Should persist the updated graph and index
-            let binding = tempfile::TempDir::new().unwrap();
-            let path = binding.path();
-            graph.encode(path).unwrap();
-
-            // Should load the updated graph and index
-            let graph = Graph::decode(path).unwrap();
-            let index = graph.get_storage().unwrap().index.get();
-            assert!(index.is_some());
-            assert_search_results(&graph, &filter1, vec!["Alice"]);
-            assert_search_results(&graph, &filter2, vec!["Tommy"]);
-        }
-
-        #[test]
-        fn test_zip_encode_decode_index() {
-            let graph = init_graph(Graph::new());
-            graph.create_index().unwrap();
-            let binding = tempfile::TempDir::new().unwrap();
-            let path = binding.path();
-            let folder = GraphFolder::new_as_zip(path);
-            graph.encode(folder.root_folder).unwrap();
-
-            let graph = Graph::decode(path).unwrap();
-            let node = graph.node("Alice").unwrap();
-            let node_type = node.node_type();
-            assert_eq!(node_type, Some(ArcStr::from("fire_nation")));
-
-            let filter = NodeFilter::name().eq("Alice");
-            assert_search_results(&graph, &filter, vec!["Alice"]);
-        }
-
-        #[test]
-        fn test_create_index_in_ram() {
-            global_info_logger();
-
-            let graph = init_graph(Graph::new());
-            graph.create_index_in_ram().unwrap();
-
-            let filter = NodeFilter::name().eq("Alice");
-            assert_search_results(&graph, &filter, vec!["Alice"]);
-
-            let binding = tempfile::TempDir::new().unwrap();
-            let path = binding.path();
-            graph.encode(path).unwrap();
-
-            let graph = Graph::decode(path).unwrap();
-            let index = graph.get_storage().unwrap().index.get();
-            assert!(index.is_none());
-
-            let results = graph.search_nodes(filter.clone(), 2, 0);
-            assert!(matches!(results, Err(GraphError::IndexNotCreated)));
-        }
-
-        #[test]
-        fn test_cached_graph_view() {
-            global_info_logger();
-            let graph = init_graph(Graph::new());
-            graph.create_index().unwrap();
-
-            let binding = tempfile::TempDir::new().unwrap();
-            let path = binding.path();
-            graph.cache(path).unwrap();
-
-            graph
-                .add_node(
-                    2,
-                    "Tommy",
-                    vec![("p1", Prop::U64(5u64))],
-                    Some("water_tribe"),
-                )
-                .unwrap();
-            graph.write_updates().unwrap();
-
-            let graph = Graph::decode(path).unwrap();
-            let filter = NodeFilter::name().eq("Tommy");
-            assert_search_results(&graph, &filter, vec!["Tommy"]);
-        }
-
-        #[test]
-        fn test_cached_graph_view_create_index_after_graph_is_cached() {
-            global_info_logger();
-            let graph = init_graph(Graph::new());
-
-            let binding = tempfile::TempDir::new().unwrap();
-            let path = binding.path();
-            graph.cache(path).unwrap();
-            // Creates index in a temp dir within graph dir
-            graph.create_index().unwrap();
-
-            graph
-                .add_node(
-                    2,
-                    "Tommy",
-                    vec![("p1", Prop::U64(5u64))],
-                    Some("water_tribe"),
-                )
-                .unwrap();
-            graph.write_updates().unwrap();
-
-            let graph = Graph::decode(path).unwrap();
-            let filter = NodeFilter::name().eq("Tommy");
-            assert_search_results(&graph, &filter, vec!["Tommy"]);
-        }
-    }
-=======
->>>>>>> 48a104d0
 }