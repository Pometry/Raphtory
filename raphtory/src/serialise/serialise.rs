use super::{proto_ext::PropTypeExt, GraphFolder};
#[cfg(feature = "search")]
use crate::prelude::IndexMutationOps;
use crate::{
    core::entities::{graph::tgraph::TemporalGraph, LayerIds},
    db::{
        api::view::{MaterializedGraph, StaticGraphViewOps},
        graph::views::deletion_graph::PersistentGraph,
    },
    errors::GraphError,
    prelude::{AdditionOps, Graph},
    serialise::{
        proto::{self, graph_update::*, new_meta::*, new_node::Gid},
        proto_ext,
    },
};
use itertools::Itertools;
use prost::Message;
use raphtory_api::core::{
    entities::{
        properties::{
            meta::PropMapper,
            prop::{unify_types, Prop, PropType},
            tprop::TPropOps,
        },
        GidRef, EID, VID,
    },
    storage::timeindex::{TimeIndexEntry, TimeIndexOps},
    Direction,
};
use raphtory_storage::{
    core_ops::CoreGraphOps,
    graph::{
        edges::edge_storage_ops::EdgeStorageOps, graph::GraphStorage,
        nodes::node_storage_ops::NodeStorageOps,
    },
    mutation::{
        addition_ops::InternalAdditionOps, property_addition_ops::InternalPropertyAdditionOps,
    },
};
use rayon::prelude::*;
use std::{iter, ops::Deref, sync::Arc};

macro_rules! zip_tprop_updates {
    ($iter:expr) => {
        &$iter
            .map(|(key, values)| values.iter().map(move |(t, v)| (t, (key, v))))
            .kmerge_by(|(left_t, _), (right_t, _)| left_t <= right_t)
            .chunk_by(|(t, _)| *t)
    };
}

pub trait StableEncode: StaticGraphViewOps + AdditionOps {
    fn encode_to_proto(&self) -> proto::Graph;
    fn encode_to_vec(&self) -> Vec<u8> {
        self.encode_to_proto().encode_to_vec()
    }

    fn encode(&self, path: impl Into<GraphFolder>) -> Result<(), GraphError> {
        let folder = path.into();
        folder.write_graph(self)
    }
}

pub trait StableDecode: InternalStableDecode + StaticGraphViewOps + AdditionOps {
    fn decode(path: impl Into<GraphFolder>) -> Result<Self, GraphError> {
        let folder = path.into();
        let graph = Self::decode_from_path(&folder)?;

        #[cfg(feature = "search")]
        graph.load_index(&folder)?;

        Ok(graph)
    }
}

impl<T: InternalStableDecode + StaticGraphViewOps + AdditionOps> StableDecode for T {}

pub trait InternalStableDecode: Sized {
    fn decode_from_proto(graph: &proto::Graph) -> Result<Self, GraphError>;

    fn decode_from_bytes(bytes: &[u8]) -> Result<Self, GraphError> {
        let graph = proto::Graph::decode(bytes)?;
        Self::decode_from_proto(&graph)
    }

    fn decode_from_path(path: &GraphFolder) -> Result<Self, GraphError> {
        let bytes = path.read_graph()?;
        let graph = Self::decode_from_bytes(bytes.as_ref())?;
        Ok(graph)
    }
}

pub trait CacheOps: Sized {
    /// Write graph to file and append future updates to the same file.
    ///
    /// If the file already exists, it's contents are overwritten
    fn cache(&self, path: impl Into<GraphFolder>) -> Result<(), GraphError>;

    /// Persist the new updates by appending them to the cache file.
    fn write_updates(&self) -> Result<(), GraphError>;

    /// Load graph from file and append future updates to the same file
    fn load_cached(path: impl Into<GraphFolder>) -> Result<Self, GraphError>;
}

impl StableEncode for GraphStorage {
    fn encode_to_proto(&self) -> proto::Graph {
        let storage = self.lock();
        let mut graph = proto::Graph::default();

        // Graph Properties
        let graph_meta = storage.graph_meta();
        for (id, key) in graph_meta.metadata_mapper().get_keys().iter().enumerate() {
            graph.new_graph_cprop(key, id);
        }
        graph.update_graph_cprops(graph_meta.metadata());

        for (id, (key, dtype)) in graph_meta
            .temporal_mapper()
            .get_keys()
            .iter()
            .zip(graph_meta.temporal_mapper().dtypes().iter())
            .enumerate()
        {
            graph.new_graph_tprop(key, id, dtype);
        }
        for (t, group) in &graph_meta
            .temporal_props()
            .map(|(key, values)| {
                values
                    .deref()
                    .iter()
                    .map(move |(t, v)| (t, (key, v)))
                    .collect::<Vec<_>>()
            })
            .kmerge_by(|(left_t, _), (right_t, _)| left_t <= right_t)
            .chunk_by(|(t, _)| *t)
        {
            graph.update_graph_tprops(t, group.map(|(_, v)| v));
        }

        // Layers
        for (id, layer) in storage
            .edge_meta()
            .layer_meta()
            .get_keys()
            .iter()
            .enumerate()
        {
            graph.new_layer(layer, id);
        }

        // Node Types
        for (id, node_type) in storage
            .node_meta()
            .node_type_meta()
            .get_keys()
            .iter()
            .enumerate()
        {
            graph.new_node_type(node_type, id);
        }

        // Node Properties
        let n_const_meta = self.node_meta().metadata_mapper();
        for (id, (key, dtype)) in n_const_meta
            .get_keys()
            .iter()
            .zip(n_const_meta.dtypes().iter())
            .enumerate()
        {
            graph.new_node_cprop(key, id, dtype);
        }
        let n_temporal_meta = self.node_meta().temporal_prop_mapper();
        for (id, (key, dtype)) in n_temporal_meta
            .get_keys()
            .iter()
            .zip(n_temporal_meta.dtypes().iter())
            .enumerate()
        {
            graph.new_node_tprop(key, id, dtype);
        }

        // Nodes
        let nodes = storage.nodes();
        for node_id in 0..nodes.len() {
            let node = nodes.node(VID(node_id));
            graph.new_node(node.id(), node.vid(), node.node_type_id());

            for (time, row) in node.temp_prop_rows() {
                graph.update_node_tprops(
                    node.vid(),
                    time,
                    row.into_iter().filter_map(|(id, prop)| Some((id, prop?))),
                );
            }

            graph.update_node_cprops(
                node.vid(),
                (0..n_const_meta.len()).flat_map(|i| node.prop(i).map(|v| (i, v))),
            );
        }

        // Edge Properties
        let e_const_meta = self.edge_meta().metadata_mapper();
        for (id, (key, dtype)) in e_const_meta
            .get_keys()
            .iter()
            .zip(e_const_meta.dtypes().iter())
            .enumerate()
        {
            graph.new_edge_cprop(key, id, dtype);
        }
        let e_temporal_meta = self.edge_meta().temporal_prop_mapper();
        for (id, (key, dtype)) in e_temporal_meta
            .get_keys()
            .iter()
            .zip(e_temporal_meta.dtypes().iter())
            .enumerate()
        {
            graph.new_edge_tprop(key, id, dtype);
        }

        // Edges
        let edges = storage.edges();
        for eid in 0..edges.len() {
            let eid = EID(eid);
            let edge = edges.edge(eid);
            let edge = edge.as_ref();
            graph.new_edge(edge.src(), edge.dst(), eid);
            for layer_id in 0..storage.unfiltered_num_layers() {
                for (t, props) in
                    zip_tprop_updates!((0..e_temporal_meta.len())
                        .map(|i| (i, edge.temporal_prop_layer(layer_id, i))))
                {
                    graph.update_edge_tprops(eid, t, layer_id, props.map(|(_, v)| v));
                }
                for t in edge.additions(layer_id).iter() {
                    graph.update_edge_tprops(eid, t, layer_id, iter::empty::<(usize, Prop)>());
                }
                for t in edge.deletions(layer_id).iter() {
                    graph.del_edge(eid, layer_id, t);
                }
                graph.update_edge_cprops(
                    eid,
                    layer_id,
                    (0..e_const_meta.len())
                        .filter_map(|i| edge.metadata_layer(layer_id, i).map(|prop| (i, prop))),
                );
            }
        }
        graph
    }
}

impl StableEncode for Graph {
    fn encode_to_proto(&self) -> proto::Graph {
        let mut graph = self.core_graph().encode_to_proto();
        graph.set_graph_type(proto::GraphType::Event);
        graph
    }
}

impl StableEncode for PersistentGraph {
    fn encode_to_proto(&self) -> proto::Graph {
        let mut graph = self.core_graph().encode_to_proto();
        graph.set_graph_type(proto::GraphType::Persistent);
        graph
    }
}

impl StableEncode for MaterializedGraph {
    fn encode_to_proto(&self) -> proto::Graph {
        match self {
            MaterializedGraph::EventGraph(graph) => graph.encode_to_proto(),
            MaterializedGraph::PersistentGraph(graph) => graph.encode_to_proto(),
        }
    }
}

impl InternalStableDecode for TemporalGraph {
    fn decode_from_proto(graph: &proto::Graph) -> Result<Self, GraphError> {
        let storage = Self::default();
        graph.metas.par_iter().for_each(|meta| {
            if let Some(meta) = meta.meta.as_ref() {
                match meta {
                    Meta::NewNodeType(node_type) => {
                        storage
                            .node_meta
                            .node_type_meta()
                            .set_id(node_type.name.as_str(), node_type.id as usize);
                    }
                    Meta::NewNodeCprop(node_cprop) => {
                        let p_type = node_cprop.prop_type();
                        storage.node_meta.metadata_mapper().set_id_and_dtype(
                            node_cprop.name.as_str(),
                            node_cprop.id as usize,
                            p_type,
                        )
                    }
                    Meta::NewNodeTprop(node_tprop) => {
                        let p_type = node_tprop.prop_type();
                        storage.node_meta.temporal_prop_mapper().set_id_and_dtype(
                            node_tprop.name.as_str(),
                            node_tprop.id as usize,
                            p_type,
                        )
                    }
                    Meta::NewGraphCprop(graph_cprop) => storage
                        .graph_meta
                        .metadata_mapper()
                        .set_id(graph_cprop.name.as_str(), graph_cprop.id as usize),
                    Meta::NewGraphTprop(graph_tprop) => {
                        let p_type = graph_tprop.prop_type();
                        storage.graph_meta.temporal_mapper().set_id_and_dtype(
                            graph_tprop.name.as_str(),
                            graph_tprop.id as usize,
                            p_type,
                        )
                    }
                    Meta::NewLayer(new_layer) => storage
                        .edge_meta
                        .layer_meta()
                        .set_id(new_layer.name.as_str(), new_layer.id as usize),
                    Meta::NewEdgeCprop(edge_cprop) => {
                        let p_type = edge_cprop.prop_type();
                        storage.edge_meta.metadata_mapper().set_id_and_dtype(
                            edge_cprop.name.as_str(),
                            edge_cprop.id as usize,
                            p_type,
                        )
                    }
                    Meta::NewEdgeTprop(edge_tprop) => {
                        let p_type = edge_tprop.prop_type();
                        storage.edge_meta.temporal_prop_mapper().set_id_and_dtype(
                            edge_tprop.name.as_str(),
                            edge_tprop.id as usize,
                            p_type,
                        )
                    }
                }
            }
        });

        let new_edge_property_types = storage
            .write_lock_edges()?
            .into_par_iter_mut()
            .map(|mut shard| {
                let mut metadata_types =
                    vec![PropType::Empty; storage.edge_meta.metadata_mapper().len()];
                let mut temporal_prop_types =
                    vec![PropType::Empty; storage.edge_meta.temporal_prop_mapper().len()];

                for edge in graph.edges.iter() {
                    if let Some(mut new_edge) = shard.get_mut(edge.eid()) {
                        let edge_store = new_edge.edge_store_mut();
                        edge_store.src = edge.src();
                        edge_store.dst = edge.dst();
                        edge_store.eid = edge.eid();
                    }
                }
                for update in graph.updates.iter() {
                    if let Some(update) = update.update.as_ref() {
                        match update {
                            Update::DelEdge(del_edge) => {
                                if let Some(mut edge_mut) = shard.get_mut(del_edge.eid()) {
                                    edge_mut
                                        .deletions_mut(del_edge.layer_id())
                                        .insert(del_edge.time());
                                    storage.update_time(del_edge.time());
                                }
                            }
                            Update::UpdateEdgeCprops(update) => {
                                if let Some(mut edge_mut) = shard.get_mut(update.eid()) {
                                    let edge_layer = edge_mut.layer_mut(update.layer_id());
                                    for prop_update in update.props() {
                                        let (id, prop) = prop_update?;
                                        let prop = storage.process_prop_value(&prop);
                                        if let Ok(new_type) = unify_types(
                                            &metadata_types[id],
                                            &prop.dtype(),
                                            &mut false,
                                        ) {
                                            metadata_types[id] = new_type; // the original types saved in protos are now incomplete we need to update them
                                        }
                                        edge_layer.update_metadata(id, prop)?;
                                    }
                                }
                            }
                            Update::UpdateEdgeTprops(update) => {
                                if let Some(mut edge_mut) = shard.get_mut(update.eid()) {
                                    edge_mut
                                        .additions_mut(update.layer_id())
                                        .insert(update.time());
                                    if update.has_props() {
                                        let edge_layer = edge_mut.layer_mut(update.layer_id());
                                        for prop_update in update.props() {
                                            let (id, prop) = prop_update?;
                                            let prop = storage.process_prop_value(&prop);
                                            if let Ok(new_type) = unify_types(
                                                &temporal_prop_types[id],
                                                &prop.dtype(),
                                                &mut false,
                                            ) {
                                                temporal_prop_types[id] = new_type;
                                                // the original types saved in protos are now incomplete we need to update them
                                            }
                                            edge_layer.add_prop(update.time(), id, prop)?;
                                        }
                                    }
                                    storage.update_time(update.time())
                                }
                            }
                            _ => {}
                        }
                    }
                }
                Ok::<_, GraphError>((metadata_types, temporal_prop_types))
            })
            .try_reduce_with(|(l_const, l_temp), (r_const, r_temp)| {
                unify_property_types(&l_const, &r_const, &l_temp, &r_temp)
            })
            .transpose()?;

        if let Some((metadata_types, temp_prop_types)) = new_edge_property_types {
            update_meta(
                metadata_types,
                temp_prop_types,
                storage.edge_meta.metadata_mapper(),
                storage.edge_meta.temporal_prop_mapper(),
            );
        }

        let new_nodes_property_types = storage
            .write_lock_nodes()?
            .into_par_iter_mut()
            .map(|mut shard| {
                let mut metadata_types =
                    vec![PropType::Empty; storage.node_meta.metadata_mapper().len()];
                let mut temporal_prop_types =
                    vec![PropType::Empty; storage.node_meta.temporal_prop_mapper().len()];

                for node in graph.nodes.iter() {
                    let vid = VID(node.vid as usize);
                    let gid = match node.gid.as_ref().unwrap() {
                        Gid::GidStr(name) => GidRef::Str(name),
                        Gid::GidU64(gid) => GidRef::U64(*gid),
                    };
                    if let Some(mut node_store) = shard.set(vid, gid) {
                        storage.logical_to_physical.set(gid, vid)?;
                        node_store.node_store_mut().node_type = node.type_id as usize;
                    }
                }
                let edges = storage.storage.edges.read_lock();
                for edge in edges.iter() {
                    if let Some(src) = shard.get_mut(edge.src()) {
                        for layer in edge.layer_ids_iter(&LayerIds::All) {
                            src.add_edge(edge.dst(), Direction::OUT, layer, edge.eid());
                            for t in edge.additions(layer).iter() {
                                src.update_time(t, edge.eid().with_layer(layer));
                            }
                            for t in edge.deletions(layer).iter() {
                                src.update_time(t, edge.eid().with_layer_deletion(layer));
                            }
                        }
                    }
                    if let Some(dst) = shard.get_mut(edge.dst()) {
                        for layer in edge.layer_ids_iter(&LayerIds::All) {
                            dst.add_edge(edge.src(), Direction::IN, layer, edge.eid());
                            for t in edge.additions(layer).iter() {
                                dst.update_time(t, edge.eid().with_layer(layer));
                            }
                            for t in edge.deletions(layer).iter() {
                                dst.update_time(t, edge.eid().with_layer_deletion(layer));
                            }
                        }
                    }
                }
                for update in graph.updates.iter() {
                    if let Some(update) = update.update.as_ref() {
                        match update {
                            Update::UpdateNodeCprops(update) => {
                                if let Some(node) = shard.get_mut(update.vid()) {
                                    for prop_update in update.props() {
                                        let (id, prop) = prop_update?;
                                        let prop = storage.process_prop_value(&prop);
                                        if let Ok(new_type) = unify_types(
                                            &metadata_types[id],
                                            &prop.dtype(),
                                            &mut false,
                                        ) {
                                            metadata_types[id] = new_type; // the original types saved in protos are now incomplete we need to update them
                                        }
                                        node.update_metadata(id, prop)?;
                                    }
                                }
                            }
                            Update::UpdateNodeTprops(update) => {
                                if let Some(mut node) = shard.get_mut_entry(update.vid()) {
                                    let mut props = vec![];
                                    for prop_update in update.props() {
                                        let (id, prop) = prop_update?;
                                        let prop = storage.process_prop_value(&prop);
                                        if let Ok(new_type) = unify_types(
                                            &temporal_prop_types[id],
                                            &prop.dtype(),
                                            &mut false,
                                        ) {
                                            temporal_prop_types[id] = new_type; // the original types saved in protos are now incomplete we need to update them
                                        }
                                        props.push((id, prop));
                                    }

                                    if props.is_empty() {
                                        node.node_store_mut()
                                            .update_t_prop_time(update.time(), None);
                                    } else {
                                        let prop_offset = node.t_props_log_mut().push(props)?;
                                        node.node_store_mut()
                                            .update_t_prop_time(update.time(), prop_offset);
                                    }

                                    storage.update_time(update.time())
                                }
                            }
                            Update::UpdateNodeType(update) => {
                                if let Some(node) = shard.get_mut(update.vid()) {
                                    node.node_type = update.type_id();
                                }
                            }
                            _ => {}
                        }
                    }
                }
                Ok::<_, GraphError>((metadata_types, temporal_prop_types))
            })
            .try_reduce_with(|(l_const, l_temp), (r_const, r_temp)| {
                unify_property_types(&l_const, &r_const, &l_temp, &r_temp)
            })
            .transpose()?;

        if let Some((metadata_types, temp_prop_types)) = new_nodes_property_types {
            update_meta(
                metadata_types,
                temp_prop_types,
                storage.node_meta.metadata_mapper(),
                storage.node_meta.temporal_prop_mapper(),
            );
        }

        let graph_prop_new_types = graph
            .updates
            .par_iter()
            .map(|update| {
                let mut metadata_types =
                    vec![PropType::Empty; storage.graph_meta.metadata_mapper().len()];
                let mut graph_prop_types =
                    vec![PropType::Empty; storage.graph_meta.temporal_mapper().len()];

                if let Some(update) = update.update.as_ref() {
                    match update {
                        Update::UpdateGraphCprops(props) => {
                            let c_props = proto_ext::collect_props(&props.properties)?;
                            for (id, prop) in &c_props {
                                metadata_types[*id] = prop.dtype();
                            }
                            storage.internal_update_metadata(&c_props)?;
                        }
                        Update::UpdateGraphTprops(props) => {
                            let time = TimeIndexEntry(props.time, props.secondary as usize);
                            let t_props = proto_ext::collect_props(&props.properties)?;
                            for (id, prop) in &t_props {
                                graph_prop_types[*id] = prop.dtype();
                            }
                            storage.internal_add_properties(time, &t_props)?;
                        }
                        _ => {}
                    }
                }
                Ok::<_, GraphError>((metadata_types, graph_prop_types))
            })
            .try_reduce_with(|(l_const, l_temp), (r_const, r_temp)| {
                unify_property_types(&l_const, &r_const, &l_temp, &r_temp)
            })
            .transpose()?;

        if let Some((metadata_types, temp_prop_types)) = graph_prop_new_types {
            update_meta(
                metadata_types,
                temp_prop_types,
                &PropMapper::default(),
                storage.graph_meta.temporal_mapper(),
            );
        }
        Ok(storage)
    }
}

fn update_meta(
    metadata_types: Vec<PropType>,
    temp_prop_types: Vec<PropType>,
    const_meta: &PropMapper,
    temp_meta: &PropMapper,
) {
    let keys = { const_meta.get_keys().iter().cloned().collect::<Vec<_>>() };
    for ((id, prop_type), key) in metadata_types.into_iter().enumerate().zip(keys) {
        const_meta.set_id_and_dtype(key, id, prop_type);
    }
    let keys = { temp_meta.get_keys().iter().cloned().collect::<Vec<_>>() };

    for ((id, prop_type), key) in temp_prop_types.into_iter().enumerate().zip(keys) {
        temp_meta.set_id_and_dtype(key, id, prop_type);
    }
}

fn unify_property_types(
    l_const: &[PropType],
    r_const: &[PropType],
    l_temp: &[PropType],
    r_temp: &[PropType],
) -> Result<(Vec<PropType>, Vec<PropType>), GraphError> {
    let const_pt = l_const
        .iter()
        .zip(r_const)
        .map(|(l, r)| unify_types(l, r, &mut false))
        .collect::<Result<Vec<PropType>, _>>()?;
    let temp_pt = l_temp
        .iter()
        .zip(r_temp)
        .map(|(l, r)| unify_types(l, r, &mut false))
        .collect::<Result<Vec<PropType>, _>>()?;
    Ok((const_pt, temp_pt))
}

impl InternalStableDecode for GraphStorage {
    fn decode_from_proto(graph: &proto::Graph) -> Result<Self, GraphError> {
        Ok(GraphStorage::Unlocked(Arc::new(
            TemporalGraph::decode_from_proto(graph)?,
        )))
    }
}

impl InternalStableDecode for MaterializedGraph {
    fn decode_from_proto(graph: &proto::Graph) -> Result<Self, GraphError> {
        let storage = GraphStorage::decode_from_proto(graph)?;
        let graph = match graph.graph_type() {
            proto::GraphType::Event => Self::EventGraph(Graph::from_internal_graph(storage)),
            proto::GraphType::Persistent => {
                Self::PersistentGraph(PersistentGraph::from_internal_graph(storage))
            }
        };
        Ok(graph)
    }
}

impl InternalStableDecode for Graph {
    fn decode_from_proto(graph: &proto::Graph) -> Result<Self, GraphError> {
        match graph.graph_type() {
            proto::GraphType::Event => {
                let storage = GraphStorage::decode_from_proto(graph)?;
                Ok(Graph::from_internal_graph(storage))
            }
            proto::GraphType::Persistent => Err(GraphError::GraphLoadError),
        }
    }
}

impl InternalStableDecode for PersistentGraph {
    fn decode_from_proto(graph: &proto::Graph) -> Result<Self, GraphError> {
        match graph.graph_type() {
            proto::GraphType::Event => Err(GraphError::GraphLoadError),
            proto::GraphType::Persistent => {
                let storage = GraphStorage::decode_from_proto(graph)?;
                Ok(PersistentGraph::from_internal_graph(storage))
            }
        }
    }
}

#[cfg(test)]
mod proto_test {
    use crate::{
        prelude::*,
        serialise::{proto::GraphType, ProtoGraph},
    };
<<<<<<< HEAD
    use chrono::{DateTime, NaiveDateTime};
    use proptest::proptest;
    use raphtory_api::core::storage::arc_str::ArcStr;

    #[test]
    fn prev_proto_str() {
        let path = PathBuf::from(env!("CARGO_MANIFEST_DIR"))
            .parent()
            .map(|p| p.join("raphtory/resources/test/old_proto/str"))
            .unwrap();

        let graph = Graph::decode(path).unwrap();

        let nodes_props = graph
            .nodes()
            .properties()
            .into_iter()
            .flat_map(|(_, props)| props.into_iter())
            .collect::<Vec<_>>();
        assert_eq!(
            nodes_props,
            vec![("a".into(), Some("a".into())), ("a".into(), None)]
        );

        // TODO: Revisit this test after metadata handling is finalised.
        //       Refer to the `test_metadata_props` test for context.
        // let nodes_metadata = graph
        //     .nodes()
        //     .metadata()
        //     .into_iter()
        //     .flat_map(|(_, props)| props.into_iter())
        //     .collect::<Vec<_>>();
        // assert_eq!(nodes_metadata, vec![("z".into(), Some("a".into())),]);
    }
    #[test]
    fn can_read_previous_proto() {
        let path = PathBuf::from(env!("CARGO_MANIFEST_DIR"))
            .parent()
            .map(|p| p.join("raphtory/resources/test/old_proto/all_props"))
            .unwrap();

        let graph = Graph::decode(path).unwrap();

        let actual: HashMap<_, _> = graph
            .node_meta()
            .get_all_property_names(false)
            .into_iter()
            .map(|key| {
                let props = graph
                    .nodes()
                    .iter()
                    .map(|n| n.properties().get(&key).or_else(|| n.metadata().get(&key)))
                    .collect::<Vec<_>>();
                (key, props)
            })
            .collect();

        let expected: HashMap<ArcStr, Vec<Option<Prop>>> = [
            (
                "name".into(),
                vec![
                    Some("Alice".into()),
                    Some("Alice".into()),
                    Some("Alice".into()),
                ],
            ),
            (
                "age".into(),
                vec![
                    Some(Prop::U32(47)),
                    Some(Prop::U32(47)),
                    Some(Prop::U32(47)),
                ],
            ),
            ("doc".into(), vec![None, None, None]),
            (
                "dtime".into(),
                vec![
                    Some(Prop::DTime(
                        DateTime::parse_from_rfc3339("2021-09-09T01:46:39Z")
                            .unwrap()
                            .into(),
                    )),
                    Some(Prop::DTime(
                        DateTime::parse_from_rfc3339("2021-09-09T01:46:39Z")
                            .unwrap()
                            .into(),
                    )),
                    Some(Prop::DTime(
                        DateTime::parse_from_rfc3339("2021-09-09T01:46:39Z")
                            .unwrap()
                            .into(),
                    )),
                ],
            ),
            (
                "score".into(),
                vec![
                    Some(Prop::I32(27)),
                    Some(Prop::I32(27)),
                    Some(Prop::I32(27)),
                ],
            ),
            ("graph".into(), vec![None, None, None]),
            ("p_graph".into(), vec![None, None, None]),
            (
                "time".into(),
                vec![
                    Some(Prop::NDTime(
                        NaiveDateTime::parse_from_str("+10000-09-09 01:46:39", "%Y-%m-%d %H:%M:%S")
                            .expect("Failed to parse time"),
                    )),
                    Some(Prop::NDTime(
                        NaiveDateTime::parse_from_str("+10000-09-09 01:46:39", "%Y-%m-%d %H:%M:%S")
                            .expect("Failed to parse time"),
                    )),
                    Some(Prop::NDTime(
                        NaiveDateTime::parse_from_str("+10000-09-09 01:46:39", "%Y-%m-%d %H:%M:%S")
                            .expect("Failed to parse time"),
                    )),
                ],
            ),
            (
                "is_adult".into(),
                vec![
                    Some(Prop::Bool(true)),
                    Some(Prop::Bool(true)),
                    Some(Prop::Bool(true)),
                ],
            ),
            (
                "height".into(),
                vec![
                    Some(Prop::F32(1.75)),
                    Some(Prop::F32(1.75)),
                    Some(Prop::F32(1.75)),
                ],
            ),
            (
                "weight".into(),
                vec![
                    Some(Prop::F64(75.5)),
                    Some(Prop::F64(75.5)),
                    Some(Prop::F64(75.5)),
                ],
            ),
            (
                "children".into(),
                vec![
                    Some(Prop::List(
                        vec![Prop::str("Bob"), Prop::str("Charlie")].into(),
                    )),
                    Some(Prop::List(
                        vec![Prop::str("Bob"), Prop::str("Charlie")].into(),
                    )),
                    Some(Prop::List(
                        vec![Prop::str("Bob"), Prop::str("Charlie")].into(),
                    )),
                ],
            ),
            (
                "properties".into(),
                vec![
                    Some(Prop::map(vec![
                        ("is_adult", Prop::Bool(true)),
                        ("weight", Prop::F64(75.5)),
                        (
                            "children",
                            Prop::List(vec![Prop::str("Bob"), Prop::str("Charlie")].into()),
                        ),
                        ("height", Prop::F32(1.75)),
                        ("name", Prop::str("Alice")),
                        ("age", Prop::U32(47)),
                        ("score", Prop::I32(27)),
                    ])),
                    Some(Prop::map(vec![
                        ("is_adult", Prop::Bool(true)),
                        ("age", Prop::U32(47)),
                        ("name", Prop::str("Alice")),
                        ("score", Prop::I32(27)),
                        ("height", Prop::F32(1.75)),
                        (
                            "children",
                            Prop::List(vec![Prop::str("Bob"), Prop::str("Charlie")].into()),
                        ),
                        ("weight", Prop::F64(75.5)),
                    ])),
                    Some(Prop::map(vec![
                        ("weight", Prop::F64(75.5)),
                        ("name", Prop::str("Alice")),
                        ("age", Prop::U32(47)),
                        ("height", Prop::F32(1.75)),
                        ("score", Prop::I32(27)),
                        (
                            "children",
                            Prop::List(vec![Prop::str("Bob"), Prop::str("Charlie")].into()),
                        ),
                        ("is_adult", Prop::Bool(true)),
                    ])),
                ],
            ),
        ]
        .into_iter()
        .collect();

        let check_prop_mapper = |pm: &PropMapper| {
            assert_eq!(
                pm.get_id("properties").and_then(|id| pm.get_dtype(id)),
                Some(PropType::map([
                    ("is_adult", PropType::Bool),
                    ("weight", PropType::F64),
                    ("children", PropType::List(Box::new(PropType::Str))),
                    ("height", PropType::F32),
                    ("name", PropType::Str),
                    ("age", PropType::U32),
                    ("score", PropType::I32),
                ]))
            );
            assert_eq!(
                pm.get_id("children").and_then(|id| pm.get_dtype(id)),
                Some(PropType::List(Box::new(PropType::Str)))
            );
        };

        let pm = graph.node_meta().metadata_mapper();
        check_prop_mapper(pm);

        let pm = graph.edge_meta().temporal_prop_mapper();
        check_prop_mapper(pm);

        let pm = graph.graph_meta().temporal_mapper();
        check_prop_mapper(pm);

        let mut vec1 = actual.keys().collect::<Vec<_>>();
        let mut vec2 = expected.keys().collect::<Vec<_>>();
        vec1.sort();
        vec2.sort();
        assert_eq!(vec1, vec2);
        for (key, actual_props) in actual.iter() {
            let expected_props = expected.get(key).unwrap();
            assert_eq!(actual_props, expected_props, "Key: {}", key);
        }
    }

    #[test]
    fn node_no_props() {
        let tempdir = TempDir::new().unwrap();
        let temp_file = tempdir.path().join("graph");
        let g1 = Graph::new();
        g1.add_node(1, "Alice", NO_PROPS, None).unwrap();
        g1.encode(&temp_file).unwrap();
        let g2 = Graph::decode(&temp_file).unwrap();
        assert_graph_equal(&g1, &g2);
    }

    #[test]
    fn node_with_props() {
        let tempdir = TempDir::new().unwrap();
        let temp_file = tempdir.path().join("graph");
        let g1 = Graph::new();
        g1.add_node(1, "Alice", NO_PROPS, None).unwrap();
        g1.add_node(2, "Bob", [("age", Prop::U32(47))], None)
            .unwrap();
        g1.encode(&temp_file).unwrap();
        let g2 = Graph::decode(&temp_file).unwrap();
        assert_graph_equal(&g1, &g2);
    }

    #[cfg(feature = "search")]
    #[test]
    fn test_node_name() {
        let g = Graph::new();
        g.add_edge(1, "ben", "hamza", NO_PROPS, None).unwrap();
        g.add_edge(2, "haaroon", "hamza", NO_PROPS, None).unwrap();
        g.add_edge(3, "ben", "haaroon", NO_PROPS, None).unwrap();
        let temp_file = TempDir::new().unwrap();

        g.encode(&temp_file).unwrap();
        let g2 = MaterializedGraph::load_cached(&temp_file).unwrap();
        assert_eq!(g2.nodes().name().collect_vec(), ["ben", "hamza", "haaroon"]);
        let node_names: Vec<_> = g2.nodes().iter().map(|n| n.name()).collect();
        assert_eq!(node_names, ["ben", "hamza", "haaroon"]);
        let g2_m = g2.materialize().unwrap();
        assert_eq!(
            g2_m.nodes().name().collect_vec(),
            ["ben", "hamza", "haaroon"]
        );
        let g3 = g.materialize().unwrap();
        assert_eq!(g3.nodes().name().collect_vec(), ["ben", "hamza", "haaroon"]);
        let node_names: Vec<_> = g3.nodes().iter().map(|n| n.name()).collect();
        assert_eq!(node_names, ["ben", "hamza", "haaroon"]);

        let temp_file = TempDir::new().unwrap();
        g3.encode(&temp_file).unwrap();
        let g4 = MaterializedGraph::decode(&temp_file).unwrap();
        assert_eq!(g4.nodes().name().collect_vec(), ["ben", "hamza", "haaroon"]);
        let node_names: Vec<_> = g4.nodes().iter().map(|n| n.name()).collect();
        assert_eq!(node_names, ["ben", "hamza", "haaroon"]);
    }

    #[test]
    fn node_with_metadata() {
        let tempdir = TempDir::new().unwrap();
        let temp_file = tempdir.path().join("graph");
        let g1 = Graph::new();
        g1.add_node(1, "Alice", NO_PROPS, None).unwrap();
        let n1 = g1
            .add_node(2, "Bob", [("age", Prop::U32(47))], None)
            .unwrap();

        n1.update_metadata([("name", Prop::Str("Bob".into()))])
            .expect("Failed to update metadata");

        g1.encode(&temp_file).unwrap();
        let g2 = Graph::decode(&temp_file).unwrap();
        assert_graph_equal(&g1, &g2);
    }

    #[test]
    fn edge_no_props() {
        let tempdir = TempDir::new().unwrap();
        let temp_file = tempdir.path().join("graph");
        let g1 = Graph::new();
        g1.add_node(1, "Alice", NO_PROPS, None).unwrap();
        g1.add_node(2, "Bob", NO_PROPS, None).unwrap();
        g1.add_edge(3, "Alice", "Bob", NO_PROPS, None).unwrap();
        g1.encode(&temp_file).unwrap();
        let g2 = Graph::decode(&temp_file).unwrap();
        assert_graph_equal(&g1, &g2);
    }

    #[test]
    fn edge_no_props_delete() {
        let tempdir = TempDir::new().unwrap();
        let temp_file = tempdir.path().join("graph");
        let g1 = Graph::new().persistent_graph();
        g1.add_edge(3, "Alice", "Bob", NO_PROPS, None).unwrap();
        g1.delete_edge(19, "Alice", "Bob", None).unwrap();
        g1.encode(&temp_file).unwrap();
        let g2 = PersistentGraph::decode(&temp_file).unwrap();
        assert_graph_equal(&g1, &g2);

        let edge = g2.edge("Alice", "Bob").expect("Failed to get edge");
        let deletions = edge.deletions();
        assert_eq!(deletions, vec![19]);
    }

    #[test]
    fn edge_t_props() {
        let tempdir = TempDir::new().unwrap();
        let temp_file = tempdir.path().join("graph");
        let g1 = Graph::new();
        g1.add_node(1, "Alice", NO_PROPS, None).unwrap();
        g1.add_node(2, "Bob", NO_PROPS, None).unwrap();
        g1.add_edge(3, "Alice", "Bob", [("kind", "friends")], None)
            .unwrap();

        g1.add_edge(
            3,
            "Alice",
            "Bob",
            [("image", Prop::from_arr::<Int32Type>(vec![3i32, 5]))],
            None,
        )
        .unwrap();
        g1.encode(&temp_file).unwrap();
        let g2 = Graph::decode(&temp_file).unwrap();
        assert_graph_equal(&g1, &g2);
    }

    #[test]
    fn edge_metadata() {
        let tempdir = TempDir::new().unwrap();
        let temp_file = tempdir.path().join("graph");
        let g1 = Graph::new();
        let e1 = g1.add_edge(3, "Alice", "Bob", NO_PROPS, None).unwrap();
        e1.update_metadata([("friends", true)], None)
            .expect("Failed to update metadata");
        g1.encode(&temp_file).unwrap();
        let g2 = Graph::decode(&temp_file).unwrap();
        assert_graph_equal(&g1, &g2);
    }

    #[test]
    fn edge_layers() {
        let tempdir = TempDir::new().unwrap();
        let temp_file = tempdir.path().join("graph");
        let g1 = Graph::new();
        g1.add_edge(7, "Alice", "Bob", NO_PROPS, Some("one"))
            .unwrap();
        g1.add_edge(7, "Bob", "Charlie", [("friends", false)], Some("two"))
            .unwrap();
        g1.encode(&temp_file).unwrap();
        let g2 = Graph::decode(&temp_file).unwrap();
        assert_graph_equal(&g1, &g2);
    }

    #[test]
    fn test_all_the_t_props_on_node() {
        let mut props = vec![];
        write_props_to_vec(&mut props);

        let tempdir = TempDir::new().unwrap();
        let temp_file = tempdir.path().join("graph");
        let g1 = Graph::new();
        g1.add_node(1, "Alice", props.clone(), None).unwrap();
        g1.encode(&temp_file).unwrap();
        let g2 = Graph::decode(&temp_file).unwrap();
        assert_graph_equal(&g1, &g2);

        let node = g2.node("Alice").expect("Failed to get node");

        assert!(props.into_iter().all(|(name, expected)| {
            node.properties()
                .temporal()
                .get(name)
                .filter(|prop_view| {
                    let (t, prop) = prop_view.iter().next().expect("Failed to get prop");
                    prop == expected && t == 1
                })
                .is_some()
        }))
    }

    #[test]
    fn test_all_the_t_props_on_edge() {
        let mut props = vec![];
        write_props_to_vec(&mut props);

        let tempdir = TempDir::new().unwrap();
        let temp_file = tempdir.path().join("graph");
        let g1 = Graph::new();
        g1.add_edge(1, "Alice", "Bob", props.clone(), None).unwrap();
        g1.encode(&temp_file).unwrap();
        let g2 = Graph::decode(&temp_file).unwrap();
        assert_graph_equal(&g1, &g2);

        let edge = g2.edge("Alice", "Bob").expect("Failed to get edge");

        assert!(props.into_iter().all(|(name, expected)| {
            edge.properties()
                .temporal()
                .get(name)
                .filter(|prop_view| {
                    let (t, prop) = prop_view.iter().next().expect("Failed to get prop");
                    prop == expected && t == 1
                })
                .is_some()
        }))
    }
=======
>>>>>>> fbd73262

    use super::*;

    #[test]
    fn manually_test_append() {
        let mut graph1 = proto::Graph::default();
        graph1.set_graph_type(GraphType::Event);
        graph1.new_node(GidRef::Str("1"), VID(0), 0);
        graph1.new_node(GidRef::Str("2"), VID(1), 0);
        graph1.new_edge(VID(0), VID(1), EID(0));
        graph1.update_edge_tprops(
            EID(0),
            TimeIndexEntry::start(1),
            0,
            iter::empty::<(usize, Prop)>(),
        );
        let mut bytes1 = graph1.encode_to_vec();

        let mut graph2 = proto::Graph::default();
        graph2.new_node(GidRef::Str("3"), VID(2), 0);
        graph2.new_edge(VID(0), VID(2), EID(1));
        graph2.update_edge_tprops(
            EID(1),
            TimeIndexEntry::start(2),
            0,
            iter::empty::<(usize, Prop)>(),
        );
        bytes1.extend(graph2.encode_to_vec());

        let graph = Graph::decode_from_bytes(&bytes1).unwrap();
        assert_eq!(graph.nodes().name().collect_vec(), ["1", "2", "3"]);
        assert_eq!(
            graph.edges().id().collect_vec(),
            [
                (GID::Str("1".to_string()), GID::Str("2".to_string())),
                (GID::Str("1".to_string()), GID::Str("3".to_string()))
            ]
        )
    }
    // we rely on this to make sure writing no updates does not actually write anything to file
    #[test]
    fn empty_proto_is_empty_bytes() {
        let proto = ProtoGraph::default();
        let bytes = proto.encode_to_vec();
        assert!(bytes.is_empty())
    }
}<|MERGE_RESOLUTION|>--- conflicted
+++ resolved
@@ -684,459 +684,6 @@
         prelude::*,
         serialise::{proto::GraphType, ProtoGraph},
     };
-<<<<<<< HEAD
-    use chrono::{DateTime, NaiveDateTime};
-    use proptest::proptest;
-    use raphtory_api::core::storage::arc_str::ArcStr;
-
-    #[test]
-    fn prev_proto_str() {
-        let path = PathBuf::from(env!("CARGO_MANIFEST_DIR"))
-            .parent()
-            .map(|p| p.join("raphtory/resources/test/old_proto/str"))
-            .unwrap();
-
-        let graph = Graph::decode(path).unwrap();
-
-        let nodes_props = graph
-            .nodes()
-            .properties()
-            .into_iter()
-            .flat_map(|(_, props)| props.into_iter())
-            .collect::<Vec<_>>();
-        assert_eq!(
-            nodes_props,
-            vec![("a".into(), Some("a".into())), ("a".into(), None)]
-        );
-
-        // TODO: Revisit this test after metadata handling is finalised.
-        //       Refer to the `test_metadata_props` test for context.
-        // let nodes_metadata = graph
-        //     .nodes()
-        //     .metadata()
-        //     .into_iter()
-        //     .flat_map(|(_, props)| props.into_iter())
-        //     .collect::<Vec<_>>();
-        // assert_eq!(nodes_metadata, vec![("z".into(), Some("a".into())),]);
-    }
-    #[test]
-    fn can_read_previous_proto() {
-        let path = PathBuf::from(env!("CARGO_MANIFEST_DIR"))
-            .parent()
-            .map(|p| p.join("raphtory/resources/test/old_proto/all_props"))
-            .unwrap();
-
-        let graph = Graph::decode(path).unwrap();
-
-        let actual: HashMap<_, _> = graph
-            .node_meta()
-            .get_all_property_names(false)
-            .into_iter()
-            .map(|key| {
-                let props = graph
-                    .nodes()
-                    .iter()
-                    .map(|n| n.properties().get(&key).or_else(|| n.metadata().get(&key)))
-                    .collect::<Vec<_>>();
-                (key, props)
-            })
-            .collect();
-
-        let expected: HashMap<ArcStr, Vec<Option<Prop>>> = [
-            (
-                "name".into(),
-                vec![
-                    Some("Alice".into()),
-                    Some("Alice".into()),
-                    Some("Alice".into()),
-                ],
-            ),
-            (
-                "age".into(),
-                vec![
-                    Some(Prop::U32(47)),
-                    Some(Prop::U32(47)),
-                    Some(Prop::U32(47)),
-                ],
-            ),
-            ("doc".into(), vec![None, None, None]),
-            (
-                "dtime".into(),
-                vec![
-                    Some(Prop::DTime(
-                        DateTime::parse_from_rfc3339("2021-09-09T01:46:39Z")
-                            .unwrap()
-                            .into(),
-                    )),
-                    Some(Prop::DTime(
-                        DateTime::parse_from_rfc3339("2021-09-09T01:46:39Z")
-                            .unwrap()
-                            .into(),
-                    )),
-                    Some(Prop::DTime(
-                        DateTime::parse_from_rfc3339("2021-09-09T01:46:39Z")
-                            .unwrap()
-                            .into(),
-                    )),
-                ],
-            ),
-            (
-                "score".into(),
-                vec![
-                    Some(Prop::I32(27)),
-                    Some(Prop::I32(27)),
-                    Some(Prop::I32(27)),
-                ],
-            ),
-            ("graph".into(), vec![None, None, None]),
-            ("p_graph".into(), vec![None, None, None]),
-            (
-                "time".into(),
-                vec![
-                    Some(Prop::NDTime(
-                        NaiveDateTime::parse_from_str("+10000-09-09 01:46:39", "%Y-%m-%d %H:%M:%S")
-                            .expect("Failed to parse time"),
-                    )),
-                    Some(Prop::NDTime(
-                        NaiveDateTime::parse_from_str("+10000-09-09 01:46:39", "%Y-%m-%d %H:%M:%S")
-                            .expect("Failed to parse time"),
-                    )),
-                    Some(Prop::NDTime(
-                        NaiveDateTime::parse_from_str("+10000-09-09 01:46:39", "%Y-%m-%d %H:%M:%S")
-                            .expect("Failed to parse time"),
-                    )),
-                ],
-            ),
-            (
-                "is_adult".into(),
-                vec![
-                    Some(Prop::Bool(true)),
-                    Some(Prop::Bool(true)),
-                    Some(Prop::Bool(true)),
-                ],
-            ),
-            (
-                "height".into(),
-                vec![
-                    Some(Prop::F32(1.75)),
-                    Some(Prop::F32(1.75)),
-                    Some(Prop::F32(1.75)),
-                ],
-            ),
-            (
-                "weight".into(),
-                vec![
-                    Some(Prop::F64(75.5)),
-                    Some(Prop::F64(75.5)),
-                    Some(Prop::F64(75.5)),
-                ],
-            ),
-            (
-                "children".into(),
-                vec![
-                    Some(Prop::List(
-                        vec![Prop::str("Bob"), Prop::str("Charlie")].into(),
-                    )),
-                    Some(Prop::List(
-                        vec![Prop::str("Bob"), Prop::str("Charlie")].into(),
-                    )),
-                    Some(Prop::List(
-                        vec![Prop::str("Bob"), Prop::str("Charlie")].into(),
-                    )),
-                ],
-            ),
-            (
-                "properties".into(),
-                vec![
-                    Some(Prop::map(vec![
-                        ("is_adult", Prop::Bool(true)),
-                        ("weight", Prop::F64(75.5)),
-                        (
-                            "children",
-                            Prop::List(vec![Prop::str("Bob"), Prop::str("Charlie")].into()),
-                        ),
-                        ("height", Prop::F32(1.75)),
-                        ("name", Prop::str("Alice")),
-                        ("age", Prop::U32(47)),
-                        ("score", Prop::I32(27)),
-                    ])),
-                    Some(Prop::map(vec![
-                        ("is_adult", Prop::Bool(true)),
-                        ("age", Prop::U32(47)),
-                        ("name", Prop::str("Alice")),
-                        ("score", Prop::I32(27)),
-                        ("height", Prop::F32(1.75)),
-                        (
-                            "children",
-                            Prop::List(vec![Prop::str("Bob"), Prop::str("Charlie")].into()),
-                        ),
-                        ("weight", Prop::F64(75.5)),
-                    ])),
-                    Some(Prop::map(vec![
-                        ("weight", Prop::F64(75.5)),
-                        ("name", Prop::str("Alice")),
-                        ("age", Prop::U32(47)),
-                        ("height", Prop::F32(1.75)),
-                        ("score", Prop::I32(27)),
-                        (
-                            "children",
-                            Prop::List(vec![Prop::str("Bob"), Prop::str("Charlie")].into()),
-                        ),
-                        ("is_adult", Prop::Bool(true)),
-                    ])),
-                ],
-            ),
-        ]
-        .into_iter()
-        .collect();
-
-        let check_prop_mapper = |pm: &PropMapper| {
-            assert_eq!(
-                pm.get_id("properties").and_then(|id| pm.get_dtype(id)),
-                Some(PropType::map([
-                    ("is_adult", PropType::Bool),
-                    ("weight", PropType::F64),
-                    ("children", PropType::List(Box::new(PropType::Str))),
-                    ("height", PropType::F32),
-                    ("name", PropType::Str),
-                    ("age", PropType::U32),
-                    ("score", PropType::I32),
-                ]))
-            );
-            assert_eq!(
-                pm.get_id("children").and_then(|id| pm.get_dtype(id)),
-                Some(PropType::List(Box::new(PropType::Str)))
-            );
-        };
-
-        let pm = graph.node_meta().metadata_mapper();
-        check_prop_mapper(pm);
-
-        let pm = graph.edge_meta().temporal_prop_mapper();
-        check_prop_mapper(pm);
-
-        let pm = graph.graph_meta().temporal_mapper();
-        check_prop_mapper(pm);
-
-        let mut vec1 = actual.keys().collect::<Vec<_>>();
-        let mut vec2 = expected.keys().collect::<Vec<_>>();
-        vec1.sort();
-        vec2.sort();
-        assert_eq!(vec1, vec2);
-        for (key, actual_props) in actual.iter() {
-            let expected_props = expected.get(key).unwrap();
-            assert_eq!(actual_props, expected_props, "Key: {}", key);
-        }
-    }
-
-    #[test]
-    fn node_no_props() {
-        let tempdir = TempDir::new().unwrap();
-        let temp_file = tempdir.path().join("graph");
-        let g1 = Graph::new();
-        g1.add_node(1, "Alice", NO_PROPS, None).unwrap();
-        g1.encode(&temp_file).unwrap();
-        let g2 = Graph::decode(&temp_file).unwrap();
-        assert_graph_equal(&g1, &g2);
-    }
-
-    #[test]
-    fn node_with_props() {
-        let tempdir = TempDir::new().unwrap();
-        let temp_file = tempdir.path().join("graph");
-        let g1 = Graph::new();
-        g1.add_node(1, "Alice", NO_PROPS, None).unwrap();
-        g1.add_node(2, "Bob", [("age", Prop::U32(47))], None)
-            .unwrap();
-        g1.encode(&temp_file).unwrap();
-        let g2 = Graph::decode(&temp_file).unwrap();
-        assert_graph_equal(&g1, &g2);
-    }
-
-    #[cfg(feature = "search")]
-    #[test]
-    fn test_node_name() {
-        let g = Graph::new();
-        g.add_edge(1, "ben", "hamza", NO_PROPS, None).unwrap();
-        g.add_edge(2, "haaroon", "hamza", NO_PROPS, None).unwrap();
-        g.add_edge(3, "ben", "haaroon", NO_PROPS, None).unwrap();
-        let temp_file = TempDir::new().unwrap();
-
-        g.encode(&temp_file).unwrap();
-        let g2 = MaterializedGraph::load_cached(&temp_file).unwrap();
-        assert_eq!(g2.nodes().name().collect_vec(), ["ben", "hamza", "haaroon"]);
-        let node_names: Vec<_> = g2.nodes().iter().map(|n| n.name()).collect();
-        assert_eq!(node_names, ["ben", "hamza", "haaroon"]);
-        let g2_m = g2.materialize().unwrap();
-        assert_eq!(
-            g2_m.nodes().name().collect_vec(),
-            ["ben", "hamza", "haaroon"]
-        );
-        let g3 = g.materialize().unwrap();
-        assert_eq!(g3.nodes().name().collect_vec(), ["ben", "hamza", "haaroon"]);
-        let node_names: Vec<_> = g3.nodes().iter().map(|n| n.name()).collect();
-        assert_eq!(node_names, ["ben", "hamza", "haaroon"]);
-
-        let temp_file = TempDir::new().unwrap();
-        g3.encode(&temp_file).unwrap();
-        let g4 = MaterializedGraph::decode(&temp_file).unwrap();
-        assert_eq!(g4.nodes().name().collect_vec(), ["ben", "hamza", "haaroon"]);
-        let node_names: Vec<_> = g4.nodes().iter().map(|n| n.name()).collect();
-        assert_eq!(node_names, ["ben", "hamza", "haaroon"]);
-    }
-
-    #[test]
-    fn node_with_metadata() {
-        let tempdir = TempDir::new().unwrap();
-        let temp_file = tempdir.path().join("graph");
-        let g1 = Graph::new();
-        g1.add_node(1, "Alice", NO_PROPS, None).unwrap();
-        let n1 = g1
-            .add_node(2, "Bob", [("age", Prop::U32(47))], None)
-            .unwrap();
-
-        n1.update_metadata([("name", Prop::Str("Bob".into()))])
-            .expect("Failed to update metadata");
-
-        g1.encode(&temp_file).unwrap();
-        let g2 = Graph::decode(&temp_file).unwrap();
-        assert_graph_equal(&g1, &g2);
-    }
-
-    #[test]
-    fn edge_no_props() {
-        let tempdir = TempDir::new().unwrap();
-        let temp_file = tempdir.path().join("graph");
-        let g1 = Graph::new();
-        g1.add_node(1, "Alice", NO_PROPS, None).unwrap();
-        g1.add_node(2, "Bob", NO_PROPS, None).unwrap();
-        g1.add_edge(3, "Alice", "Bob", NO_PROPS, None).unwrap();
-        g1.encode(&temp_file).unwrap();
-        let g2 = Graph::decode(&temp_file).unwrap();
-        assert_graph_equal(&g1, &g2);
-    }
-
-    #[test]
-    fn edge_no_props_delete() {
-        let tempdir = TempDir::new().unwrap();
-        let temp_file = tempdir.path().join("graph");
-        let g1 = Graph::new().persistent_graph();
-        g1.add_edge(3, "Alice", "Bob", NO_PROPS, None).unwrap();
-        g1.delete_edge(19, "Alice", "Bob", None).unwrap();
-        g1.encode(&temp_file).unwrap();
-        let g2 = PersistentGraph::decode(&temp_file).unwrap();
-        assert_graph_equal(&g1, &g2);
-
-        let edge = g2.edge("Alice", "Bob").expect("Failed to get edge");
-        let deletions = edge.deletions();
-        assert_eq!(deletions, vec![19]);
-    }
-
-    #[test]
-    fn edge_t_props() {
-        let tempdir = TempDir::new().unwrap();
-        let temp_file = tempdir.path().join("graph");
-        let g1 = Graph::new();
-        g1.add_node(1, "Alice", NO_PROPS, None).unwrap();
-        g1.add_node(2, "Bob", NO_PROPS, None).unwrap();
-        g1.add_edge(3, "Alice", "Bob", [("kind", "friends")], None)
-            .unwrap();
-
-        g1.add_edge(
-            3,
-            "Alice",
-            "Bob",
-            [("image", Prop::from_arr::<Int32Type>(vec![3i32, 5]))],
-            None,
-        )
-        .unwrap();
-        g1.encode(&temp_file).unwrap();
-        let g2 = Graph::decode(&temp_file).unwrap();
-        assert_graph_equal(&g1, &g2);
-    }
-
-    #[test]
-    fn edge_metadata() {
-        let tempdir = TempDir::new().unwrap();
-        let temp_file = tempdir.path().join("graph");
-        let g1 = Graph::new();
-        let e1 = g1.add_edge(3, "Alice", "Bob", NO_PROPS, None).unwrap();
-        e1.update_metadata([("friends", true)], None)
-            .expect("Failed to update metadata");
-        g1.encode(&temp_file).unwrap();
-        let g2 = Graph::decode(&temp_file).unwrap();
-        assert_graph_equal(&g1, &g2);
-    }
-
-    #[test]
-    fn edge_layers() {
-        let tempdir = TempDir::new().unwrap();
-        let temp_file = tempdir.path().join("graph");
-        let g1 = Graph::new();
-        g1.add_edge(7, "Alice", "Bob", NO_PROPS, Some("one"))
-            .unwrap();
-        g1.add_edge(7, "Bob", "Charlie", [("friends", false)], Some("two"))
-            .unwrap();
-        g1.encode(&temp_file).unwrap();
-        let g2 = Graph::decode(&temp_file).unwrap();
-        assert_graph_equal(&g1, &g2);
-    }
-
-    #[test]
-    fn test_all_the_t_props_on_node() {
-        let mut props = vec![];
-        write_props_to_vec(&mut props);
-
-        let tempdir = TempDir::new().unwrap();
-        let temp_file = tempdir.path().join("graph");
-        let g1 = Graph::new();
-        g1.add_node(1, "Alice", props.clone(), None).unwrap();
-        g1.encode(&temp_file).unwrap();
-        let g2 = Graph::decode(&temp_file).unwrap();
-        assert_graph_equal(&g1, &g2);
-
-        let node = g2.node("Alice").expect("Failed to get node");
-
-        assert!(props.into_iter().all(|(name, expected)| {
-            node.properties()
-                .temporal()
-                .get(name)
-                .filter(|prop_view| {
-                    let (t, prop) = prop_view.iter().next().expect("Failed to get prop");
-                    prop == expected && t == 1
-                })
-                .is_some()
-        }))
-    }
-
-    #[test]
-    fn test_all_the_t_props_on_edge() {
-        let mut props = vec![];
-        write_props_to_vec(&mut props);
-
-        let tempdir = TempDir::new().unwrap();
-        let temp_file = tempdir.path().join("graph");
-        let g1 = Graph::new();
-        g1.add_edge(1, "Alice", "Bob", props.clone(), None).unwrap();
-        g1.encode(&temp_file).unwrap();
-        let g2 = Graph::decode(&temp_file).unwrap();
-        assert_graph_equal(&g1, &g2);
-
-        let edge = g2.edge("Alice", "Bob").expect("Failed to get edge");
-
-        assert!(props.into_iter().all(|(name, expected)| {
-            edge.properties()
-                .temporal()
-                .get(name)
-                .filter(|prop_view| {
-                    let (t, prop) = prop_view.iter().next().expect("Failed to get prop");
-                    prop == expected && t == 1
-                })
-                .is_some()
-        }))
-    }
-=======
->>>>>>> fbd73262
 
     use super::*;
 
