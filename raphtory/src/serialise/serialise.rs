--- conflicted
+++ resolved
@@ -540,13 +540,10 @@
         test_utils::{build_edge_list, build_graph_from_edge_list},
     };
     use chrono::{DateTime, NaiveDateTime};
-<<<<<<< HEAD
     use raphtory_api::core::utils::logging::global_info_logger;
-    use tracing::info;
-=======
     use proptest::proptest;
     use raphtory_api::core::storage::arc_str::ArcStr;
->>>>>>> 142f3aa1
+    use tracing::info;
 
     #[test]
     fn node_no_props() {
