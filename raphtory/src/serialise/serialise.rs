use std::path::Path;

use super::graph_folder::GraphFolder;
#[cfg(feature = "search")]
use crate::prelude::IndexMutationOps;
use crate::{
    db::api::{mutation::AdditionOps, view::StaticGraphViewOps},
    errors::GraphError,
    serialise::parquet::{ParquetDecoder, ParquetEncoder},
};
use std::{fs, fs::File};
use tempfile;

pub trait StableEncode: StaticGraphViewOps + AdditionOps {
    /// Encode the graph into bytes.
    fn encode_to_bytes(&self) -> Vec<u8>;

    /// Encode the graph into the given path.
    fn encode(&self, path: impl Into<GraphFolder>) -> Result<(), GraphError>;
}

impl<T: ParquetEncoder + StaticGraphViewOps + AdditionOps> StableEncode for T {
    fn encode_to_bytes(&self) -> Vec<u8> {
        // Encode to a temp zip file and return the bytes
        let tempdir = tempfile::tempdir().unwrap();
        let zip_path = tempdir.path().join("graph.zip");
        let folder = GraphFolder::new_as_zip(&zip_path);

        self.encode(&folder).unwrap();
        fs::read(&zip_path).unwrap()
    }

    fn encode(&self, path: impl Into<GraphFolder>) -> Result<(), GraphError> {
        let folder: GraphFolder = path.into();

        if folder.write_as_zip_format {
            let file = File::create(&folder.get_base_path())?;
            self.encode_parquet_to_zip(file)?;

            #[cfg(feature = "search")]
            self.persist_index_to_disk_zip(&folder)?;
        } else {
            folder.reserve()?;
            self.encode_parquet(&folder.get_graph_path())?;

            #[cfg(feature = "search")]
            self.persist_index_to_disk(&folder)?;
        }

        folder.write_metadata(self)?;

        Ok(())
    }
}

pub trait StableDecode: StaticGraphViewOps + AdditionOps {
    // Decode the graph from the given bytes array.
    // `path_for_decoded_graph` gets passed to the newly created graph.
    fn decode_from_bytes(
        bytes: &[u8],
        path_for_decoded_graph: Option<&Path>,
    ) -> Result<Self, GraphError>;

    // Decode the graph from the given path.
    // `path_for_decoded_graph` gets passed to the newly created graph.
    fn decode(
        path: impl Into<GraphFolder>,
        path_for_decoded_graph: Option<&Path>,
    ) -> Result<Self, GraphError>;

    /// Returns true if the graph can be decoded from the given path.
    fn is_decodable(path: impl AsRef<Path>) -> bool;
}

impl<T: ParquetDecoder + StaticGraphViewOps + AdditionOps> StableDecode for T {
    fn decode_from_bytes(
        bytes: &[u8],
        path_for_decoded_graph: Option<&Path>,
    ) -> Result<Self, GraphError> {
        // Write bytes to a temp zip file and decode
        let tempdir = tempfile::tempdir()?;
        let zip_path = tempdir.path().join("graph.zip");
        let folder = GraphFolder::new_as_zip(&zip_path);
        std::fs::write(&zip_path, bytes)?;

        let graph = Self::decode(&folder, path_for_decoded_graph)?;

        Ok(graph)
    }

    fn decode(
        path: impl Into<GraphFolder>,
        path_for_decoded_graph: Option<&Path>,
    ) -> Result<Self, GraphError> {
        let graph;
        let folder: GraphFolder = path.into();

        if folder.is_zip() {
            let reader = std::fs::File::open(&folder.get_base_path())?;
            graph = Self::decode_parquet_from_zip(reader, path_for_decoded_graph)?;
        } else {
            graph = Self::decode_parquet(&folder.get_graph_path(), path_for_decoded_graph)?;
        }

        #[cfg(feature = "search")]
        graph.load_index(&folder)?;

        Ok(graph)
    }

    fn is_decodable(path: impl AsRef<Path>) -> bool {
        Self::is_parquet_decodable(path)
    }
}

#[cfg(test)]
<<<<<<< HEAD
mod tests {
    use std::sync::Arc;

    use arrow_array::types::{Int32Type, UInt8Type};
    use tempfile::TempDir;

    use crate::{
        db::{
            api::{
                mutation::DeletionOps, properties::internal::InternalMetadataOps,
                view::MaterializedGraph,
            },
            graph::{graph::assert_graph_equal, views::deletion_graph::PersistentGraph},
        },
        prelude::*,
        serialise::{
            graph_folder::GraphFolder, metadata::assert_metadata_correct, StableDecode,
            StableEncode,
        },
        test_utils::{build_edge_list, build_graph_from_edge_list},
    };
    use chrono::{DateTime, NaiveDateTime};
    use proptest::proptest;
    use raphtory_api::core::storage::arc_str::ArcStr;

    #[test]
    fn node_no_props() {
        let tempdir = TempDir::new().unwrap();
        let temp_file = tempdir.path().join("graph");
        let g1 = Graph::new();
        g1.add_node(1, "Alice", NO_PROPS, None).unwrap();
        g1.encode(&temp_file).unwrap();
        let g2 = Graph::decode(&temp_file, None).unwrap();
        assert_graph_equal(&g1, &g2);
    }

    #[test]
    fn node_with_props() {
        let tempdir = TempDir::new().unwrap();
        let temp_file = tempdir.path().join("graph");
        let g1 = Graph::new();
        g1.add_node(1, "Alice", NO_PROPS, None).unwrap();
        g1.add_node(2, "Bob", [("age", Prop::U32(47))], None)
            .unwrap();
        g1.encode(&temp_file).unwrap();
        let g2 = Graph::decode(&temp_file, None).unwrap();
        assert_graph_equal(&g1, &g2);
    }

    #[cfg(feature = "search")] // TODO: Why is this gated?
    #[test]
    fn test_node_name() {
        let g = Graph::new();
        g.add_edge(1, "ben", "hamza", NO_PROPS, None).unwrap();
        g.add_edge(2, "haaroon", "hamza", NO_PROPS, None).unwrap();
        g.add_edge(3, "ben", "haaroon", NO_PROPS, None).unwrap();
        let temp_file = TempDir::new().unwrap();
        g.encode(&temp_file).unwrap();
        let g2 = MaterializedGraph::decode(&temp_file, None).unwrap();
        assert_eq!(g2.nodes().name().collect_vec(), ["ben", "hamza", "haaroon"]);
        let node_names: Vec<_> = g2.nodes().iter().map(|n| n.name()).collect();
        assert_eq!(node_names, ["ben", "hamza", "haaroon"]);
        let g2_m = g2.materialize().unwrap();
        assert_eq!(
            g2_m.nodes().name().collect_vec(),
            ["ben", "hamza", "haaroon"]
        );
        let g3 = g.materialize().unwrap();
        assert_eq!(g3.nodes().name().collect_vec(), ["ben", "hamza", "haaroon"]);
        let node_names: Vec<_> = g3.nodes().iter().map(|n| n.name()).collect();
        assert_eq!(node_names, ["ben", "hamza", "haaroon"]);

        let temp_file = TempDir::new().unwrap();
        g3.encode(&temp_file).unwrap();
        let g4 = MaterializedGraph::decode(&temp_file, None).unwrap();
        assert_eq!(g4.nodes().name().collect_vec(), ["ben", "hamza", "haaroon"]);
        let node_names: Vec<_> = g4.nodes().iter().map(|n| n.name()).collect();
        assert_eq!(node_names, ["ben", "hamza", "haaroon"]);
    }

    #[test]
    fn node_with_metadata() {
        let tempdir = TempDir::new().unwrap();
        let temp_file = tempdir.path().join("graph");
        let g1 = Graph::new();
        g1.add_node(1, "Alice", NO_PROPS, None).unwrap();
        let n1 = g1
            .add_node(2, "Bob", [("age", Prop::U32(47))], None)
            .unwrap();

        n1.update_metadata([("name", Prop::Str("Bob".into()))])
            .expect("Failed to update metadata");

        g1.encode(&temp_file).unwrap();
        let g2 = Graph::decode(&temp_file, None).unwrap();
        assert_graph_equal(&g1, &g2);
    }

    #[test]
    fn edge_no_props() {
        let tempdir = TempDir::new().unwrap();
        let temp_file = tempdir.path().join("graph");
        let g1 = Graph::new();
        g1.add_node(1, "Alice", NO_PROPS, None).unwrap();
        g1.add_node(2, "Bob", NO_PROPS, None).unwrap();
        g1.add_edge(3, "Alice", "Bob", NO_PROPS, None).unwrap();
        g1.encode(&temp_file).unwrap();
        let g2 = Graph::decode(&temp_file, None).unwrap();
        assert_graph_equal(&g1, &g2);
    }

    #[test]
    fn edge_no_props_delete() {
        let tempdir = TempDir::new().unwrap();
        let temp_file = tempdir.path().join("graph");
        let g1 = Graph::new().persistent_graph();
        g1.add_edge(3, "Alice", "Bob", NO_PROPS, None).unwrap();
        g1.delete_edge(19, "Alice", "Bob", None).unwrap();
        g1.encode(&temp_file).unwrap();
        let g2 = PersistentGraph::decode(&temp_file, None).unwrap();
        assert_graph_equal(&g1, &g2);

        let edge = g2.edge("Alice", "Bob").expect("Failed to get edge");
        let deletions = edge.deletions().to_vec();
        assert_eq!(deletions, vec![19]);
    }

    #[test]
    fn edge_t_props() {
        let tempdir = TempDir::new().unwrap();
        let temp_file = tempdir.path().join("graph");
        let g1 = Graph::new();
        g1.add_node(1, "Alice", NO_PROPS, None).unwrap();
        g1.add_node(2, "Bob", NO_PROPS, None).unwrap();
        g1.add_edge(3, "Alice", "Bob", [("kind", "friends")], None)
            .unwrap();

        g1.add_edge(
            3,
            "Alice",
            "Bob",
            [("image", Prop::from_arr::<Int32Type>(vec![3i32, 5]))],
            None,
        )
        .unwrap();
        g1.encode(&temp_file).unwrap();
        let g2 = Graph::decode(&temp_file, None).unwrap();
        assert_graph_equal(&g1, &g2);
    }

    #[test]
    fn edge_metadata() {
        let tempdir = TempDir::new().unwrap();
        let temp_file = tempdir.path().join("graph");
        let g1 = Graph::new();
        let e1 = g1.add_edge(3, "Alice", "Bob", NO_PROPS, None).unwrap();
        e1.update_metadata([("friends", true)], None)
            .expect("Failed to update metadata");
        g1.encode(&temp_file).unwrap();
        let g2 = Graph::decode(&temp_file, None).unwrap();
        assert_graph_equal(&g1, &g2);
    }

    #[test]
    fn edge_layers() {
        let tempdir = TempDir::new().unwrap();
        let temp_file = tempdir.path().join("graph");
        let g1 = Graph::new();
        g1.add_edge(7, "Alice", "Bob", NO_PROPS, Some("one"))
            .unwrap();
        g1.add_edge(7, "Bob", "Charlie", [("friends", false)], Some("two"))
            .unwrap();
        g1.encode(&temp_file).unwrap();
        let g2 = Graph::decode(&temp_file, None).unwrap();
        assert_graph_equal(&g1, &g2);
    }

    #[test]
    fn test_all_the_t_props_on_node() {
        let mut props = vec![];
        write_props_to_vec(&mut props);

        let tempdir = TempDir::new().unwrap();
        let temp_file = tempdir.path().join("graph");
        let g1 = Graph::new();
        g1.add_node(1, "Alice", props.clone(), None).unwrap();
        g1.encode(&temp_file).unwrap();
        let g2 = Graph::decode(&temp_file, None).unwrap();
        assert_graph_equal(&g1, &g2);

        let node = g2.node("Alice").expect("Failed to get node");

        assert!(props.into_iter().all(|(name, expected)| {
            node.properties()
                .temporal()
                .get(name)
                .filter(|prop_view| {
                    let (t, prop) = prop_view.iter().next().expect("Failed to get prop");
                    prop == expected && t == 1
                })
                .is_some()
        }))
    }

    #[test]
    fn test_all_the_t_props_on_edge() {
        let mut props = vec![];
        write_props_to_vec(&mut props);

        let tempdir = TempDir::new().unwrap();
        let temp_file = tempdir.path().join("graph");
        let g1 = Graph::new();
        g1.add_edge(1, "Alice", "Bob", props.clone(), None).unwrap();
        g1.encode(&temp_file).unwrap();
        let g2 = Graph::decode(&temp_file, None).unwrap();
        assert_graph_equal(&g1, &g2);

        let edge = g2.edge("Alice", "Bob").expect("Failed to get edge");

        assert!(props.into_iter().all(|(name, expected)| {
            edge.properties()
                .temporal()
                .get(name)
                .filter(|prop_view| {
                    let (t, prop) = prop_view.iter().next().expect("Failed to get prop");
                    prop == expected && t == 1
                })
                .is_some()
        }))
    }

    #[test]
    fn test_all_the_metadata_on_edge() {
        let mut props = vec![];
        write_props_to_vec(&mut props);

        let tempdir = TempDir::new().unwrap();
        let temp_file = tempdir.path().join("graph");
        let g1 = Graph::new();
        let e = g1.add_edge(1, "Alice", "Bob", NO_PROPS, Some("a")).unwrap();
        e.update_metadata(props.clone(), Some("a"))
            .expect("Failed to update metadata");
        g1.encode(&temp_file).unwrap();
        let g2 = Graph::decode(&temp_file, None).unwrap();
        assert_graph_equal(&g1, &g2);

        let edge = g2
            .edge("Alice", "Bob")
            .expect("Failed to get edge")
            .layers("a")
            .unwrap();

        for (new, old) in edge.metadata().iter_filtered().zip(props.iter()) {
            assert_eq!(new.0, old.0);
            assert_eq!(new.1, old.1);
        }
    }

    #[test]
    fn test_all_the_metadata_on_node() {
        let mut props = vec![];
        write_props_to_vec(&mut props);

        let tempdir = TempDir::new().unwrap();
        let temp_file = tempdir.path().join("graph");
        let g1 = Graph::new();
        let n = g1.add_node(1, "Alice", NO_PROPS, None).unwrap();
        n.update_metadata(props.clone())
            .expect("Failed to update metadata");
        g1.encode(&temp_file).unwrap();
        let g2 = Graph::decode(&temp_file, None).unwrap();
        assert_graph_equal(&g1, &g2);

        let node = g2.node("Alice").expect("Failed to get node");

        assert!(props.into_iter().all(|(name, expected)| {
            node.metadata()
                .get(name)
                .filter(|prop| prop == &expected)
                .is_some()
        }))
    }

    #[test]
    fn graph_metadata() {
        let mut props = vec![];
        write_props_to_vec(&mut props);

        let g1 = Graph::new();
        g1.add_metadata(props.clone())
            .expect("Failed to add metadata");

        let tempdir = TempDir::new().unwrap();
        let temp_file = tempdir.path().join("graph");
        g1.encode(&temp_file).unwrap();
        let g2 = Graph::decode(&temp_file, None).unwrap();
        assert_graph_equal(&g1, &g2);

        props.into_iter().for_each(|(name, prop)| {
            let id = g2.get_metadata_id(name).expect("Failed to get prop id");
            assert_eq!(prop, g2.get_metadata(id).expect("Failed to get prop"));
        });
    }

    #[test]
    fn graph_temp_properties() {
        let mut props = vec![];
        write_props_to_vec(&mut props);

        let g1 = Graph::new();
        for t in 0..props.len() {
            g1.add_properties(t as i64, props[t..t + 1].to_vec())
                .expect("Failed to add metadata");
        }

        let tempdir = TempDir::new().unwrap();
        let temp_file = tempdir.path().join("graph");
        g1.encode(&temp_file).unwrap();
        let g2 = Graph::decode(&temp_file, None).unwrap();
        assert_graph_equal(&g1, &g2);

        props
            .into_iter()
            .enumerate()
            .for_each(|(expected_t, (name, expected))| {
                for (t, prop) in g2
                    .properties()
                    .temporal()
                    .get(name)
                    .expect("Failed to get prop view")
                {
                    assert_eq!(prop, expected);
                    assert_eq!(t, expected_t as i64);
                }
            });
    }

    #[test]
    #[ignore = "Disabled until metadata is implemented correctly"]
    fn test_incremental_writing_on_graph() {
        let g = Graph::new();
        let mut props = vec![];
        write_props_to_vec(&mut props);
        let temp_file = tempfile::tempdir().unwrap();
        let folder = GraphFolder::from(&temp_file);

        assert_metadata_correct(&folder, &g);

        for t in 0..props.len() {
            g.add_properties(t as i64, props[t..t + 1].to_vec())
                .expect("Failed to add metadata");
        }

        g.add_metadata(props.clone())
            .expect("Failed to add metadata");

        let n = g.add_node(1, "Alice", NO_PROPS, None).unwrap();
        n.update_metadata(props.clone())
            .expect("Failed to update metadata");

        let e = g.add_edge(1, "Alice", "Bob", NO_PROPS, Some("a")).unwrap();
        e.update_metadata(props.clone(), Some("a"))
            .expect("Failed to update metadata");

        assert_metadata_correct(&folder, &g);

        g.add_edge(2, "Alice", "Bob", props.clone(), None).unwrap();
        g.add_node(1, "Charlie", props.clone(), None).unwrap();

        g.add_edge(7, "Alice", "Bob", NO_PROPS, Some("one"))
            .unwrap();
        g.add_edge(7, "Bob", "Charlie", [("friends", false)], Some("two"))
            .unwrap();

        let g2 = Graph::decode(&temp_file, None).unwrap();

        assert_graph_equal(&g, &g2);
        assert_metadata_correct(&folder, &g);
    }

    #[test]
    #[ignore = "Disabled until metadata is implemented correctly"]
    fn test_incremental_writing_on_persistent_graph() {
        let g = PersistentGraph::new();
        let mut props = vec![];
        write_props_to_vec(&mut props);
        let temp_file = tempfile::tempdir().unwrap();
        let folder = GraphFolder::from(&temp_file);

        for t in 0..props.len() {
            g.add_properties(t as i64, props[t..t + 1].to_vec())
                .expect("Failed to add metadata");
        }

        g.add_metadata(props.clone())
            .expect("Failed to add metadata");

        let n = g.add_node(1, "Alice", NO_PROPS, None).unwrap();
        n.update_metadata(props.clone())
            .expect("Failed to update metadata");

        let e = g.add_edge(1, "Alice", "Bob", NO_PROPS, Some("a")).unwrap();
        e.update_metadata(props.clone(), Some("a"))
            .expect("Failed to update metadata");

        assert_metadata_correct(&folder, &g);

        g.add_edge(2, "Alice", "Bob", props.clone(), None).unwrap();
        g.add_node(1, "Charlie", props.clone(), None).unwrap();

        g.add_edge(7, "Alice", "Bob", NO_PROPS, Some("one"))
            .unwrap();
        g.add_edge(7, "Bob", "Charlie", [("friends", false)], Some("two"))
            .unwrap();

        let g2 = PersistentGraph::decode(&temp_file, None).unwrap();

        assert_graph_equal(&g, &g2);
        assert_metadata_correct(&folder, &g);
    }

    #[test]
    fn encode_decode_prop_test() {
        proptest!(|(edges in build_edge_list(100, 100))| {
            let g = build_graph_from_edge_list(&edges);
            let bytes = g.encode_to_bytes();
            let tempdir = tempfile::tempdir().unwrap();
            let g2 = Graph::decode_from_bytes(&bytes, None).unwrap();
            assert_graph_equal(&g, &g2);
        })
    }

    #[test]
    fn encode_decode_zip() {
        let g = Graph::new();

        g.add_edge(0, 0, 1, [("test prop 1", Prop::map(NO_PROPS))], None)
            .unwrap();
        g.add_edge(
            1,
            2,
            3,
            [("test prop 1", Prop::map([("key", "value")]))],
            Some("layer_a"),
        )
        .unwrap();
        g.add_edge(2, 3, 4, [("test prop 2", "value")], Some("layer_b"))
            .unwrap();
        g.add_edge(3, 1, 4, [("test prop 3", 10.0)], None).unwrap();
        g.add_edge(4, 1, 3, [("test prop 4", true)], None).unwrap();

        let tempdir = tempfile::tempdir().unwrap();
        let folder = GraphFolder::new_as_zip(&tempdir.path().join("test_graph.zip"));
        g.encode(&folder).unwrap();
        let g2 = Graph::decode(&folder, None).unwrap();

        assert_graph_equal(&g, &g2);
    }

    #[test]
    fn test_is_decodable() {
        let tempdir = TempDir::new().unwrap();
        let temp_file = tempdir.path().join("graph");

        // Test with non-existent path - should return false
        assert!(!Graph::is_parquet_decodable(&temp_file));

        // Test with directory containing parquet files - should return true
        let g1 = Graph::new();
        g1.add_node(1, "Alice", NO_PROPS, None).unwrap();
        g1.encode(&temp_file).unwrap();
        assert!(Graph::is_parquet_decodable(&temp_file));

        // Test with directory containing only IPC files - should return false
        let ipc_tempdir = TempDir::new().unwrap();
        let edges_dir = ipc_tempdir.path().join("edges");
        std::fs::create_dir_all(&edges_dir).unwrap();
        let adj_out_dsts = edges_dir.join("AdjOutDsts.ipc");
        let adj_out_srcs = edges_dir.join("AdjOutSrcs.ipc");
        std::fs::write(&adj_out_dsts, "fake ipc content").unwrap();
        std::fs::write(&adj_out_srcs, "fake ipc content").unwrap();
        assert!(!Graph::is_parquet_decodable(&ipc_tempdir.path()));
    }

    fn write_props_to_vec(props: &mut Vec<(&str, Prop)>) {
        props.push(("name", Prop::Str("Alice".into())));
        props.push(("age", Prop::U32(47)));
        props.push(("score", Prop::I32(27)));
        props.push(("is_adult", Prop::Bool(true)));
        props.push(("height", Prop::F32(1.75)));
        props.push(("weight", Prop::F64(75.5)));
        props.push((
            "children",
            Prop::List(Arc::new(vec![
                Prop::Str("Bob".into()),
                Prop::Str("Charlie".into()),
            ])),
        ));
        props.push((
            "properties",
            Prop::map(props.iter().map(|(k, v)| (ArcStr::from(*k), v.clone()))),
        ));
        let fmt = "%Y-%m-%d %H:%M:%S";
        props.push((
            "time",
            Prop::NDTime(
                NaiveDateTime::parse_from_str("+10000-09-09 01:46:39", fmt)
                    .expect("Failed to parse time"),
            ),
        ));

        props.push((
            "dtime",
            Prop::DTime(
                DateTime::parse_from_rfc3339("2021-09-09T01:46:39Z")
                    .unwrap()
                    .into(),
            ),
        ));

        props.push((
            "array",
            Prop::from_arr::<UInt8Type>(vec![1, 2, 3, 4, 5, 6, 7, 8, 9, 10]),
        ));
=======
mod proto_test {
    use crate::{
        prelude::*,
        serialise::{proto::GraphType, ProtoGraph},
    };

    use super::*;

    #[test]
    fn manually_test_append() {
        let mut graph1 = proto::Graph::default();
        graph1.set_graph_type(GraphType::Event);
        graph1.new_node(GidRef::Str("1"), VID(0), 0);
        graph1.new_node(GidRef::Str("2"), VID(1), 0);
        graph1.new_edge(VID(0), VID(1), EID(0));
        graph1.update_edge_tprops(
            EID(0),
            TimeIndexEntry::start(1),
            0,
            iter::empty::<(usize, Prop)>(),
        );
        let mut bytes1 = graph1.encode_to_vec();

        let mut graph2 = proto::Graph::default();
        graph2.new_node(GidRef::Str("3"), VID(2), 0);
        graph2.new_edge(VID(0), VID(2), EID(1));
        graph2.update_edge_tprops(
            EID(1),
            TimeIndexEntry::start(2),
            0,
            iter::empty::<(usize, Prop)>(),
        );
        bytes1.extend(graph2.encode_to_vec());

        let graph = Graph::decode_from_bytes(&bytes1).unwrap();
        assert_eq!(graph.nodes().name().collect_vec(), ["1", "2", "3"]);
        assert_eq!(
            graph.edges().id().collect_vec(),
            [
                (GID::Str("1".to_string()), GID::Str("2".to_string())),
                (GID::Str("1".to_string()), GID::Str("3".to_string()))
            ]
        )
    }
    // we rely on this to make sure writing no updates does not actually write anything to file
    #[test]
    fn empty_proto_is_empty_bytes() {
        let proto = ProtoGraph::default();
        let bytes = proto.encode_to_vec();
        assert!(bytes.is_empty())
>>>>>>> 958b24b4
    }
}<|MERGE_RESOLUTION|>--- conflicted
+++ resolved
@@ -114,532 +114,6 @@
 }
 
 #[cfg(test)]
-<<<<<<< HEAD
-mod tests {
-    use std::sync::Arc;
-
-    use arrow_array::types::{Int32Type, UInt8Type};
-    use tempfile::TempDir;
-
-    use crate::{
-        db::{
-            api::{
-                mutation::DeletionOps, properties::internal::InternalMetadataOps,
-                view::MaterializedGraph,
-            },
-            graph::{graph::assert_graph_equal, views::deletion_graph::PersistentGraph},
-        },
-        prelude::*,
-        serialise::{
-            graph_folder::GraphFolder, metadata::assert_metadata_correct, StableDecode,
-            StableEncode,
-        },
-        test_utils::{build_edge_list, build_graph_from_edge_list},
-    };
-    use chrono::{DateTime, NaiveDateTime};
-    use proptest::proptest;
-    use raphtory_api::core::storage::arc_str::ArcStr;
-
-    #[test]
-    fn node_no_props() {
-        let tempdir = TempDir::new().unwrap();
-        let temp_file = tempdir.path().join("graph");
-        let g1 = Graph::new();
-        g1.add_node(1, "Alice", NO_PROPS, None).unwrap();
-        g1.encode(&temp_file).unwrap();
-        let g2 = Graph::decode(&temp_file, None).unwrap();
-        assert_graph_equal(&g1, &g2);
-    }
-
-    #[test]
-    fn node_with_props() {
-        let tempdir = TempDir::new().unwrap();
-        let temp_file = tempdir.path().join("graph");
-        let g1 = Graph::new();
-        g1.add_node(1, "Alice", NO_PROPS, None).unwrap();
-        g1.add_node(2, "Bob", [("age", Prop::U32(47))], None)
-            .unwrap();
-        g1.encode(&temp_file).unwrap();
-        let g2 = Graph::decode(&temp_file, None).unwrap();
-        assert_graph_equal(&g1, &g2);
-    }
-
-    #[cfg(feature = "search")] // TODO: Why is this gated?
-    #[test]
-    fn test_node_name() {
-        let g = Graph::new();
-        g.add_edge(1, "ben", "hamza", NO_PROPS, None).unwrap();
-        g.add_edge(2, "haaroon", "hamza", NO_PROPS, None).unwrap();
-        g.add_edge(3, "ben", "haaroon", NO_PROPS, None).unwrap();
-        let temp_file = TempDir::new().unwrap();
-        g.encode(&temp_file).unwrap();
-        let g2 = MaterializedGraph::decode(&temp_file, None).unwrap();
-        assert_eq!(g2.nodes().name().collect_vec(), ["ben", "hamza", "haaroon"]);
-        let node_names: Vec<_> = g2.nodes().iter().map(|n| n.name()).collect();
-        assert_eq!(node_names, ["ben", "hamza", "haaroon"]);
-        let g2_m = g2.materialize().unwrap();
-        assert_eq!(
-            g2_m.nodes().name().collect_vec(),
-            ["ben", "hamza", "haaroon"]
-        );
-        let g3 = g.materialize().unwrap();
-        assert_eq!(g3.nodes().name().collect_vec(), ["ben", "hamza", "haaroon"]);
-        let node_names: Vec<_> = g3.nodes().iter().map(|n| n.name()).collect();
-        assert_eq!(node_names, ["ben", "hamza", "haaroon"]);
-
-        let temp_file = TempDir::new().unwrap();
-        g3.encode(&temp_file).unwrap();
-        let g4 = MaterializedGraph::decode(&temp_file, None).unwrap();
-        assert_eq!(g4.nodes().name().collect_vec(), ["ben", "hamza", "haaroon"]);
-        let node_names: Vec<_> = g4.nodes().iter().map(|n| n.name()).collect();
-        assert_eq!(node_names, ["ben", "hamza", "haaroon"]);
-    }
-
-    #[test]
-    fn node_with_metadata() {
-        let tempdir = TempDir::new().unwrap();
-        let temp_file = tempdir.path().join("graph");
-        let g1 = Graph::new();
-        g1.add_node(1, "Alice", NO_PROPS, None).unwrap();
-        let n1 = g1
-            .add_node(2, "Bob", [("age", Prop::U32(47))], None)
-            .unwrap();
-
-        n1.update_metadata([("name", Prop::Str("Bob".into()))])
-            .expect("Failed to update metadata");
-
-        g1.encode(&temp_file).unwrap();
-        let g2 = Graph::decode(&temp_file, None).unwrap();
-        assert_graph_equal(&g1, &g2);
-    }
-
-    #[test]
-    fn edge_no_props() {
-        let tempdir = TempDir::new().unwrap();
-        let temp_file = tempdir.path().join("graph");
-        let g1 = Graph::new();
-        g1.add_node(1, "Alice", NO_PROPS, None).unwrap();
-        g1.add_node(2, "Bob", NO_PROPS, None).unwrap();
-        g1.add_edge(3, "Alice", "Bob", NO_PROPS, None).unwrap();
-        g1.encode(&temp_file).unwrap();
-        let g2 = Graph::decode(&temp_file, None).unwrap();
-        assert_graph_equal(&g1, &g2);
-    }
-
-    #[test]
-    fn edge_no_props_delete() {
-        let tempdir = TempDir::new().unwrap();
-        let temp_file = tempdir.path().join("graph");
-        let g1 = Graph::new().persistent_graph();
-        g1.add_edge(3, "Alice", "Bob", NO_PROPS, None).unwrap();
-        g1.delete_edge(19, "Alice", "Bob", None).unwrap();
-        g1.encode(&temp_file).unwrap();
-        let g2 = PersistentGraph::decode(&temp_file, None).unwrap();
-        assert_graph_equal(&g1, &g2);
-
-        let edge = g2.edge("Alice", "Bob").expect("Failed to get edge");
-        let deletions = edge.deletions().to_vec();
-        assert_eq!(deletions, vec![19]);
-    }
-
-    #[test]
-    fn edge_t_props() {
-        let tempdir = TempDir::new().unwrap();
-        let temp_file = tempdir.path().join("graph");
-        let g1 = Graph::new();
-        g1.add_node(1, "Alice", NO_PROPS, None).unwrap();
-        g1.add_node(2, "Bob", NO_PROPS, None).unwrap();
-        g1.add_edge(3, "Alice", "Bob", [("kind", "friends")], None)
-            .unwrap();
-
-        g1.add_edge(
-            3,
-            "Alice",
-            "Bob",
-            [("image", Prop::from_arr::<Int32Type>(vec![3i32, 5]))],
-            None,
-        )
-        .unwrap();
-        g1.encode(&temp_file).unwrap();
-        let g2 = Graph::decode(&temp_file, None).unwrap();
-        assert_graph_equal(&g1, &g2);
-    }
-
-    #[test]
-    fn edge_metadata() {
-        let tempdir = TempDir::new().unwrap();
-        let temp_file = tempdir.path().join("graph");
-        let g1 = Graph::new();
-        let e1 = g1.add_edge(3, "Alice", "Bob", NO_PROPS, None).unwrap();
-        e1.update_metadata([("friends", true)], None)
-            .expect("Failed to update metadata");
-        g1.encode(&temp_file).unwrap();
-        let g2 = Graph::decode(&temp_file, None).unwrap();
-        assert_graph_equal(&g1, &g2);
-    }
-
-    #[test]
-    fn edge_layers() {
-        let tempdir = TempDir::new().unwrap();
-        let temp_file = tempdir.path().join("graph");
-        let g1 = Graph::new();
-        g1.add_edge(7, "Alice", "Bob", NO_PROPS, Some("one"))
-            .unwrap();
-        g1.add_edge(7, "Bob", "Charlie", [("friends", false)], Some("two"))
-            .unwrap();
-        g1.encode(&temp_file).unwrap();
-        let g2 = Graph::decode(&temp_file, None).unwrap();
-        assert_graph_equal(&g1, &g2);
-    }
-
-    #[test]
-    fn test_all_the_t_props_on_node() {
-        let mut props = vec![];
-        write_props_to_vec(&mut props);
-
-        let tempdir = TempDir::new().unwrap();
-        let temp_file = tempdir.path().join("graph");
-        let g1 = Graph::new();
-        g1.add_node(1, "Alice", props.clone(), None).unwrap();
-        g1.encode(&temp_file).unwrap();
-        let g2 = Graph::decode(&temp_file, None).unwrap();
-        assert_graph_equal(&g1, &g2);
-
-        let node = g2.node("Alice").expect("Failed to get node");
-
-        assert!(props.into_iter().all(|(name, expected)| {
-            node.properties()
-                .temporal()
-                .get(name)
-                .filter(|prop_view| {
-                    let (t, prop) = prop_view.iter().next().expect("Failed to get prop");
-                    prop == expected && t == 1
-                })
-                .is_some()
-        }))
-    }
-
-    #[test]
-    fn test_all_the_t_props_on_edge() {
-        let mut props = vec![];
-        write_props_to_vec(&mut props);
-
-        let tempdir = TempDir::new().unwrap();
-        let temp_file = tempdir.path().join("graph");
-        let g1 = Graph::new();
-        g1.add_edge(1, "Alice", "Bob", props.clone(), None).unwrap();
-        g1.encode(&temp_file).unwrap();
-        let g2 = Graph::decode(&temp_file, None).unwrap();
-        assert_graph_equal(&g1, &g2);
-
-        let edge = g2.edge("Alice", "Bob").expect("Failed to get edge");
-
-        assert!(props.into_iter().all(|(name, expected)| {
-            edge.properties()
-                .temporal()
-                .get(name)
-                .filter(|prop_view| {
-                    let (t, prop) = prop_view.iter().next().expect("Failed to get prop");
-                    prop == expected && t == 1
-                })
-                .is_some()
-        }))
-    }
-
-    #[test]
-    fn test_all_the_metadata_on_edge() {
-        let mut props = vec![];
-        write_props_to_vec(&mut props);
-
-        let tempdir = TempDir::new().unwrap();
-        let temp_file = tempdir.path().join("graph");
-        let g1 = Graph::new();
-        let e = g1.add_edge(1, "Alice", "Bob", NO_PROPS, Some("a")).unwrap();
-        e.update_metadata(props.clone(), Some("a"))
-            .expect("Failed to update metadata");
-        g1.encode(&temp_file).unwrap();
-        let g2 = Graph::decode(&temp_file, None).unwrap();
-        assert_graph_equal(&g1, &g2);
-
-        let edge = g2
-            .edge("Alice", "Bob")
-            .expect("Failed to get edge")
-            .layers("a")
-            .unwrap();
-
-        for (new, old) in edge.metadata().iter_filtered().zip(props.iter()) {
-            assert_eq!(new.0, old.0);
-            assert_eq!(new.1, old.1);
-        }
-    }
-
-    #[test]
-    fn test_all_the_metadata_on_node() {
-        let mut props = vec![];
-        write_props_to_vec(&mut props);
-
-        let tempdir = TempDir::new().unwrap();
-        let temp_file = tempdir.path().join("graph");
-        let g1 = Graph::new();
-        let n = g1.add_node(1, "Alice", NO_PROPS, None).unwrap();
-        n.update_metadata(props.clone())
-            .expect("Failed to update metadata");
-        g1.encode(&temp_file).unwrap();
-        let g2 = Graph::decode(&temp_file, None).unwrap();
-        assert_graph_equal(&g1, &g2);
-
-        let node = g2.node("Alice").expect("Failed to get node");
-
-        assert!(props.into_iter().all(|(name, expected)| {
-            node.metadata()
-                .get(name)
-                .filter(|prop| prop == &expected)
-                .is_some()
-        }))
-    }
-
-    #[test]
-    fn graph_metadata() {
-        let mut props = vec![];
-        write_props_to_vec(&mut props);
-
-        let g1 = Graph::new();
-        g1.add_metadata(props.clone())
-            .expect("Failed to add metadata");
-
-        let tempdir = TempDir::new().unwrap();
-        let temp_file = tempdir.path().join("graph");
-        g1.encode(&temp_file).unwrap();
-        let g2 = Graph::decode(&temp_file, None).unwrap();
-        assert_graph_equal(&g1, &g2);
-
-        props.into_iter().for_each(|(name, prop)| {
-            let id = g2.get_metadata_id(name).expect("Failed to get prop id");
-            assert_eq!(prop, g2.get_metadata(id).expect("Failed to get prop"));
-        });
-    }
-
-    #[test]
-    fn graph_temp_properties() {
-        let mut props = vec![];
-        write_props_to_vec(&mut props);
-
-        let g1 = Graph::new();
-        for t in 0..props.len() {
-            g1.add_properties(t as i64, props[t..t + 1].to_vec())
-                .expect("Failed to add metadata");
-        }
-
-        let tempdir = TempDir::new().unwrap();
-        let temp_file = tempdir.path().join("graph");
-        g1.encode(&temp_file).unwrap();
-        let g2 = Graph::decode(&temp_file, None).unwrap();
-        assert_graph_equal(&g1, &g2);
-
-        props
-            .into_iter()
-            .enumerate()
-            .for_each(|(expected_t, (name, expected))| {
-                for (t, prop) in g2
-                    .properties()
-                    .temporal()
-                    .get(name)
-                    .expect("Failed to get prop view")
-                {
-                    assert_eq!(prop, expected);
-                    assert_eq!(t, expected_t as i64);
-                }
-            });
-    }
-
-    #[test]
-    #[ignore = "Disabled until metadata is implemented correctly"]
-    fn test_incremental_writing_on_graph() {
-        let g = Graph::new();
-        let mut props = vec![];
-        write_props_to_vec(&mut props);
-        let temp_file = tempfile::tempdir().unwrap();
-        let folder = GraphFolder::from(&temp_file);
-
-        assert_metadata_correct(&folder, &g);
-
-        for t in 0..props.len() {
-            g.add_properties(t as i64, props[t..t + 1].to_vec())
-                .expect("Failed to add metadata");
-        }
-
-        g.add_metadata(props.clone())
-            .expect("Failed to add metadata");
-
-        let n = g.add_node(1, "Alice", NO_PROPS, None).unwrap();
-        n.update_metadata(props.clone())
-            .expect("Failed to update metadata");
-
-        let e = g.add_edge(1, "Alice", "Bob", NO_PROPS, Some("a")).unwrap();
-        e.update_metadata(props.clone(), Some("a"))
-            .expect("Failed to update metadata");
-
-        assert_metadata_correct(&folder, &g);
-
-        g.add_edge(2, "Alice", "Bob", props.clone(), None).unwrap();
-        g.add_node(1, "Charlie", props.clone(), None).unwrap();
-
-        g.add_edge(7, "Alice", "Bob", NO_PROPS, Some("one"))
-            .unwrap();
-        g.add_edge(7, "Bob", "Charlie", [("friends", false)], Some("two"))
-            .unwrap();
-
-        let g2 = Graph::decode(&temp_file, None).unwrap();
-
-        assert_graph_equal(&g, &g2);
-        assert_metadata_correct(&folder, &g);
-    }
-
-    #[test]
-    #[ignore = "Disabled until metadata is implemented correctly"]
-    fn test_incremental_writing_on_persistent_graph() {
-        let g = PersistentGraph::new();
-        let mut props = vec![];
-        write_props_to_vec(&mut props);
-        let temp_file = tempfile::tempdir().unwrap();
-        let folder = GraphFolder::from(&temp_file);
-
-        for t in 0..props.len() {
-            g.add_properties(t as i64, props[t..t + 1].to_vec())
-                .expect("Failed to add metadata");
-        }
-
-        g.add_metadata(props.clone())
-            .expect("Failed to add metadata");
-
-        let n = g.add_node(1, "Alice", NO_PROPS, None).unwrap();
-        n.update_metadata(props.clone())
-            .expect("Failed to update metadata");
-
-        let e = g.add_edge(1, "Alice", "Bob", NO_PROPS, Some("a")).unwrap();
-        e.update_metadata(props.clone(), Some("a"))
-            .expect("Failed to update metadata");
-
-        assert_metadata_correct(&folder, &g);
-
-        g.add_edge(2, "Alice", "Bob", props.clone(), None).unwrap();
-        g.add_node(1, "Charlie", props.clone(), None).unwrap();
-
-        g.add_edge(7, "Alice", "Bob", NO_PROPS, Some("one"))
-            .unwrap();
-        g.add_edge(7, "Bob", "Charlie", [("friends", false)], Some("two"))
-            .unwrap();
-
-        let g2 = PersistentGraph::decode(&temp_file, None).unwrap();
-
-        assert_graph_equal(&g, &g2);
-        assert_metadata_correct(&folder, &g);
-    }
-
-    #[test]
-    fn encode_decode_prop_test() {
-        proptest!(|(edges in build_edge_list(100, 100))| {
-            let g = build_graph_from_edge_list(&edges);
-            let bytes = g.encode_to_bytes();
-            let tempdir = tempfile::tempdir().unwrap();
-            let g2 = Graph::decode_from_bytes(&bytes, None).unwrap();
-            assert_graph_equal(&g, &g2);
-        })
-    }
-
-    #[test]
-    fn encode_decode_zip() {
-        let g = Graph::new();
-
-        g.add_edge(0, 0, 1, [("test prop 1", Prop::map(NO_PROPS))], None)
-            .unwrap();
-        g.add_edge(
-            1,
-            2,
-            3,
-            [("test prop 1", Prop::map([("key", "value")]))],
-            Some("layer_a"),
-        )
-        .unwrap();
-        g.add_edge(2, 3, 4, [("test prop 2", "value")], Some("layer_b"))
-            .unwrap();
-        g.add_edge(3, 1, 4, [("test prop 3", 10.0)], None).unwrap();
-        g.add_edge(4, 1, 3, [("test prop 4", true)], None).unwrap();
-
-        let tempdir = tempfile::tempdir().unwrap();
-        let folder = GraphFolder::new_as_zip(&tempdir.path().join("test_graph.zip"));
-        g.encode(&folder).unwrap();
-        let g2 = Graph::decode(&folder, None).unwrap();
-
-        assert_graph_equal(&g, &g2);
-    }
-
-    #[test]
-    fn test_is_decodable() {
-        let tempdir = TempDir::new().unwrap();
-        let temp_file = tempdir.path().join("graph");
-
-        // Test with non-existent path - should return false
-        assert!(!Graph::is_parquet_decodable(&temp_file));
-
-        // Test with directory containing parquet files - should return true
-        let g1 = Graph::new();
-        g1.add_node(1, "Alice", NO_PROPS, None).unwrap();
-        g1.encode(&temp_file).unwrap();
-        assert!(Graph::is_parquet_decodable(&temp_file));
-
-        // Test with directory containing only IPC files - should return false
-        let ipc_tempdir = TempDir::new().unwrap();
-        let edges_dir = ipc_tempdir.path().join("edges");
-        std::fs::create_dir_all(&edges_dir).unwrap();
-        let adj_out_dsts = edges_dir.join("AdjOutDsts.ipc");
-        let adj_out_srcs = edges_dir.join("AdjOutSrcs.ipc");
-        std::fs::write(&adj_out_dsts, "fake ipc content").unwrap();
-        std::fs::write(&adj_out_srcs, "fake ipc content").unwrap();
-        assert!(!Graph::is_parquet_decodable(&ipc_tempdir.path()));
-    }
-
-    fn write_props_to_vec(props: &mut Vec<(&str, Prop)>) {
-        props.push(("name", Prop::Str("Alice".into())));
-        props.push(("age", Prop::U32(47)));
-        props.push(("score", Prop::I32(27)));
-        props.push(("is_adult", Prop::Bool(true)));
-        props.push(("height", Prop::F32(1.75)));
-        props.push(("weight", Prop::F64(75.5)));
-        props.push((
-            "children",
-            Prop::List(Arc::new(vec![
-                Prop::Str("Bob".into()),
-                Prop::Str("Charlie".into()),
-            ])),
-        ));
-        props.push((
-            "properties",
-            Prop::map(props.iter().map(|(k, v)| (ArcStr::from(*k), v.clone()))),
-        ));
-        let fmt = "%Y-%m-%d %H:%M:%S";
-        props.push((
-            "time",
-            Prop::NDTime(
-                NaiveDateTime::parse_from_str("+10000-09-09 01:46:39", fmt)
-                    .expect("Failed to parse time"),
-            ),
-        ));
-
-        props.push((
-            "dtime",
-            Prop::DTime(
-                DateTime::parse_from_rfc3339("2021-09-09T01:46:39Z")
-                    .unwrap()
-                    .into(),
-            ),
-        ));
-
-        props.push((
-            "array",
-            Prop::from_arr::<UInt8Type>(vec![1, 2, 3, 4, 5, 6, 7, 8, 9, 10]),
-        ));
-=======
 mod proto_test {
     use crate::{
         prelude::*,
@@ -690,6 +164,5 @@
         let proto = ProtoGraph::default();
         let bytes = proto.encode_to_vec();
         assert!(bytes.is_empty())
->>>>>>> 958b24b4
     }
 }