--- conflicted
+++ resolved
@@ -1,32 +1,10 @@
-use super::{
-    similarity_search_utils::score_document_groups_by_highest,
-    vector_selection::VectorSelection,
-    vectorisable::{vectorise_edge, vectorise_graph, vectorise_node},
-    Document,
-};
 use crate::{
-<<<<<<< HEAD
-    core::entities::nodes::node_ref::AsNodeRef,
-    db::api::view::{DynamicGraph, IntoDynamic, StaticGraphViewOps},
-    errors::GraphResult,
-    prelude::*,
-    vectors::{
-        document_ref::DocumentRef,
-        embedding_cache::EmbeddingCache,
-        entity_id::EntityId,
-        similarity_search_utils::{find_top_k, score_documents},
-        template::DocumentTemplate,
-        Embedding, EmbeddingFunction,
-    },
-=======
-    core::{entities::nodes::node_ref::AsNodeRef, utils::errors::GraphResult},
+    core::{entities::nodes::node_ref::AsNodeRef},
     db::api::view::{DynamicGraph, IntoDynamic, StaticGraphViewOps},
     vectors::{template::DocumentTemplate, utils::find_top_k, Embedding},
->>>>>>> 79f531b4
 };
-
-<<<<<<< HEAD
-=======
+use crate::errors::GraphResult;
+use crate::prelude::GraphViewOps;
 use super::{
     cache::VectorCache,
     db::{EdgeDb, EntityDb, NodeDb},
@@ -35,7 +13,6 @@
 };
 
 #[derive(Clone)]
->>>>>>> 79f531b4
 pub struct VectorisedGraph<G: StaticGraphViewOps> {
     pub(crate) source_graph: G,
     pub(crate) template: DocumentTemplate,
