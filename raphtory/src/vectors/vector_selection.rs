use super::{
    entity_db::EntityDb,
    entity_ref::EntityRef,
    utils::{apply_window, find_top_k},
    vectorised_graph::VectorisedGraph,
    Document, DocumentEntity, Embedding,
};
use crate::{
    core::entities::nodes::node_ref::AsNodeRef,
    db::{
        api::view::{DynamicGraph, StaticGraphViewOps},
        graph::{edge::EdgeView, node::NodeView},
    },
    errors::GraphResult,
    prelude::{EdgeViewOps, NodeViewOps, *},
    vectors::vector_collection::VectorCollection,
};
use either::Either;
use futures_util::future::join_all;
use itertools::Itertools;
use std::collections::HashSet;

#[derive(Clone, Copy)]
enum ExpansionPath {
    Nodes,
    Edges,
    Both,
}

impl ExpansionPath {
    fn includes_nodes(&self) -> bool {
        matches!(self, Self::Nodes | Self::Both)
    }

    fn includes_edges(&self) -> bool {
        matches!(self, Self::Edges | Self::Both)
    }
}

#[derive(Debug, Clone)]
struct Selected(Vec<(EntityRef, f32)>);

impl From<Vec<(EntityRef, f32)>> for Selected {
    fn from(value: Vec<(EntityRef, f32)>) -> Self {
        Self(value)
    }
}

impl Selected {
    fn extend(&mut self, extension: impl IntoIterator<Item = (EntityRef, f32)>) {
        self.extend_with_limit(extension, usize::MAX);
    }

    fn extend_with_limit(
        &mut self,
        extension: impl IntoIterator<Item = (EntityRef, f32)>,
        limit: usize,
    ) {
        let selection_set: HashSet<EntityRef> =
            HashSet::from_iter(self.0.iter().map(|(doc, _)| *doc));
        let new_docs = extension
            .into_iter()
            .unique_by(|(entity, _)| *entity)
            .filter(|(entity, _)| !selection_set.contains(entity))
            .take(limit);
        self.0.extend(new_docs);
    }

    fn iter(&self) -> impl Iterator<Item = &(EntityRef, f32)> {
        self.0.iter()
    }

    fn len(&self) -> usize {
        self.0.len()
    }
}

pub type DynamicVectorSelection = VectorSelection<DynamicGraph>;

#[derive(Clone)]
pub struct VectorSelection<G: StaticGraphViewOps> {
    pub(crate) graph: VectorisedGraph<G>,
    selected: Selected, // FIXME: this is a bit error prone, might contain duplicates
}

impl<G: StaticGraphViewOps> VectorSelection<G> {
    pub(crate) fn empty(graph: VectorisedGraph<G>) -> Self {
        Self {
            graph,
            selected: vec![].into(),
        }
    }

    pub(super) fn new(graph: VectorisedGraph<G>, docs: Vec<(EntityRef, f32)>) -> Self {
        Self {
            graph,
            selected: docs.into(),
        }
    }

    /// Returns the vectorised graph instance behind this selection
    pub fn get_vectorised_graph(&self) -> &VectorisedGraph<G> {
        &self.graph
    }

    /// Return the nodes present in the current selection
    pub fn nodes(&self) -> Vec<NodeView<'static, G>> {
        let g = &self.graph.source_graph;
        self.selected
            .iter()
            .filter_map(|(id, _)| id.as_node_view(g))
            .collect()
    }

    /// Return the edges present in the current selection
    pub fn edges(&self) -> Vec<EdgeView<G>> {
        let g = &self.graph.source_graph;
        self.selected
            .iter()
            .filter_map(|(id, _)| id.as_edge_view(g))
            .collect()
    }

    /// Return the documents present in the current selection
    pub async fn get_documents(&self) -> GraphResult<Vec<Document<G>>> {
        Ok(self
            .get_documents_with_distances()
            .await?
            .into_iter()
            .map(|(doc, _)| doc)
            .collect())
    }

    /// Return the documents alongside their distances present in the current selection
    pub async fn get_documents_with_distances(&self) -> GraphResult<Vec<(Document<G>, f32)>> {
        let futures = self.selected.iter().map(|(entity, distance)| async {
            self.regenerate_doc(*entity)
                .await
                .map(|doc| (doc, *distance))
                .unwrap() // TODO: REMOVE UNWRAP
        });
        Ok(join_all(futures).await)
    }

    /// Add all `nodes` to the current selection
    ///
    /// Documents added by this call are assumed to have a distance of 0.
    /// If any node id doesn't exist it will be ignored
    ///
    /// # Arguments
    ///   * nodes - a list of the node ids or nodes to add
    pub fn add_nodes<V: AsNodeRef>(&mut self, nodes: Vec<V>) {
        let new_docs = nodes
            .into_iter()
            .filter_map(|id| Some(self.graph.source_graph.node(id)?.into()));
        self.selected.extend(new_docs.map(|doc| (doc, 0.0)));
    }

    /// Add all `edges` to the current selection
    ///
    /// Documents added by this call are assumed to have a distance of 0.
    /// If any edge doesn't exist it will be ignored
    ///
    /// # Arguments
    ///   * edges - a list of the edge ids or edges to add
    pub fn add_edges<V: AsNodeRef>(&mut self, edges: Vec<(V, V)>) {
        let new_docs = edges
            .into_iter()
            .filter_map(|(src, dst)| Some(self.graph.source_graph.edge(src, dst)?.into()));
        // self.extend_selection_with_refs(new_docs);
        self.selected.extend(new_docs.map(|doc| (doc, 0.0)));
    }

    /// Append all the documents in `selection` to the current selection
    ///
    /// # Arguments
    ///   * selection - a selection to be added
    ///
    /// # Returns
    ///   The selection with the new documents
    pub fn append(&mut self, selection: &Self) -> &Self {
        self.selected.extend(selection.selected.iter().cloned());
        self
    }

    /// Add all the documents `hops` hops away to the selection
    ///
    /// Two documents A and B are considered to be 1 hop away of each other if they are on the same
    /// entity or if they are on the same node/edge pair. Provided that, two nodes A and C are n
    /// hops away of  each other if there is a document B such that A is n - 1 hops away of B and B
    /// is 1 hop away of C.
    ///
    /// # Arguments
    ///   * hops - the number of hops to carry out the expansion
    ///   * window - the window where documents need to belong to in order to be considered
    pub fn expand(&mut self, hops: usize, window: Option<(i64, i64)>) {
        let nodes = self.get_nodes_in_context(window, false);
        let edges = self.get_edges_in_context(window, false);
        let docs = nodes.into_iter().chain(edges).map(|entity| (entity, 0.0));
        self.selected.extend(docs);
        if hops > 1 {
            self.expand(hops - 1, window);
        }
    }

    /// Add to the selection the `limit` adjacent entities closest to `query`
    ///
    /// The expansion algorithm is a loop with two steps on each iteration:
<<<<<<< HEAD
    ///   1. All the entities 1 hop away of some of the entities included on the selection (and
    /// not already selected) are marked as candidates.
    ///   2. Those candidates are added to the selection in ascending distance from `query`.
=======
    ///
    /// 1. All the entities 1 hop away of some of the entities included on the selection (and
    ///    not already selected) are marked as candidates.
    /// 2. Those candidates are added to the selection in descending order according to the
    ///    similarity score obtained against the `query`.
>>>>>>> 89c09575
    ///
    /// This loops goes on until the number of new entities reaches a total of `limit`
    /// entities or until no more documents are available
    ///
<<<<<<< HEAD
    /// # Arguments
    ///   * query - the embedding to calculate the distance from
    ///   * window - the window where documents need to belong to in order to be considered
    pub async fn expand_entities_by_similarity(
=======
    /// Args:
    ///   query (str | list): the text or the embedding to score against
    ///   limit (int): the number of documents to add
    ///   window (Tuple[int | str, int | str], optional): the window where documents need to belong to in order to be considered
    ///
    /// Returns:
    ///     None:
    pub fn expand_entities_by_similarity(
>>>>>>> 89c09575
        &mut self,
        query: &Embedding,
        limit: usize,
        window: Option<(i64, i64)>,
    ) -> GraphResult<()> {
        self.expand_by_similarity(query, limit, window, ExpansionPath::Both)
            .await
    }

    /// Add to the selection the `limit` adjacent nodes closest to `query`
    ///
    /// This function has the same behavior as expand_entities_by_similarity but it only considers nodes.
    ///
    /// # Arguments
    ///   * query - the embedding to calculate the distance from
    ///   * limit - the maximum number of new nodes to add
    ///   * window - the window where documents need to belong to in order to be considered
    pub async fn expand_nodes_by_similarity(
        &mut self,
        query: &Embedding,
        limit: usize,
        window: Option<(i64, i64)>,
    ) -> GraphResult<()> {
        self.expand_by_similarity(query, limit, window, ExpansionPath::Nodes)
            .await
    }

    /// Add to the selection the `limit` adjacent edges closest to `query`
    ///
    /// This function has the same behavior as expand_entities_by_similarity but it only considers edges.
    ///
    /// # Arguments
    ///   * query - the embedding to calculate the distance from
    ///   * limit - the maximum number of new edges to add
    ///   * window - the window where documents need to belong to in order to be considered
    pub async fn expand_edges_by_similarity(
        &mut self,
        query: &Embedding,
        limit: usize,
        window: Option<(i64, i64)>,
    ) -> GraphResult<()> {
        self.expand_by_similarity(query, limit, window, ExpansionPath::Edges)
            .await
    }

    async fn expand_by_similarity(
        &mut self,
        query: &Embedding,
        limit: usize,
        window: Option<(i64, i64)>,
        path: ExpansionPath,
    ) -> GraphResult<()> {
        let g = &self.graph.source_graph;
        let view = apply_window(g, window);
        let initial_size = self.selected.len();

        let nodes: Box<dyn Iterator<Item = (EntityRef, f32)> + Send> = if path.includes_nodes() {
            let jump = matches!(path, ExpansionPath::Nodes);
            let filter = self.get_nodes_in_context(window, jump);
            let nodes = self
                .graph
                .node_db
                .top_k(query, limit, view.clone(), Some(filter))
                .await?;
            Box::new(nodes)
        } else {
            Box::new(std::iter::empty())
        };

        let edges: Box<dyn Iterator<Item = (EntityRef, f32)> + Send> = if path.includes_edges() {
            let jump = matches!(path, ExpansionPath::Edges);
            let filter = self.get_edges_in_context(window, jump);
            let edges = self
                .graph
                .edge_db
                .top_k(query, limit, view, Some(filter))
                .await?;
            Box::new(edges)
        } else {
            Box::new(std::iter::empty())
        };

        let docs = find_top_k(nodes.chain(edges), limit).collect::<Vec<_>>(); // collect to remove lifetime
        self.selected.extend_with_limit(docs, limit);

        let increment = self.selected.len() - initial_size;
        if increment > 0 && increment < limit {
            Box::pin(self.expand_by_similarity(query, limit, window, path)).await?
        }
        Ok(())
    }

    fn get_nodes_in_context(&self, window: Option<(i64, i64)>, jump: bool) -> HashSet<EntityRef> {
        match window {
            Some((start, end)) => self
                .get_nodes_in_context_for_view(&self.graph.source_graph.window(start, end), jump),
            None => self.get_nodes_in_context_for_view(&self.graph.source_graph, jump),
        }
    }

    fn get_edges_in_context(&self, window: Option<(i64, i64)>, jump: bool) -> HashSet<EntityRef> {
        match window {
            Some((start, end)) => self
                .get_edges_in_context_for_view(&self.graph.source_graph.window(start, end), jump),
            None => self.get_edges_in_context_for_view(&self.graph.source_graph, jump),
        }
    }

    fn get_nodes_in_context_for_view<W: StaticGraphViewOps>(
        &self,
        v: &W,
        jump: bool,
    ) -> HashSet<EntityRef> {
        let iter = self.selected.iter();
        iter.flat_map(|(e, _)| e.get_adjacent_nodes(v, jump))
            .collect()
    }

    fn get_edges_in_context_for_view<W: StaticGraphViewOps>(
        &self,
        v: &W,
        jump: bool,
    ) -> HashSet<EntityRef> {
        let iter = self.selected.iter();
        iter.flat_map(|(e, _)| e.get_adjacent_edges(v, jump))
            .collect()
    }

    async fn regenerate_doc(&self, entity: EntityRef) -> GraphResult<Document<G>> {
        match entity.resolve_entity(&self.graph.source_graph).unwrap() {
            Either::Left(node) => Ok(Document {
                entity: DocumentEntity::Node(node.clone()),
                content: self.graph.template.node(node).unwrap(),
                embedding: self.graph.node_db.get_id(entity.id()).await?.unwrap(),
            }),
            Either::Right(edge) => Ok(Document {
                entity: DocumentEntity::Edge(edge.clone()),
                content: self.graph.template.edge(edge).unwrap(),
                embedding: self.graph.edge_db.get_id(entity.id()).await?.unwrap(),
            }),
        }
    }
}

// TODO: I could make get_neighbour_nodes rely on get_neighbour_edges and viceversa, reusing some code
impl EntityRef {
    fn get_adjacent_nodes<G: StaticGraphViewOps>(
        &self,
        view: &G,
        jump: bool,
    ) -> impl Iterator<Item = EntityRef> {
        let nodes: Box<dyn Iterator<Item = NodeView<'static, _>>> =
            if let Some(node) = self.as_node_view(view) {
                if jump {
                    let docs = node.neighbours().into_iter();
                    Box::new(docs)
                } else {
                    Box::new(std::iter::empty())
                }
            } else if let Some(edge) = self.as_edge_view(view) {
                Box::new([edge.src(), edge.dst()].into_iter())
            } else {
                Box::new(std::iter::empty())
            };
        nodes.map(|node| node.into())
    }

    fn get_adjacent_edges<G: StaticGraphViewOps>(
        &self,
        view: &G,
        jump: bool,
    ) -> impl Iterator<Item = EntityRef> {
        let edges: Box<dyn Iterator<Item = EdgeView<_>>> =
            if let Some(node) = self.as_node_view(view) {
                let docs = node.edges().into_iter();
                Box::new(docs)
            } else if let Some(edge) = self.as_edge_view(view) {
                if jump {
                    let src_edges = edge.src().edges().into_iter();
                    let dst_edges = edge.dst().edges().into_iter();
                    Box::new(src_edges.chain(dst_edges))
                } else {
                    Box::new(std::iter::empty())
                }
            } else {
                Box::new(std::iter::empty())
            };
        edges.map(|edge| edge.into())
    }
}<|MERGE_RESOLUTION|>--- conflicted
+++ resolved
@@ -206,36 +206,22 @@
     /// Add to the selection the `limit` adjacent entities closest to `query`
     ///
     /// The expansion algorithm is a loop with two steps on each iteration:
-<<<<<<< HEAD
-    ///   1. All the entities 1 hop away of some of the entities included on the selection (and
-    /// not already selected) are marked as candidates.
-    ///   2. Those candidates are added to the selection in ascending distance from `query`.
-=======
     ///
     /// 1. All the entities 1 hop away of some of the entities included on the selection (and
     ///    not already selected) are marked as candidates.
-    /// 2. Those candidates are added to the selection in descending order according to the
-    ///    similarity score obtained against the `query`.
->>>>>>> 89c09575
+    /// 2. Those candidates are added to the selection in ascending distance from `query`.
     ///
     /// This loops goes on until the number of new entities reaches a total of `limit`
     /// entities or until no more documents are available
     ///
-<<<<<<< HEAD
-    /// # Arguments
-    ///   * query - the embedding to calculate the distance from
-    ///   * window - the window where documents need to belong to in order to be considered
-    pub async fn expand_entities_by_similarity(
-=======
     /// Args:
-    ///   query (str | list): the text or the embedding to score against
+    ///   query (str | list): the text or the embedding to calculate the distance from
     ///   limit (int): the number of documents to add
     ///   window (Tuple[int | str, int | str], optional): the window where documents need to belong to in order to be considered
     ///
     /// Returns:
     ///     None:
-    pub fn expand_entities_by_similarity(
->>>>>>> 89c09575
+    pub async fn expand_entities_by_similarity(
         &mut self,
         query: &Embedding,
         limit: usize,
