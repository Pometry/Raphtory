--- conflicted
+++ resolved
@@ -115,12 +115,7 @@
             .into_iter()
             .flat_map(|id| {
                 let node = self.graph.source_graph.node(id);
-<<<<<<< HEAD
-                let opt = node.map(|node| node_documents.get(&EntityId::from_node(&node)));
-=======
-                let opt =
-                    node.map(|node| self.graph.node_documents.get(&EntityId::from_node(node)));
->>>>>>> b992030b
+                let opt = node.map(|node| node_documents.get(&EntityId::from_node(node)));
                 opt.flatten().unwrap_or(&self.graph.empty_vec)
             })
             .map(|doc| (doc.clone(), 0.0));
@@ -139,15 +134,7 @@
             .into_iter()
             .flat_map(|(src, dst)| {
                 let edge = self.graph.source_graph.edge(src, dst);
-<<<<<<< HEAD
                 let opt = edge.map(|edge| edge_documents.get(&EntityId::from_edge(&edge)));
-=======
-                let opt = edge.map(|edge| {
-                    self.graph
-                        .edge_documents
-                        .get(&EntityId::from_edge(edge.as_ref()))
-                });
->>>>>>> b992030b
                 opt.flatten().unwrap_or(&self.graph.empty_vec)
             })
             .map(|doc| (doc.clone(), 0.0));
@@ -494,16 +481,9 @@
                     None => Box::new(std::iter::empty()),
                     Some(node) => {
                         let edges = node.edges();
-<<<<<<< HEAD
-                        let edge_docs = edges.iter().flat_map(|edge| {
-                            let edge_id = EntityId::from_edge(&edge);
-                            edge_documents
-=======
                         let edge_docs = edges.into_iter().flat_map(|edge| {
                             let edge_id = EntityId::from_edge(edge);
-                            self.graph
-                                .edge_documents
->>>>>>> b992030b
+                            edge_documents
                                 .get(&edge_id)
                                 .unwrap_or(&self.graph.empty_vec)
                         });
@@ -522,25 +502,10 @@
                 match windowed_graph.edge(src, dst) {
                     None => Box::new(std::iter::empty()),
                     Some(edge) => {
-<<<<<<< HEAD
-                        let src_id = EntityId::from_node(&edge.src());
-                        let dst_id = EntityId::from_node(&edge.dst());
+                        let src_id = EntityId::from_node(edge.src());
+                        let dst_id = EntityId::from_node(edge.dst());
                         let src_docs = node_documents.get(&src_id).unwrap_or(&self.graph.empty_vec);
                         let dst_docs = node_documents.get(&dst_id).unwrap_or(&self.graph.empty_vec);
-=======
-                        let src_id = EntityId::from_node(edge.src());
-                        let dst_id = EntityId::from_node(edge.dst());
-                        let src_docs = self
-                            .graph
-                            .node_documents
-                            .get(&src_id)
-                            .unwrap_or(&self.graph.empty_vec);
-                        let dst_docs = self
-                            .graph
-                            .node_documents
-                            .get(&dst_id)
-                            .unwrap_or(&self.graph.empty_vec);
->>>>>>> b992030b
                         Box::new(
                             chain!(self_docs, src_docs, dst_docs).filter(move |doc| {
                                 doc.exists_on_window(Some(windowed_graph), &window)
@@ -560,8 +525,7 @@
     ) -> Box<dyn Iterator<Item = (EntityId, Vec<DocumentRef>)> + '_> {
         let groups = nodes
             .map(move |node| {
-<<<<<<< HEAD
-                let entity_id = EntityId::from_node(&node);
+                let entity_id = EntityId::from_node(node);
                 self.graph
                     .node_documents
                     .read()
@@ -574,17 +538,6 @@
                             .collect_vec();
                         (entity_id, docs)
                     })
-=======
-                let entity_id = EntityId::from_node(node);
-                self.graph.node_documents.get(&entity_id).map(|group| {
-                    let docs = group
-                        .iter()
-                        .filter(|doc| doc.exists_on_window(Some(windowed_graph), &window))
-                        .cloned()
-                        .collect_vec();
-                    (entity_id, docs)
-                })
->>>>>>> b992030b
             })
             .flatten()
             .filter(|(_, docs)| docs.len() > 0);
@@ -599,8 +552,7 @@
     ) -> Box<dyn Iterator<Item = (EntityId, Vec<DocumentRef>)> + '_> {
         let groups = edges
             .map(move |edge| {
-<<<<<<< HEAD
-                let entity_id = EntityId::from_edge(&edge);
+                let entity_id = EntityId::from_edge(edge);
                 self.graph
                     .edge_documents
                     .read()
@@ -613,17 +565,6 @@
                             .collect_vec();
                         (entity_id, docs)
                     })
-=======
-                let entity_id = EntityId::from_edge(edge);
-                self.graph.edge_documents.get(&entity_id).map(|group| {
-                    let docs = group
-                        .iter()
-                        .filter(|doc| doc.exists_on_window(Some(windowed_graph), &window))
-                        .cloned()
-                        .collect_vec();
-                    (entity_id, docs)
-                })
->>>>>>> b992030b
             })
             .flatten()
             .filter(|(_, docs)| docs.len() > 0);
