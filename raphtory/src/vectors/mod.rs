<<<<<<< HEAD
use crate::{
    core::{DocumentInput, Lifespan},
    vectors::document_ref::DocumentRef,
};
=======
>>>>>>> 2ee042a0
use futures_util::future::BoxFuture;
use serde::{Deserialize, Serialize};
use std::future::Future;

mod document_ref;
pub mod document_template;
mod embedding_cache;
pub mod embeddings;
mod entity_id;
pub mod graph_entity;
mod similarity_search_utils;
pub mod splitting;
pub mod vectorisable;
pub mod vectorised_cluster;
pub mod vectorised_graph;
pub mod vectorised_graph_storage;

pub type Embedding = Vec<f32>;

#[derive(Debug)]
pub enum Document {
    Graph {
        name: String,
        content: String,
        life: Lifespan,
    },
    Node {
        name: String,
        content: String,
        life: Lifespan,
    },
    Edge {
        src: String,
        dst: String,
        content: String,
        life: Lifespan,
    },
}

// TODO: remove this interface, only used by Document (?)
pub trait DocumentOps {
    fn content(&self) -> &str;
    fn into_content(self) -> String;
}

impl DocumentOps for Document {
    fn content(&self) -> &str {
        match self {
            Document::Graph { content, .. } => content,
            Document::Node { content, .. } => content,
            Document::Edge { content, .. } => content,
        }
    }
    fn into_content(self) -> String {
        match self {
            Document::Graph { content, .. } => content,
            Document::Node { content, .. } => content,
            Document::Edge { content, .. } => content,
        }
    }
}

impl Lifespan {
    pub(crate) fn event(time: i64) -> Self {
        Self::Event { time }
    }
}

impl From<String> for DocumentInput {
    fn from(value: String) -> Self {
        Self {
            content: value,
            life: Lifespan::Inherited,
        }
    }
}

impl From<&str> for DocumentInput {
    fn from(value: &str) -> Self {
        Self {
            content: value.to_owned(),
            life: Lifespan::Inherited,
        }
    }
}

pub trait EmbeddingFunction: Send + Sync {
    fn call(&self, texts: Vec<String>) -> BoxFuture<'static, Vec<Embedding>>;
}

impl<T, F> EmbeddingFunction for T
where
    T: Fn(Vec<String>) -> F + Send + Sync,
    F: Future<Output = Vec<Embedding>> + Send + 'static,
{
    fn call(&self, texts: Vec<String>) -> BoxFuture<'static, Vec<Embedding>> {
        Box::pin(self(texts))
    }
}

#[cfg(test)]
mod vector_tests {
    use super::*;
    use crate::{
        core::Prop,
        db::{
            api::view::StaticGraphViewOps,
            graph::{edge::EdgeView, node::NodeView},
        },
        prelude::{AdditionOps, EdgeViewOps, Graph, GraphViewOps, NodeViewOps},
        vectors::{
            document_template::{DefaultTemplate, DocumentTemplate},
            embeddings::openai_embedding,
            graph_entity::GraphEntity,
            vectorisable::Vectorisable,
        },
    };
    use dotenv::dotenv;
    use itertools::Itertools;
    use std::{fs::remove_file, path::PathBuf};
    use tokio;

    const NO_PROPS: [(&str, Prop); 0] = [];

    fn format_time(time: i64) -> String {
        format!("line {time}")
    }

    async fn fake_embedding(texts: Vec<String>) -> Vec<Embedding> {
        texts.into_iter().map(|_| vec![1.0, 0.0, 0.0]).collect_vec()
    }

    async fn panicking_embedding(_texts: Vec<String>) -> Vec<Embedding> {
        panic!("embedding function was called")
    }

    struct CustomTemplate;

    impl<G: StaticGraphViewOps> DocumentTemplate<G> for CustomTemplate {
        fn graph(&self, graph: &G) -> Box<dyn Iterator<Item = DocumentInput>> {
            DefaultTemplate.graph(graph)
        }

        fn node(&self, node: &NodeView<G>) -> Box<dyn Iterator<Item = DocumentInput>> {
            let name = node.name();
            let node_type = node.properties().get("type").unwrap().to_string();
            let property_list =
                node.generate_property_list(&format_time, vec!["type", "_id"], vec![]);
            let content =
                format!("{name} is a {node_type} with the following details:\n{property_list}");
            Box::new(std::iter::once(content.into()))
        }

        fn edge(&self, edge: &EdgeView<G, G>) -> Box<dyn Iterator<Item = DocumentInput>> {
            let src = edge.src().name();
            let dst = edge.dst().name();
            let lines = edge.history().iter().join(",");
            let content = format!("{src} appeared with {dst} in lines: {lines}");
            Box::new(std::iter::once(content.into()))
        }
    }

    #[tokio::test]
    async fn test_embedding_cache() {
        let g = Graph::new();
        g.add_node(0, "test", NO_PROPS, None).unwrap();

        // the following succeeds with no cache set up
        g.vectorise(Box::new(fake_embedding), None, true, false)
            .await;

        let path = "/tmp/raphtory/very/deep/path/embedding-cache-test";
        let _ = remove_file(path);

        // the following creates the embeddings, and store them on the cache
        g.vectorise(
            Box::new(fake_embedding),
            Some(PathBuf::from(path)),
            true,
            false,
        )
        .await;

        // the following uses the embeddings from the cache, so it doesn't call the panicking
        // embedding, which would make the test fail
        g.vectorise(
            Box::new(panicking_embedding),
            Some(PathBuf::from(path)),
            true,
            false,
        )
        .await;
    }

    // TODO: test default templates

    #[tokio::test]
    async fn test_empty_graph() {
        let g = Graph::new();
        let cache = PathBuf::from("/tmp/raphtory/vector-cache-lotr-test");
        let vectors = g
            .vectorise(Box::new(fake_embedding), Some(cache), true, false)
            .await;
        let embedding: Embedding = fake_embedding(vec!["whatever".to_owned()]).await.remove(0);
        let docs = vectors
            .append_by_similarity(&embedding, 10, None)
            .expand_by_similarity(&embedding, 10, None)
            .expand(2, None)
            .get_documents();

        assert!(docs.is_empty())
    }

    #[test]
    fn test_node_into_doc() {
        let g = Graph::new();
        g.add_node(
            0,
            "Frodo",
            [
                ("type".to_string(), Prop::str("hobbit")),
                ("age".to_string(), Prop::str("30")),
            ],
            None,
        )
        .unwrap();

        let custom_template = CustomTemplate;
        let doc: DocumentInput = custom_template
            .node(&g.node("Frodo").unwrap())
            .next()
            .unwrap()
            .into();
        let content = doc.content;
        let expected_content = r###"Frodo is a hobbit with the following details:
earliest activity: line 0
latest activity: line 0
age: 30"###;
        assert_eq!(content, expected_content);
    }

    #[test]
    fn test_edge_into_doc() {
        let g = Graph::new();
        g.add_edge(0, "Frodo", "Gandalf", NO_PROPS, Some("talk to"))
            .unwrap();

        let custom_template = CustomTemplate;
        let doc: DocumentInput = custom_template
            .edge(&g.edge("Frodo", "Gandalf").unwrap())
            .next()
            .unwrap()
            .into();
        let content = doc.content;
        let expected_content = "Frodo appeared with Gandalf in lines: 0";
        assert_eq!(content, expected_content);
    }

    const FAKE_DOCUMENTS: [&str; 3] = ["doc1", "doc2", "doc3"];
    struct FakeMultiDocumentTemplate;

    impl<G: StaticGraphViewOps> DocumentTemplate<G> for FakeMultiDocumentTemplate {
        fn graph(&self, graph: &G) -> Box<dyn Iterator<Item = DocumentInput>> {
            DefaultTemplate.graph(graph)
        }

        fn node(&self, _node: &NodeView<G>) -> Box<dyn Iterator<Item = DocumentInput>> {
            Box::new(
                Vec::from(FAKE_DOCUMENTS)
                    .into_iter()
                    .map(|text| text.into()),
            )
        }
        fn edge(&self, _edge: &EdgeView<G, G>) -> Box<dyn Iterator<Item = DocumentInput>> {
            Box::new(std::iter::empty())
        }
    }

    #[tokio::test]
    async fn test_vector_store_with_multi_embedding() {
        let g = Graph::new();
        g.add_node(0, "test", NO_PROPS, None).unwrap();

        let vectors = g
            .vectorise_with_template(
                Box::new(fake_embedding),
                Some(PathBuf::from("/tmp/raphtory/vector-cache-multi-test")),
                true,
                FakeMultiDocumentTemplate,
                false,
            )
            .await;

        let embedding = fake_embedding(vec!["whatever".to_owned()]).await.remove(0);
        let docs = vectors
            .append_by_similarity(&embedding, 1, None)
            .expand_by_similarity(&embedding, 9, None)
            .get_documents();
        assert_eq!(docs.len(), 3);
        // all documents are present in the result
        for doc_content in FAKE_DOCUMENTS {
            assert!(
                docs.iter().any(|doc| match doc {
                    Document::Node { content, name } => content == doc_content && name == "test",
                    _ => false,
                }),
                "document {doc_content:?} is not present in the result: {docs:?}"
            );
        }
    }

    struct FakeTemplateWithIntervals;

    impl<G: StaticGraphViewOps> DocumentTemplate<G> for FakeTemplateWithIntervals {
        fn graph(&self, graph: &G) -> Box<dyn Iterator<Item = DocumentInput>> {
            DefaultTemplate.graph(graph)
        }

        fn node(&self, _node: &NodeView<G>) -> Box<dyn Iterator<Item = DocumentInput>> {
            let doc_event_20: DocumentInput = DocumentInput {
                content: "event at 20".to_owned(),
                life: Lifespan::Event { time: 20 },
            };

            let doc_interval_30_40: DocumentInput = DocumentInput {
                content: "interval from 30 to 40".to_owned(),
                life: Lifespan::Interval { start: 30, end: 40 },
            };
            Box::new(vec![doc_event_20, doc_interval_30_40].into_iter())
        }
        fn edge(&self, _edge: &EdgeView<G, G>) -> Box<dyn Iterator<Item = DocumentInput>> {
            Box::new(std::iter::empty())
        }
    }

    #[tokio::test]
    async fn test_vector_store_with_window() {
        let g = Graph::new();
        g.add_node(0, "test", NO_PROPS, None).unwrap();
        g.add_edge(40, "test", "test", NO_PROPS, None).unwrap();

        let vectors = g
            .vectorise_with_template(
                Box::new(fake_embedding),
                Some(PathBuf::from("/tmp/raphtory/vector-cache-window-test")),
                true,
                FakeTemplateWithIntervals,
                false,
            )
            .await;

        let embedding = fake_embedding(vec!["whatever".to_owned()]).await.remove(0);
        let docs = vectors
            .append_by_similarity(&embedding, 1, None)
            .expand_by_similarity(&embedding, 9, None)
            .get_documents();
        assert_eq!(docs.len(), 2);

        let docs = vectors
            .append_by_similarity(&embedding, 1, Some((-10, 25)))
            .expand_by_similarity(&embedding, 9, Some((-10, 25)))
            .get_documents();
        assert!(
            match &docs[..] {
                [Document::Node { name, content }] => name == "test" && content == "event at 20",
                _ => false,
            },
            "{docs:?} has the wrong content"
        );

        let docs = vectors
            .append_by_similarity(&embedding, 1, Some((35, 100)))
            .expand_by_similarity(&embedding, 9, Some((35, 100)))
            .get_documents();
        assert!(
            match &docs[..] {
                [Document::Node { name, content }] =>
                    name == "test" && content == "interval from 30 to 40",
                _ => false,
            },
            "{docs:?} has the wrong content"
        );
    }

    #[ignore = "this test needs an OpenAI API key to run"]
    #[tokio::test]
    async fn test_vector_store() {
        let g = Graph::new();
        g.add_node(
            0,
            "Gandalf",
            [
                ("type".to_string(), Prop::str("wizard")),
                ("age".to_string(), Prop::str("120")),
            ],
            None,
        )
        .unwrap();
        g.add_node(
            0,
            "Frodo",
            [
                ("type".to_string(), Prop::str("hobbit")),
                ("age".to_string(), Prop::str("30")),
            ],
            None,
        )
        .unwrap();
        g.add_edge(0, "Frodo", "Gandalf", NO_PROPS, Some("talk to"))
            .unwrap();
        g.add_node(
            2,
            "Aragorn",
            [
                ("type".to_string(), Prop::str("human")),
                ("age".to_string(), Prop::str("40")),
            ],
            None,
        )
        .unwrap();

        dotenv().ok();
        let vectors = g
            .vectorise_with_template(
                Box::new(openai_embedding),
                Some(PathBuf::from("/tmp/raphtory/vector-cache-lotr-test")),
                true,
                CustomTemplate,
                false,
            )
            .await;

        let embedding = openai_embedding(vec!["Find a magician".to_owned()])
            .await
            .remove(0);
        let docs = vectors
            .append_nodes_by_similarity(&embedding, 1, None)
            .get_documents();
        // TODO: use the ids instead in all of these cases
        assert!(docs[0].content().contains("Gandalf is a wizard"));

        let embedding = openai_embedding(vec!["Find a young person".to_owned()])
            .await
            .remove(0);
        let docs = vectors
            .append_nodes_by_similarity(&embedding, 1, None)
            .get_documents();
        assert!(docs[0].content().contains("Frodo is a hobbit")); // this fails when using gte-small

        // with window!
        let embedding = openai_embedding(vec!["Find a young person".to_owned()])
            .await
            .remove(0);
        let docs = vectors
            .append_nodes_by_similarity(&embedding, 1, Some((1, 3)))
            .get_documents();
        assert!(!docs[0].content().contains("Frodo is a hobbit")); // this fails when using gte-small

        let embedding = openai_embedding(vec!["Has anyone appeared with anyone else?".to_owned()])
            .await
            .remove(0);
        let docs = vectors
            .append_edges_by_similarity(&embedding, 1, None)
            .get_documents();
        assert!(docs[0].content().contains("Frodo appeared with Gandalf"));
    }
}<|MERGE_RESOLUTION|>--- conflicted
+++ resolved
@@ -1,10 +1,4 @@
-<<<<<<< HEAD
-use crate::{
-    core::{DocumentInput, Lifespan},
-    vectors::document_ref::DocumentRef,
-};
-=======
->>>>>>> 2ee042a0
+use crate::core::{DocumentInput, Lifespan};
 use futures_util::future::BoxFuture;
 use serde::{Deserialize, Serialize};
 use std::future::Future;
