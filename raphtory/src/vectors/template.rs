use super::datetimeformat::datetimeformat;
use crate::{
    core::{DocumentInput, Prop},
    db::{
        api::properties::TemporalPropertyView,
        graph::{edge::EdgeView, node::NodeView},
    },
    prelude::{EdgeViewOps, GraphViewOps, NodeViewOps},
};
use minijinja::{
    value::{Enumerator, Object},
    Environment, Template, Value,
};
use raphtory_api::core::storage::arc_str::ArcStr;
use serde::{Deserialize, Serialize};
use std::sync::Arc;
use tracing::error;

#[derive(Debug)]
struct PropUpdate {
    time: i64,
    value: Value,
}

impl<'graph, G: GraphViewOps<'graph>> From<TemporalPropertyView<NodeView<G>>> for Value {
    fn from(value: TemporalPropertyView<NodeView<G>>) -> Self {
        value
            .iter()
            .map(|(time, value)| PropUpdate {
                time,
                value: value.into(),
            })
            .map(Value::from_object)
            .collect()
    }
}

// FIXME: merge with the one above
impl<'graph, G: GraphViewOps<'graph>> From<TemporalPropertyView<G>> for Value {
    fn from(value: TemporalPropertyView<G>) -> Self {
        value
            .iter()
            .map(|(time, value)| PropUpdate {
                time,
                value: value.into(),
            })
            .map(Value::from_object)
            .collect()
    }
}

impl Object for PropUpdate {
    fn get_value(self: &Arc<Self>, key: &Value) -> Option<Value> {
        match key.as_str()? {
            "time" => Some(Value::from(self.time)),
            "value" => Some(self.value.clone()),
            _ => None,
        }
    }

    fn enumerate(self: &Arc<Self>) -> Enumerator {
        Enumerator::Values(vec![self.time.into(), self.value.clone()])
    }
}

#[derive(Serialize)]
struct NodeTemplateContext {
    name: String,
    node_type: Option<ArcStr>,
    props: Value,
    constant_props: Value,
    temporal_props: Value,
}

impl<'graph, G: GraphViewOps<'graph>> From<NodeView<G>> for NodeTemplateContext {
    fn from(value: NodeView<G>) -> Self {
        Self {
            name: value.name(),
            node_type: value.node_type(),
            props: value
                .properties()
                .iter()
                .map(|(key, value)| (key.to_string(), value.clone()))
                .collect(),
            constant_props: value
                .properties()
                .constant()
                .iter()
                .map(|(key, value)| (key.to_string(), value.clone()))
                .collect(),
            temporal_props: value
                .properties()
                .temporal()
                .iter()
                .map(|(key, prop)| (key.to_string(), Into::<Value>::into(prop)))
                .collect(),
        }
    }
}

#[derive(Serialize)]
struct GraphTemplateContext {
    props: Value,
    constant_props: Value,
    temporal_props: Value,
}

// FIXME: boilerplate for the properties
impl<'graph, G: GraphViewOps<'graph>> From<G> for GraphTemplateContext {
    fn from(value: G) -> Self {
        Self {
            props: value
                .properties()
                .iter()
                .map(|(key, value)| (key.to_string(), value.clone()))
                .collect(),
            constant_props: value
                .properties()
                .constant()
                .iter()
                .map(|(key, value)| (key.to_string(), value.clone()))
                .collect(),
            temporal_props: value
                .properties()
                .temporal()
                .iter()
                .map(|(key, prop)| (key.to_string(), Into::<Value>::into(prop)))
                .collect(),
        }
    }
}

// FIXME: this is eagerly allocating a lot of stuff, we should implement Object instead for Prop
impl From<Prop> for Value {
    fn from(value: Prop) -> Self {
        match value {
            Prop::Bool(value) => Value::from(value),
            Prop::F32(value) => Value::from(value),
            Prop::F64(value) => Value::from(value),
            Prop::I32(value) => Value::from(value),
            Prop::I64(value) => Value::from(value),
            Prop::U8(value) => Value::from(value),
            Prop::U16(value) => Value::from(value),
            Prop::U32(value) => Value::from(value),
            Prop::U64(value) => Value::from(value),
            Prop::Str(value) => Value::from(value.0.to_owned()),
            Prop::DTime(value) => Value::from(value.timestamp_millis()),
            Prop::NDTime(value) => Value::from(value.and_utc().timestamp_millis()),
            Prop::List(value) => value.iter().cloned().collect(),
            Prop::Map(value) => value
                .iter()
                .map(|(key, value)| (key.to_string(), value.clone()))
                .collect(),
            Prop::Document(value) => Value::from(value.content),
            Prop::Graph(value) => Value::from(value.to_string()),
            Prop::PersistentGraph(value) => Value::from(value.to_string()),
        }
    }
}

#[derive(Clone, Serialize, Deserialize)]
pub struct DocumentTemplate {
    pub graph_template: Option<String>,
    pub node_template: Option<String>,
    pub edge_template: Option<String>,
}

fn empty_iter() -> Box<dyn Iterator<Item = DocumentInput> + Send> {
    Box::new(std::iter::empty())
}

impl DocumentTemplate {
    pub(crate) fn graph<'graph, G: GraphViewOps<'graph>>(
        &self,
<<<<<<< HEAD
        graph: &G,
    ) -> Box<dyn Iterator<Item = DocumentInput> + Send> {
=======
        graph: G,
    ) -> Box<dyn Iterator<Item = DocumentInput>> {
>>>>>>> b992030b
        match &self.graph_template {
            Some(template) => {
                // TODO: create the environment only once and store it on the DocumentTemplate struct
                let mut env = Environment::new();
                let template = build_template(&mut env, template);
                match template.render(GraphTemplateContext::from(graph)) {
                    Ok(document) => Box::new(std::iter::once(document.into())),
                    Err(error) => {
                        error!("Template render failed for a node, skipping: {error}");
                        empty_iter()
                    }
                }
            }
            None => empty_iter(),
        }
    }

    /// A function that translate a node into an iterator of documents
    pub(crate) fn node<'graph, G: GraphViewOps<'graph>>(
        &self,
<<<<<<< HEAD
        node: &NodeView<G>,
    ) -> Box<dyn Iterator<Item = DocumentInput> + Send> {
=======
        node: NodeView<G>,
    ) -> Box<dyn Iterator<Item = DocumentInput>> {
>>>>>>> b992030b
        match &self.node_template {
            Some(template) => {
                let mut env = Environment::new();
                let template = build_template(&mut env, template);
                match template.render(NodeTemplateContext::from(node)) {
                    Ok(document) => Box::new(std::iter::once(document.into())),
                    Err(error) => {
                        error!("Template render failed for a node, skipping: {error}");
                        empty_iter()
                    }
                }
            }
            None => empty_iter(),
        }
    }

    /// A function that translate an edge into an iterator of documents
    pub(crate) fn edge<'graph, G: GraphViewOps<'graph>>(
        &self,
<<<<<<< HEAD
        edge: &EdgeView<G, G>,
    ) -> Box<dyn Iterator<Item = DocumentInput> + Send> {
=======
        edge: EdgeView<G, G>,
    ) -> Box<dyn Iterator<Item = DocumentInput>> {
>>>>>>> b992030b
        match &self.edge_template {
            Some(template) => {
                let mut env = Environment::new();
                let template = build_template(&mut env, template);
                match template.render(EdgeTemplateContext::from(edge)) {
                    Ok(document) => Box::new(std::iter::once(document.into())),
                    Err(error) => {
                        error!("Template render failed for an edge, skipping: {error}");
                        empty_iter()
                    }
                }
            }
            None => empty_iter(),
        }
    }
}

fn build_template<'a>(env: &'a mut Environment<'a>, template: &'a str) -> Template<'a, 'a> {
    minijinja_contrib::add_to_environment(env);
    env.add_filter("datetimeformat", datetimeformat);
    // it's important adding these settings
    env.set_trim_blocks(true);
    env.set_lstrip_blocks(true);
    // before adding any template
    env.add_template("template", template).unwrap();
    env.get_template("template").unwrap()
}

#[derive(Serialize)]
struct EdgeTemplateContext {
    src: NodeTemplateContext,
    dst: NodeTemplateContext,
    history: Vec<i64>,
    layers: Vec<String>,
    props: Value,
}

impl<'graph, G: GraphViewOps<'graph>> From<EdgeView<G>> for EdgeTemplateContext {
    fn from(value: EdgeView<G>) -> Self {
        Self {
            src: value.src().into(),
            dst: value.dst().into(),
            history: value.history(),
            layers: value
                .layer_names()
                .into_iter()
                .map(|name| name.into())
                .collect(),
            props: value // FIXME: boilerplate
                .properties()
                .iter()
                .map(|(key, value)| (key.to_string(), value.clone()))
                .collect(),
        }
    }
}

#[cfg(test)]
mod template_tests {
    use indoc::indoc;

    use crate::prelude::{AdditionOps, Graph, GraphViewOps, NO_PROPS};

    use super::*;

    #[test]
    fn test_node_template() {
        let graph = Graph::new();

        let node1 = graph
            .add_node(0, "node1", [("temp_test", "value_at_0")], None)
            .unwrap();
        graph
            .add_node(1, "node1", [("temp_test", "value_at_1")], None)
            .unwrap();
        node1
            .add_constant_properties([("key1", "value1"), ("key2", "value2")])
            .unwrap();
        let node2 = graph
            .add_node(0, "node2", NO_PROPS, Some("person"))
            .unwrap();
        node2
            .add_constant_properties([("const_test", "const_test_value")])
            .unwrap();

        // I should be able to iterate over props without doing props|items, which would be solved by implementing Object for Properties
        let node_template = indoc! {"
            node {{ name }} is {% if node_type is none %}an unknown entity{% else %}a {{ node_type }}{% endif %} with the following props:
            {% if props.const_test is defined %}const_test: {{ props.const_test }} {% endif %}
            {% if temporal_props.temp_test is defined and temporal_props.temp_test|length > 0 %}
            temp_test:
            {% for (time, value) in temporal_props.temp_test %}
             - changed to {{ value }} at {{ time }}
            {% endfor %}
            {% endif %}
            {% for (key, value) in props|items if key != \"temp_test\" and key != \"const_test\" %}
            {{ key }}: {{ value }}
            {% endfor %}
            {% for (key, value) in constant_props|items if key != \"const_test\" %}
            {{ key }}: {{ value }}
            {% endfor %}
        "};
        let template = DocumentTemplate {
            node_template: Some(node_template.to_owned()),
            graph_template: None,
            edge_template: None,
        };

        let mut docs = template.node(graph.node("node1").unwrap());
        let rendered = docs.next().unwrap().content;
        let expected = indoc! {"
            node node1 is an unknown entity with the following props:
            temp_test:
             - changed to value_at_0 at 0
             - changed to value_at_1 at 1
            key1: value1
            key2: value2
            key1: value1
            key2: value2
        "};
        assert_eq!(&rendered, expected);

        let mut docs = template.node(graph.node("node2").unwrap());
        let rendered = docs.next().unwrap().content;
        let expected = indoc! {"
            node node2 is a person with the following props:
            const_test: const_test_value"};
        assert_eq!(&rendered, expected);
    }

    #[test]
    fn test_datetimes() {
        let graph = Graph::new();
        graph
            .add_node("2024-09-09T09:08:01", "node1", [("temp", "value")], None)
            .unwrap();

        // I should be able to iteate over props without doing props|items, which would be solved by implementing Object for Properties
        let node_template =
            "{{ (temporal_props.temp|first).time|datetimeformat(format=\"long\") }}";
        let template = DocumentTemplate {
            node_template: Some(node_template.to_owned()),
            graph_template: None,
            edge_template: None,
        };

        let mut docs = template.node(graph.node("node1").unwrap());
        let rendered = docs.next().unwrap().content;
        let expected = "September 9 2024 09:08:01";
        assert_eq!(&rendered, expected);
    }
}<|MERGE_RESOLUTION|>--- conflicted
+++ resolved
@@ -172,13 +172,8 @@
 impl DocumentTemplate {
     pub(crate) fn graph<'graph, G: GraphViewOps<'graph>>(
         &self,
-<<<<<<< HEAD
-        graph: &G,
+        graph: G,
     ) -> Box<dyn Iterator<Item = DocumentInput> + Send> {
-=======
-        graph: G,
-    ) -> Box<dyn Iterator<Item = DocumentInput>> {
->>>>>>> b992030b
         match &self.graph_template {
             Some(template) => {
                 // TODO: create the environment only once and store it on the DocumentTemplate struct
@@ -199,13 +194,8 @@
     /// A function that translate a node into an iterator of documents
     pub(crate) fn node<'graph, G: GraphViewOps<'graph>>(
         &self,
-<<<<<<< HEAD
-        node: &NodeView<G>,
+        node: NodeView<G>,
     ) -> Box<dyn Iterator<Item = DocumentInput> + Send> {
-=======
-        node: NodeView<G>,
-    ) -> Box<dyn Iterator<Item = DocumentInput>> {
->>>>>>> b992030b
         match &self.node_template {
             Some(template) => {
                 let mut env = Environment::new();
@@ -225,13 +215,8 @@
     /// A function that translate an edge into an iterator of documents
     pub(crate) fn edge<'graph, G: GraphViewOps<'graph>>(
         &self,
-<<<<<<< HEAD
-        edge: &EdgeView<G, G>,
+        edge: EdgeView<G, G>,
     ) -> Box<dyn Iterator<Item = DocumentInput> + Send> {
-=======
-        edge: EdgeView<G, G>,
-    ) -> Box<dyn Iterator<Item = DocumentInput>> {
->>>>>>> b992030b
         match &self.edge_template {
             Some(template) => {
                 let mut env = Environment::new();
