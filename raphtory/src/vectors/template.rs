<<<<<<< HEAD
use crate::{
    core::{DocumentInput, Prop},
    db::{
        api::{properties::TemporalPropertyView, view::StaticGraphViewOps},
        graph::{edge::EdgeView, node::NodeView},
    },
    prelude::{EdgeViewOps, NodeViewOps},
=======
use super::datetimeformat::datetimeformat;
use crate::{
    core::{DocumentInput, Prop},
    db::{
        api::properties::TemporalPropertyView,
        graph::{edge::EdgeView, node::NodeView},
    },
    prelude::{EdgeViewOps, GraphViewOps, NodeViewOps},
>>>>>>> 142f3aa1
};
use minijinja::{
    value::{Enumerator, Object},
    Environment, Template, Value,
};
use raphtory_api::core::storage::arc_str::ArcStr;
use serde::Serialize;
use std::sync::Arc;
<<<<<<< HEAD
use tracing::error;

use super::datetimeformat::datetimeformat;
=======
>>>>>>> 142f3aa1

#[derive(Debug)]
struct PropUpdate {
    time: i64,
    value: Value,
}

impl<'graph, G: GraphViewOps<'graph>> From<TemporalPropertyView<NodeView<G>>> for Value {
    fn from(value: TemporalPropertyView<NodeView<G>>) -> Self {
        value
            .iter()
            .map(|(time, value)| PropUpdate {
                time,
                value: value.into(),
            })
            .map(Value::from_object)
            .collect()
    }
}

// FIXME: merge with the one above
impl<'graph, G: GraphViewOps<'graph>> From<TemporalPropertyView<G>> for Value {
    fn from(value: TemporalPropertyView<G>) -> Self {
        value
            .iter()
            .map(|(time, value)| PropUpdate {
                time,
                value: value.into(),
            })
            .map(Value::from_object)
            .collect()
    }
}

impl Object for PropUpdate {
    fn get_value(self: &Arc<Self>, key: &Value) -> Option<Value> {
        match key.as_str()? {
            "time" => Some(Value::from(self.time)),
            "value" => Some(self.value.clone()),
            _ => None,
        }
    }

    fn enumerate(self: &Arc<Self>) -> Enumerator {
        Enumerator::Values(vec![self.time.into(), self.value.clone()])
    }
}

#[derive(Serialize)]
struct NodeTemplateContext {
    name: String,
    node_type: Option<ArcStr>,
    props: Value,
    constant_props: Value,
    temporal_props: Value,
}

impl<'graph, G: GraphViewOps<'graph>> From<NodeView<G>> for NodeTemplateContext {
    fn from(value: NodeView<G>) -> Self {
        Self {
            name: value.name(),
            node_type: value.node_type(),
            props: value
                .properties()
                .iter()
                .map(|(key, value)| (key.to_string(), value.clone()))
                .collect(),
            constant_props: value
                .properties()
                .constant()
                .iter()
                .map(|(key, value)| (key.to_string(), value.clone()))
                .collect(),
            temporal_props: value
                .properties()
                .temporal()
                .iter()
                .map(|(key, prop)| (key.to_string(), Into::<Value>::into(prop)))
                .collect(),
        }
    }
}

#[derive(Serialize)]
struct GraphTemplateContext {
    props: Value,
    constant_props: Value,
    temporal_props: Value,
}

// FIXME: boilerplate for the properties
impl<'graph, G: GraphViewOps<'graph>> From<G> for GraphTemplateContext {
    fn from(value: G) -> Self {
        Self {
            props: value
                .properties()
                .iter()
                .map(|(key, value)| (key.to_string(), value.clone()))
                .collect(),
            constant_props: value
                .properties()
                .constant()
                .iter()
                .map(|(key, value)| (key.to_string(), value.clone()))
                .collect(),
            temporal_props: value
                .properties()
                .temporal()
                .iter()
                .map(|(key, prop)| (key.to_string(), Into::<Value>::into(prop)))
                .collect(),
        }
    }
}

// FIXME: this is eagerly allocating a lot of stuff, we should implement Object instead for Prop
impl From<Prop> for Value {
    fn from(value: Prop) -> Self {
        match value {
            Prop::Bool(value) => Value::from(value),
            Prop::F32(value) => Value::from(value),
            Prop::F64(value) => Value::from(value),
            Prop::I32(value) => Value::from(value),
            Prop::I64(value) => Value::from(value),
            Prop::U8(value) => Value::from(value),
            Prop::U16(value) => Value::from(value),
            Prop::U32(value) => Value::from(value),
            Prop::U64(value) => Value::from(value),
            Prop::Str(value) => Value::from(value.0.to_owned()),
            Prop::DTime(value) => Value::from(value.timestamp_millis()),
            Prop::NDTime(value) => Value::from(value.and_utc().timestamp_millis()),
            Prop::List(value) => value.iter().cloned().collect(),
            Prop::Map(value) => value
                .iter()
                .map(|(key, value)| (key.to_string(), value.clone()))
                .collect(),
            Prop::Document(value) => Value::from(value.content),
            Prop::Graph(value) => Value::from(value.to_string()),
            Prop::PersistentGraph(value) => Value::from(value.to_string()),
        }
    }
}

#[derive(Clone)]
pub struct DocumentTemplate {
    pub graph_template: Option<String>,
    pub node_template: Option<String>,
    pub edge_template: Option<String>,
}

fn empty_iter() -> Box<dyn Iterator<Item = DocumentInput>> {
    Box::new(std::iter::empty())
}

impl DocumentTemplate {
    pub(crate) fn graph<'graph, G: GraphViewOps<'graph>>(
        &self,
        graph: G,
    ) -> Box<dyn Iterator<Item = DocumentInput>> {
        match &self.graph_template {
            Some(template) => {
                // TODO: create the environment only once and store it on the DocumentTemplate struct
                let mut env = Environment::new();
                let template = build_template(&mut env, template);
                match template.render(GraphTemplateContext::from(graph)) {
                    Ok(document) => Box::new(std::iter::once(document.into())),
                    Err(error) => {
                        error!("Template render failed for a node, skipping: {error}");
                        empty_iter()
                    }
                }
            }
            None => empty_iter(),
        }
    }

    /// A function that translate a node into an iterator of documents
    pub(crate) fn node<'graph, G: GraphViewOps<'graph>>(
        &self,
        node: NodeView<G>,
    ) -> Box<dyn Iterator<Item = DocumentInput>> {
        match &self.node_template {
            Some(template) => {
                let mut env = Environment::new();
                let template = build_template(&mut env, template);
                match template.render(NodeTemplateContext::from(node)) {
                    Ok(document) => Box::new(std::iter::once(document.into())),
                    Err(error) => {
                        error!("Template render failed for a node, skipping: {error}");
                        empty_iter()
                    }
                }
            }
            None => empty_iter(),
        }
    }

    /// A function that translate an edge into an iterator of documents
    pub(crate) fn edge<'graph, G: GraphViewOps<'graph>>(
        &self,
        edge: EdgeView<G, G>,
    ) -> Box<dyn Iterator<Item = DocumentInput>> {
        match &self.edge_template {
            Some(template) => {
                let mut env = Environment::new();
                let template = build_template(&mut env, template);
                match template.render(EdgeTemplateContext::from(edge)) {
                    Ok(document) => Box::new(std::iter::once(document.into())),
                    Err(error) => {
                        error!("Template render failed for an edge, skipping: {error}");
                        empty_iter()
                    }
                }
            }
            None => empty_iter(),
        }
    }
}

fn build_template<'a>(env: &'a mut Environment<'a>, template: &'a str) -> Template<'a, 'a> {
    minijinja_contrib::add_to_environment(env);
    env.add_filter("datetimeformat", datetimeformat);
    // it's important adding these settings
    env.set_trim_blocks(true);
    env.set_lstrip_blocks(true);
    // before adding any template
    env.add_template("template", template).unwrap();
    env.get_template("template").unwrap()
}

#[derive(Serialize)]
struct EdgeTemplateContext {
    src: NodeTemplateContext,
    dst: NodeTemplateContext,
    history: Vec<i64>,
    layers: Vec<String>,
    props: Value,
}

impl<'graph, G: GraphViewOps<'graph>> From<EdgeView<G>> for EdgeTemplateContext {
    fn from(value: EdgeView<G>) -> Self {
        Self {
            src: value.src().into(),
            dst: value.dst().into(),
            history: value.history(),
            layers: value
                .layer_names()
                .into_iter()
                .map(|name| name.into())
                .collect(),
            props: value // FIXME: boilerplate
                .properties()
                .iter()
                .map(|(key, value)| (key.to_string(), value.clone()))
                .collect(),
        }
    }
}

#[cfg(test)]
mod template_tests {
    use indoc::indoc;

    use crate::prelude::{AdditionOps, Graph, GraphViewOps, NO_PROPS};

    use super::*;

    #[test]
    fn test_node_template() {
        let graph = Graph::new();

        let node1 = graph
            .add_node(0, "node1", [("temp_test", "value_at_0")], None)
            .unwrap();
        graph
            .add_node(1, "node1", [("temp_test", "value_at_1")], None)
            .unwrap();
        node1
            .add_constant_properties([("key1", "value1"), ("key2", "value2")])
            .unwrap();
        let node2 = graph
            .add_node(0, "node2", NO_PROPS, Some("person"))
            .unwrap();
        node2
            .add_constant_properties([("const_test", "const_test_value")])
            .unwrap();

        // I should be able to iterate over props without doing props|items, which would be solved by implementing Object for Properties
        let node_template = indoc! {"
            node {{ name }} is {% if node_type is none %}an unknown entity{% else %}a {{ node_type }}{% endif %} with the following props:
            {% if props.const_test is defined %}const_test: {{ props.const_test }} {% endif %}
            {% if temporal_props.temp_test is defined and temporal_props.temp_test|length > 0 %}
            temp_test:
            {% for (time, value) in temporal_props.temp_test %}
             - changed to {{ value }} at {{ time }}
            {% endfor %}
            {% endif %}
            {% for (key, value) in props|items if key != \"temp_test\" and key != \"const_test\" %}
            {{ key }}: {{ value }}
            {% endfor %}
            {% for (key, value) in constant_props|items if key != \"const_test\" %}
            {{ key }}: {{ value }}
            {% endfor %}
        "};
        let template = DocumentTemplate {
            node_template: Some(node_template.to_owned()),
            graph_template: None,
            edge_template: None,
        };

        let mut docs = template.node(graph.node("node1").unwrap());
        let rendered = docs.next().unwrap().content;
        let expected = indoc! {"
            node node1 is an unknown entity with the following props:
            temp_test:
             - changed to value_at_0 at 0
             - changed to value_at_1 at 1
            key1: value1
            key2: value2
            key1: value1
            key2: value2
        "};
        assert_eq!(&rendered, expected);

        let mut docs = template.node(graph.node("node2").unwrap());
        let rendered = docs.next().unwrap().content;
        let expected = indoc! {"
            node node2 is a person with the following props:
            const_test: const_test_value"};
        assert_eq!(&rendered, expected);
    }

    #[test]
    fn test_datetimes() {
        let graph = Graph::new();
        graph
            .add_node("2024-09-09T09:08:01", "node1", [("temp", "value")], None)
            .unwrap();

        // I should be able to iteate over props without doing props|items, which would be solved by implementing Object for Properties
        let node_template =
            "{{ (temporal_props.temp|first).time|datetimeformat(format=\"long\") }}";
        let template = DocumentTemplate {
            node_template: Some(node_template.to_owned()),
            graph_template: None,
            edge_template: None,
        };

        let mut docs = template.node(graph.node("node1").unwrap());
        let rendered = docs.next().unwrap().content;
        let expected = "September 9 2024 09:08:01";
        assert_eq!(&rendered, expected);
    }
}<|MERGE_RESOLUTION|>--- conflicted
+++ resolved
@@ -1,12 +1,3 @@
-<<<<<<< HEAD
-use crate::{
-    core::{DocumentInput, Prop},
-    db::{
-        api::{properties::TemporalPropertyView, view::StaticGraphViewOps},
-        graph::{edge::EdgeView, node::NodeView},
-    },
-    prelude::{EdgeViewOps, NodeViewOps},
-=======
 use super::datetimeformat::datetimeformat;
 use crate::{
     core::{DocumentInput, Prop},
@@ -15,7 +6,6 @@
         graph::{edge::EdgeView, node::NodeView},
     },
     prelude::{EdgeViewOps, GraphViewOps, NodeViewOps},
->>>>>>> 142f3aa1
 };
 use minijinja::{
     value::{Enumerator, Object},
@@ -24,12 +14,8 @@
 use raphtory_api::core::storage::arc_str::ArcStr;
 use serde::Serialize;
 use std::sync::Arc;
-<<<<<<< HEAD
 use tracing::error;
 
-use super::datetimeformat::datetimeformat;
-=======
->>>>>>> 142f3aa1
 
 #[derive(Debug)]
 struct PropUpdate {
