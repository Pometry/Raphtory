--- conflicted
+++ resolved
@@ -42,8 +42,7 @@
 }
 
 #[async_trait(?Send)]
-<<<<<<< HEAD
-impl<G: GraphViewOps + IntoDynamic> Vectorisable<G> for G {
+impl<G: StaticGraphViewOps + IntoDynamic> Vectorisable<G> for G {
     /// Create a VectorisedGraph from the current graph
     ///
     /// # Arguments:
@@ -55,9 +54,6 @@
     ///   
     /// # Returns:
     ///   A VectorisedGraph with all the documents/embeddings computed and with an initial empty selection
-=======
-impl<G: StaticGraphViewOps + IntoDynamic> Vectorisable<G> for G {
->>>>>>> 73216258
     async fn vectorise(
         &self,
         embedding: Box<dyn EmbeddingFunction>,
