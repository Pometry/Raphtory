--- conflicted
+++ resolved
@@ -10,13 +10,9 @@
 };
 use async_trait::async_trait;
 use itertools::Itertools;
-<<<<<<< HEAD
 use parking_lot::RwLock;
 use std::{collections::HashMap, path::PathBuf, sync::Arc};
-=======
-use std::{collections::HashMap, path::PathBuf};
 use tracing::info;
->>>>>>> b992030b
 
 const CHUNK_SIZE: usize = 1000;
 
@@ -71,7 +67,6 @@
         template: DocumentTemplate,
         verbose: bool,
     ) -> VectorisedGraph<G> {
-<<<<<<< HEAD
         let cache: Arc<_> = cache.map(EmbeddingCache::from_path).into();
         Self::vectorise_with_cache(&self, embedding, cache, overwrite_cache, template, verbose)
             .await
@@ -96,44 +91,6 @@
         let edges = edge_iter
             .flat_map(|edge| indexed_docs_for_edge(edge, &template))
             .collect_vec();
-=======
-        let graph_docs =
-            template
-                .graph(self)
-                .enumerate()
-                .map(move |(index, doc)| IndexedDocumentInput {
-                    entity_id: EntityId::from_graph(self),
-                    content: doc.content,
-                    index,
-                    life: doc.life,
-                });
-        let nodes = self.nodes();
-        let nodes_iter = nodes.iter().flat_map(|node| {
-            template
-                .node(node)
-                .enumerate()
-                .map(move |(index, doc)| IndexedDocumentInput {
-                    entity_id: EntityId::from_node(node),
-                    content: doc.content,
-                    index,
-                    life: doc.life,
-                })
-        });
-        let edges = self.edges();
-        let edges_iter = edges.iter().flat_map(|edge| {
-            template
-                .edge(edge)
-                .enumerate()
-                .map(move |(index, doc)| IndexedDocumentInput {
-                    entity_id: EntityId::from_edge(edge),
-                    content: doc.content,
-                    index,
-                    life: doc.life,
-                })
-        });
-
-        let cache_storage = cache.map(EmbeddingCache::from_path);
->>>>>>> b992030b
 
         if verbose {
             info!("computing embeddings for graph");
@@ -145,21 +102,13 @@
             info!("computing embeddings for nodes");
         }
         let node_refs =
-<<<<<<< HEAD
             compute_embedding_groups(nodes.into_iter(), embedding.as_ref(), &cache).await;
-=======
-            compute_embedding_groups(nodes_iter, embedding.as_ref(), &cache_storage).await;
->>>>>>> b992030b
 
         if verbose {
             info!("computing embeddings for edges");
         }
         let edge_refs =
-<<<<<<< HEAD
             compute_embedding_groups(edges.into_iter(), embedding.as_ref(), &cache).await; // FIXME: re-enable
-=======
-            compute_embedding_groups(edges_iter, embedding.as_ref(), &cache_storage).await; // FIXME: re-enable
->>>>>>> b992030b
 
         if overwrite_cache {
             cache.iter().for_each(|cache| cache.dump_to_disk());
