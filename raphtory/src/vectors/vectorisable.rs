use crate::{
<<<<<<< HEAD
    db::{
        api::view::{internal::IntoDynamic, StaticGraphViewOps},
        graph::{edge::EdgeView, node::NodeView},
    },
    errors::GraphResult,
    prelude::GraphViewOps,
=======
    core::utils::errors::GraphResult,
    db::api::view::{internal::IntoDynamic, StaticGraphViewOps},
>>>>>>> 79f531b4
    vectors::{
        db::EntityDb, embeddings::compute_embeddings, template::DocumentTemplate,
        vectorised_graph::VectorisedGraph,
    },
};
use async_trait::async_trait;
use std::path::Path;
use tracing::info;

use super::{
    cache::VectorCache,
    db::{EdgeDb, NodeDb},
    storage::{edge_vectors_path, node_vectors_path, VectorMeta},
};

#[async_trait]
pub trait Vectorisable<G: StaticGraphViewOps> {
    /// Create a VectorisedGraph from the current graph
    ///
    /// # Arguments:
    ///   * embedding - the embedding function to translate documents to embeddings
    ///   * cache - the file to be used as a cache to avoid calling the embedding function
    ///   * overwrite_cache - whether or not to overwrite the cache if there are new embeddings
    ///   * template - the template to use to translate entities into documents
    ///   * verbose - whether or not to print logs reporting the progress
    ///
    /// # Returns:
    ///   A VectorisedGraph with all the documents/embeddings computed and with an initial empty selection
    async fn vectorise(
        &self,
        cache: VectorCache,
        template: DocumentTemplate,
        path: Option<&Path>,
        verbose: bool,
    ) -> GraphResult<VectorisedGraph<G>>;
}

#[async_trait]
impl<G: StaticGraphViewOps + IntoDynamic + Send> Vectorisable<G> for G {
    async fn vectorise(
        &self,
        cache: VectorCache,
        template: DocumentTemplate,
        path: Option<&Path>,
        verbose: bool,
    ) -> GraphResult<VectorisedGraph<G>> {
        if verbose {
            info!("computing embeddings for nodes");
        }
        let nodes = self.nodes();
        let node_docs = nodes
            .iter()
            .filter_map(|node| template.node(node).map(|doc| (node.node.0 as u32, doc)));
        let node_path = path.map(node_vectors_path);
        let node_vectors = compute_embeddings(node_docs, &cache);
        let node_db = NodeDb::from_vectors(node_vectors, node_path).await?;

        if verbose {
            info!("computing embeddings for edges");
        }
        let edges = self.edges();
        let edge_docs = edges.iter().filter_map(|edge| {
            template
                .edge(edge)
                .map(|doc| (edge.edge.pid().0 as u32, doc))
        });
        let edge_path = path.map(edge_vectors_path);
        let edge_vectors = compute_embeddings(edge_docs, &cache);
        let edge_db = EdgeDb::from_vectors(edge_vectors, edge_path).await?;

        if let Some(path) = path {
            let meta = VectorMeta {
                template: template.clone(),
            };
            meta.write_to_path(path)?;
        }

        Ok(VectorisedGraph {
            source_graph: self.clone(),
            template,
<<<<<<< HEAD
            embedding.into(),
            cache.into(),
            RwLock::new(graph_refs).into(),
            RwLock::new(node_refs).into(),
            RwLock::new(edge_refs).into(),
        ))
    }
}

pub(crate) async fn vectorise_graph<G: StaticGraphViewOps>(
    graph: &G,
    graph_name: Option<String>,
    template: &DocumentTemplate,
    embedding: &Arc<dyn EmbeddingFunction>,
    cache_storage: &Option<EmbeddingCache>,
) -> GraphResult<Vec<DocumentRef>> {
    let docs = indexed_docs_for_graph(graph, graph_name, template);
    compute_entity_embeddings(docs, embedding.as_ref(), &cache_storage).await
}

pub(crate) async fn vectorise_node<G: StaticGraphViewOps>(
    node: NodeView<'static, G>,
    template: &DocumentTemplate,
    embedding: &Arc<dyn EmbeddingFunction>,
    cache_storage: &Option<EmbeddingCache>,
) -> GraphResult<Vec<DocumentRef>> {
    let docs = indexed_docs_for_node(node, template);
    compute_entity_embeddings(docs, embedding.as_ref(), &cache_storage).await
}

pub(crate) async fn vectorise_edge<G: StaticGraphViewOps>(
    edge: EdgeView<G>,
    template: &DocumentTemplate,
    embedding: &Arc<dyn EmbeddingFunction>,
    cache_storage: &Option<EmbeddingCache>,
) -> GraphResult<Vec<DocumentRef>> {
    let docs = indexed_docs_for_edge(edge, template);
    compute_entity_embeddings(docs, embedding.as_ref(), &cache_storage).await
}

fn indexed_docs_for_graph<'a, G: StaticGraphViewOps>(
    graph: &'a G,
    name: Option<String>,
    template: &DocumentTemplate,
) -> impl Iterator<Item = IndexedDocumentInput> + Send + 'a {
    template
        .graph(graph)
        .enumerate()
        .map(move |(index, doc)| IndexedDocumentInput {
            entity_id: EntityId::for_graph(name.clone()),
            content: doc.content,
            index,
            life: doc.life,
        })
}

fn indexed_docs_for_node<G: StaticGraphViewOps>(
    node: NodeView<'static, G>,
    template: &DocumentTemplate,
) -> impl Iterator<Item = IndexedDocumentInput> + Send {
    template
        .node(node.clone())
        .enumerate()
        .map(move |(index, doc)| IndexedDocumentInput {
            entity_id: EntityId::from_node(node.clone()),
            content: doc.content,
            index,
            life: doc.life,
        })
}

fn indexed_docs_for_edge<G: StaticGraphViewOps>(
    edge: EdgeView<G>,
    template: &DocumentTemplate,
) -> impl Iterator<Item = IndexedDocumentInput> + Send {
    template
        .edge(edge.clone())
        .enumerate()
        .map(move |(index, doc)| IndexedDocumentInput {
            entity_id: EntityId::from_edge(edge.clone()),
            content: doc.content,
            index,
            life: doc.life,
=======
            cache,
            node_db,
            edge_db,
>>>>>>> 79f531b4
        })
    }
}<|MERGE_RESOLUTION|>--- conflicted
+++ resolved
@@ -1,15 +1,5 @@
 use crate::{
-<<<<<<< HEAD
-    db::{
-        api::view::{internal::IntoDynamic, StaticGraphViewOps},
-        graph::{edge::EdgeView, node::NodeView},
-    },
-    errors::GraphResult,
-    prelude::GraphViewOps,
-=======
-    core::utils::errors::GraphResult,
     db::api::view::{internal::IntoDynamic, StaticGraphViewOps},
->>>>>>> 79f531b4
     vectors::{
         db::EntityDb, embeddings::compute_embeddings, template::DocumentTemplate,
         vectorised_graph::VectorisedGraph,
@@ -18,7 +8,8 @@
 use async_trait::async_trait;
 use std::path::Path;
 use tracing::info;
-
+use crate::errors::GraphResult;
+use crate::prelude::GraphViewOps;
 use super::{
     cache::VectorCache,
     db::{EdgeDb, NodeDb},
@@ -90,95 +81,9 @@
         Ok(VectorisedGraph {
             source_graph: self.clone(),
             template,
-<<<<<<< HEAD
-            embedding.into(),
-            cache.into(),
-            RwLock::new(graph_refs).into(),
-            RwLock::new(node_refs).into(),
-            RwLock::new(edge_refs).into(),
-        ))
-    }
-}
-
-pub(crate) async fn vectorise_graph<G: StaticGraphViewOps>(
-    graph: &G,
-    graph_name: Option<String>,
-    template: &DocumentTemplate,
-    embedding: &Arc<dyn EmbeddingFunction>,
-    cache_storage: &Option<EmbeddingCache>,
-) -> GraphResult<Vec<DocumentRef>> {
-    let docs = indexed_docs_for_graph(graph, graph_name, template);
-    compute_entity_embeddings(docs, embedding.as_ref(), &cache_storage).await
-}
-
-pub(crate) async fn vectorise_node<G: StaticGraphViewOps>(
-    node: NodeView<'static, G>,
-    template: &DocumentTemplate,
-    embedding: &Arc<dyn EmbeddingFunction>,
-    cache_storage: &Option<EmbeddingCache>,
-) -> GraphResult<Vec<DocumentRef>> {
-    let docs = indexed_docs_for_node(node, template);
-    compute_entity_embeddings(docs, embedding.as_ref(), &cache_storage).await
-}
-
-pub(crate) async fn vectorise_edge<G: StaticGraphViewOps>(
-    edge: EdgeView<G>,
-    template: &DocumentTemplate,
-    embedding: &Arc<dyn EmbeddingFunction>,
-    cache_storage: &Option<EmbeddingCache>,
-) -> GraphResult<Vec<DocumentRef>> {
-    let docs = indexed_docs_for_edge(edge, template);
-    compute_entity_embeddings(docs, embedding.as_ref(), &cache_storage).await
-}
-
-fn indexed_docs_for_graph<'a, G: StaticGraphViewOps>(
-    graph: &'a G,
-    name: Option<String>,
-    template: &DocumentTemplate,
-) -> impl Iterator<Item = IndexedDocumentInput> + Send + 'a {
-    template
-        .graph(graph)
-        .enumerate()
-        .map(move |(index, doc)| IndexedDocumentInput {
-            entity_id: EntityId::for_graph(name.clone()),
-            content: doc.content,
-            index,
-            life: doc.life,
-        })
-}
-
-fn indexed_docs_for_node<G: StaticGraphViewOps>(
-    node: NodeView<'static, G>,
-    template: &DocumentTemplate,
-) -> impl Iterator<Item = IndexedDocumentInput> + Send {
-    template
-        .node(node.clone())
-        .enumerate()
-        .map(move |(index, doc)| IndexedDocumentInput {
-            entity_id: EntityId::from_node(node.clone()),
-            content: doc.content,
-            index,
-            life: doc.life,
-        })
-}
-
-fn indexed_docs_for_edge<G: StaticGraphViewOps>(
-    edge: EdgeView<G>,
-    template: &DocumentTemplate,
-) -> impl Iterator<Item = IndexedDocumentInput> + Send {
-    template
-        .edge(edge.clone())
-        .enumerate()
-        .map(move |(index, doc)| IndexedDocumentInput {
-            entity_id: EntityId::from_edge(edge.clone()),
-            content: doc.content,
-            index,
-            life: doc.life,
-=======
             cache,
             node_db,
             edge_db,
->>>>>>> 79f531b4
         })
     }
 }