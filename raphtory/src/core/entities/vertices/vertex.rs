--- conflicted
+++ resolved
@@ -11,23 +11,14 @@
                 structure::iter::{Paged, PagedIter},
                 vertex_store::VertexStore,
             },
-            VRef, VID,
+            LayerIds, VRef, VID,
         },
-<<<<<<< HEAD
-        LayerIds, VRef, VID,
-    },
-    storage::{
-        locked_view::LockedView,
-        timeindex::{TimeIndex, TimeIndexOps},
-        ArcEntry, Entry,
-=======
         storage::{
             locked_view::LockedView,
             timeindex::{TimeIndex, TimeIndexOps},
             ArcEntry, Entry,
         },
         Direction, Prop,
->>>>>>> fbce020e
     },
     db::api::properties::internal::CorePropertiesOps,
 };
