use crate::core::{
    entities::{graph::tgraph::FxDashMap, properties::tprop::TProp},
    storage::lazy_vec::LazyVec,
    utils::errors::{IllegalMutate, MutateGraphError},
    Prop,
};
use parking_lot::{RwLock, RwLockReadGuard};
use serde::{Deserialize, Serialize};
use std::fmt::Debug;
use std::ops::Deref;
use std::{
    hash::Hash,
    sync::atomic::{AtomicUsize, Ordering},
};

#[derive(Serialize, Deserialize, Default, Debug, PartialEq)]
pub struct Props {
    // properties
    static_props: LazyVec<Option<Prop>>,
    temporal_props: LazyVec<TProp>,
}

#[derive(Debug, Serialize, Deserialize, PartialEq, Eq, Hash, Clone)]
enum PropId {
    Static(usize),
    Temporal(usize),
}

impl Props {
    pub fn new() -> Self {
        Self {
            static_props: LazyVec::Empty,
            temporal_props: LazyVec::Empty,
        }
    }

    pub fn add_prop(&mut self, t: i64, prop_id: usize, prop: Prop) {
        self.temporal_props
            .update_or_set(prop_id, |p| p.set(t, &prop), TProp::from(t, &prop))
    }

    pub fn add_static_prop(
        &mut self,
        prop_id: usize,
        prop_name: &str,
        prop: Prop,
    ) -> Result<(), MutateGraphError> {
        self.static_props.set(prop_id, Some(prop)).map_err(|err| {
            MutateGraphError::IllegalGraphPropertyChange {
                source: IllegalMutate::from_source(err, prop_name),
            }
        })
    }

    pub fn temporal_props(&self, prop_id: usize) -> Box<dyn Iterator<Item = (i64, Prop)> + '_> {
        let o = self.temporal_props.get(prop_id);
        if let Some(t_prop) = o {
            Box::new(t_prop.iter().map(|(t, p)| (t, p.clone())))
        } else {
            Box::new(std::iter::empty())
        }
    }

    pub fn temporal_props_window(
        &self,
        prop_id: usize,
        t_start: i64,
        t_end: i64,
    ) -> Box<dyn Iterator<Item = (i64, Prop)> + '_> {
        let o = self.temporal_props.get(prop_id);
        if let Some(t_prop) = o {
            Box::new(
                t_prop
                    .iter_window(t_start..t_end)
                    .map(|(t, p)| (t, p.clone())),
            )
        } else {
            Box::new(std::iter::empty())
        }
    }

    pub fn static_prop(&self, prop_id: usize) -> Option<&Prop> {
        let prop = self.static_props.get(prop_id)?;
        prop.as_ref()
    }

    pub fn temporal_prop(&self, prop_id: usize) -> Option<&TProp> {
        self.temporal_props.get(prop_id)
    }

    pub fn static_prop_ids(&self) -> Vec<usize> {
        self.static_props.filled_ids()
    }

    pub fn temporal_prop_ids(&self) -> Vec<usize> {
        self.temporal_props.filled_ids()
    }
}

#[derive(Serialize, Deserialize, Debug)]
pub struct Meta {
    meta_prop_temporal: DictMapper<String>,
    meta_prop_static: DictMapper<String>,
    meta_layer: DictMapper<String>,
}

impl Meta {
    pub fn static_prop_meta(&self) -> &DictMapper<String> {
        &self.meta_prop_static
    }

    pub fn temporal_prop_meta(&self) -> &DictMapper<String> {
        &self.meta_prop_temporal
    }

    pub fn new() -> Self {
        let meta_layer = DictMapper::default();
        meta_layer.get_or_create_id("_default".to_owned());
        Self {
            meta_prop_temporal: DictMapper::default(),
            meta_prop_static: DictMapper::default(),
            meta_layer, // layer 0 is the default layer
        }
    }

    pub fn resolve_prop_ids(
        &self,
        props: Vec<(String, Prop)>,
        is_static: bool,
    ) -> impl Iterator<Item = (usize, String, Prop)> + '_ {
        props.into_iter().map(move |(name, prop)| {
            let prop_id = if !is_static {
                self.meta_prop_temporal.get_or_create_id(name.clone())
            } else {
                self.meta_prop_static.get_or_create_id(name.clone())
            };
            (prop_id, name, prop)
        })
    }

    pub fn resolve_prop_id(&self, name: &str, is_static: bool) -> usize {
        if is_static {
            self.meta_prop_static.get_or_create_id(name.to_string())
        } else {
            self.meta_prop_temporal.get_or_create_id(name.to_string())
        }
    }

    pub fn find_prop_id(&self, name: &str, is_static: bool) -> Option<usize> {
        if is_static {
            self.meta_prop_static.get(&name.to_owned())
        } else {
            self.meta_prop_temporal.get(&name.to_owned())
        }
    }

    pub fn get_or_create_layer_id(&self, name: String) -> usize {
        self.meta_layer.get_or_create_id(name)
    }

    pub fn get_layer_id(&self, name: &str) -> Option<usize> {
        self.meta_layer.map.get(name).as_deref().copied()
    }

    pub fn get_layer_name_by_id(&self, id: usize) -> Option<String> {
        self.meta_layer.reverse_lookup(id).map(|v| v.to_string())
    }

    pub fn get_all_layers(&self) -> Vec<usize> {
        self.meta_layer
            .map
            .iter()
            .map(|entry| *entry.value())
            .collect()
    }

<<<<<<< HEAD
    pub fn reverse_prop_id(
        &self,
        prop_id: usize,
        is_static: bool,
    ) -> Option<impl Deref<Target = String> + Debug + '_> {
=======
    pub fn get_all_property_names(&self, is_static: bool) -> Vec<String> {
        if is_static {
            self.meta_prop_static.map.iter().map(|entry| entry.key().clone()).collect()
        } else {
            self.meta_prop_temporal.map.iter().map(|entry| entry.key().clone()).collect()
        }
    }

    pub fn reverse_prop_id(&self, prop_id: usize, is_static: bool) -> Option<String> {
>>>>>>> 32cec73c
        if is_static {
            self.meta_prop_static.reverse_lookup(prop_id)
        } else {
            self.meta_prop_temporal.reverse_lookup(prop_id)
        }
    }

}

#[derive(Serialize, Deserialize, Default, Debug)]
pub struct DictMapper<T: Hash + Eq> {
    map: FxDashMap<T, usize>,
    reverse_map: RwLock<Vec<T>>, //FIXME: a boxcar vector would be a great fit if it was serializable...
}

impl<T: Hash + Eq + Clone + Debug> DictMapper<T> {
    pub fn get_or_create_id(&self, name: T) -> usize {
        if let Some(existing_id) = self.map.get(&name) {
            return *existing_id;
        }

        let new_id = self.map.entry(name.clone()).or_insert_with(|| {
            let mut reverse = self.reverse_map.write();
            let id = reverse.len();
            reverse.push(name);
            id
        });
        *new_id
    }

    pub fn get(&self, name: &T) -> Option<usize> {
        self.map.get(name).map(|id| *id)
    }

    fn reverse_lookup(&self, id: usize) -> Option<impl Deref<Target = T> + Debug + '_> {
        let guard = self.reverse_map.read();
        (id < guard.len()).then_some(RwLockReadGuard::map(guard, |v| &v[id]))
    }

    pub fn get_keys(&self) -> impl Deref<Target = Vec<T>> + '_ {
        self.reverse_map.read()
    }
}

#[cfg(test)]
mod test {
    use super::*;
    use rand::seq::SliceRandom;
    use rayon::prelude::*;
    use std::collections::HashMap;

    #[test]
    fn test_dict_mapper() {
        let mapper = DictMapper::default();
        assert_eq!(mapper.get_or_create_id("test"), 0);
        assert_eq!(mapper.get_or_create_id("test"), 0);
        assert_eq!(mapper.get_or_create_id("test2"), 1);
        assert_eq!(mapper.get_or_create_id("test2"), 1);
        assert_eq!(mapper.get_or_create_id("test"), 0);
    }

    #[quickcheck]
    fn check_dict_mapper_concurrent_write(write: Vec<String>) -> bool {
        let n = 100;
        let mapper: DictMapper<String> = DictMapper::default();

        let res: Vec<HashMap<String, usize>> = (0..n)
            .into_par_iter()
            .map(|_| {
                let mut ids: HashMap<String, usize> = Default::default();
                let mut rng = rand::thread_rng();
                let mut write_s = write.clone();
                write_s.shuffle(&mut rng);
                for s in write_s {
                    let id = mapper.get_or_create_id(s.clone());
                    ids.insert(s, id);
                }
                ids
            })
            .collect();
        let res_0 = &res[0];
        res[1..n].iter().all(|v| res_0 == v) && write.iter().all(|v| mapper.get(v).is_some())
    }

    // map 5 strings to 5 ids from 4 threads concurrently 1000 times
    #[test]
    fn test_dict_mapper_concurrent() {
        use std::{sync::Arc, thread};

        let mapper = Arc::new(DictMapper::default());
        let mut threads = Vec::new();
        for _ in 0..4 {
            let mapper = Arc::clone(&mapper);
            threads.push(thread::spawn(move || {
                for _ in 0..1000 {
                    mapper.get_or_create_id("test");
                    mapper.get_or_create_id("test2");
                    mapper.get_or_create_id("test3");
                    mapper.get_or_create_id("test4");
                    mapper.get_or_create_id("test5");
                }
            }));
        }

        for thread in threads {
            thread.join().unwrap();
        }

        let mut actual = vec!["test", "test2", "test3", "test4", "test5"]
            .into_iter()
            .map(|name| mapper.get_or_create_id(name))
            .collect::<Vec<_>>();
        actual.sort();

        assert_eq!(actual, vec![0, 1, 2, 3, 4]);
    }
}<|MERGE_RESOLUTION|>--- conflicted
+++ resolved
@@ -174,30 +174,33 @@
             .collect()
     }
 
-<<<<<<< HEAD
+    pub fn get_all_property_names(&self, is_static: bool) -> Vec<String> {
+        if is_static {
+            self.meta_prop_static
+                .map
+                .iter()
+                .map(|entry| entry.key().clone())
+                .collect()
+        } else {
+            self.meta_prop_temporal
+                .map
+                .iter()
+                .map(|entry| entry.key().clone())
+                .collect()
+        }
+    }
+
     pub fn reverse_prop_id(
         &self,
         prop_id: usize,
         is_static: bool,
     ) -> Option<impl Deref<Target = String> + Debug + '_> {
-=======
-    pub fn get_all_property_names(&self, is_static: bool) -> Vec<String> {
-        if is_static {
-            self.meta_prop_static.map.iter().map(|entry| entry.key().clone()).collect()
-        } else {
-            self.meta_prop_temporal.map.iter().map(|entry| entry.key().clone()).collect()
-        }
-    }
-
-    pub fn reverse_prop_id(&self, prop_id: usize, is_static: bool) -> Option<String> {
->>>>>>> 32cec73c
         if is_static {
             self.meta_prop_static.reverse_lookup(prop_id)
         } else {
             self.meta_prop_temporal.reverse_lookup(prop_id)
         }
     }
-
 }
 
 #[derive(Serialize, Deserialize, Default, Debug)]
