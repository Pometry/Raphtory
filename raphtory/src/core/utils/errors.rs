--- conflicted
+++ resolved
@@ -11,11 +11,7 @@
     entities::{GidType, GID},
     storage::arc_str::ArcStr,
 };
-<<<<<<< HEAD
-use std::{fmt::Debug, io, path::PathBuf};
-=======
-use std::{io, path::PathBuf, time::SystemTimeError};
->>>>>>> 4160e686
+use std::{fmt::Debug, io, path::PathBuf, time::SystemTimeError};
 #[cfg(feature = "search")]
 use tantivy;
 #[cfg(feature = "search")]
