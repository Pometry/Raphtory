--- conflicted
+++ resolved
@@ -377,22 +377,20 @@
     #[error("Value cannot be empty.")]
     EmptyValue,
 
-<<<<<<< HEAD
+    #[error("Filter must contain at least one filter condition.")]
+    ParsingError,
+
+    #[error("Indexing not supported")]
+    IndexingNotSupported,
+
+    #[error("Failed to create index in ram")]
+    FailedToCreateIndexInRam,
+
     #[error("Your window and step must be of the same type (int or String)")]
     MismatchedIntervalTypes,
 
     #[error("You must provide either a window_str or window_int")]
     NoIntervalProvided,
-=======
-    #[error("Filter must contain at least one filter condition.")]
-    ParsingError,
-
-    #[error("Indexing not supported")]
-    IndexingNotSupported,
-
-    #[error("Failed to create index in ram")]
-    FailedToCreateIndexInRam,
->>>>>>> 8ef49fa1
 }
 
 impl GraphError {
