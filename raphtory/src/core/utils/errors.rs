<<<<<<< HEAD
use crate::core::{utils::time::error::ParseTimeError, ArcStr, Prop, PropType};
use std::path::PathBuf;
=======
use crate::core::{utils::time::error::ParseTimeError, Prop, PropType};
#[cfg(feature = "arrow")]
use polars_arrow::legacy::error;
use raphtory_api::core::{entities::GID, storage::arc_str::ArcStr};
>>>>>>> a6371a29
#[cfg(feature = "search")]
use tantivy;
#[cfg(feature = "search")]
use tantivy::query::QueryParserError;

#[derive(thiserror::Error, Debug)]
pub enum GraphError {
<<<<<<< HEAD
    #[error("Invalid path: {0:?}")]
    InvalidPath(PathBuf),
=======
    #[cfg(feature = "arrow")]
    #[error("Arrow error: {0}")]
    Arrow(#[from] error::PolarsError),
    #[error("Invalid path = {0}")]
    InvalidPath(String),
>>>>>>> a6371a29
    #[error("Graph error occurred")]
    UnsupportedDataType,
    #[error("Disk graph not found")]
    DiskGraphNotFound,
    #[error("Disk Graph is immutable")]
    ImmutableDiskGraph,
    #[error("Event Graph doesn't support deletions")]
    EventGraphDeletionsNotSupported,
    #[error("Graph not found {0}")]
    GraphNotFound(PathBuf),
    #[error("Graph already exists by name = {0}")]
    GraphNameAlreadyExists(PathBuf),
    #[error("Immutable graph reference already exists. You can access mutable graph apis only exclusively.")]
    IllegalGraphAccess,
    #[error("Incorrect property given.")]
    IncorrectPropertyType,
    #[error("Failed to mutate graph")]
    FailedToMutateGraph {
        #[from]
        source: MutateGraphError,
    },
    #[error("Failed to mutate graph property")]
    FailedToMutateGraphProperty { source: MutateGraphError },

    #[error("Wrong type for property {name}: expected {expected:?} but actual type is {actual:?}")]
    PropertyTypeError {
        name: String,
        expected: PropType,
        actual: PropType,
    },

    #[error("Tried to mutate constant property {name}: old value {old:?}, new value {new:?}")]
    ConstantPropertyMutationError { name: ArcStr, old: Prop, new: Prop },

    #[error("Failed to parse time string")]
    ParseTime {
        #[from]
        source: ParseTimeError,
    },

    #[error("Node already exists with ID {0:?}")]
    NodeExistsError(GID),

    #[error("Edge already exists for nodes {0:?} {1:?}")]
    EdgeExistsError(GID, GID),

    #[error("No Node with ID {0}")]
    NodeIdError(u64),

    #[error("No Node with name {0}")]
    NodeNameError(String),

    #[error("Node Type Error {0}")]
    NodeTypeError(String),

    #[error("No Edge between {src} and {dst}")]
    EdgeIdError { src: u64, dst: u64 },

    #[error("No Edge between {src} and {dst}")]
    EdgeNameError { src: String, dst: String },
    // wasm
    #[error("Node is not String or Number")]
    NodeIdNotStringOrNumber,
    #[error("Invalid layer: {invalid_layer}. Valid layers: {valid_layers}")]
    InvalidLayer {
        invalid_layer: String,
        valid_layers: String,
    },
    #[error("Layer {layer} does not exist for edge ({src}, {dst})")]
    InvalidEdgeLayer {
        layer: String,
        src: String,
        dst: String,
    },
    #[error("Bincode operation failed")]
    BinCodeError {
        #[from]
        source: Box<bincode::ErrorKind>,
    },

    #[error("The loaded graph is of the wrong type. Did you mean Graph / PersistentGraph?")]
    GraphLoadError,

    #[error("IO operation failed")]
    IOError {
        #[from]
        source: std::io::Error,
    },

    #[cfg(feature = "arrow")]
    #[error("Failed to load graph: {0}")]
    LoadFailure(String),

    #[cfg(feature = "arrow")]
    #[error(
        "Failed to load graph as the following columns are not present within the dataframe: {0}"
    )]
    ColumnDoesNotExist(String),

    #[cfg(feature = "search")]
    #[error("Index operation failed")]
    IndexError {
        #[from]
        source: tantivy::TantivyError,
    },

    #[cfg(feature = "search")]
    #[error("Index operation failed")]
    QueryError {
        #[from]
        source: QueryParserError,
    },

    #[error(
        "Failed to load the graph as the bincode version {0} is different to supported version {1}"
    )]
    BincodeVersionError(u32, u32),

    #[error("The layer_name function is only available once an edge has been exploded via .explode_layers() or .explode(). If you want to retrieve the layers for this edge you can use .layer_names")]
    LayerNameAPIError,

    #[error("The time function is only available once an edge has been exploded via .explode(). You may want to retrieve the history for this edge via .history(), or the earliest/latest time via earliest_time or latest_time")]
    TimeAPIError,

    #[error("Illegal set error {0}")]
    IllegalSet(String),

    #[cfg(feature = "proto")]
    #[error("Protobuf encode error{0}")]
    DecodeError(#[from] prost::DecodeError),

    #[cfg(feature = "proto")]
    #[error("Protobuf decode error{0}")]
    EncodeError(#[from] prost::EncodeError),

    #[error("Immutable graph is .. immutable!")]
    AttemptToMutateImmutableGraph,
}

impl GraphError {
    pub fn invalid_layer(invalid_layer: String, valid_layers: Vec<String>) -> Self {
        let valid_layers = valid_layers.join(", ");
        GraphError::InvalidLayer {
            invalid_layer,
            valid_layers,
        }
    }
}

#[derive(thiserror::Error, Debug, PartialEq)]
pub enum MutateGraphError {
    #[error("Create node '{node_id}' first before adding static properties to it")]
    NodeNotFoundError { node_id: u64 },
    #[error("Unable to find layer '{layer_name}' to add property to")]
    LayerNotFoundError { layer_name: String },
    #[error("Tried to change constant graph property {name}, old value: {old_value}, new value: {new_value}")]
    IllegalGraphPropertyChange {
        name: String,
        old_value: Prop,
        new_value: Prop,
    },
    #[error("Create edge '{0}' -> '{1}' first before adding static properties to it")]
    MissingEdge(u64, u64), // src, dst
    #[error("Cannot add properties to edge view with no layers")]
    NoLayersError,
    #[error("Cannot add properties to edge view with more than one layer")]
    AmbiguousLayersError,
    #[error("Invalid Node id {0:?}")]
    InvalidNodeId(GID),
}<|MERGE_RESOLUTION|>--- conflicted
+++ resolved
@@ -1,12 +1,8 @@
-<<<<<<< HEAD
-use crate::core::{utils::time::error::ParseTimeError, ArcStr, Prop, PropType};
-use std::path::PathBuf;
-=======
 use crate::core::{utils::time::error::ParseTimeError, Prop, PropType};
 #[cfg(feature = "arrow")]
 use polars_arrow::legacy::error;
 use raphtory_api::core::{entities::GID, storage::arc_str::ArcStr};
->>>>>>> a6371a29
+use std::path::PathBuf;
 #[cfg(feature = "search")]
 use tantivy;
 #[cfg(feature = "search")]
@@ -14,16 +10,11 @@
 
 #[derive(thiserror::Error, Debug)]
 pub enum GraphError {
-<<<<<<< HEAD
-    #[error("Invalid path: {0:?}")]
-    InvalidPath(PathBuf),
-=======
     #[cfg(feature = "arrow")]
     #[error("Arrow error: {0}")]
     Arrow(#[from] error::PolarsError),
-    #[error("Invalid path = {0}")]
-    InvalidPath(String),
->>>>>>> a6371a29
+    #[error("Invalid path: {0:?}")]
+    InvalidPath(PathBuf),
     #[error("Graph error occurred")]
     UnsupportedDataType,
     #[error("Disk graph not found")]
