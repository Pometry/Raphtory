use crate::{
    core::{storage::lazy_vec::IllegalSet, utils::time::error::ParseTimeError, Prop},
    db::graph::views::property_filter::{FilterOperator, PropertyRef},
};
#[cfg(feature = "io")]
use parquet::errors::ParquetError;
#[cfg(feature = "arrow")]
use polars_arrow::{datatypes::ArrowDataType, legacy::error};
#[cfg(feature = "storage")]
use pometry_storage::RAError;
#[cfg(feature = "python")]
use pyo3::PyErr;
#[cfg(feature = "arrow")]
use raphtory_api::core::entities::GidType;
use raphtory_api::core::{
    entities::{properties::PropError, GID, VID},
    storage::arc_str::ArcStr,
    PropType,
};
use std::{fmt::Debug, io, path::PathBuf, time::SystemTimeError};
#[cfg(feature = "search")]
use tantivy;
#[cfg(feature = "search")]
use tantivy::query::QueryParserError;
use tracing::error;

#[derive(thiserror::Error, Debug)]
pub enum InvalidPathReason {
    #[error("Backslash not allowed in path: {0}")]
    BackslashError(PathBuf),
    #[error("Double forward slashes are not allowed in path: {0}")]
    DoubleForwardSlash(PathBuf),
    #[error("Only relative paths are allowed to be used within the working_dir: {0}")]
    RootNotAllowed(PathBuf),
    #[error("References to the current dir are not allowed within the path: {0}")]
    CurDirNotAllowed(PathBuf),
    #[error("References to the parent dir are not allowed within the path: {0}")]
    ParentDirNotAllowed(PathBuf),
    #[error("A component of the given path was a symlink: {0}")]
    SymlinkNotAllowed(PathBuf),
    #[error("The give path does not exist: {0}")]
    PathDoesNotExist(PathBuf),
    #[error("Could not parse Path: {0}")]
    PathNotParsable(PathBuf),
    #[error("The path to the graph contains a subpath to an existing graph: {0}")]
    ParentIsGraph(PathBuf),
}

#[cfg(feature = "arrow")]
#[derive(thiserror::Error, Debug)]
pub enum LoadError {
    #[error("Only str columns are supported for layers, got {0:?}")]
    InvalidLayerType(ArrowDataType),
    #[error("Only str columns are supported for node type, got {0:?}")]
    InvalidNodeType(ArrowDataType),
    #[error("{0:?} not supported as property type")]
    InvalidPropertyType(ArrowDataType),
    #[error("{0:?} not supported as node id type")]
    InvalidNodeIdType(ArrowDataType),
    #[error("{0:?} not supported for time column")]
    InvalidTimestamp(ArrowDataType),
    #[error("Missing value for src id")]
    MissingSrcError,
    #[error("Missing value for dst id")]
    MissingDstError,
    #[error("Missing value for node id")]
    MissingNodeError,
    #[error("Missing value for timestamp")]
    MissingTimeError,
    #[error("Missing value for edge id {0:?} -> {1:?}")]
    MissingEdgeError(VID, VID),
    #[error("Node IDs have the wrong type, expected {existing}, got {new}")]
    NodeIdTypeError { existing: GidType, new: GidType },
    #[error("Fatal load error, graph may be in a dirty state.")]
    FatalError,
}

#[cfg(feature = "proto")]
#[derive(thiserror::Error, Debug)]
pub enum WriteError {
    #[cfg(feature = "proto")]
    #[error("Unrecoverable disk error: {0}, resetting file size failed: {1}")]
    FatalWriteError(io::Error, io::Error),

    #[cfg(feature = "proto")]
    #[error("Failed to write delta to cache: {0}")]
    WriteError(io::Error),
}

pub type GraphResult<T> = Result<T, GraphError>;

#[derive(thiserror::Error, Debug)]
pub enum GraphError {
    #[error("You cannot set ‘{0}’ and ‘{1}’ at the same time. Please pick one or the other.")]
    WrongNumOfArgs(String, String),
    #[cfg(feature = "arrow")]
    #[error("Arrow error: {0}")]
    Arrow(#[from] error::PolarsError),
    #[error("Arrow-rs error: {0}")]
    ArrowRs(#[from] arrow_schema::ArrowError),

    #[cfg(feature = "io")]
    #[error("Arrow-rs parquet error: {0}")]
    ParquetError(#[from] ParquetError),
    #[error("Invalid path: {source}")]
    InvalidPath {
        #[from]
        source: InvalidPathReason,
    },
    #[cfg(feature = "arrow")]
    #[error("{source}")]
    LoadError {
        #[from]
        source: LoadError,
    },
    #[error("Disk graph not found")]
    DiskGraphNotFound,
    #[error("An operation tried to make use of the graph index but indexing has been turned off for the server")]
    IndexMissing,
    #[error("Disk Graph is immutable")]
    ImmutableDiskGraph,
    #[error("Event Graph doesn't support deletions")]
    EventGraphDeletionsNotSupported,
    #[error("Graph not found {0}")]
    GraphNotFound(PathBuf),
    #[error("Graph already exists by name = {0}")]
    GraphNameAlreadyExists(PathBuf),
    #[error("Immutable graph reference already exists. You can access mutable graph apis only exclusively.")]
    IllegalGraphAccess,
    #[error("Incorrect property given.")]
    IncorrectPropertyType,
    #[error("Failed to mutate graph")]
    FailedToMutateGraph {
        #[from]
        source: MutateGraphError,
    },
    #[error("Failed to mutate graph property")]
    FailedToMutateGraphProperty { source: MutateGraphError },

    #[error("PropertyType Error: {0}")]
    PropertyTypeError(#[from] PropError),

    #[error("{reason}")]
    InvalidProperty { reason: String },

    #[error("Tried to mutate constant property {name}: old value {old:?}, new value {new:?}")]
    ConstantPropertyMutationError { name: ArcStr, old: Prop, new: Prop },

    #[error("Failed to parse time string")]
    ParseTime {
        #[from]
        source: ParseTimeError,
    },

    #[error("Node already exists with ID {0:?}")]
    NodeExistsError(GID),

    #[error("Nodes already exist with IDs: {0:?}")]
    NodesExistError(Vec<GID>),

    #[error("Edge already exists for nodes {0:?} {1:?}")]
    EdgeExistsError(GID, GID),

    #[error("Edges already exist with IDs: {0:?}")]
    EdgesExistError(Vec<(GID, GID)>),

    #[error("Node {0} does not exist")]
    NodeMissingError(GID),

    #[error("Node Type Error {0}")]
    NodeTypeError(String),

    #[error("No Edge between {src} and {dst}")]
    EdgeMissingError { src: GID, dst: GID },

    #[error("Property {0} does not exist")]
    PropertyMissingError(String),
    // wasm
    #[error("Node is not String or Number")]
    NodeIdNotStringOrNumber,
    #[error("Invalid layer: {invalid_layer}. Valid layers: {valid_layers}")]
    InvalidLayer {
        invalid_layer: String,
        valid_layers: String,
    },
    #[error("Layer {layer} does not exist for edge ({src}, {dst})")]
    InvalidEdgeLayer {
        layer: String,
        src: String,
        dst: String,
    },
    #[error("The loaded graph is of the wrong type. Did you mean Graph / PersistentGraph?")]
    GraphLoadError,

    #[error("IO operation failed")]
    IOError {
        #[from]
        source: io::Error,
    },

    #[cfg(feature = "proto")]
    #[error("zip operation failed")]
    ZipError {
        #[from]
        source: zip::result::ZipError,
    },

    #[cfg(feature = "vectors")]
    #[error("bincode operation failed")]
    BincodeError {
        #[from]
        source: bincode::Error,
    },

    #[cfg(feature = "arrow")]
    #[error("Failed to load graph: {0}")]
    LoadFailure(String),

    #[cfg(feature = "arrow")]
    #[error(
        "Failed to load graph as the following columns are not present within the dataframe: {0}"
    )]
    ColumnDoesNotExist(String),

    #[cfg(feature = "storage")]
    #[error("Raphtory Arrow Error: {0}")]
    DiskGraphError(#[from] RAError),

    #[cfg(feature = "search")]
    #[error("Index operation failed")]
    IndexError {
        #[from]
        source: tantivy::TantivyError,
    },

    #[cfg(feature = "vectors")]
    #[error("Embedding operation failed")]
    EmbeddingError {
        #[from]
        source: Box<dyn std::error::Error + Send + Sync>,
    },

    #[cfg(feature = "search")]
    #[error("Index operation failed")]
    QueryError {
        #[from]
        source: QueryParserError,
    },

    #[error("The layer_name function is only available once an edge has been exploded via .explode_layers() or .explode(). If you want to retrieve the layers for this edge you can use .layer_names")]
    LayerNameAPIError,

    #[error("The time function is only available once an edge has been exploded via .explode(). You may want to retrieve the history for this edge via .history(), or the earliest/latest time via earliest_time or latest_time")]
    TimeAPIError,

    #[error("Illegal set error {0}")]
    IllegalSet(String),

    #[cfg(feature = "proto")]
    #[error("Protobuf encode error{0}")]
    DecodeError(#[from] prost::DecodeError),

    #[cfg(feature = "proto")]
    #[error(
        "Cannot recover from write failure {write_err}, new updates are invalid: {decode_err}"
    )]
    FatalDecodeError {
        write_err: WriteError,
        decode_err: prost::DecodeError,
    },

    #[cfg(feature = "proto")]
    #[error("Cache write error: {0}")]
    CacheWriteError(#[from] WriteError),

    #[cfg(feature = "proto")]
    #[error("Protobuf decode error{0}")]
    EncodeError(#[from] prost::EncodeError),

    #[cfg(feature = "proto")]
    #[error("Cannot write graph into non empty folder {0}")]
    NonEmptyGraphFolder(PathBuf),

    #[error("Failed to deserialise graph: {0}")]
    DeserialisationError(String),

    #[cfg(feature = "proto")]
    #[error("Cache is not initialised")]
    CacheNotInnitialised,

    #[error("Immutable graph is .. immutable!")]
    AttemptToMutateImmutableGraph,

    #[cfg(feature = "python")]
    #[error("Python error occurred: {0}")]
    PythonError(#[from] PyErr),
    #[error("An error with Tdqm occurred")]
    TqdmError,
    #[error("An error when parsing Jinja query templates: {0}")]
    JinjaError(String),
    #[error("An error when parsing the data to json")]
    SerdeError,
    #[error("System time error: {0}")]
    SystemTimeError(#[from] SystemTimeError),
    #[error("Property filtering not implemented on PersistentGraph yet")]
    PropertyFilteringNotImplemented,

    #[error("Expected a {0} for {1} operator")]
    ExpectedValueForOperator(String, String),

    #[error("Unsupported: Cannot convert {0} to ArrowDataType ")]
    UnsupportedArrowDataType(PropType),

<<<<<<< HEAD
    #[error("Not supported")]
    NotSupported,

    #[error("Failed to acquire read lock")]
    LockError,

    #[error("Operator {0} requires a property value, but none was provided.")]
    InvalidFilter(FilterOperator),

    #[error("Property {0} not found in temporal or constant metadata")]
    PropertyNotFound(String),

    #[error("PropertyIndex not found for property {0}")]
    PropertyIndexNotFound(String),

    #[error("Tokenization is support only for str field type")]
    UnsupportedFieldTypeForTokenization,

    #[error("Not tokens found")]
    NoTokensFound,
=======
    #[error("More than one view set within a ViewCollection object - due to limitations in graphql we cannot tell which order to execute these in. Please add these views as individual objects in the order you want them to execute.")]
    TooManyViewsSet,
>>>>>>> df1a0917
}

impl GraphError {
    pub fn invalid_layer(invalid_layer: String, valid_layers: Vec<String>) -> Self {
        let valid_layers = valid_layers.join(", ");
        GraphError::InvalidLayer {
            invalid_layer,
            valid_layers,
        }
    }
}

impl<A: Debug> From<IllegalSet<A>> for GraphError {
    fn from(value: IllegalSet<A>) -> Self {
        Self::IllegalSet(value.to_string())
    }
}

impl From<GraphError> for io::Error {
    fn from(error: GraphError) -> Self {
        io::Error::new(io::ErrorKind::Other, error)
    }
}

#[derive(thiserror::Error, Debug, PartialEq)]
pub enum MutateGraphError {
    #[error("Create node '{node_id}' first before adding static properties to it")]
    NodeNotFoundError { node_id: u64 },
    #[error("Unable to find layer '{layer_name}' to add property to")]
    LayerNotFoundError { layer_name: String },
    #[error("Tried to change constant graph property {name}, old value: {old_value}, new value: {new_value}")]
    IllegalGraphPropertyChange {
        name: String,
        old_value: Prop,
        new_value: Prop,
    },
    #[error("Create edge '{0}' -> '{1}' first before adding static properties to it")]
    MissingEdge(u64, u64), // src, dst
    #[error("Cannot add properties to edge view with no layers")]
    NoLayersError,
    #[error("Cannot add properties to edge view with more than one layer")]
    AmbiguousLayersError,
    #[error("Invalid Node id {0:?}")]
    InvalidNodeId(GID),
}<|MERGE_RESOLUTION|>--- conflicted
+++ resolved
@@ -311,7 +311,6 @@
     #[error("Unsupported: Cannot convert {0} to ArrowDataType ")]
     UnsupportedArrowDataType(PropType),
 
-<<<<<<< HEAD
     #[error("Not supported")]
     NotSupported,
 
@@ -332,10 +331,9 @@
 
     #[error("Not tokens found")]
     NoTokensFound,
-=======
+
     #[error("More than one view set within a ViewCollection object - due to limitations in graphql we cannot tell which order to execute these in. Please add these views as individual objects in the order you want them to execute.")]
     TooManyViewsSet,
->>>>>>> df1a0917
 }
 
 impl GraphError {
