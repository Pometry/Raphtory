use crate::{
    core::{storage::lazy_vec::IllegalSet, utils::time::error::ParseTimeError, Prop},
    db::graph::views::filter::model::filter_operator::FilterOperator,
};
#[cfg(feature = "io")]
use parquet::errors::ParquetError;
#[cfg(feature = "arrow")]
use polars_arrow::{datatypes::ArrowDataType, legacy::error};
#[cfg(feature = "storage")]
use pometry_storage::RAError;
#[cfg(feature = "python")]
use pyo3::PyErr;
#[cfg(feature = "arrow")]
use raphtory_api::core::entities::GidType;
use raphtory_api::core::{
    entities::{properties::PropError, GID, VID},
    storage::arc_str::ArcStr,
    PropType,
};
use std::{
    fmt::Debug,
    io,
    path::{PathBuf, StripPrefixError},
    time::SystemTimeError,
};
#[cfg(feature = "search")]
use tantivy;
#[cfg(feature = "search")]
use tantivy::query::QueryParserError;
use tracing::error;

#[derive(thiserror::Error, Debug)]
pub enum InvalidPathReason {
    #[error("Backslash not allowed in path: {0}")]
    BackslashError(PathBuf),
    #[error("Double forward slashes are not allowed in path: {0}")]
    DoubleForwardSlash(PathBuf),
    #[error("Only relative paths are allowed to be used within the working_dir: {0}")]
    RootNotAllowed(PathBuf),
    #[error("References to the current dir are not allowed within the path: {0}")]
    CurDirNotAllowed(PathBuf),
    #[error("References to the parent dir are not allowed within the path: {0}")]
    ParentDirNotAllowed(PathBuf),
    #[error("A component of the given path was a symlink: {0}")]
    SymlinkNotAllowed(PathBuf),
    #[error("The give path does not exist: {0}")]
    PathDoesNotExist(PathBuf),
    #[error("Could not parse Path: {0}")]
    PathNotParsable(PathBuf),
    #[error("The path to the graph contains a subpath to an existing graph: {0}")]
    ParentIsGraph(PathBuf),
    #[error("The path provided does not exists as a namespace: {0}")]
    NamespaceDoesNotExist(String),
    #[error("The path provided contains non-UTF8 characters.")]
    NonUTFCharacters,
    #[error("Failed to strip prefix")]
    StripPrefix {
        #[from]
        source: StripPrefixError,
    },
}

#[cfg(feature = "arrow")]
#[derive(thiserror::Error, Debug)]
pub enum LoadError {
    #[error("Only str columns are supported for layers, got {0:?}")]
    InvalidLayerType(ArrowDataType),
    #[error("Only str columns are supported for node type, got {0:?}")]
    InvalidNodeType(ArrowDataType),
    #[error("{0:?} not supported as property type")]
    InvalidPropertyType(ArrowDataType),
    #[error("{0:?} not supported as node id type")]
    InvalidNodeIdType(ArrowDataType),
    #[error("{0:?} not supported for time column")]
    InvalidTimestamp(ArrowDataType),
    #[error("Missing value for src id")]
    MissingSrcError,
    #[error("Missing value for dst id")]
    MissingDstError,
    #[error("Missing value for node id")]
    MissingNodeError,
    #[error("Missing value for timestamp")]
    MissingTimeError,
    #[error("Missing value for edge id {0:?} -> {1:?}")]
    MissingEdgeError(VID, VID),
    #[error("Node IDs have the wrong type, expected {existing}, got {new}")]
    NodeIdTypeError { existing: GidType, new: GidType },
    #[error("Fatal load error, graph may be in a dirty state.")]
    FatalError,
}

#[cfg(feature = "proto")]
#[derive(thiserror::Error, Debug)]
pub enum WriteError {
    #[cfg(feature = "proto")]
    #[error("Unrecoverable disk error: {0}, resetting file size failed: {1}")]
    FatalWriteError(io::Error, io::Error),

    #[cfg(feature = "proto")]
    #[error("Failed to write delta to cache: {0}")]
    WriteError(io::Error),
}

pub type GraphResult<T> = Result<T, GraphError>;

#[derive(thiserror::Error, Debug)]
pub enum GraphError {
    #[error("You cannot set ‘{0}’ and ‘{1}’ at the same time. Please pick one or the other.")]
    WrongNumOfArgs(String, String),
    #[cfg(feature = "arrow")]
    #[error("Arrow error: {0}")]
    Arrow(#[from] error::PolarsError),
    #[error("Arrow-rs error: {0}")]
    ArrowRs(#[from] arrow_schema::ArrowError),

    #[cfg(feature = "io")]
    #[error("Arrow-rs parquet error: {0}")]
    ParquetError(#[from] ParquetError),
    #[error("Invalid path: {source}")]
    InvalidPath {
        #[from]
        source: InvalidPathReason,
    },
    #[cfg(feature = "arrow")]
    #[error("{source}")]
    LoadError {
        #[from]
        source: LoadError,
    },
    #[error("Disk graph not found")]
    DiskGraphNotFound,
    #[error("An operation tried to make use of the graph index but indexing has been turned off for the server")]
    IndexMissing,
    #[error("Missing graph index. You need to create an index first.")]
    IndexNotCreated,
    #[error("Failed to create index.")]
    FailedToCreateIndex,
    #[error("Failed to persist index.")]
    FailedToPersistIndex,
    #[error("Graph index is missing")]
    GraphIndexIsMissing,
    #[error("Failed to remove existing graph index: {0}")]
    FailedToRemoveExistingGraphIndex(PathBuf),
    #[error("Failed to move graph index")]
    FailedToMoveGraphIndex,
    #[error("Disk Graph is immutable")]
    ImmutableDiskGraph,
    #[error("Event Graph doesn't support deletions")]
    EventGraphDeletionsNotSupported,
    #[error("Graph not found {0}")]
    GraphNotFound(PathBuf),
    #[error("Graph already exists by name = {0}")]
    GraphNameAlreadyExists(PathBuf),
    #[error("Immutable graph reference already exists. You can access mutable graph apis only exclusively.")]
    IllegalGraphAccess,
    #[error("Incorrect property given.")]
    IncorrectPropertyType,
    #[error("Failed to mutate graph")]
    FailedToMutateGraph {
        #[from]
        source: MutateGraphError,
    },
    #[error("Failed to mutate graph property")]
    FailedToMutateGraphProperty { source: MutateGraphError },

    #[error("PropertyType Error: {0}")]
    PropertyTypeError(#[from] PropError),

    #[error("{reason}")]
    InvalidProperty { reason: String },

    #[error("Tried to mutate constant property {name}: old value {old:?}, new value {new:?}")]
    ConstantPropertyMutationError { name: ArcStr, old: Prop, new: Prop },

    #[error("Failed to parse time string: {source}")]
    ParseTime {
        #[from]
        source: ParseTimeError,
    },

    #[error("Node already exists with ID {0:?}")]
    NodeExistsError(GID),

    #[error("Nodes already exist with IDs: {0:?}")]
    NodesExistError(Vec<GID>),

    #[error("Edge already exists for nodes {0:?} {1:?}")]
    EdgeExistsError(GID, GID),

    #[error("Edges already exist with IDs: {0:?}")]
    EdgesExistError(Vec<(GID, GID)>),

    #[error("Node {0} does not exist")]
    NodeMissingError(GID),

    #[error("Node Type Error {0}")]
    NodeTypeError(String),

    #[error("No Edge between {src} and {dst}")]
    EdgeMissingError { src: GID, dst: GID },

    #[error("Property {0} does not exist")]
    PropertyMissingError(String),
    // wasm
    #[error("Node is not String or Number")]
    NodeIdNotStringOrNumber,
    #[error("Invalid layer: {invalid_layer}. Valid layers: {valid_layers}")]
    InvalidLayer {
        invalid_layer: String,
        valid_layers: String,
    },
    #[error("Layer {layer} does not exist for edge ({src}, {dst})")]
    InvalidEdgeLayer {
        layer: String,
        src: String,
        dst: String,
    },
    #[error("The loaded graph is of the wrong type. Did you mean Graph / PersistentGraph?")]
    GraphLoadError,

    #[error("IO operation failed")]
    IOError {
        #[from]
        source: io::Error,
    },

    #[error("IO operation failed: {0}")]
    IOErrorMsg(String),

    #[cfg(feature = "proto")]
    #[error("zip operation failed")]
    ZipError {
        #[from]
        source: zip::result::ZipError,
    },

    #[cfg(feature = "vectors")]
    #[error("bincode operation failed")]
    BincodeError {
        #[from]
        source: bincode::Error,
    },

    #[cfg(feature = "arrow")]
    #[error("Failed to load graph: {0}")]
    LoadFailure(String),

    #[cfg(feature = "arrow")]
    #[error(
        "Failed to load graph as the following columns are not present within the dataframe: {0}"
    )]
    ColumnDoesNotExist(String),

    #[cfg(feature = "storage")]
    #[error("Raphtory Arrow Error: {0}")]
    DiskGraphError(#[from] RAError),

    #[cfg(feature = "search")]
    #[error("Index operation failed: {source}")]
    IndexError {
        #[from]
        source: tantivy::TantivyError,
    },

    #[cfg(feature = "search")]
    #[error("Index operation failed: {0}")]
    IndexErrorMsg(String),

    #[cfg(feature = "vectors")]
    #[error("Embedding operation failed")]
    EmbeddingError {
        #[from]
        source: Box<dyn std::error::Error + Send + Sync>,
    },

    #[cfg(feature = "search")]
    #[error("Index operation failed")]
    QueryError {
        #[from]
        source: QueryParserError,
    },

    #[error("The layer_name function is only available once an edge has been exploded via .explode_layers() or .explode(). If you want to retrieve the layers for this edge you can use .layer_names")]
    LayerNameAPIError,

    #[error("The time function is only available once an edge has been exploded via .explode(). You may want to retrieve the history for this edge via .history(), or the earliest/latest time via earliest_time or latest_time")]
    TimeAPIError,

    #[error("Illegal set error {0}")]
    IllegalSet(String),

    #[cfg(feature = "proto")]
    #[error("Protobuf encode error{0}")]
    DecodeError(#[from] prost::DecodeError),

    #[cfg(feature = "proto")]
    #[error(
        "Cannot recover from write failure {write_err}, new updates are invalid: {decode_err}"
    )]
    FatalDecodeError {
        write_err: WriteError,
        decode_err: prost::DecodeError,
    },

    #[cfg(feature = "proto")]
    #[error("Cache write error: {0}")]
    CacheWriteError(#[from] WriteError),

    #[cfg(feature = "proto")]
    #[error("Protobuf decode error{0}")]
    EncodeError(#[from] prost::EncodeError),

    #[cfg(feature = "proto")]
    #[error("Cannot write graph into non empty folder {0}")]
    NonEmptyGraphFolder(PathBuf),

    #[error("Failed to deserialise graph: {0}")]
    DeserialisationError(String),

    #[cfg(feature = "proto")]
    #[error("Cache is not initialised")]
    CacheNotInnitialised,

    #[error("Immutable graph is .. immutable!")]
    AttemptToMutateImmutableGraph,

    #[cfg(feature = "python")]
    #[error("Python error occurred: {0}")]
    PythonError(#[from] PyErr),
    #[error("An error with Tdqm occurred")]
    TqdmError,
    #[error("An error when parsing Jinja query templates: {0}")]
    JinjaError(String),
    #[error("An error when parsing the data to json: {0}")]
    SerdeError(#[from] serde_json::Error),
    #[error("System time error: {0}")]
    SystemTimeError(#[from] SystemTimeError),
    #[error("Property filtering not implemented on PersistentGraph yet")]
    PropertyFilteringNotImplemented,

    #[error("Expected a {0} for {1} operator")]
    ExpectedValueForOperator(String, String),

    #[error("Unsupported: Cannot convert {0} to ArrowDataType ")]
    UnsupportedArrowDataType(PropType),

    #[error("Not supported")]
    NotSupported,

    #[error("Operator {0} requires a property value, but none was provided.")]
    InvalidFilter(FilterOperator),

    #[error("Invalid filter: {0}")]
    InvalidGqlFilter(String),

    #[error("Property {0} not found in temporal or constant metadata")]
    PropertyNotFound(String),

    #[error("PropertyIndex not found for property {0}")]
    PropertyIndexNotFound(String),

    #[error("Tokenization is support only for str field type")]
    UnsupportedFieldTypeForTokenization,

    #[error("Not tokens found")]
    NoTokensFound,

    #[error("More than one view set within a ViewCollection object - due to limitations in graphql we cannot tell which order to execute these in. Please add these views as individual objects in the order you want them to execute.")]
    TooManyViewsSet,

    #[error("Invalid Value conversion")]
    InvalidValueConversion,

    #[error("Unsupported Value: {0}")]
    UnsupportedValue(String),

    #[error("Value cannot be empty.")]
    EmptyValue,

    #[error("Filter must contain at least one filter condition.")]
    ParsingError,

    #[error("Indexing not supported")]
    IndexingNotSupported,

    #[error("Failed to create index in ram")]
    FailedToCreateIndexInRam,

<<<<<<< HEAD
    #[error("Unknown property key: {0}")]
    UnknownProperty(String),
=======
    #[error("Your window and step must be of the same type: duration (string) or epoch (int)")]
    MismatchedIntervalTypes,
>>>>>>> c8f2a0f2
}

impl GraphError {
    pub fn invalid_layer(invalid_layer: String, valid_layers: Vec<String>) -> Self {
        let valid_layers = valid_layers.join(", ");
        GraphError::InvalidLayer {
            invalid_layer,
            valid_layers,
        }
    }
}

impl<A: Debug> From<IllegalSet<A>> for GraphError {
    fn from(value: IllegalSet<A>) -> Self {
        Self::IllegalSet(value.to_string())
    }
}

impl From<GraphError> for io::Error {
    fn from(error: GraphError) -> Self {
        io::Error::new(io::ErrorKind::Other, error)
    }
}

#[derive(thiserror::Error, Debug, PartialEq)]
pub enum MutateGraphError {
    #[error("Create node '{node_id}' first before adding static properties to it")]
    NodeNotFoundError { node_id: u64 },
    #[error("Unable to find layer '{layer_name}' to add property to")]
    LayerNotFoundError { layer_name: String },
    #[error("Tried to change constant graph property {name}, old value: {old_value}, new value: {new_value}")]
    IllegalGraphPropertyChange {
        name: String,
        old_value: Prop,
        new_value: Prop,
    },
    #[error("Create edge '{0}' -> '{1}' first before adding static properties to it")]
    MissingEdge(u64, u64), // src, dst
    #[error("Cannot add properties to edge view with no layers")]
    NoLayersError,
    #[error("Cannot add properties to edge view with more than one layer")]
    AmbiguousLayersError,
    #[error("Invalid Node id {0:?}")]
    InvalidNodeId(GID),
}<|MERGE_RESOLUTION|>--- conflicted
+++ resolved
@@ -386,13 +386,12 @@
     #[error("Failed to create index in ram")]
     FailedToCreateIndexInRam,
 
-<<<<<<< HEAD
+
     #[error("Unknown property key: {0}")]
     UnknownProperty(String),
-=======
+
     #[error("Your window and step must be of the same type: duration (string) or epoch (int)")]
     MismatchedIntervalTypes,
->>>>>>> c8f2a0f2
 }
 
 impl GraphError {
