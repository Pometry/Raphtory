--- conflicted
+++ resolved
@@ -5,16 +5,11 @@
 use pometry_storage::RAError;
 #[cfg(feature = "python")]
 use pyo3::PyErr;
-<<<<<<< HEAD
-use raphtory_api::core::{entities::GID, storage::arc_str::ArcStr};
 use std::{io, path::PathBuf, time::SystemTimeError};
-=======
 use raphtory_api::core::{
     entities::{GidType, GID},
     storage::arc_str::ArcStr,
 };
-use std::{io, path::PathBuf};
->>>>>>> 885cce87
 #[cfg(feature = "search")]
 use tantivy;
 #[cfg(feature = "search")]
