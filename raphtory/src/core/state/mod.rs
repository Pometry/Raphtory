--- conflicted
+++ resolved
@@ -12,11 +12,7 @@
 #[cfg(test)]
 mod state_test {
     use itertools::Itertools;
-<<<<<<< HEAD
-    use proptest::prelude::*;
-=======
     use proptest::proptest;
->>>>>>> 43c2835d
     use rand::Rng;
 
     use crate::{
