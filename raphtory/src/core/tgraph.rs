--- conflicted
+++ resolved
@@ -546,206 +546,38 @@
         self.vertex_props.static_prop(v.pid, name)
     }
 
-    pub fn static_vertex_props(&self, v: LocalVertexRef) -> HashMap<String, Prop> {
-        let names = self.vertex_props.static_names(v.pid);
-        names
-            .into_iter()
-            .map(|name| (name.to_string(), self.static_vertex_prop(v, &name).unwrap()))
-            .collect()
+    pub fn static_vertex_prop_names(&self, v: LocalVertexRef) -> Vec<String> {
+        self.vertex_props.static_names(v.pid)
+    }
+
+    pub fn static_prop_names(&self) -> Vec<String> {
+        self.graph_props.static_names(0)
     }
 
     pub fn static_prop(&self, name: &str) -> Option<Prop> {
         self.graph_props.static_prop(0, name)
     }
 
-    pub fn static_props(&self) -> HashMap<String, Prop> {
-        let names = self.graph_props.static_names(0);
-        names
-            .into_iter()
-            .map(|name| (name.to_string(), self.static_prop(&name).unwrap()))
-            .collect()
-    }
-
-    pub fn static_vertex_prop_names(&self, v: LocalVertexRef) -> Vec<String> {
-        self.vertex_props.static_names(v.pid)
-    }
-
-<<<<<<< HEAD
     pub(crate) fn temporal_vertex_prop(&self, v: LocalVertexRef, name: &str) -> Option<&TProp> {
         self.vertex_props.temporal_prop(v.pid, name)
     }
 
+    pub(crate) fn temporal_prop(&self, name: &str) -> Option<&TProp> {
+        self.graph_props.temporal_prop(0, name)
+    }
+
     pub(crate) fn temporal_vertex_prop_names(&self, v: LocalVertexRef) -> Vec<String> {
         self.vertex_props.temporal_names(v.pid)
     }
 
-=======
-    pub fn static_prop_names(&self) -> Vec<String> {
-        self.graph_props.static_names(0)
-    }
-
-    #[allow(dead_code)]
-    pub(crate) fn temporal_vertex_prop(
-        &self,
-        v: LocalVertexRef,
-        name: &str,
-    ) -> Box<dyn Iterator<Item = (&i64, Prop)> + '_> {
-        self.vertex_props
-            .temporal_prop(v.pid, name)
-            .unwrap_or(&TProp::Empty)
-            .iter()
-    }
-
-    pub(crate) fn temporal_prop(&self, name: &str) -> Box<dyn Iterator<Item = (&i64, Prop)> + '_> {
-        self.graph_props
-            .temporal_prop(0, name)
-            .unwrap_or(&TProp::Empty)
-            .iter()
-    }
-
-    #[allow(dead_code)]
-    pub(crate) fn temporal_vertex_prop_window(
-        &self,
-        v: LocalVertexRef,
-        name: &str,
-        w: &Range<i64>,
-    ) -> Box<dyn Iterator<Item = (&i64, Prop)> + '_> {
-        self.vertex_props
-            .temporal_prop(v.pid, name)
-            .unwrap_or(&TProp::Empty)
-            .iter_window(w.clone())
-    }
-
-    pub(crate) fn temporal_prop_window(
-        &self,
-        name: &str,
-        w: &Range<i64>,
-    ) -> Box<dyn Iterator<Item = (&i64, Prop)> + '_> {
-        self.graph_props
-            .temporal_prop(0, name)
-            .unwrap_or(&TProp::Empty)
-            .iter_window(w.clone())
-    }
-
-    pub fn temporal_vertex_prop_names(&self, v: LocalVertexRef) -> Vec<String> {
-        self.vertex_props.temporal_names(v.pid)
-    }
-
     pub fn temporal_prop_names(&self) -> Vec<String> {
         self.graph_props.temporal_names(0)
     }
 
-    pub(crate) fn temporal_vertex_prop_vec(
-        &self,
-        v: LocalVertexRef,
-        name: &str,
-    ) -> Vec<(i64, Prop)> {
-        let tprop = self
-            .vertex_props
-            .temporal_prop(v.pid, name)
-            .unwrap_or(&TProp::Empty);
-        tprop.iter().map(|(t, p)| (*t, p)).collect_vec()
-    }
-
-    pub(crate) fn temporal_prop_vec(&self, name: &str) -> Vec<(i64, Prop)> {
-        let tprop = self
-            .graph_props
-            .temporal_prop(0, name)
-            .unwrap_or(&TProp::Empty);
-        tprop.iter().map(|(t, p)| (*t, p)).collect_vec()
-    }
-
-    pub(crate) fn temporal_vertex_prop_vec_window(
-        &self,
-        v: LocalVertexRef,
-        name: &str,
-        w: &Range<i64>,
-    ) -> Vec<(i64, Prop)> {
-        let tprop = self
-            .vertex_props
-            .temporal_prop(v.pid, name)
-            .unwrap_or(&TProp::Empty);
-        tprop
-            .iter_window(w.clone())
-            .map(|(t, p)| (*t, p))
-            .collect_vec()
-    }
-
-    pub(crate) fn temporal_prop_vec_window(&self, name: &str, w: &Range<i64>) -> Vec<(i64, Prop)> {
-        let tprop = self
-            .graph_props
-            .temporal_prop(0, name)
-            .unwrap_or(&TProp::Empty);
-        tprop
-            .iter_window(w.clone())
-            .map(|(t, p)| (*t, p))
-            .collect_vec()
-    }
-
-    pub(crate) fn temporal_vertex_props(
-        &self,
-        v: LocalVertexRef,
-    ) -> HashMap<String, Vec<(i64, Prop)>> {
-        let names = self.vertex_props.temporal_names(v.pid);
-        names
-            .into_iter()
-            .map(|name| (name.to_string(), self.temporal_vertex_prop_vec(v, &name)))
-            .filter(|(_, v)| !v.is_empty()) // just filtered out None
-            .collect()
-    }
-
-    pub(crate) fn temporal_props(&self) -> HashMap<String, Vec<(i64, Prop)>> {
-        let names = self.graph_props.temporal_names(0);
-        names
-            .into_iter()
-            .map(|name| (name.to_string(), self.temporal_prop_vec(&name)))
-            .filter(|(_, v)| !v.is_empty()) // just filtered out None
-            .collect()
-    }
-
-    pub(crate) fn temporal_vertex_props_window(
-        &self,
-        v: LocalVertexRef,
-        w: &Range<i64>,
-    ) -> HashMap<String, Vec<(i64, Prop)>> {
-        let names = self.vertex_props.temporal_names(v.pid);
-        names
-            .into_iter()
-            .map(|name| {
-                (
-                    name.to_string(),
-                    self.temporal_vertex_prop_vec_window(v, &name, w),
-                )
-            })
-            .filter(|(_, v)| !v.is_empty())
-            .collect()
-    }
-
-    pub(crate) fn temporal_props_window(
-        &self,
-        w: &Range<i64>,
-    ) -> HashMap<String, Vec<(i64, Prop)>> {
-        let names = self.graph_props.temporal_names(0);
-        names
-            .into_iter()
-            .map(|name| (name.to_string(), self.temporal_prop_vec_window(&name, w)))
-            .filter(|(_, v)| !v.is_empty())
-            .collect()
-    }
-
->>>>>>> f72d2d95
     pub fn static_edge_prop(&self, e: EdgeRef, name: &str) -> Option<Prop> {
         self.layers[e.layer()]
             .edge_props(e)
             .static_prop(e.pid(), name)
-    }
-
-    pub fn static_edge_props(&self, e: EdgeRef) -> HashMap<String, Prop> {
-        let names = self.layers[e.layer()].edge_props(e).static_names(e.pid());
-        names
-            .into_iter()
-            .map(|name| (name.to_string(), self.static_edge_prop(e, &name).unwrap()))
-            .collect()
     }
 
     pub fn static_edge_prop_names(&self, e: EdgeRef) -> Vec<String> {
