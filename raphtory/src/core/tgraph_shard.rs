//! A data structure for sharding a temporal graph.
//!
//! When a raphtory graph is created, the code will automatically shard the graph depending
//! on how many shards you set the graph to originally have when initializing it.
//!
//! For example, Graph::new(4) will create a graph with 4 shards.
//!
//! Each of these shards will be stored in a separate file, and will be loaded into memory when needed.
//!
//! Each shard will have its own set of vertex and edge data, and will be able to be queried independently.

use self::errors::GraphError;
use self::lock::OptionLock;
use crate::core::edge_ref::EdgeRef;
use crate::core::tgraph::TemporalGraph;
use crate::core::tgraph_shard::lock::MyReadGuard;
use crate::core::timeindex::TimeIndex;
use crate::core::tprop::TProp;
use crate::core::vertex::InputVertex;
use crate::core::vertex_ref::{LocalVertexRef, VertexRef};
use crate::core::{Direction, Prop, Time};
use genawaiter::sync::{gen, GenBoxed};
use genawaiter::yield_;
use serde::{Deserialize, Serialize};
use std::collections::HashMap;
<<<<<<< HEAD
use std::ops::{Deref, Range};
=======
use std::hash::Hash;
use std::ops::Range;
>>>>>>> f72d2d95
use std::path::Path;
use std::sync::Arc;

pub enum LockedView<'a, T: ?Sized> {
    Locked(parking_lot::MappedRwLockReadGuard<'a, T>),
    Frozen(&'a T),
}

impl<'a, T> Deref for LockedView<'a, T> {
    type Target = T;

    fn deref(&self) -> &Self::Target {
        match self {
            LockedView::Locked(guard) => guard.deref(),
            LockedView::Frozen(r) => r,
        }
    }
}

mod lock {
    use crate::core::tgraph_shard::LockedView;
    use serde::{Deserialize, Serialize};
    use std::ops::{Deref, DerefMut};

    #[derive(Serialize, Deserialize, Debug)]
    #[repr(transparent)]
    pub struct OptionLock<T>(parking_lot::RwLock<Option<T>>);

    impl<T> OptionLock<T> {
        pub fn new(t: T) -> Self {
            Self(parking_lot::RwLock::new(Some(t)))
        }
    }

    #[repr(transparent)]
    pub struct MyReadGuard<'a, T>(parking_lot::RwLockReadGuard<'a, Option<T>>);

    impl<'a, T> MyReadGuard<'a, T> {
        pub fn map<U: ?Sized, F>(s: Self, f: F) -> LockedView<'a, U>
        where
            F: FnOnce(&T) -> &U,
        {
            LockedView::Locked(parking_lot::RwLockReadGuard::map(s.0, |t_opt| {
                f(t_opt.as_ref().expect("frozen"))
            }))
        }
    }

    #[repr(transparent)]
    pub struct MyWriteGuard<'a, T>(parking_lot::RwLockWriteGuard<'a, Option<T>>);

    impl<T> OptionLock<T> {
        pub fn read(&self) -> MyReadGuard<T> {
            MyReadGuard(self.0.read())
        }

        pub fn write(&self) -> MyWriteGuard<T> {
            MyWriteGuard(self.0.write())
        }
    }

    impl<T> Deref for MyReadGuard<'_, T> {
        type Target = Option<T>;
        fn deref(&self) -> &Self::Target {
            &self.0.deref()
        }
    }

    impl<T> Deref for MyWriteGuard<'_, T> {
        type Target = Option<T>;
        fn deref(&self) -> &Self::Target {
            self.0.deref()
        }
    }

    impl<T> DerefMut for MyWriteGuard<'_, T> {
        fn deref_mut(&mut self) -> &mut Self::Target {
            self.0.deref_mut()
        }
    }

    unsafe impl<T> Send for MyReadGuard<'_, T> {}
}

pub mod errors {
    use crate::core::tgraph::errors::MutateGraphError;
    use crate::core::time::error::ParseTimeError;

    #[derive(thiserror::Error, Debug, PartialEq)]
    pub enum GraphError {
        #[error("Immutable graph reference already exists. You can access mutable graph apis only exclusively.")]
        IllegalGraphAccess,
        #[error("Incorrect property given.")]
        IncorrectPropertyType,
        #[error("Failed to mutate graph")]
        FailedToMutateGraph { source: MutateGraphError },
        #[error("Failed to mutate graph property")]
        FailedToMutateGraphProperty { source: MutateGraphError },
        #[error("Failed to parse time string")]
        ParseTime {
            #[from]
            source: ParseTimeError,
        },
        // wasm
        #[error("Vertex is not String or Number")]
        VertexIdNotStringOrNumber,
    }
}

#[derive(Clone, Debug, Serialize, Deserialize)]
#[repr(transparent)]
pub struct TGraphShard<TemporalGraph> {
    pub rc: Arc<OptionLock<TemporalGraph>>,
}

impl Clone for TGraphShard<TemporalGraph> {
    fn clone(&self) -> Self {
        Self {
            rc: self.rc.clone(),
        }
    }
}

impl TGraphShard<TemporalGraph> {
    pub fn new(id: usize) -> Self {
        Self {
            rc: Arc::new(OptionLock::new(TemporalGraph::new(id))),
        }
    }

    pub fn new_from_tgraph(g: TemporalGraph) -> Self {
        Self {
            rc: Arc::new(OptionLock::new(g)),
        }
    }

    pub fn load_from_file<P: AsRef<Path>>(
        path: P,
    ) -> Result<TGraphShard<TemporalGraph>, Box<bincode::ErrorKind>> {
        // use BufReader for better performance
        let f = std::fs::File::open(path)?;
        let mut reader = std::io::BufReader::new(f);
        bincode::deserialize_from(&mut reader)
    }

    pub fn save_to_file<P: AsRef<Path>>(&self, path: P) -> Result<(), Box<bincode::ErrorKind>> {
        // use BufWriter for better performance
        let f = std::fs::File::create(path)?;
        let mut writer = std::io::BufWriter::new(f);
        bincode::serialize_into(&mut writer, self)
    }

    #[inline(always)]
    fn write_shard<A, F>(&self, f: F) -> Result<A, GraphError>
    where
        F: FnOnce(&mut TemporalGraph) -> Result<A, GraphError>,
    {
        let mut binding = self.rc.write();
        let shard = binding.as_mut().ok_or(GraphError::IllegalGraphAccess)?;
        f(shard)
    }

    #[inline(always)]
    fn read_shard<A, F>(&self, f: F) -> A
    where
        F: FnOnce(&TemporalGraph) -> A,
    {
        let binding = self.rc.read();
        let shard = binding.as_ref().unwrap();
        f(shard)
    }

    fn map<U, F>(&self, f: F) -> LockedView<'_, U>
    where
        F: FnOnce(&TemporalGraph) -> &U,
    {
        MyReadGuard::map(self.rc.read(), f)
    }

    pub fn local_vertex(&self, v: VertexRef) -> Option<LocalVertexRef> {
        self.read_shard(|tg| tg.local_vertex(v))
    }

    pub fn vertex_id(&self, v: LocalVertexRef) -> u64 {
        self.read_shard(|tg| tg.vertex_id(v))
    }

    pub fn freeze(&self) -> ImmutableTGraphShard<TemporalGraph> {
        let mut inner = self.rc.write();
        let g = inner.take().unwrap();
        ImmutableTGraphShard { rc: Arc::new(g) }
    }

    pub fn allocate_layer(&self, id: usize) -> Result<(), GraphError> {
        self.write_shard(|tg| Ok(tg.allocate_layer(id)))
    }

    pub fn earliest_time(&self) -> i64 {
        self.read_shard(|tg| tg.earliest_time)
    }

    pub fn latest_time(&self) -> i64 {
        self.read_shard(|tg| tg.latest_time)
    }

    pub fn len(&self) -> usize {
        self.read_shard(|tg| tg.len())
    }

    pub fn out_edges_len(&self, layer: Option<usize>) -> usize {
        self.read_shard(|tg| tg.out_edges_len(layer))
    }

    pub fn has_edge(&self, src: VertexRef, dst: VertexRef, layer: usize) -> bool {
        self.read_shard(|tg| tg.has_edge(src, dst, layer))
    }

    pub fn has_edge_window(
        &self,
        src: VertexRef,
        dst: VertexRef,
        w: Range<i64>,
        layer: usize,
    ) -> bool {
        self.read_shard(|tg| tg.has_edge_window(src, dst, &w, layer))
    }

    pub fn has_vertex(&self, v: VertexRef) -> bool {
        self.read_shard(|tg| tg.has_vertex(v))
    }

    pub fn add_vertex<T: InputVertex>(
        &self,
        t: i64,
        v: T,
        props: &Vec<(String, Prop)>,
    ) -> Result<(), GraphError> {
        self.write_shard(move |tg| {
            let res = tg.add_vertex_with_props(t, v, props);
            res.map_err(|e| GraphError::FailedToMutateGraph { source: e })
        })
    }

    pub fn add_vertex_properties(
        &self,
        v: u64,
        data: &Vec<(String, Prop)>,
    ) -> Result<(), GraphError> {
        self.write_shard(|tg| {
            let res = tg.add_vertex_properties(v, data);
            res.map_err(|e| GraphError::FailedToMutateGraph { source: e })
        })
    }

    pub fn add_property(&self, t: i64, props: &Vec<(String, Prop)>) -> Result<(), GraphError> {
        self.write_shard(|tg| {
            tg.add_property(t, props);
            Ok(())
        })
    }

    pub fn add_static_property(&self, props: &Vec<(String, Prop)>) -> Result<(), GraphError> {
        self.write_shard(|tg| {
            let res = tg.add_static_property(props);
            res.map_err(|e| GraphError::FailedToMutateGraph { source: e })
        })
    }

    pub fn add_edge<T: InputVertex>(
        &self,
        t: i64,
        src: T,
        dst: T,
        props: &Vec<(String, Prop)>,
        layer: usize,
    ) -> Result<(), GraphError> {
        self.write_shard(|tg| Ok(tg.add_edge_with_props(t, src, dst, props, layer)))
    }

    pub fn delete_edge<T: InputVertex>(
        &self,
        t: i64,
        src: T,
        dst: T,
        layer: usize,
    ) -> Result<(), GraphError> {
        self.write_shard(|tg| Ok(tg.delete_edge(t, src, dst, layer)))
    }

    pub fn add_edge_remote_out<T: InputVertex>(
        &self,
        t: i64,
        src: T,
        dst: T,
        props: &Vec<(String, Prop)>,
        layer: usize,
    ) -> Result<(), GraphError> {
        self.write_shard(|tg| {
            tg.add_edge_remote_out(t, src, dst, props, layer);
            Ok(())
        })
    }

    pub fn delete_edge_remote_out<T: InputVertex>(
        &self,
        t: i64,
        src: T,
        dst: T,
        layer: usize,
    ) -> Result<(), GraphError> {
        self.write_shard(|tg| {
            tg.delete_edge_remote_out(t, src, dst, layer);
            Ok(())
        })
    }

    pub fn add_edge_remote_into<T: InputVertex>(
        &self,
        t: i64,
        src: T,
        dst: T,
        props: &Vec<(String, Prop)>,
        layer: usize,
    ) -> Result<(), GraphError> {
        self.write_shard(|tg| Ok(tg.add_edge_remote_into(t, src, dst, props, layer)))
    }

    pub fn delete_edge_remote_into<T: InputVertex>(
        &self,
        t: i64,
        src: T,
        dst: T,
        layer: usize,
    ) -> Result<(), GraphError> {
        self.write_shard(|tg| Ok(tg.delete_edge_remote_into(t, src, dst, layer)))
    }

    pub fn add_edge_properties(
        &self,
        src: u64,
        dst: u64,
        data: &Vec<(String, Prop)>,
        layer: usize,
    ) -> Result<(), GraphError> {
        self.write_shard(|tg| {
            let res = tg.add_edge_properties(src, dst, data, layer);
            res.map_err(|e| GraphError::FailedToMutateGraph { source: e })
        })
    }

    pub fn degree(&self, v: LocalVertexRef, d: Direction, layer: Option<usize>) -> usize {
        self.read_shard(|tg: &TemporalGraph| tg.degree(v, d, layer))
    }

    pub fn vertex(&self, v: u64) -> Option<LocalVertexRef> {
        self.read_shard(|tg| tg.vertex(v))
    }

    pub fn vertices(&self) -> Box<dyn Iterator<Item = LocalVertexRef> + Send> {
        let tgshard = self.rc.clone();
        let iter: GenBoxed<LocalVertexRef> = GenBoxed::new_boxed(|co| async move {
            let binding = tgshard.read();
            if let Some(g) = binding.as_ref() {
                let iter = (*g).vertices();
                for vv in iter {
                    co.yield_(vv).await;
                }
            }
        });

        Box::new(iter.into_iter())
    }

    pub fn edge(&self, src: VertexRef, dst: VertexRef, layer: usize) -> Option<EdgeRef> {
        self.read_shard(|tg| tg.edge(src, dst, layer))
    }

    pub fn edge_window(
        &self,
        src: VertexRef,
        dst: VertexRef,
        w: Range<i64>,
        layer: usize,
    ) -> Option<EdgeRef> {
        self.read_shard(|tg| tg.edge_window(src, dst, &w, layer))
    }

    pub fn vertex_edges(
        &self,
        v: LocalVertexRef,
        d: Direction,
        layer: Option<usize>,
    ) -> Box<dyn Iterator<Item = EdgeRef> + Send> {
        let tgshard = self.rc.clone();
        let iter: GenBoxed<EdgeRef> = GenBoxed::new_boxed(|co| async move {
            let binding = tgshard.read();
            if let Some(g) = binding.as_ref() {
                let iter = (*g).vertex_edges(v, d, layer);
                for ev in iter {
                    co.yield_(ev).await;
                }
            }
        });

        Box::new(iter.into_iter())
    }

    pub fn vertex_edges_window(
        &self,
        v: LocalVertexRef,
        w: Range<i64>,
        d: Direction,
        layer: Option<usize>,
    ) -> Box<dyn Iterator<Item = EdgeRef> + Send> {
        let tgshard = self.clone();
        let iter = gen!({
            let binding = tgshard.rc.read();
            if let Some(g) = binding.as_ref() {
                let chunks = (*g).vertex_edges_window(v, &w, d, layer);
                let iter = chunks.into_iter();
                for v_id in iter {
                    yield_!(v_id)
                }
            }
        });

        Box::new(iter.into_iter())
    }

    pub fn neighbours(
        &self,
        v: LocalVertexRef,
        d: Direction,
        layer: Option<usize>,
    ) -> Box<dyn Iterator<Item = VertexRef> + Send> {
        let tgshard = self.clone();
        let iter = gen!({
            let binding = tgshard.rc.read();
            if let Some(g) = binding.as_ref() {
                let chunks = (*g).neighbours(v, d, layer);
                let iter = chunks.into_iter();
                for v_id in iter {
                    yield_!(v_id)
                }
            }
        });

        Box::new(iter.into_iter())
    }

    pub fn neighbours_window(
        &self,
        v: LocalVertexRef,
        w: Range<i64>,
        d: Direction,
        layer: Option<usize>,
    ) -> Box<dyn Iterator<Item = VertexRef> + Send> {
        let tgshard = self.clone();
        let iter = gen!({
            let binding = tgshard.rc.read();
            if let Some(g) = binding.as_ref() {
                let chunks = (*g).neighbours_window(v, &w, d, layer);
                let iter = chunks.into_iter();
                for v_id in iter {
                    yield_!(v_id)
                }
            }
        });

        Box::new(iter.into_iter())
    }

    pub fn static_vertex_prop(&self, v: LocalVertexRef, name: &str) -> Option<Prop> {
        self.read_shard(|tg| tg.static_vertex_prop(v, name))
    }

    pub fn static_vertex_props(&self, v: LocalVertexRef) -> HashMap<String, Prop> {
        self.read_shard(|tg| tg.static_vertex_props(v))
    }

    pub fn static_prop(&self, name: String) -> Option<Prop> {
        self.read_shard(|tg| tg.static_prop( &name))
    }

    pub fn static_props(&self) -> HashMap<String, Prop> {
        self.read_shard(|tg| tg.static_props())
    }

    pub fn static_vertex_prop_names(&self, v: LocalVertexRef) -> Vec<String> {
        self.read_shard(|tg| tg.static_vertex_prop_names(v))
    }

<<<<<<< HEAD
    pub fn temporal_vertex_prop(&self, v: LocalVertexRef, name: &str) -> Option<LockedView<TProp>> {
        let has_prop = self.read_shard(|tg| tg.temporal_vertex_prop(v, name).is_some());
        has_prop
            .then(|| self.map(move |tg| tg.temporal_vertex_prop(v, name).expect("just checked")))
=======
    pub fn static_prop_names(&self) -> Vec<String> {
        self.read_shard(|tg| tg.static_prop_names())
    }

    pub fn temporal_vertex_prop_names(&self, v: LocalVertexRef) -> Vec<String> {
        self.read_shard(|tg| tg.temporal_vertex_prop_names(v))
    }
    
    pub fn temporal_prop_names(&self) -> Vec<String> {
        self.read_shard(|tg| tg.temporal_prop_names())
    }

    pub fn temporal_vertex_prop_vec(&self, v: LocalVertexRef, name: String) -> Vec<(i64, Prop)> {
        self.read_shard(|tg| tg.temporal_vertex_prop_vec(v, &name))
    }
    
    pub fn temporal_prop_vec(&self, name: String) -> Vec<(i64, Prop)> {
        self.read_shard(|tg| tg.temporal_prop_vec(&name))
    }

    pub fn temporal_vertex_prop_vec_window(
        &self,
        v: LocalVertexRef,
        name: String,
        w: Range<i64>,
    ) -> Vec<(i64, Prop)> {
        self.read_shard(|tg| (tg.temporal_vertex_prop_vec_window(v, &name, &w)))
    }

    pub fn temporal_prop_vec_window(
        &self,
        name: String,
        w: Range<i64>,
    ) -> Vec<(i64, Prop)> {
        self.read_shard(|tg| (tg.temporal_prop_vec_window(&name, &w)))
    }

    pub fn vertex_timestamps(&self, v: LocalVertexRef) -> Vec<i64> {
        self.read_shard(|tg| tg.vertex_timestamps(v))
>>>>>>> f72d2d95
    }

    pub fn temporal_vertex_prop_names(&self, v: LocalVertexRef) -> Vec<String> {
        self.read_shard(|tg| tg.temporal_vertex_prop_names(v))
    }

    pub fn vertex_additions(&self, v: LocalVertexRef) -> LockedView<TimeIndex> {
        self.map(|tg| tg.vertex_additions(v))
    }

<<<<<<< HEAD
    pub fn static_edge_prop(&self, e: EdgeRef, name: &str) -> Option<Prop> {
        self.read_shard(|tg| tg.static_edge_prop(e, name))
=======
    pub fn temporal_props(&self,) -> HashMap<String, Vec<(i64, Prop)>> {
        self.read_shard(|tg| tg.temporal_props())
    }
    
    pub fn temporal_vertex_props_window(
        &self,
        v: LocalVertexRef,
        w: Range<i64>,
    ) -> HashMap<String, Vec<(i64, Prop)>> {
        self.read_shard(|tg| tg.temporal_vertex_props_window(v, &w))
    }

    pub fn temporal_props_window(
        &self,
        w: Range<i64>,
    ) -> HashMap<String, Vec<(i64, Prop)>> {
        self.read_shard(|tg| tg.temporal_props_window( &w))
    }
    
    pub fn static_edge_prop(&self, e: EdgeRef, name: String) -> Option<Prop> {
        self.read_shard(|tg| tg.static_edge_prop(e, &name))
>>>>>>> f72d2d95
    }

    pub fn static_edge_props(&self, e: EdgeRef) -> HashMap<String, Prop> {
        self.read_shard(|tg| tg.static_edge_props(e))
    }

    pub fn static_edge_prop_names(&self, e: EdgeRef) -> Vec<String> {
        self.read_shard(|tg| tg.static_edge_prop_names(e))
    }

    pub fn temporal_edge_prop(&self, e: EdgeRef, name: &str) -> Option<LockedView<TProp>> {
        self.read_shard(|tg| tg.temporal_edge_prop(e, name).is_some())
            .then(|| self.map(|tg| tg.temporal_edge_prop(e, name).expect("just checked")))
    }

    pub fn temporal_edge_prop_names(&self, e: EdgeRef) -> Vec<String> {
        self.read_shard(|tg| (tg.temporal_edge_prop_names(e)))
    }

    pub fn edge_additions(&self, e: EdgeRef) -> LockedView<TimeIndex> {
        self.map(|tg| tg.edge_additions(e))
    }

    pub fn edge_deletions(&self, e: EdgeRef) -> LockedView<TimeIndex> {
        self.map(|tg| tg.edge_deletions(e))
    }
}

#[derive(Clone, Debug, Serialize, Deserialize)]
#[repr(transparent)]
pub struct ImmutableTGraphShard<TemporalGraph> {
    pub(crate) rc: Arc<TemporalGraph>,
}

impl Clone for ImmutableTGraphShard<TemporalGraph> {
    fn clone(&self) -> Self {
        Self {
            rc: self.rc.clone(),
        }
    }
}

macro_rules! erase_lifetime {
    ($tgshard:expr, |$g:ident| { $f:expr }) => {
        let $g = $tgshard;
        let iter = GenBoxed::new_boxed(|co| async move {
            let iter = $f;
            for vv in iter {
                co.yield_(vv).await;
            }
        });
        return Box::new(iter.into_iter())
    };
}

impl ImmutableTGraphShard<TemporalGraph> {
    #[inline(always)]
    pub fn read_shard<'a, A, F>(&'a self, f: F) -> A
    where
        F: FnOnce(&'a TemporalGraph) -> A,
        A: 'a,
    {
        f(self.rc.as_ref())
    }

    pub fn unfreeze(self) -> Result<TGraphShard<TemporalGraph>, Arc<TemporalGraph>> {
        let tg = Arc::try_unwrap(self.rc)?;
        Ok(TGraphShard::new_from_tgraph(tg))
    }

    pub fn local_vertex(&self, v: VertexRef) -> Option<LocalVertexRef> {
        self.read_shard(|tg| tg.local_vertex(v))
    }

    pub fn vertex_id(&self, v: LocalVertexRef) -> u64 {
        self.read_shard(|tg| tg.vertex_id(v))
    }

    pub fn earliest_time(&self) -> i64 {
        self.read_shard(|tg| tg.earliest_time)
    }

    pub fn latest_time(&self) -> i64 {
        self.read_shard(|tg| tg.latest_time)
    }

    pub fn len(&self) -> usize {
        self.read_shard(|tg| tg.len())
    }

    pub fn out_edges_len(&self, layer: Option<usize>) -> usize {
        self.read_shard(|tg| tg.out_edges_len(layer))
    }

    pub fn has_edge(&self, src: VertexRef, dst: VertexRef, layer: usize) -> bool {
        self.read_shard(|tg| tg.has_edge(src, dst, layer))
    }

    pub fn has_vertex(&self, v: VertexRef) -> bool {
        self.read_shard(|tg| tg.has_vertex(v))
    }

    pub fn degree(&self, v: LocalVertexRef, d: Direction, layer: Option<usize>) -> usize {
        self.read_shard(|tg: &TemporalGraph| tg.degree(v, d, layer))
    }

    pub fn vertex(&self, v: u64) -> Option<LocalVertexRef> {
        self.read_shard(|tg| tg.vertex(v))
    }

    pub fn vertices(&self) -> Box<dyn Iterator<Item = LocalVertexRef> + Send> {
        erase_lifetime!(self.rc.clone(), |tg| { tg.vertices() });
    }

    pub fn edge(&self, src: VertexRef, dst: VertexRef, layer: usize) -> Option<EdgeRef> {
        self.read_shard(|tg| tg.edge(src, dst, layer))
    }

    pub fn vertex_edges(
        &self,
        v: LocalVertexRef,
        d: Direction,
        layer: Option<usize>,
    ) -> Box<dyn Iterator<Item = EdgeRef> + Send> {
        erase_lifetime!(self.rc.clone(), |tg| { tg.vertex_edges(v, d, layer) });
    }

<<<<<<< HEAD
=======
    pub fn vertex_edges_window(
        &self,
        v: LocalVertexRef,
        w: Range<i64>,
        d: Direction,
        layer: Option<usize>,
    ) -> Box<dyn Iterator<Item = EdgeRef> + Send> {
        erase_lifetime!(self.rc.clone(), |tg| {
            tg.vertex_edges_window(v, &w, d, layer).into_iter()
        });
    }

    pub fn vertex_edges_window_t(
        &self,
        v: LocalVertexRef,
        w: Range<i64>,
        d: Direction,
        layer: Option<usize>,
    ) -> Box<dyn Iterator<Item = EdgeRef> + Send> {
        erase_lifetime!(self.rc.clone(), |tg| {
            tg.vertex_edges_window_t(v, &w, d, layer).into_iter()
        });
    }

>>>>>>> f72d2d95
    pub fn neighbours(
        &self,
        v: LocalVertexRef,
        d: Direction,
        layer: Option<usize>,
    ) -> Box<dyn Iterator<Item = VertexRef> + Send> {
        erase_lifetime!(self.rc.clone(), |tg| {
            tg.neighbours(v, d, layer).into_iter()
        });
    }

<<<<<<< HEAD
    pub fn static_vertex_prop(&self, v: LocalVertexRef, name: &str) -> Option<Prop> {
        self.read_shard(|tg| tg.static_vertex_prop(v, name))
=======
    pub fn neighbours_window(
        &self,
        v: LocalVertexRef,
        w: Range<i64>,
        d: Direction,
        layer: Option<usize>,
    ) -> Box<dyn Iterator<Item = VertexRef> + Send> {
        erase_lifetime!(self.rc.clone(), |tg| {
            tg.neighbours_window(v, &w, d, layer).into_iter()
        });
    }

    pub fn static_vertex_prop(&self, v: LocalVertexRef, name: String) -> Option<Prop> {
        self.read_shard(|tg| tg.static_vertex_prop(v, &name))
>>>>>>> f72d2d95
    }

    pub fn static_vertex_props(&self, v: LocalVertexRef) -> HashMap<String, Prop> {
        self.read_shard(|tg| tg.static_vertex_props(v))
    }

    pub fn static_prop(&self, name: String) -> Option<Prop> {
        self.read_shard(|tg| tg.static_prop(&name))
    }

    pub fn static_props(&self) -> HashMap<String, Prop> {
        self.read_shard(|tg| tg.static_props())
    }
    
    pub fn static_vertex_prop_names(&self, v: LocalVertexRef) -> Vec<String> {
        self.read_shard(|tg| tg.static_vertex_prop_names(v))
    }

    pub fn static_prop_names(&self) -> Vec<String> {
        self.read_shard(|tg| tg.static_prop_names())
    }

    pub fn temporal_vertex_prop_names(&self, v: LocalVertexRef) -> Vec<String> {
        self.read_shard(|tg| tg.temporal_vertex_prop_names(v))
    }

<<<<<<< HEAD
    pub fn static_edge_prop(&self, e: EdgeRef, name: &str) -> Option<Prop> {
        self.read_shard(|tg| tg.static_edge_prop(e, name))
=======
    pub fn temporal_prop_names(&self) -> Vec<String> {
        self.read_shard(|tg| tg.temporal_prop_names())
    }

    pub fn temporal_vertex_prop_vec(&self, v: LocalVertexRef, name: String) -> Vec<(i64, Prop)> {
        self.read_shard(|tg| tg.temporal_vertex_prop_vec(v, &name))
    }

    pub fn temporal_prop_vec(&self, name: String) -> Vec<(i64, Prop)> {
        self.read_shard(|tg| tg.temporal_prop_vec(&name))
    }

    pub fn temporal_vertex_prop_vec_window(
        &self,
        v: LocalVertexRef,
        name: String,
        w: Range<i64>,
    ) -> Vec<(i64, Prop)> {
        self.read_shard(|tg| (tg.temporal_vertex_prop_vec_window(v, &name, &w)))
    }

    pub fn temporal_prop_vec_window(
        &self,
        name: String,
        w: Range<i64>,
    ) -> Vec<(i64, Prop)> {
        self.read_shard(|tg| (tg.temporal_prop_vec_window( &name, &w)))
    }

    pub fn vertex_timestamps(&self, v: LocalVertexRef) -> Vec<i64> {
        self.read_shard(|tg| tg.vertex_timestamps(v))
    }

    pub fn vertex_timestamps_window(&self, v: LocalVertexRef, w: Range<i64>) -> Vec<i64> {
        self.read_shard(|tg| tg.vertex_timestamps_window(v, w))
    }

    pub fn temporal_vertex_props(&self, v: LocalVertexRef) -> HashMap<String, Vec<(i64, Prop)>> {
        self.read_shard(|tg| tg.temporal_vertex_props(v))
    }

    pub fn temporal_props(&self) -> HashMap<String, Vec<(i64, Prop)>> {
        self.read_shard(|tg| tg.temporal_props())
    }

    pub fn temporal_vertex_props_window(
        &self,
        v: LocalVertexRef,
        w: Range<i64>,
    ) -> HashMap<String, Vec<(i64, Prop)>> {
        self.read_shard(|tg| tg.temporal_vertex_props_window(v, &w))
    }

    pub fn temporal_props_window(
        &self,
        w: Range<i64>,
    ) -> HashMap<String, Vec<(i64, Prop)>> {
        self.read_shard(|tg| tg.temporal_props_window(&w))
    }
    
    pub fn static_edge_prop(&self, e: EdgeRef, name: String) -> Option<Prop> {
        self.read_shard(|tg| tg.static_edge_prop(e, &name))
>>>>>>> f72d2d95
    }

    pub fn static_edge_props(&self, e: EdgeRef) -> HashMap<String, Prop> {
        self.read_shard(|tg| tg.static_edge_props(e))
    }

    pub fn static_edge_prop_names(&self, e: EdgeRef) -> Vec<String> {
        self.read_shard(|tg| tg.static_edge_prop_names(e))
    }

    pub fn temporal_edge_prop(&self, e: EdgeRef, name: &str) -> Option<LockedView<TProp>> {
        self.read_shard(|tg| tg.temporal_edge_prop(e, name))
            .map(|p| LockedView::Frozen(p))
    }

    pub fn temporal_edge_prop_names(&self, e: EdgeRef) -> Vec<String> {
        self.read_shard(|tg| (tg.temporal_edge_prop_names(e)))
    }
}

#[cfg(test)]
mod temporal_graph_partition_test {
    use crate::core::{tgraph_shard::TGraphShard, Direction};
    use itertools::Itertools;
    use quickcheck::{Arbitrary, TestResult};
    use rand::Rng;

    #[quickcheck]
    fn shard_contains_vertex(vs: Vec<(u64, i64)>) -> TestResult {
        if vs.is_empty() {
            return TestResult::discard();
        }

        let g = TGraphShard::new(0);

        let rand_index = rand::thread_rng().gen_range(0..vs.len());
        let rand_vertex = vs.get(rand_index).unwrap().0;

        for (v, t) in vs {
            g.add_vertex(t.into(), v as u64, &vec![])
                .expect("failed to add vertex");
        }

        TestResult::from_bool(g.has_vertex(rand_vertex.into()))
    }

    #[quickcheck]
    fn add_vertex_to_shard_len_grows(vs: Vec<(u8, u8)>) {
        let g = TGraphShard::new(0);

        let expected_len = vs.iter().map(|(_, v)| v).sorted().dedup().count();
        for (t, v) in vs {
            g.add_vertex(t.into(), v as u64, &vec![])
                .expect("failed to add vertex");
        }

        assert_eq!(g.len(), expected_len)
    }

    #[test]
    fn shard_vertices() {
        let vs = vec![
            (1, 1, 2),
            (2, 1, 3),
            (-1, 2, 1),
            (0, 1, 1),
            (7, 3, 2),
            (1, 1, 1),
        ];

        let g = TGraphShard::new(0);

        for (t, src, dst) in &vs {
            g.add_edge(*t, *src, *dst, &vec![], 0).unwrap();
        }

        let actual = g.vertices().map(|v| g.vertex_id(v)).collect::<Vec<_>>();
        assert_eq!(actual, vec![1, 2, 3]);
    }

    #[test]
    fn get_shard_degree() {
        let vs = vec![
            (1, 1, 2),
            (2, 1, 3),
            (-1, 2, 1),
            (0, 1, 1),
            (7, 3, 2),
            (1, 1, 1),
        ];

        let g = TGraphShard::new(0);

        for (t, src, dst) in &vs {
            g.add_edge(*t, *src, *dst, &vec![], 0).unwrap();
        }

        let expected = vec![(2, 3, 3), (2, 1, 2), (1, 1, 2)];
        let actual = (1..=3)
            .map(|i| {
                let i = g.vertex(i).unwrap();
                (
                    g.degree(i, Direction::IN, None),
                    g.degree(i, Direction::OUT, None),
                    g.degree(i, Direction::BOTH, None),
                )
            })
            .collect::<Vec<_>>();

        assert_eq!(actual, expected);
    }

    // #[test]
    // fn get_shard_degree_window() {
    //     let g = TGraphShard::new(0);
    //
    //     g.add_vertex(1, 100, &vec![]).expect("failed to add vertex");
    //     g.add_vertex(2, 101, &vec![]).expect("failed to add vertex");
    //     g.add_vertex(3, 102, &vec![]).expect("failed to add vertex");
    //     g.add_vertex(4, 103, &vec![]).expect("failed to add vertex");
    //     g.add_vertex(5, 104, &vec![]).expect("failed to add vertex");
    //     g.add_vertex(5, 105, &vec![]).expect("failed to add vertex");
    //
    //     g.add_edge(6, 100, 101, &vec![], 0).unwrap();
    //     g.add_edge(7, 100, 102, &vec![], 0).unwrap();
    //     g.add_edge(8, 101, 103, &vec![], 0).unwrap();
    //     g.add_edge(9, 102, 104, &vec![], 0).unwrap();
    //     g.add_edge(9, 110, 104, &vec![], 0).unwrap();
    //
    //     let v100 = g.vertex(100).unwrap();
    //     let v101 = g.vertex(101).unwrap();
    //     let v103 = g.vertex(103).unwrap();
    //     let v104 = g.vertex(104).unwrap();
    //     let v105 = g.vertex(105).unwrap();
    //
    //     assert_eq!(
    //         g.degree_window(v101, 0i64..i64::MAX, Direction::IN, None),
    //         1
    //     );
    //     assert_eq!(g.degree_window(v100, 0..i64::MAX, Direction::IN, None), 0);
    //     assert_eq!(g.degree_window(v101, 0..1, Direction::IN, None), 0);
    //     assert_eq!(g.degree_window(v101, 10..20, Direction::IN, None), 0);
    //     assert_eq!(g.degree_window(v105, 0..i64::MAX, Direction::IN, None), 0);
    //     assert_eq!(g.degree_window(v104, 0..i64::MAX, Direction::IN, None), 2);
    //     assert_eq!(g.degree_window(v101, 0..i64::MAX, Direction::OUT, None), 1);
    //     assert_eq!(g.degree_window(v103, 0..i64::MAX, Direction::OUT, None), 0);
    //     assert_eq!(g.degree_window(v105, 0..i64::MAX, Direction::OUT, None), 0);
    //     assert_eq!(g.degree_window(v101, 0..1, Direction::OUT, None), 0);
    //     assert_eq!(g.degree_window(v101, 10..20, Direction::OUT, None), 0);
    //     assert_eq!(g.degree_window(v100, 0..i64::MAX, Direction::OUT, None), 2);
    //     assert_eq!(g.degree_window(v101, 0..i64::MAX, Direction::BOTH, None), 2);
    //     assert_eq!(g.degree_window(v100, 0..i64::MAX, Direction::BOTH, None), 2);
    //     assert_eq!(g.degree_window(v100, 0..1, Direction::BOTH, None), 0);
    //     assert_eq!(g.degree_window(v100, 10..20, Direction::BOTH, None), 0);
    //     assert_eq!(g.degree_window(v105, 0..i64::MAX, Direction::BOTH, None), 0);
    // }

    #[test]
    fn get_shard_neighbours() {
        let vs = vec![
            (1, 1, 2),
            (2, 1, 3),
            (-1, 2, 1),
            (0, 1, 1),
            (7, 3, 2),
            (1, 1, 1),
        ];

        let g = TGraphShard::new(0);

        for (t, src, dst) in &vs {
            g.add_edge(*t, *src, *dst, &vec![], 0).unwrap();
        }

        let expected = vec![(2, 3, 5), (2, 1, 3), (1, 1, 2)];
        let actual = (1..=3)
            .map(|i| {
                let i = g.vertex(i).unwrap();
                (
                    g.vertex_edges(i, Direction::IN, None).collect_vec().len(),
                    g.vertex_edges(i, Direction::OUT, None).collect_vec().len(),
                    g.vertex_edges(i, Direction::BOTH, None).collect_vec().len(),
                )
            })
            .collect::<Vec<_>>();

        assert_eq!(actual, expected);
    }

    #[test]
    fn get_shard_neighbours_window() {
        let vs = vec![
            (1, 1, 2),
            (2, 1, 3),
            (-1, 2, 1),
            (0, 1, 1),
            (7, 3, 2),
            (1, 1, 1),
        ];

        let g = TGraphShard::new(0);

        for (t, src, dst) in &vs {
            g.add_edge(*t, *src, *dst, &vec![], 0).unwrap();
        }

        let expected = vec![(2, 3, 2), (1, 0, 0), (1, 0, 0)];
        let actual = (1..=3)
            .map(|i| {
                let i = g.vertex(i).unwrap();
                (
                    g.vertex_edges_window(i, -1..7, Direction::IN, None)
                        .collect_vec()
                        .len(),
                    g.vertex_edges_window(i, 1..7, Direction::OUT, None)
                        .collect_vec()
                        .len(),
                    g.vertex_edges_window(i, 0..1, Direction::BOTH, None)
                        .collect_vec()
                        .len(),
                )
            })
            .collect::<Vec<_>>();

        assert_eq!(actual, expected);
    }

    // #[test]
    // fn get_shard_neighbours_window_t() {
    //     let vs = vec![
    //         (1, 1, 2),
    //         (2, 1, 3),
    //         (-1, 2, 1),
    //         (0, 1, 1),
    //         (7, 3, 2),
    //         (1, 1, 1),
    //     ];
    //
    //     let g = TGraphShard::new(0);
    //
    //     for (t, src, dst) in &vs {
    //         g.add_edge(*t, *src, *dst, &vec![], 0).unwrap();
    //     }
    //
    //     let in_actual = (1..=3)
    //         .map(|i| {
    //             let i = g.vertex(i).unwrap();
    //             g.vertex_edges_window_t(i, -1..7, Direction::IN, None)
    //                 .map(|e| e.time().unwrap())
    //                 .collect::<Vec<_>>()
    //         })
    //         .collect::<Vec<_>>();
    //     assert_eq!(vec![vec![0, 1, -1], vec![1], vec![2]], in_actual);
    //
    //     let out_actual = (1..=3)
    //         .map(|i| {
    //             let i = g.vertex(i).unwrap();
    //             g.vertex_edges_window_t(i, 1..7, Direction::OUT, None)
    //                 .map(|e| e.time().unwrap())
    //                 .collect::<Vec<_>>()
    //         })
    //         .collect::<Vec<_>>();
    //     assert_eq!(vec![vec![1, 1, 2], vec![], vec![]], out_actual);
    //
    //     let both_actual = (1..=3)
    //         .map(|i| {
    //             let i = g.vertex(i).unwrap();
    //             g.vertex_edges_window_t(i, 0..1, Direction::BOTH, None)
    //                 .map(|e| e.time().unwrap())
    //                 .collect::<Vec<_>>()
    //         })
    //         .collect::<Vec<_>>();
    //     assert_eq!(vec![vec![0, 0], vec![], vec![]], both_actual);
    // }

    // struct Example<T>(Arc<parking_lot::RwLock<Vec<T>>>);

    // impl<T: Clone> Example<T> {
    //     fn iter(&self) -> impl Iterator<Item = T> {
    //         let tgshard = self.0.clone();
    //         let iter: GenBoxed<T> = GenBoxed::new_boxed(|co| async move {
    //             let g = tgshard.read();
    //             let iter = (*g).iter();
    //             for t in iter {
    //                 co.yield_(t.clone()).await;
    //             }
    //         });

    //         iter.into_iter()
    //     }
    // }

    // struct Example2<T>(Arc<MyLock<Vec<T>>>);

    // impl<T: Clone + std::marker::Send + std::marker::Sync + 'static> Example2<T> {
    //     fn iter(&self) -> impl Iterator<Item = T> {
    //         let tgshard = self.0.clone();
    //         let iter: GenBoxed<T> = GenBoxed::new_boxed(|co| async move {
    //             let g = tgshard.read();
    //             let iter = (*g).iter();
    //             for t in iter {
    //                 co.yield_(t.clone()).await;
    //             }
    //         });

    //         iter.into_iter()
    //     }
    // }
}<|MERGE_RESOLUTION|>--- conflicted
+++ resolved
@@ -23,12 +23,7 @@
 use genawaiter::yield_;
 use serde::{Deserialize, Serialize};
 use std::collections::HashMap;
-<<<<<<< HEAD
 use std::ops::{Deref, Range};
-=======
-use std::hash::Hash;
-use std::ops::Range;
->>>>>>> f72d2d95
 use std::path::Path;
 use std::sync::Arc;
 
@@ -505,108 +500,38 @@
         self.read_shard(|tg| tg.static_vertex_prop(v, name))
     }
 
-    pub fn static_vertex_props(&self, v: LocalVertexRef) -> HashMap<String, Prop> {
-        self.read_shard(|tg| tg.static_vertex_props(v))
-    }
-
     pub fn static_prop(&self, name: String) -> Option<Prop> {
-        self.read_shard(|tg| tg.static_prop( &name))
-    }
-
-    pub fn static_props(&self) -> HashMap<String, Prop> {
-        self.read_shard(|tg| tg.static_props())
+        self.read_shard(|tg| tg.static_prop(&name))
+    }
+
+    pub fn static_prop_names(&self) -> Vec<String> {
+        self.read_shard(|tg| tg.static_prop_names())
     }
 
     pub fn static_vertex_prop_names(&self, v: LocalVertexRef) -> Vec<String> {
         self.read_shard(|tg| tg.static_vertex_prop_names(v))
     }
 
-<<<<<<< HEAD
     pub fn temporal_vertex_prop(&self, v: LocalVertexRef, name: &str) -> Option<LockedView<TProp>> {
         let has_prop = self.read_shard(|tg| tg.temporal_vertex_prop(v, name).is_some());
         has_prop
             .then(|| self.map(move |tg| tg.temporal_vertex_prop(v, name).expect("just checked")))
-=======
-    pub fn static_prop_names(&self) -> Vec<String> {
-        self.read_shard(|tg| tg.static_prop_names())
     }
 
     pub fn temporal_vertex_prop_names(&self, v: LocalVertexRef) -> Vec<String> {
         self.read_shard(|tg| tg.temporal_vertex_prop_names(v))
     }
-    
+
     pub fn temporal_prop_names(&self) -> Vec<String> {
         self.read_shard(|tg| tg.temporal_prop_names())
     }
 
-    pub fn temporal_vertex_prop_vec(&self, v: LocalVertexRef, name: String) -> Vec<(i64, Prop)> {
-        self.read_shard(|tg| tg.temporal_vertex_prop_vec(v, &name))
-    }
-    
-    pub fn temporal_prop_vec(&self, name: String) -> Vec<(i64, Prop)> {
-        self.read_shard(|tg| tg.temporal_prop_vec(&name))
-    }
-
-    pub fn temporal_vertex_prop_vec_window(
-        &self,
-        v: LocalVertexRef,
-        name: String,
-        w: Range<i64>,
-    ) -> Vec<(i64, Prop)> {
-        self.read_shard(|tg| (tg.temporal_vertex_prop_vec_window(v, &name, &w)))
-    }
-
-    pub fn temporal_prop_vec_window(
-        &self,
-        name: String,
-        w: Range<i64>,
-    ) -> Vec<(i64, Prop)> {
-        self.read_shard(|tg| (tg.temporal_prop_vec_window(&name, &w)))
-    }
-
-    pub fn vertex_timestamps(&self, v: LocalVertexRef) -> Vec<i64> {
-        self.read_shard(|tg| tg.vertex_timestamps(v))
->>>>>>> f72d2d95
-    }
-
-    pub fn temporal_vertex_prop_names(&self, v: LocalVertexRef) -> Vec<String> {
-        self.read_shard(|tg| tg.temporal_vertex_prop_names(v))
-    }
-
     pub fn vertex_additions(&self, v: LocalVertexRef) -> LockedView<TimeIndex> {
         self.map(|tg| tg.vertex_additions(v))
     }
 
-<<<<<<< HEAD
     pub fn static_edge_prop(&self, e: EdgeRef, name: &str) -> Option<Prop> {
         self.read_shard(|tg| tg.static_edge_prop(e, name))
-=======
-    pub fn temporal_props(&self,) -> HashMap<String, Vec<(i64, Prop)>> {
-        self.read_shard(|tg| tg.temporal_props())
-    }
-    
-    pub fn temporal_vertex_props_window(
-        &self,
-        v: LocalVertexRef,
-        w: Range<i64>,
-    ) -> HashMap<String, Vec<(i64, Prop)>> {
-        self.read_shard(|tg| tg.temporal_vertex_props_window(v, &w))
-    }
-
-    pub fn temporal_props_window(
-        &self,
-        w: Range<i64>,
-    ) -> HashMap<String, Vec<(i64, Prop)>> {
-        self.read_shard(|tg| tg.temporal_props_window( &w))
-    }
-    
-    pub fn static_edge_prop(&self, e: EdgeRef, name: String) -> Option<Prop> {
-        self.read_shard(|tg| tg.static_edge_prop(e, &name))
->>>>>>> f72d2d95
-    }
-
-    pub fn static_edge_props(&self, e: EdgeRef) -> HashMap<String, Prop> {
-        self.read_shard(|tg| tg.static_edge_props(e))
     }
 
     pub fn static_edge_prop_names(&self, e: EdgeRef) -> Vec<String> {
@@ -730,33 +655,6 @@
         erase_lifetime!(self.rc.clone(), |tg| { tg.vertex_edges(v, d, layer) });
     }
 
-<<<<<<< HEAD
-=======
-    pub fn vertex_edges_window(
-        &self,
-        v: LocalVertexRef,
-        w: Range<i64>,
-        d: Direction,
-        layer: Option<usize>,
-    ) -> Box<dyn Iterator<Item = EdgeRef> + Send> {
-        erase_lifetime!(self.rc.clone(), |tg| {
-            tg.vertex_edges_window(v, &w, d, layer).into_iter()
-        });
-    }
-
-    pub fn vertex_edges_window_t(
-        &self,
-        v: LocalVertexRef,
-        w: Range<i64>,
-        d: Direction,
-        layer: Option<usize>,
-    ) -> Box<dyn Iterator<Item = EdgeRef> + Send> {
-        erase_lifetime!(self.rc.clone(), |tg| {
-            tg.vertex_edges_window_t(v, &w, d, layer).into_iter()
-        });
-    }
-
->>>>>>> f72d2d95
     pub fn neighbours(
         &self,
         v: LocalVertexRef,
@@ -768,39 +666,14 @@
         });
     }
 
-<<<<<<< HEAD
     pub fn static_vertex_prop(&self, v: LocalVertexRef, name: &str) -> Option<Prop> {
         self.read_shard(|tg| tg.static_vertex_prop(v, name))
-=======
-    pub fn neighbours_window(
-        &self,
-        v: LocalVertexRef,
-        w: Range<i64>,
-        d: Direction,
-        layer: Option<usize>,
-    ) -> Box<dyn Iterator<Item = VertexRef> + Send> {
-        erase_lifetime!(self.rc.clone(), |tg| {
-            tg.neighbours_window(v, &w, d, layer).into_iter()
-        });
-    }
-
-    pub fn static_vertex_prop(&self, v: LocalVertexRef, name: String) -> Option<Prop> {
-        self.read_shard(|tg| tg.static_vertex_prop(v, &name))
->>>>>>> f72d2d95
-    }
-
-    pub fn static_vertex_props(&self, v: LocalVertexRef) -> HashMap<String, Prop> {
-        self.read_shard(|tg| tg.static_vertex_props(v))
     }
 
     pub fn static_prop(&self, name: String) -> Option<Prop> {
         self.read_shard(|tg| tg.static_prop(&name))
     }
 
-    pub fn static_props(&self) -> HashMap<String, Prop> {
-        self.read_shard(|tg| tg.static_props())
-    }
-    
     pub fn static_vertex_prop_names(&self, v: LocalVertexRef) -> Vec<String> {
         self.read_shard(|tg| tg.static_vertex_prop_names(v))
     }
@@ -813,77 +686,12 @@
         self.read_shard(|tg| tg.temporal_vertex_prop_names(v))
     }
 
-<<<<<<< HEAD
+    pub fn temporal_prop_names(&self) -> Vec<String> {
+        self.read_shard(|tg| tg.temporal_prop_names())
+    }
+
     pub fn static_edge_prop(&self, e: EdgeRef, name: &str) -> Option<Prop> {
         self.read_shard(|tg| tg.static_edge_prop(e, name))
-=======
-    pub fn temporal_prop_names(&self) -> Vec<String> {
-        self.read_shard(|tg| tg.temporal_prop_names())
-    }
-
-    pub fn temporal_vertex_prop_vec(&self, v: LocalVertexRef, name: String) -> Vec<(i64, Prop)> {
-        self.read_shard(|tg| tg.temporal_vertex_prop_vec(v, &name))
-    }
-
-    pub fn temporal_prop_vec(&self, name: String) -> Vec<(i64, Prop)> {
-        self.read_shard(|tg| tg.temporal_prop_vec(&name))
-    }
-
-    pub fn temporal_vertex_prop_vec_window(
-        &self,
-        v: LocalVertexRef,
-        name: String,
-        w: Range<i64>,
-    ) -> Vec<(i64, Prop)> {
-        self.read_shard(|tg| (tg.temporal_vertex_prop_vec_window(v, &name, &w)))
-    }
-
-    pub fn temporal_prop_vec_window(
-        &self,
-        name: String,
-        w: Range<i64>,
-    ) -> Vec<(i64, Prop)> {
-        self.read_shard(|tg| (tg.temporal_prop_vec_window( &name, &w)))
-    }
-
-    pub fn vertex_timestamps(&self, v: LocalVertexRef) -> Vec<i64> {
-        self.read_shard(|tg| tg.vertex_timestamps(v))
-    }
-
-    pub fn vertex_timestamps_window(&self, v: LocalVertexRef, w: Range<i64>) -> Vec<i64> {
-        self.read_shard(|tg| tg.vertex_timestamps_window(v, w))
-    }
-
-    pub fn temporal_vertex_props(&self, v: LocalVertexRef) -> HashMap<String, Vec<(i64, Prop)>> {
-        self.read_shard(|tg| tg.temporal_vertex_props(v))
-    }
-
-    pub fn temporal_props(&self) -> HashMap<String, Vec<(i64, Prop)>> {
-        self.read_shard(|tg| tg.temporal_props())
-    }
-
-    pub fn temporal_vertex_props_window(
-        &self,
-        v: LocalVertexRef,
-        w: Range<i64>,
-    ) -> HashMap<String, Vec<(i64, Prop)>> {
-        self.read_shard(|tg| tg.temporal_vertex_props_window(v, &w))
-    }
-
-    pub fn temporal_props_window(
-        &self,
-        w: Range<i64>,
-    ) -> HashMap<String, Vec<(i64, Prop)>> {
-        self.read_shard(|tg| tg.temporal_props_window(&w))
-    }
-    
-    pub fn static_edge_prop(&self, e: EdgeRef, name: String) -> Option<Prop> {
-        self.read_shard(|tg| tg.static_edge_prop(e, &name))
->>>>>>> f72d2d95
-    }
-
-    pub fn static_edge_props(&self, e: EdgeRef) -> HashMap<String, Prop> {
-        self.read_shard(|tg| tg.static_edge_props(e))
     }
 
     pub fn static_edge_prop_names(&self, e: EdgeRef) -> Vec<String> {
