--- conflicted
+++ resolved
@@ -529,37 +529,6 @@
     }
 
     pub fn degree(&self, v_pid: usize, d: Direction) -> usize {
-<<<<<<< HEAD
-        match d {
-            Direction::OUT => match &self.adj_lists.get(v_pid).unwrap_or(&Adj::Solo) {
-                Adj::Solo => 0,
-                Adj::List {
-                    out, remote_out, ..
-                } => out.len() + remote_out.len(),
-            },
-            Direction::IN => match &self.adj_lists.get(v_pid).unwrap_or(&Adj::Solo) {
-                Adj::Solo => 0,
-                Adj::List {
-                    into, remote_into, ..
-                } => into.len() + remote_into.len(),
-            },
-            Direction::BOTH => match &self.adj_lists.get(v_pid).unwrap_or(&Adj::Solo) {
-                Adj::Solo => 0,
-                Adj::List {
-                    out,
-                    remote_out,
-                    into,
-                    remote_into,
-                } => {
-                    [out.vertices(), into.vertices()]
-                        .into_iter()
-                        .kmerge()
-                        .dedup()
-                        .count()
-                        + [remote_out.vertices(), remote_into.vertices()]
-                            .into_iter()
-                            .kmerge()
-=======
         let adj = self.get_adj(v_pid);
         match adj {
             Adj::Solo => 0,
@@ -576,7 +545,6 @@
                         + remote_out
                             .vertices()
                             .merge(remote_into.vertices())
->>>>>>> 95bae46c
                             .dedup()
                             .count()
                 }
