use crate::algorithms::*;
use crate::core::agg::set::Set;
use crate::core::agg::*;
<<<<<<< HEAD
use crate::core::state::def::*;
use crate::core::state::*;
use crate::core::utils::calculate_hash;
=======
use crate::core::state::accumulator_id::accumulators::{hash_set, val};
use crate::core::state::accumulator_id::AccId;
>>>>>>> c0bae2d0
use crate::core::vertex::InputVertex;
use crate::db::program::*;
use crate::db::view_api::{GraphViewOps, VertexViewOps};
use itertools::Itertools;
use rustc_hash::FxHashSet;
use std::collections::{HashMap, HashSet};
<<<<<<< HEAD
use tokio::time::Instant;
=======
>>>>>>> c0bae2d0

#[derive(Eq, Hash, PartialEq, Clone, Debug, Default)]
pub struct TaintMessage {
    pub event_time: i64,
    pub src_vertex: String,
}

impl Add for TaintMessage {
    type Output = TaintMessage;

    fn add(self, rhs: Self) -> Self::Output {
        rhs
    }
}

impl Zero for TaintMessage {
    fn zero() -> Self {
        TaintMessage {
            event_time: -1,
            src_vertex: "".to_string(),
        }
    }

    fn set_zero(&mut self) {
        *self = Zero::zero();
    }

    fn is_zero(&self) -> bool {
        *self
            == TaintMessage {
                event_time: -1,
                src_vertex: "".to_string(),
            }
    }
}

struct GenericTaintS0 {
    start_time: i64,
    infected_nodes: Vec<u64>,
    taint_status: AccId<Bool, Bool, Bool, ValDef<Bool>>,
    taint_history:
        AccId<FxHashSet<TaintMessage>, TaintMessage, FxHashSet<TaintMessage>, Set<TaintMessage>>,
    recv_tainted_msgs:
        AccId<FxHashSet<TaintMessage>, TaintMessage, FxHashSet<TaintMessage>, Set<TaintMessage>>,
}

impl GenericTaintS0 {
    fn new(start_time: i64, infected_nodes: Vec<u64>) -> Self {
        Self {
            start_time,
            infected_nodes,
            taint_status: val(0),
            taint_history: hash_set(1),
            recv_tainted_msgs: hash_set(2),
        }
    }
}

impl Program for GenericTaintS0 {
    type Out = ();

    fn local_eval<G: GraphViewOps>(&self, c: &LocalState<G>) {
        let taint_status = c.agg(self.taint_status);
        let taint_history = c.agg(self.taint_history.clone());
        let recv_tainted_msgs = c.agg(self.recv_tainted_msgs.clone());

        c.step(|evv| {
            if self.infected_nodes.contains(&evv.global_id()) {
                evv.update(&taint_status, Bool(true));
                evv.update(
                    &taint_history,
                    TaintMessage {
                        event_time: self.start_time,
                        src_vertex: evv.name(),
                    },
                );
                evv.out_edges(self.start_time).for_each(|eev| {
                    let dst = eev.dst();
                    eev.history().into_iter().for_each(|t| {
                        dst.update(
                            &recv_tainted_msgs,
                            TaintMessage {
                                event_time: t,
                                src_vertex: evv.name(),
                            },
                        )
                    });
                });
            }
        });
    }

    fn post_eval<G: GraphViewOps>(&self, c: &mut GlobalEvalState<G>) {
        let _ = c.agg(self.taint_history.clone());
        let _ = c.agg(self.recv_tainted_msgs.clone());
        c.step(|_| true)
    }

    fn produce_output<G: GraphViewOps>(&self, g: &G, gs: &GlobalEvalState<G>) -> Self::Out
    where
        Self: Sync,
    {
    }
}

struct GenericTaintS1 {
    stop_nodes: Vec<u64>,
    taint_status: AccId<Bool, Bool, Bool, ValDef<Bool>>,
    taint_history:
        AccId<FxHashSet<TaintMessage>, TaintMessage, FxHashSet<TaintMessage>, Set<TaintMessage>>,
    recv_tainted_msgs:
        AccId<FxHashSet<TaintMessage>, TaintMessage, FxHashSet<TaintMessage>, Set<TaintMessage>>,
}

impl GenericTaintS1 {
    fn new(stop_nodes: Vec<u64>) -> Self {
        Self {
            stop_nodes,
            taint_status: val(0),
            taint_history: hash_set(1),
            recv_tainted_msgs: hash_set(2),
        }
    }
}

impl Program for GenericTaintS1 {
    type Out = ();

    fn local_eval<G: GraphViewOps>(&self, c: &LocalState<G>) {
        let taint_status = c.agg(self.taint_status);
        let taint_history = c.agg(self.taint_history.clone());
        let recv_tainted_msgs = c.agg(self.recv_tainted_msgs.clone());

        // Check if vertices have received tainted message
        // If yes, if the vertex was not already tainted, update the accumulators else, update tainted history
        // Spread the taint messages if no stop_nodes provided

        c.step(|evv| {
            let msgs = evv.read(&recv_tainted_msgs);
            if !msgs.is_empty() {
                if !evv.read(&taint_status).0 {
                    evv.update(&taint_status, Bool(true));
                }
                msgs.iter().for_each(|msg| {
                    evv.update(&taint_history, msg.clone());
                });

                let earliest_taint_time = msgs.into_iter().map(|msg| msg.event_time).min().unwrap();

                if self.stop_nodes.is_empty() || !self.stop_nodes.contains(&evv.global_id()) {
                    evv.out_edges(earliest_taint_time).for_each(|eev| {
                        let dst = eev.dst();
                        eev.history().into_iter().for_each(|t| {
                            dst.update(
                                &recv_tainted_msgs,
                                TaintMessage {
                                    event_time: t,
                                    src_vertex: evv.name(),
                                },
                            )
                        });
                    });
                }
            }
        });
    }

    fn post_eval<G: GraphViewOps>(&self, c: &mut GlobalEvalState<G>) {
        let _ = c.agg(self.taint_history.clone());
        let _ = c.agg(self.recv_tainted_msgs.clone());
        c.step(|_| true)
    }

    fn produce_output<G: GraphViewOps>(&self, g: &G, gs: &GlobalEvalState<G>) -> Self::Out
    where
        Self: Sync,
    {
    }
}

pub fn generic_taint<G: GraphViewOps, T: InputVertex>(
    g: &G,
    iter_count: usize,
    start_time: i64,
    infected_nodes: Vec<T>,
    stop_nodes: Vec<T>,
) -> HashMap<String, Vec<(i64, String)>> {
    let mut c = GlobalEvalState::new(g.clone(), true);
    let gtaint_s0 = GenericTaintS0::new(
        start_time,
        infected_nodes.into_iter().map(|n| n.id()).collect_vec(),
    );
    let gtaint_s1 = GenericTaintS1::new(stop_nodes.into_iter().map(|n| n.id()).collect_vec());

    gtaint_s0.run_step(g, &mut c);

    // println!(
    //     "step0, taint_status = {:?}",
    //     c.read_vec_partitions(&val::<Bool>(0))
    // );
    // println!(
    //     "step0, taint_history = {:?}",
    //     c.read_vec_partitions(&hash_set::<TaintMessage>(1))
    // );
    // println!(
    //     "step0, recv_tainted_msgs = {:?}",
    //     c.read_vec_partitions(&hash_set::<TaintMessage>(2))
    // );
    // println!();

    let mut last_taint_list = HashSet::<u64>::new();
    let mut i = 0;
    loop {
        gtaint_s1.run_step(g, &mut c);

        let r = c.read_vec_partitions(&val::<Bool>(0));
        let taint_list: HashSet<_> = r
            .into_iter()
            .flat_map(|v| v.into_iter().flat_map(|c| c.into_iter().map(|(a, b)| a)))
            .collect();

        // println!(
        //     "step{}, taint_status = {:?}",
        //     i + 1,
        //     c.read_vec_partitions(&val::<Bool>(0))
        // );
        // println!("step{}, taint_list = {:?}", i + 1, taint_list);
        // println!(
        //     "step{}, taint_history = {:?}",
        //     i + 1,
        //     c.read_vec_partitions(&hash_set::<TaintMessage>(1))
        // );
        // println!(
        //     "step{}, recv_tainted_msgs = {:?}",
        //     i + 1,
        //     c.read_vec_partitions(&hash_set::<TaintMessage>(2))
        // );

        let difference: Vec<_> = taint_list
            .iter()
            .filter(|item| !last_taint_list.contains(*item))
            .collect();
        let converged = difference.is_empty();

        // println!("taint_list diff = {:?}", difference);
        // println!();

        if converged || i > iter_count {
            break;
        }

        last_taint_list = taint_list;

        if c.keep_past_state {
            c.ss += 1;
        }

        i += 1;
    }

    println!("Completed {} steps", i);

    let mut results: HashMap<String, Vec<(i64, String)>> = HashMap::default();

    (0..g.num_shards())
        .into_iter()
        .fold(&mut results, |res, part_id| {
            c.fold_state(
                &hash_set::<TaintMessage>(1),
                part_id,
                res,
                |res, v_id, sc| {
                    res.insert(
                        g.vertex(*v_id).unwrap().name(),
                        // *v_id,
                        sc.into_iter()
                            .map(|msg| (msg.event_time, msg.src_vertex))
                            .collect_vec(),
                    );
                    res
                },
            )
        });

    results
}

#[cfg(test)]
mod generic_taint_tests {
    use super::*;
    use crate::db::graph::Graph;

    fn load_graph(n_shards: usize, edges: Vec<(i64, u64, u64)>) -> Graph {
        let graph = Graph::new(n_shards);

        for (t, src, dst) in edges {
            graph.add_edge(t, src, dst, &vec![], None).unwrap();
        }
        graph
    }

    fn test_generic_taint<T: InputVertex>(
        graph: Graph,
        iter_count: usize,
        start_time: i64,
        infected_nodes: Vec<T>,
        stop_nodes: Vec<T>,
    ) -> HashMap<String, Vec<(i64, String)>> {
        let results: HashMap<String, Vec<(i64, String)>> =
            generic_taint(&graph, iter_count, start_time, infected_nodes, stop_nodes)
                .into_iter()
                .map(|(k, mut v)| {
                    v.sort();
                    (k, v)
                })
                .collect();
        results
    }

    #[test]
    fn test_generic_taint_1() {
        let graph = load_graph(
            1,
            vec![
                (10, 1, 3),
                (11, 1, 2),
                (12, 2, 4),
                (13, 2, 5),
                (14, 5, 5),
                (14, 5, 4),
                (5, 4, 6),
                (15, 4, 7),
                (10, 4, 7),
                (10, 5, 8),
            ],
        );

        let results = test_generic_taint(graph, 20, 11, vec![2], vec![]);

        assert_eq!(
            results,
            HashMap::from([
                (
                    "5".to_string(),
<<<<<<< HEAD
                    vec![(13, "2".to_string()), (14, "5".to_string())]
                ),
                ("2".to_string(), vec![(11, "2".to_string())]),
                ("7".to_string(), vec![(15, "4".to_string())]),
                (
                    "4".to_string(),
                    vec![(12, "2".to_string()), (14, "5".to_string())]
=======
                    vec![(4, 13, "2".to_string()), (5, 14, "5".to_string())]
                ),
                ("2".to_string(), vec![(0, 11, "2".to_string())]),
                ("7".to_string(), vec![(8, 15, "4".to_string())]),
                (
                    "4".to_string(),
                    vec![(3, 12, "2".to_string()), (6, 14, "5".to_string())]
>>>>>>> c0bae2d0
                )
            ])
        );
    }

    #[test]
    fn test_generic_taint_1_multiple_start() {
        let graph = load_graph(
            1,
            vec![
                (10, 1, 3),
                (11, 1, 2),
                (12, 2, 4),
                (13, 2, 5),
                (14, 5, 5),
                (14, 5, 4),
                (5, 4, 6),
                (15, 4, 7),
                (10, 4, 7),
                (10, 5, 8),
            ],
        );

        let results = test_generic_taint(graph, 20, 11, vec![1, 2], vec![]);

        assert_eq!(
            results,
            HashMap::from([
                (
                    "4".to_string(),
<<<<<<< HEAD
                    vec![(12, "2".to_string()), (14, "5".to_string())]
                ),
                ("1".to_string(), vec![(11, "1".to_string())]),
                (
                    "5".to_string(),
                    vec![(13, "2".to_string()), (14, "5".to_string())]
                ),
                ("7".to_string(), vec![(15, "4".to_string())]),
                (
                    "2".to_string(),
                    vec![(11, "1".to_string()), (11, "2".to_string())]
=======
                    vec![(3, 12, "2".to_string()), (6, 14, "5".to_string())]
                ),
                ("1".to_string(), vec![(0, 11, "1".to_string())]),
                (
                    "5".to_string(),
                    vec![(4, 13, "2".to_string()), (5, 14, "5".to_string())]
                ),
                ("7".to_string(), vec![(8, 15, "4".to_string())]),
                (
                    "2".to_string(),
                    vec![(2, 11, "1".to_string()), (0, 11, "2".to_string())]
>>>>>>> c0bae2d0
                ),
            ])
        );
    }

    #[test]
    fn test_generic_taint_1_stop_nodes() {
        let graph = load_graph(
            1,
            vec![
                (10, 1, 3),
                (11, 1, 2),
                (12, 2, 4),
                (13, 2, 5),
                (14, 5, 5),
                (14, 5, 4),
                (5, 4, 6),
                (15, 4, 7),
                (10, 4, 7),
                (10, 5, 8),
            ],
        );

        let results = test_generic_taint(graph, 20, 11, vec![1, 2], vec![4, 5]);

        assert_eq!(
            results,
            HashMap::from([
<<<<<<< HEAD
                ("5".to_string(), vec![(13, "2".to_string())]),
                (
                    "2".to_string(),
                    vec![(11, "1".to_string()), (11, "2".to_string())]
                ),
                ("1".to_string(), vec![(11, "1".to_string())]),
                ("4".to_string(), vec![(12, "2".to_string())]),
=======
                ("5".to_string(), vec![(4, 13, "2".to_string())]),
                (
                    "2".to_string(),
                    vec![(2, 11, "1".to_string()), (0, 11, "2".to_string())]
                ),
                ("1".to_string(), vec![(0, 11, "1".to_string())]),
                ("4".to_string(), vec![(3, 12, "2".to_string())]),
>>>>>>> c0bae2d0
            ])
        );
    }

    #[test]
    fn test_generic_taint_1_multiple_history_points() {
        let graph = load_graph(
            1,
            vec![
                (10, 1, 3),
                (11, 1, 2),
                (12, 1, 2),
                (9, 1, 2),
                (12, 2, 4),
                (13, 2, 5),
                (14, 5, 5),
                (14, 5, 4),
                (5, 4, 6),
                (15, 4, 7),
                (10, 4, 7),
                (10, 5, 8),
            ],
        );

        let results = test_generic_taint(graph, 20, 11, vec![1, 2], vec![4, 5]);

        assert_eq!(
            results,
            HashMap::from([
                ("1".to_string(), vec![(11, "1".to_string())]),
                ("5".to_string(), vec![(13, "2".to_string())]),
                (
                    "2".to_string(),
                    vec![
                        (11, "1".to_string()),
                        (11, "2".to_string()),
                        (12, "1".to_string())
                    ]
                ),
                ("4".to_string(), vec![(12, "2".to_string())]),
            ])
        );
    }
}<|MERGE_RESOLUTION|>--- conflicted
+++ resolved
@@ -1,24 +1,14 @@
 use crate::algorithms::*;
 use crate::core::agg::set::Set;
 use crate::core::agg::*;
-<<<<<<< HEAD
-use crate::core::state::def::*;
-use crate::core::state::*;
-use crate::core::utils::calculate_hash;
-=======
 use crate::core::state::accumulator_id::accumulators::{hash_set, val};
 use crate::core::state::accumulator_id::AccId;
->>>>>>> c0bae2d0
 use crate::core::vertex::InputVertex;
 use crate::db::program::*;
 use crate::db::view_api::{GraphViewOps, VertexViewOps};
 use itertools::Itertools;
 use rustc_hash::FxHashSet;
 use std::collections::{HashMap, HashSet};
-<<<<<<< HEAD
-use tokio::time::Instant;
-=======
->>>>>>> c0bae2d0
 
 #[derive(Eq, Hash, PartialEq, Clone, Debug, Default)]
 pub struct TaintMessage {
@@ -363,7 +353,6 @@
             HashMap::from([
                 (
                     "5".to_string(),
-<<<<<<< HEAD
                     vec![(13, "2".to_string()), (14, "5".to_string())]
                 ),
                 ("2".to_string(), vec![(11, "2".to_string())]),
@@ -371,15 +360,6 @@
                 (
                     "4".to_string(),
                     vec![(12, "2".to_string()), (14, "5".to_string())]
-=======
-                    vec![(4, 13, "2".to_string()), (5, 14, "5".to_string())]
-                ),
-                ("2".to_string(), vec![(0, 11, "2".to_string())]),
-                ("7".to_string(), vec![(8, 15, "4".to_string())]),
-                (
-                    "4".to_string(),
-                    vec![(3, 12, "2".to_string()), (6, 14, "5".to_string())]
->>>>>>> c0bae2d0
                 )
             ])
         );
@@ -410,7 +390,6 @@
             HashMap::from([
                 (
                     "4".to_string(),
-<<<<<<< HEAD
                     vec![(12, "2".to_string()), (14, "5".to_string())]
                 ),
                 ("1".to_string(), vec![(11, "1".to_string())]),
@@ -422,19 +401,6 @@
                 (
                     "2".to_string(),
                     vec![(11, "1".to_string()), (11, "2".to_string())]
-=======
-                    vec![(3, 12, "2".to_string()), (6, 14, "5".to_string())]
-                ),
-                ("1".to_string(), vec![(0, 11, "1".to_string())]),
-                (
-                    "5".to_string(),
-                    vec![(4, 13, "2".to_string()), (5, 14, "5".to_string())]
-                ),
-                ("7".to_string(), vec![(8, 15, "4".to_string())]),
-                (
-                    "2".to_string(),
-                    vec![(2, 11, "1".to_string()), (0, 11, "2".to_string())]
->>>>>>> c0bae2d0
                 ),
             ])
         );
@@ -463,7 +429,6 @@
         assert_eq!(
             results,
             HashMap::from([
-<<<<<<< HEAD
                 ("5".to_string(), vec![(13, "2".to_string())]),
                 (
                     "2".to_string(),
@@ -471,15 +436,6 @@
                 ),
                 ("1".to_string(), vec![(11, "1".to_string())]),
                 ("4".to_string(), vec![(12, "2".to_string())]),
-=======
-                ("5".to_string(), vec![(4, 13, "2".to_string())]),
-                (
-                    "2".to_string(),
-                    vec![(2, 11, "1".to_string()), (0, 11, "2".to_string())]
-                ),
-                ("1".to_string(), vec![(0, 11, "1".to_string())]),
-                ("4".to_string(), vec![(3, 12, "2".to_string())]),
->>>>>>> c0bae2d0
             ])
         );
     }
