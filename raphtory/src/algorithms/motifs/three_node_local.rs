--- conflicted
+++ resolved
@@ -1,8 +1,8 @@
 /// This class regards the counting of the number of three edge, up-to-three node delta-temporal motifs in the graph, using the algorithm of Paranjape et al, Motifs in Temporal Networks (2017).
 /// We point the reader to this reference for more information on the algorithm and background, but provide a short summary below.
-///
+/// 
 ///  ## Motifs included
-///
+/// 
 ///  ### Stars
 ///
 ///  There are three classes (in the order they are outputted) of star motif on three nodes based on the switching behaviour of the edges between the two leaf nodes.
@@ -235,6 +235,7 @@
     AlgorithmResult::new(counts)
 }
 
+
 /// Computes the number of each type of motif that each node participates in.
 ///
 /// # Arguments
@@ -250,11 +251,7 @@
 ///   the next 8 are two-node motif counts and the final 8 are triangle counts.
 ///
 /// # Notes
-<<<<<<< HEAD
-///
-=======
 ///  
->>>>>>> b888a9d2
 /// For this local count, a node is counted as participating in a motif in the following way. For star motifs, only the centre node counts
 ///    the motif. For two node motifs, both constituent nodes count the motif. For triangles, all three constituent nodes count the motif.
 ///
@@ -296,7 +293,7 @@
 /// A 40 dimensional array with the counts of each motif, given in the same order as described in the class summary. Note that the two-node motif counts are symmetrical so it may be more useful just to consider the first four elements.
 ///
 /// # Notes
-///
+///  
 /// This is achieved by calling the local motif counting algorithm, summing the resulting arrays and dealing with overcounted motifs: the triangles (by dividing each motif count by three) and two-node motifs (dividing by two).
 ///
 ///
