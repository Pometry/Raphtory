--- conflicted
+++ resolved
@@ -517,8 +517,8 @@
         let graph = load_sample_graph();
 
         let test_dir = TempDir::new().unwrap();
-        #[cfg(feature = "storage")]
-        let disk_graph = graph.persist_as_disk_graph(test_dir.path()).unwrap();
+        #[cfg(feature = "arrow")]
+        let arrow_graph = graph.persist_as_arrow(test_dir.path()).unwrap();
 
         fn test<G: StaticGraphViewOps>(graph: &G) {
             let binding = temporal_three_node_motif(graph, Vec::from([10]), None);
@@ -615,11 +615,6 @@
                 );
             }
         }
-<<<<<<< HEAD
-        test(&graph);
-        #[cfg(feature = "storage")]
-        test(&disk_graph);
-=======
         #[cfg(feature = "arrow")]
         test(&arrow_graph);
         test(&graph);
@@ -703,6 +698,5 @@
                 expected.get(&ind.to_string()).unwrap()
             );
         }
->>>>>>> 64cdce2d
     }
 }