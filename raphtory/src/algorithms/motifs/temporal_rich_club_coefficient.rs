--- conflicted
+++ resolved
@@ -130,76 +130,4 @@
         src: min(src_id, dst_id),
         dst: max(src_id, dst_id),
     }
-<<<<<<< HEAD
-}
-
-#[cfg(test)]
-mod rich_club_test {
-    use super::*;
-    use crate::{
-        algorithms::centrality::pagerank::page_rank_tests::assert_eq_f64,
-        db::{api::mutation::AdditionOps, graph::graph::Graph},
-        prelude::{TimeOps, NO_PROPS},
-    };
-    use raphtory_core::utils::time::AlignmentUnit;
-
-    fn load_graph(edges: Vec<(i64, u64, u64)>) -> Graph {
-        let graph = Graph::new();
-
-        for (t, src, dst) in edges {
-            graph.add_edge(t, src, dst, NO_PROPS, None).unwrap();
-        }
-        graph
-    }
-
-    fn load_sample_graph() -> Graph {
-        let edges = vec![
-            (1, 1, 2),
-            (1, 1, 3),
-            (1, 1, 4),
-            (1, 2, 3),
-            (1, 2, 4),
-            (1, 3, 4),
-            (1, 4, 5),
-            (2, 1, 2),
-            (2, 1, 3),
-            (2, 1, 4),
-            (2, 3, 4),
-            (2, 2, 6),
-            (3, 1, 2),
-            (3, 2, 4),
-            (3, 3, 4),
-            (3, 1, 4),
-            (3, 1, 3),
-            (3, 1, 7),
-            (4, 1, 2),
-            (4, 1, 3),
-            (4, 1, 4),
-            (4, 2, 8),
-            (5, 1, 2),
-            (5, 1, 3),
-            (5, 1, 4),
-            (5, 2, 4),
-            (5, 3, 9),
-        ];
-        load_graph(edges)
-    }
-
-    #[test]
-    // Using the toy example from the paper
-    fn toy_graph_test() {
-        let g = load_sample_graph();
-        let g_rolling = g
-            .rolling_aligned(1, Some(1), AlignmentUnit::Unaligned)
-            .unwrap();
-
-        let rc_coef_1 = temporal_rich_club_coefficient(&g, g_rolling.clone(), 3, 1);
-        let rc_coef_3 = temporal_rich_club_coefficient(&g, g_rolling.clone(), 3, 3);
-        let rc_coef_5 = temporal_rich_club_coefficient(&g, g_rolling.clone(), 3, 5);
-        assert_eq_f64(Some(rc_coef_1), Some(1.0), 3);
-        assert_eq_f64(Some(rc_coef_3), Some(0.66666), 3);
-        assert_eq_f64(Some(rc_coef_5), Some(0.5), 3);
-    }
-=======
->>>>>>> a787ddd1
 }