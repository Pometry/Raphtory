use crate::prelude::{EdgeViewOps, GraphViewOps, NodeViewOps};
use raphtory_api::core::entities::VID;
use std::{
    cmp::{max, min},
    collections::HashSet,
};

<<<<<<< HEAD
use raphtory_api::core::entities::VID;
use rayon::prelude::*;

use crate::prelude::{EdgeViewOps, GraphViewOps, NodeViewOps};

=======
>>>>>>> 142f3aa1
struct SlidingWindows<I> {
    iter: I,
    window_size: usize,
}

impl<I> SlidingWindows<I> {
    fn new(iter: I, window_size: usize) -> Self {
        SlidingWindows { iter, window_size }
    }
}

impl<I> Iterator for SlidingWindows<I>
where
    I: Iterator,
    I::Item: Clone,
{
    type Item = Vec<I::Item>;

    fn next(&mut self) -> Option<Self::Item> {
        let mut window = Vec::with_capacity(self.window_size);
        for _ in 0..self.window_size {
            if let Some(item) = self.iter.next() {
                window.push(item);
            } else {
                return None;
            }
        }
        Some(window)
    }
}

pub fn temporal_rich_club_coefficient<'a, I, G1, G2>(
    agg_graph: G2,
    views: I,
    k: usize,
    window_size: usize,
) -> f64
where
    I: IntoIterator<Item = G1>,
    G1: GraphViewOps<'a>,
    G2: GraphViewOps<'a>,
{
    // Extract the set of nodes with degree greater than or equal to k
    let s_k: HashSet<VID> = agg_graph
        .nodes()
        .into_iter()
        .filter(|v| v.degree() >= k)
        .map(|v| v.node)
        .collect();

    if s_k.len() <= 1 {
        return 0.0 as f64;
    }

    let temp_rich_club_val = SlidingWindows::new(views.into_iter(), window_size)
        .map(|window| intermediate_rich_club_coef(s_k.clone(), window))
        .reduce(f64::max)
        .unwrap_or(0.0);

    temp_rich_club_val
}

fn intermediate_rich_club_coef<'a, I, G1>(s_k: HashSet<VID>, views: I) -> f64
where
    I: IntoIterator<Item = G1>,
    G1: GraphViewOps<'a>,
{
    // Extract the edges among the top degree nodes which are stable over that subset of snapshots by computing their intersection
    let stable_edges = views
        .into_iter()
        .map(|g| {
            let new_edges: HashSet<UndirEdge> = g
                .subgraph(s_k.clone())
                .edges()
                .into_iter()
                .filter(|e| e.src() != e.dst())
                .map(|e| undir_edge(e.src().node, e.dst().node))
                .collect();
            new_edges
        })
        .into_iter()
        .reduce(|acc_edges, item_edges| acc_edges.intersection(&item_edges).cloned().collect());
    // Compute the density with respect to the possible number of edges between those s_k nodes.
    match stable_edges {
        Some(edges) => {
            let poss_edges = (s_k.len() * (s_k.len() - 1)) / 2;
            return (edges.len() as f64) / (poss_edges as f64);
        }
        None => return 0 as f64,
    }
}

#[derive(Hash, Eq, PartialEq, Debug, Clone)]
pub struct UndirEdge {
    src: VID,
    dst: VID,
}

// So that we can make a set of undirected edges
fn undir_edge<T: Into<VID>>(src: T, dst: T) -> UndirEdge {
    let src_id: VID = src.into();
    let dst_id: VID = dst.into();
    UndirEdge {
        src: min(src_id, dst_id),
        dst: max(src_id, dst_id),
    }
}

#[cfg(test)]
mod rich_club_test {
    use super::*;
    use crate::{
        algorithms::centrality::pagerank::page_rank_tests::assert_eq_f64,
        db::{api::mutation::AdditionOps, graph::graph::Graph},
        prelude::{TimeOps, NO_PROPS},
    };

    fn load_graph(edges: Vec<(i64, u64, u64)>) -> Graph {
        let graph = Graph::new();

        for (t, src, dst) in edges {
            graph.add_edge(t, src, dst, NO_PROPS, None).unwrap();
        }
        graph
    }

    fn load_sample_graph() -> Graph {
        let edges = vec![
            (1, 1, 2),
            (1, 1, 3),
            (1, 1, 4),
            (1, 2, 3),
            (1, 2, 4),
            (1, 3, 4),
            (1, 4, 5),
            (2, 1, 2),
            (2, 1, 3),
            (2, 1, 4),
            (2, 3, 4),
            (2, 2, 6),
            (3, 1, 2),
            (3, 2, 4),
            (3, 3, 4),
            (3, 1, 4),
            (3, 1, 3),
            (3, 1, 7),
            (4, 1, 2),
            (4, 1, 3),
            (4, 1, 4),
            (4, 2, 8),
            (5, 1, 2),
            (5, 1, 3),
            (5, 1, 4),
            (5, 2, 4),
            (5, 3, 9),
        ];
        load_graph(edges)
    }

    #[test]
    // Using the toy example from the paper
    fn toy_graph_test() {
        let g = load_sample_graph();
        let g_rolling = g.rolling(1, Some(1)).unwrap();

        let rc_coef_1 = temporal_rich_club_coefficient(g.clone(), g_rolling.clone(), 3, 1);
        let rc_coef_3 = temporal_rich_club_coefficient(g.clone(), g_rolling.clone(), 3, 3);
        let rc_coef_5 = temporal_rich_club_coefficient(g.clone(), g_rolling.clone(), 3, 5);
        assert_eq_f64(Some(rc_coef_1), Some(1.0), 3);
        assert_eq_f64(Some(rc_coef_3), Some(0.66666), 3);
        assert_eq_f64(Some(rc_coef_5), Some(0.5), 3);
    }
}<|MERGE_RESOLUTION|>--- conflicted
+++ resolved
@@ -5,14 +5,11 @@
     collections::HashSet,
 };
 
-<<<<<<< HEAD
 use raphtory_api::core::entities::VID;
 use rayon::prelude::*;
 
 use crate::prelude::{EdgeViewOps, GraphViewOps, NodeViewOps};
 
-=======
->>>>>>> 142f3aa1
 struct SlidingWindows<I> {
     iter: I,
     window_size: usize,
