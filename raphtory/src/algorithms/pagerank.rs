--- conflicted
+++ resolved
@@ -42,10 +42,6 @@
         let out_degree = s.out_degree();
         if out_degree > 0 {
             let new_score = s.read_local(&score) / out_degree as f32;
-<<<<<<< HEAD
-            // println!("{} new score: {}", s.global_id(), new_score);
-=======
->>>>>>> 36d5656b
             for t in s.neighbours_out() {
                 t.update(&recv_score, new_score)
             }
@@ -66,17 +62,7 @@
         let curr = s.read_local(&score);
 
         let md = abs(prev - curr);
-<<<<<<< HEAD
-        // println!(
-        //     "{}, prev: {}, curr: {}, md: {}",
-        //     s.global_id(),
-        //     prev,
-        //     curr,
-        //     md
-        // );
-
-=======
->>>>>>> 36d5656b
+
         s.global_update(&max_diff, md);
         Step::Continue
     });
