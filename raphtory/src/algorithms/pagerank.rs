--- conflicted
+++ resolved
@@ -14,16 +14,6 @@
 };
 use num_traits::abs;
 use rustc_hash::FxHashMap;
-<<<<<<< HEAD
-use std::ops::Range;
-use crate::db::view_api::VertexViewOps;
-
-struct UnweightedPageRankS0 {
-    total_vertices: usize,
-    score: AccId<MulF32, MulF32, MulF32, ValDef<MulF32>>,
-}
-=======
->>>>>>> ee67856e
 
 #[allow(unused_variables)]
 pub fn unweighted_page_rank<G: GraphViewInternalOps + Send + Sync + Clone + 'static>(
@@ -119,82 +109,10 @@
                     res
                 },
             );
-<<<<<<< HEAD
-            let prev = s.read_prev(&score);
-            let curr = s.read(&score);
-            let md = abs((prev.clone() - curr.clone()).0);
-            s.global_update(&max_diff, md);
-        });
-    }
-
-    fn post_eval<G: GraphViewOps>(&self, c: &mut GlobalEvalState<G>) {
-        let _ = c.global_agg_reset(self.max_diff);
-        let _ = c.agg_reset(self.recv_score);
-        c.step(|_| true)
-    }
-
-    #[allow(unused_variables)]
-    fn produce_output<G: GraphViewOps>(&self, g: &G, gs: &GlobalEvalState<G>) -> Self::Out
-    where
-        Self: Sync,
-    {
-    }
-}
-
-#[allow(unused_variables)]
-pub fn unweighted_page_rank<G: GraphViewOps>(
-    g: &G,
-    window: Range<i64>,
-    iter_count: usize,
-) -> FxHashMap<String, f32> {
-    let mut c = GlobalEvalState::new(g.clone(), true);
-    let pg_s0 = UnweightedPageRankS0::new(g.num_vertices());
-    let pg_s1 = UnweightedPageRankS1::new();
-    let pg_s2 = UnweightedPageRankS2::new();
-
-    let max_diff = 0.01f32;
-    let mut i = 0;
-
-    pg_s0.run_step(g, &mut c);
-
-    loop {
-        pg_s1.run_step(g, &mut c);
-        // println!("vec parts: {:?}", c.read_vec_partitions(&val::<MulF32>(0)));
-
-        pg_s2.run_step(g, &mut c);
-
-        let r = c.read_global_state(&max::<f32>(2)).unwrap();
-        // println!("max_diff = {:?}", r);
-
-        if r <= max_diff || i > iter_count {
-            break;
-        }
-
-        if c.keep_past_state {
-            c.ss += 1;
-=======
->>>>>>> ee67856e
-        }
-    }
-
-<<<<<<< HEAD
-    println!("Completed {} steps", i);
-
-    let mut results: FxHashMap<String, f32> = FxHashMap::default();
-
-    (0..g.num_shards())
-        .into_iter()
-        .fold(&mut results, |res, part_id| {
-            c.fold_state(&val::<MulF32>(0), part_id, res, |res, v_id, sc| {
-                res.insert(g.vertex(*v_id).unwrap().name(), sc.0);
-                res
-            })
-        });
-
-    results
-=======
+        }
+    }
+
     map
->>>>>>> ee67856e
 }
 
 #[cfg(test)]
@@ -219,13 +137,7 @@
     fn test_page_rank(n_shards: usize) {
         let graph = load_graph(n_shards);
 
-<<<<<<< HEAD
-        let window = 0..10;
-
-        let results: FxHashMap<String, f32> = unweighted_page_rank(&graph, window, 20)
-=======
         let results: FxHashMap<u64, f32> = unweighted_page_rank(&graph, 25, Some(1), None)
->>>>>>> ee67856e
             .into_iter()
             .collect();
 
