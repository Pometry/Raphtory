--- conflicted
+++ resolved
@@ -215,14 +215,6 @@
 #[cfg(test)]
 mod cc_test {
     use super::*;
-<<<<<<< HEAD
-    use crate::{db::api::mutation::AdditionOps, prelude::*, test_storage, test_utils::test_graph};
-    use db4_graph::TemporalGraph;
-    use itertools::*;
-    use proptest::prelude::*;
-    use raphtory_storage::{core_ops::CoreGraphOps, graph::graph::GraphStorage};
-    use std::{cmp::Reverse, collections::HashMap, iter::once};
-=======
     use crate::{db::api::mutation::AdditionOps, prelude::*, test_storage};
     use ahash::HashSet;
     use proptest::{prelude::Strategy, proptest, sample::Index};
@@ -243,7 +235,6 @@
             .collect();
         assert_eq!(left_groups, right_groups);
     }
->>>>>>> 9921b2cf
 
     #[test]
     fn run_loop_simple_connected_components() {
@@ -372,70 +363,6 @@
         });
     }
 
-<<<<<<< HEAD
-    #[test]
-    fn circle_graph_edges() {
-        proptest!(|(vs: Vec<u64>)| {
-            if !vs.is_empty() {
-                let vs = vs.into_iter().unique().collect::<Vec<u64>>();
-
-                let _smallest = vs.iter().min().unwrap();
-
-                let first = vs[0];
-                // pairs of nodes from vs one after the next
-                let edges = vs
-                    .iter()
-                    .zip(chain!(vs.iter().skip(1), once(&first)))
-                    .map(|(a, b)| (*a, *b))
-                    .collect::<Vec<(u64, u64)>>();
-
-                assert_eq!(edges[0].0, first);
-                assert_eq!(edges.last().unwrap().1, first);
-            }
-        });
-    }
-
-    #[test]
-    fn circle_graph_the_smallest_value_is_the_cc() {
-        proptest!(|(vs: Vec<u64>)| {
-            if !vs.is_empty() {
-                let graph = Graph::new();
-
-                let vs = vs.into_iter().unique().collect::<Vec<u64>>();
-
-                let first = vs[0];
-
-                // pairs of nodes from vs one after the next
-                let edges = vs
-                    .iter()
-                    .zip(chain!(vs.iter().skip(1), once(&first)))
-                    .map(|(a, b)| (*a, *b))
-                    .collect::<Vec<(u64, u64)>>();
-
-                for (src, dst) in edges.iter() {
-                    graph.add_edge(0, *src, *dst, NO_PROPS, None).unwrap();
-                }
-
-                test_storage!(&graph, |graph| {
-                    // now we do connected community_detection over window 0..1
-                    let res = weakly_connected_components(graph, usize::MAX, None).groups();
-
-                    let (cc, size) = res
-                        .into_iter_groups()
-                        .map(|(cc, group)| (cc, Reverse(group.len())))
-                        .sorted_by(|l, r| l.1.cmp(&r.1))
-                        .map(|(cc, count)| (cc, count.0))
-                        .take(1)
-                        .next()
-                        .unwrap();
-
-                    assert_eq!(cc, 0);
-
-                    assert_eq!(size, edges.len());
-                });
-            }
-        });
-=======
     fn random_component_edges(
         num_components: usize,
         num_nodes_per_component: usize,
@@ -479,6 +406,5 @@
                 assert_same_partition(result, &components);
             }
         })
->>>>>>> 9921b2cf
     }
 }