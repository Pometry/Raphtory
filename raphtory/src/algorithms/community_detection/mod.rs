<<<<<<< HEAD
pub mod connected_components;
pub mod in_components;
pub mod label_propagation;
mod louvain;
pub mod modularity;
pub mod out_components;
pub mod scc;
=======
pub mod label_propagation;
>>>>>>> d2a65703
<|MERGE_RESOLUTION|>--- conflicted
+++ resolved
@@ -1,11 +1,3 @@
-<<<<<<< HEAD
-pub mod connected_components;
-pub mod in_components;
 pub mod label_propagation;
 mod louvain;
-pub mod modularity;
-pub mod out_components;
-pub mod scc;
-=======
-pub mod label_propagation;
->>>>>>> d2a65703
+pub mod modularity;