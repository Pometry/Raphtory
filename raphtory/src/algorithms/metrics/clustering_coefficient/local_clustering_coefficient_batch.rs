--- conflicted
+++ resolved
@@ -48,54 +48,5 @@
         })
         .unzip();
     let result: Option<_> = Some(Index::new(index));
-<<<<<<< HEAD
     NodeState::new(graph.clone(), values.into(), result)
-}
-
-#[cfg(test)]
-mod clustering_coefficient_tests {
-    use super::local_clustering_coefficient_batch;
-    use crate::{
-        db::{
-            api::{mutation::AdditionOps, view::*},
-            graph::graph::Graph,
-        },
-        prelude::NO_PROPS,
-        test_storage,
-    };
-    use std::collections::HashMap;
-
-    #[test]
-    fn clusters_of_triangles() {
-        let graph = Graph::new();
-        let vs = vec![
-            (1, 1, 2),
-            (2, 1, 3),
-            (3, 2, 1),
-            (4, 3, 2),
-            (5, 1, 4),
-            (6, 4, 5),
-            (6, 1, 1),
-            (6, 5, 5),
-        ];
-
-        for (t, src, dst) in &vs {
-            graph.add_edge(*t, *src, *dst, NO_PROPS, None).unwrap();
-        }
-
-        test_storage!(&graph, |graph| {
-            let expected = [0.3333333333333333, 1.0, 1.0, 0.0, 0.0];
-            let expected: HashMap<String, f64> =
-                (1..=5).map(|v| (v.to_string(), expected[v - 1])).collect();
-            let windowed_graph = graph.window(0, 7);
-            let actual = local_clustering_coefficient_batch(&windowed_graph, (1..=5).collect());
-            let actual: HashMap<String, f64> = (1..=5)
-                .map(|v| (v.to_string(), actual.values()[v - 1]))
-                .collect();
-            assert_eq!(expected, actual);
-        });
-    }
-=======
-    NodeState::new(graph.clone(), graph.clone(), values.into(), result)
->>>>>>> c8157199
 }