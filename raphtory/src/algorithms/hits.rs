--- conflicted
+++ resolved
@@ -15,11 +15,7 @@
     },
 };
 use num_traits::abs;
-<<<<<<< HEAD
-use std::{collections::HashMap, ops::Range};
-=======
 use std::collections::HashMap;
->>>>>>> 2eab2389
 
 #[derive(Debug, Clone)]
 struct Hits {
