--- conflicted
+++ resolved
@@ -32,13 +32,10 @@
 pub mod cores;
 pub mod metrics;
 pub mod motifs;
-<<<<<<< HEAD
 pub mod netflow_one_path_vertex;
 pub mod pagerank;
 pub mod reciprocity;
 pub mod temporal_reachability;
 pub mod triangle_count;
 pub mod triplet_count;
-=======
-pub mod pathing;
->>>>>>> f3964a99
+pub mod pathing;