--- conflicted
+++ resolved
@@ -37,179 +37,6 @@
 pub mod pagerank;
 pub mod reciprocity;
 pub mod triangle_count;
-<<<<<<< HEAD
 pub mod triplet_count;
 pub mod three_node_local;
-pub mod three_node_motifs;
-
-use num_traits::{abs, Bounded, Zero};
-use std::ops::{Add, AddAssign, Div, Mul, Range, Sub};
-
-use crate::core::agg::Init;
-
-struct InitOneF32();
-impl Init<f32> for InitOneF32 {
-    fn init() -> f32 {
-        1.0f32
-    }
-}
-
-#[derive(PartialEq, PartialOrd, Copy, Clone, Debug)]
-struct MulF32(f32);
-
-const MUL_F32_ZERO: MulF32 = MulF32(1.0f32);
-
-impl Zero for MulF32 {
-    fn zero() -> Self {
-        MUL_F32_ZERO
-    }
-
-    fn set_zero(&mut self) {
-        *self = Zero::zero();
-    }
-
-    fn is_zero(&self) -> bool {
-        *self == MUL_F32_ZERO
-    }
-}
-
-impl Add for MulF32 {
-    type Output = MulF32;
-
-    fn add(self, rhs: Self) -> Self::Output {
-        MulF32(self.0 + rhs.0)
-    }
-}
-
-impl AddAssign for MulF32 {
-    fn add_assign(&mut self, rhs: Self) {
-        self.0 = self.0 + rhs.0
-    }
-}
-
-impl Sub for MulF32 {
-    type Output = MulF32;
-
-    fn sub(self, rhs: Self) -> Self::Output {
-        MulF32(self.0 - rhs.0)
-    }
-}
-
-impl Div for MulF32 {
-    type Output = MulF32;
-
-    fn div(self, rhs: Self) -> Self::Output {
-        MulF32(self.0 / rhs.0)
-    }
-}
-
-impl Mul for MulF32 {
-    type Output = MulF32;
-
-    fn mul(self, rhs: Self) -> Self::Output {
-        MulF32(self.0 * rhs.0)
-    }
-}
-
-impl Bounded for MulF32 {
-    fn min_value() -> Self {
-        MulF32(f32::MIN)
-    }
-
-    fn max_value() -> Self {
-        MulF32(f32::MAX)
-    }
-}
-
-#[derive(PartialEq, PartialOrd, Copy, Clone, Debug)]
-struct SumF32(f32);
-
-impl Zero for SumF32 {
-    fn zero() -> Self {
-        SumF32(0.0f32)
-    }
-
-    fn set_zero(&mut self) {
-        *self = Zero::zero();
-    }
-
-    fn is_zero(&self) -> bool {
-        *self == SumF32(1.0f32)
-    }
-}
-
-impl Add for SumF32 {
-    type Output = SumF32;
-
-    fn add(self, rhs: Self) -> Self::Output {
-        SumF32(self.0 + rhs.0)
-    }
-}
-
-impl AddAssign for SumF32 {
-    fn add_assign(&mut self, rhs: Self) {
-        self.0 = self.0 + rhs.0
-    }
-}
-
-impl Sub for SumF32 {
-    type Output = SumF32;
-
-    fn sub(self, rhs: Self) -> Self::Output {
-        SumF32(self.0 - rhs.0)
-    }
-}
-
-impl Div for SumF32 {
-    type Output = SumF32;
-
-    fn div(self, rhs: Self) -> Self::Output {
-        SumF32(self.0 / rhs.0)
-    }
-}
-
-impl Mul for SumF32 {
-    type Output = SumF32;
-
-    fn mul(self, rhs: Self) -> Self::Output {
-        SumF32(self.0 * rhs.0)
-    }
-}
-
-impl Bounded for SumF32 {
-    fn min_value() -> Self {
-        SumF32(f32::MIN)
-    }
-
-    fn max_value() -> Self {
-        SumF32(f32::MAX)
-    }
-}
-
-#[derive(PartialEq, PartialOrd, Copy, Clone, Debug)]
-struct Bool(bool);
-
-impl Zero for Bool {
-    fn zero() -> Self {
-        Bool(false)
-    }
-
-    fn set_zero(&mut self) {
-        *self = Zero::zero();
-    }
-
-    fn is_zero(&self) -> bool {
-        *self == Bool(false)
-    }
-}
-
-impl Add for Bool {
-    type Output = Bool;
-
-    fn add(self, rhs: Self) -> Self::Output {
-        rhs
-    }
-}
-=======
-pub mod triplet_count;
->>>>>>> 796d906f
+pub mod three_node_motifs;