//! Implementations of various graph algorithms that can be run on the graph.
//!
//! The algorithms are grouped into modules based on the type of graph they can be run on.
//!
//! To run an algorithm simply import the module and call the function.
//!
//! # Examples
//!
//! ```rust
//! use raphtory::algorithms::metrics::degree::average_degree;
//! use raphtory::prelude::*;
//!  
//!  let g = Graph::new();
//!  let vs = vec![
//!      (1, 1, 2),
//!      (2, 1, 3),
//!      (3, 2, 1),
//!      (4, 3, 2),
//!      (5, 1, 4),
//!      (6, 4, 5),
//!   ];
//!
//!  for (t, src, dst) in &vs {
//!    g.add_edge(*t, *src, *dst, NO_PROPS, None);
//!  };
//! println!("average_degree: {:?}", average_degree(&g));
//! ```

pub mod algorithm_result;
pub mod centrality;
pub mod community_detection;

pub mod components;
pub mod cores;
pub mod dynamics;
pub mod layout;
pub mod metrics;
pub mod motifs;
<<<<<<< HEAD
pub mod pathing;
pub mod temporal_bipartite_projection;
pub mod usecases;
=======
pub mod pathing;
>>>>>>> 2ee042a0
<|MERGE_RESOLUTION|>--- conflicted
+++ resolved
@@ -36,10 +36,5 @@
 pub mod layout;
 pub mod metrics;
 pub mod motifs;
-<<<<<<< HEAD
 pub mod pathing;
-pub mod temporal_bipartite_projection;
-pub mod usecases;
-=======
-pub mod pathing;
->>>>>>> 2ee042a0
+pub mod temporal_bipartite_projection;