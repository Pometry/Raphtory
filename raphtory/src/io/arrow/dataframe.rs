use crate::core::utils::errors::GraphError;

use polars_arrow::{
    array::{Array, PrimitiveArray, Utf8Array},
    compute::cast::{self, CastOptions},
    datatypes::{ArrowDataType as DataType, TimeUnit},
    offset::Offset,
    types::NativeType,
};

use itertools::Itertools;

pub(crate) struct DFView<I> {
    pub names: Vec<String>,
    pub(crate) chunks: I,
<<<<<<< HEAD
=======
    pub num_rows: usize,
>>>>>>> 658eb69d
}

impl<I, E> DFView<I>
where
    I: Iterator<Item = Result<DFChunk, E>>,
{
<<<<<<< HEAD
    pub(crate) fn new(names: Vec<String>, chunks: I) -> Self {
        Self { names, chunks }
=======
    pub(crate) fn new(names: Vec<String>, chunks: I, num_rows: usize) -> Self {
        Self {
            names,
            chunks,
            num_rows,
        }
>>>>>>> 658eb69d
    }

    pub fn check_cols_exist(&self, cols: &[&str]) -> Result<(), GraphError> {
        let non_cols: Vec<&&str> = cols
            .iter()
            .filter(|c| !self.names.contains(&c.to_string()))
            .collect();
        if non_cols.len() > 0 {
            return Err(GraphError::ColumnDoesNotExist(non_cols.iter().join(", ")));
        }

        Ok(())
    }

    pub(crate) fn get_index(&self, name: &str) -> Result<usize, GraphError> {
        self.names
            .iter()
            .position(|n| n == name)
            .ok_or_else(|| GraphError::ColumnDoesNotExist(name.to_string()))
    }
}

#[derive(Clone)]
pub(crate) struct DFChunk {
    pub(crate) chunk: Vec<Box<dyn Array>>,
}

impl DFChunk {
<<<<<<< HEAD
    pub(crate) fn get_inner_size(&self) -> usize {
        self.chunk.first().map(|arr| arr.len()).unwrap_or(0)
    }

=======
>>>>>>> 658eb69d
    pub(crate) fn iter_col<T: NativeType>(
        &self,
        idx: usize,
    ) -> Option<impl Iterator<Item = Option<&T>> + '_> {
        let col_arr = (&self.chunk)[idx]
            .as_any()
            .downcast_ref::<PrimitiveArray<T>>()?;
        Some(col_arr.iter())
    }

    pub fn utf8<O: Offset>(&self, idx: usize) -> Option<impl Iterator<Item = Option<&str>> + '_> {
        // test that it's actually a utf8 array
        let col_arr = (&self.chunk)[idx].as_any().downcast_ref::<Utf8Array<O>>()?;

        Some(col_arr.iter())
    }

    pub fn time_iter_col(&self, idx: usize) -> Option<impl Iterator<Item = Option<i64>> + '_> {
        let col_arr = (&self.chunk)[idx]
            .as_any()
            .downcast_ref::<PrimitiveArray<i64>>()?;

        let arr = if let DataType::Timestamp(_, _) = col_arr.data_type() {
            let array = cast::cast(
                col_arr,
                &DataType::Timestamp(TimeUnit::Millisecond, Some("UTC".to_string())),
                CastOptions::default(),
            )
            .unwrap();
            array
                .as_any()
                .downcast_ref::<PrimitiveArray<i64>>()
                .unwrap()
                .clone()
        } else {
            col_arr.clone()
        };

        Some(arr.into_iter())
    }
}<|MERGE_RESOLUTION|>--- conflicted
+++ resolved
@@ -13,27 +13,19 @@
 pub(crate) struct DFView<I> {
     pub names: Vec<String>,
     pub(crate) chunks: I,
-<<<<<<< HEAD
-=======
     pub num_rows: usize,
->>>>>>> 658eb69d
 }
 
 impl<I, E> DFView<I>
 where
     I: Iterator<Item = Result<DFChunk, E>>,
 {
-<<<<<<< HEAD
-    pub(crate) fn new(names: Vec<String>, chunks: I) -> Self {
-        Self { names, chunks }
-=======
     pub(crate) fn new(names: Vec<String>, chunks: I, num_rows: usize) -> Self {
         Self {
             names,
             chunks,
             num_rows,
         }
->>>>>>> 658eb69d
     }
 
     pub fn check_cols_exist(&self, cols: &[&str]) -> Result<(), GraphError> {
@@ -62,13 +54,6 @@
 }
 
 impl DFChunk {
-<<<<<<< HEAD
-    pub(crate) fn get_inner_size(&self) -> usize {
-        self.chunk.first().map(|arr| arr.len()).unwrap_or(0)
-    }
-
-=======
->>>>>>> 658eb69d
     pub(crate) fn iter_col<T: NativeType>(
         &self,
         idx: usize,
