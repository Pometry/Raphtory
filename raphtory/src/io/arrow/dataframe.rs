use crate::{
    errors::{GraphError, LoadError},
    io::arrow::node_col::{lift_node_col, NodeCol},
};
use arrow_array::{
    cast::AsArray,
    types::{Int64Type, TimestampMillisecondType, UInt64Type},
    Array, ArrayRef, ArrowPrimitiveType, Int64Array, PrimitiveArray,
};
use arrow_cast::cast;
use arrow_schema::{DataType, TimeUnit};
use itertools::Itertools;
use rayon::prelude::*;
use std::{
    fmt::{Debug, Formatter},
    ops::Deref,
};

pub struct DFView<I> {
    pub names: Vec<String>,
    pub(crate) chunks: I,
    pub num_rows: usize,
}

impl<I> Debug for DFView<I> {
    fn fmt(&self, f: &mut Formatter<'_>) -> std::fmt::Result {
        f.debug_struct("DFView")
            .field("names", &self.names)
            .field("num_rows", &self.num_rows)
            .finish()
    }
}

impl<I> DFView<I> {
    pub fn new(names: Vec<String>, chunks: I, num_rows: usize) -> Self {
        Self {
            names,
            chunks,
            num_rows,
        }
    }
}

impl<I, E> DFView<I>
where
    I: Iterator<Item = Result<DFChunk, E>>,
{
    pub fn check_cols_exist(&self, cols: &[&str]) -> Result<(), GraphError> {
        let non_cols: Vec<&&str> = cols
            .iter()
            .filter(|c| !self.names.contains(&c.to_string()))
            .collect();
        if !non_cols.is_empty() {
            return Err(GraphError::ColumnDoesNotExist(non_cols.iter().join(", ")));
        }

        Ok(())
    }

    pub(crate) fn get_index(&self, name: &str) -> Result<usize, GraphError> {
        self.names
            .iter()
            .position(|n| n == name)
            .ok_or_else(|| GraphError::ColumnDoesNotExist(name.to_string()))
    }

    pub fn is_empty(&self) -> bool {
        self.num_rows == 0
    }
}

pub struct TimeCol(PrimitiveArray<Int64Type>);

impl TimeCol {
    fn new(arr: &dyn Array) -> Result<Self, LoadError> {
        if arr.null_count() > 0 {
            return Err(LoadError::MissingTimeError);
        }
        match arr.data_type() {
            DataType::Int64 => Ok(Self(arr.as_primitive::<Int64Type>().clone())),
            DataType::Timestamp(_, _) => {
                let arr = cast(
                    arr,
                    &DataType::Timestamp(TimeUnit::Millisecond, Some("UTC".into())),
                )?
                .as_primitive::<TimestampMillisecondType>()
                .clone();
                Ok(Self(arr.reinterpret_cast()))
            }
            _ => Err(LoadError::InvalidTimestamp(arr.data_type().clone())),
        }
    }

    pub fn par_iter(&self) -> impl IndexedParallelIterator<Item = i64> + '_ {
        (0..self.0.len()).into_par_iter().map(|i| self.0.value(i))
    }

    pub fn iter(&self) -> impl Iterator<Item = i64> + '_ {
        self.0.values().iter().copied()
    }

    pub fn get(&self, i: usize) -> Option<i64> {
        (i < self.0.len()).then(|| self.0.value(i))
    }
}

<<<<<<< HEAD
pub struct SecondaryIndexCol(PrimitiveArray<UInt64Type>);

impl SecondaryIndexCol {
    /// Load a secondary index column from a dataframe.
    pub fn new_from_df(arr: &dyn Array) -> Result<Self, LoadError> {
        if arr.null_count() > 0 {
            return Err(LoadError::MissingSecondaryIndexError);
        }

        Ok(SecondaryIndexCol(arr.as_primitive::<UInt64Type>().clone()))
    }

    /// Generate a secondary index column with values from `start` to `end` (not inclusive).
    pub fn new_from_range(start: usize, end: usize) -> Self {
        let start = start as u64;
        let end = end as u64;
        SecondaryIndexCol(PrimitiveArray::from_iter_values(start..end))
    }

    pub fn par_iter(&self) -> impl IndexedParallelIterator<Item = u64> + '_ {
        (0..self.0.len()).into_par_iter().map(|i| self.0.value(i))
    }

    pub fn iter(&self) -> impl Iterator<Item = u64> + '_ {
        self.0.values().iter().copied()
    }

    pub fn max(&self) -> u64 {
        self.0.values().iter().max().copied().unwrap_or(0)
=======
impl Deref for TimeCol {
    type Target = [i64];

    fn deref(&self) -> &Self::Target {
        self.0.values()
>>>>>>> 95995384
    }
}

#[derive(Clone, Debug)]
pub struct DFChunk {
    pub(crate) chunk: Vec<ArrayRef>,
}

impl DFChunk {
    pub fn new(chunk: Vec<ArrayRef>) -> Self {
        Self { chunk }
    }

    pub fn len(&self) -> usize {
        self.chunk.first().map(|c| c.len()).unwrap_or(0)
    }

    pub fn node_col(&self, index: usize) -> Result<NodeCol, LoadError> {
        lift_node_col(index, self)
    }

    pub fn time_col(&self, index: usize) -> Result<TimeCol, LoadError> {
        TimeCol::new(self.chunk[index].as_ref())
    }

    pub fn secondary_index_col(&self, index: usize) -> Result<SecondaryIndexCol, LoadError> {
        SecondaryIndexCol::new_from_df(self.chunk[index].as_ref())
    }
}<|MERGE_RESOLUTION|>--- conflicted
+++ resolved
@@ -104,7 +104,14 @@
     }
 }
 
-<<<<<<< HEAD
+impl Deref for TimeCol {
+    type Target = [i64];
+
+    fn deref(&self) -> &Self::Target {
+        self.0.values()
+    }
+}
+
 pub struct SecondaryIndexCol(PrimitiveArray<UInt64Type>);
 
 impl SecondaryIndexCol {
@@ -134,13 +141,6 @@
 
     pub fn max(&self) -> u64 {
         self.0.values().iter().max().copied().unwrap_or(0)
-=======
-impl Deref for TimeCol {
-    type Target = [i64];
-
-    fn deref(&self) -> &Self::Target {
-        self.0.values()
->>>>>>> 95995384
     }
 }
 
