use crate::{
    errors::{into_graph_err, GraphError, LoadError},
    io::arrow::dataframe::DFChunk,
    prelude::AdditionOps,
};
<<<<<<< HEAD
use polars_arrow::array::{StaticArray, Utf8Array, Utf8ViewArray};
use raphtory_storage::mutation::addition_ops::SessionAdditionOps;
use rayon::{
    iter::{
        plumbing::{Consumer, ProducerCallback, UnindexedConsumer},
        IndexedParallelIterator, IntoParallelIterator, ParallelIterator,
    },
    prelude::*,
=======
use iter_enum::{
    DoubleEndedIterator, ExactSizeIterator, IndexedParallelIterator, Iterator, ParallelIterator,
>>>>>>> 9921b2cf
};
use polars_arrow::array::{StaticArray, Utf8Array, Utf8ViewArray};
use rayon::prelude::*;

#[derive(Copy, Clone)]
pub(crate) enum LayerCol<'a> {
    Name { name: Option<&'a str>, len: usize },
    Utf8 { col: &'a Utf8Array<i32> },
    LargeUtf8 { col: &'a Utf8Array<i64> },
    Utf8View { col: &'a Utf8ViewArray },
}

#[derive(
    Iterator, DoubleEndedIterator, ExactSizeIterator, ParallelIterator, IndexedParallelIterator,
)]
pub enum LayerColVariants<Name, Utf8, LargeUtf8, Utf8View> {
    Name(Name),
    Utf8(Utf8),
    LargeUtf8(LargeUtf8),
    Utf8View(Utf8View),
}

impl<'a> LayerCol<'a> {
    pub fn par_iter(self) -> impl IndexedParallelIterator<Item = Option<&'a str>> {
        match self {
            LayerCol::Name { name, len } => {
                LayerColVariants::Name((0..len).into_par_iter().map(move |_| name))
            }
            LayerCol::Utf8 { col } => {
                LayerColVariants::Utf8((0..col.len()).into_par_iter().map(|i| col.get(i)))
            }
            LayerCol::LargeUtf8 { col } => {
                LayerColVariants::LargeUtf8((0..col.len()).into_par_iter().map(|i| col.get(i)))
            }

            LayerCol::Utf8View { col } => {
                LayerColVariants::Utf8View((0..col.len()).into_par_iter().map(|i| col.get(i)))
            }
        }
    }

    pub fn resolve(
        self,
        graph: &(impl AdditionOps + Send + Sync),
    ) -> Result<Vec<usize>, GraphError> {
        match self {
            LayerCol::Name { name, len } => {
                let layer = graph.resolve_layer(name).map_err(into_graph_err)?.inner();
                Ok(vec![layer; len])
            }
            col => {
                let iter = col.par_iter();
                let mut res = vec![0usize; iter.len()];
                iter.zip(res.par_iter_mut())
                    .try_for_each(|(layer, entry)| {
                        let layer = graph.resolve_layer(layer).map_err(into_graph_err)?.inner();
                        *entry = layer;
                        Ok::<(), GraphError>(())
                    })?;
                Ok(res)
            }
        }
    }
}

pub(crate) fn lift_layer_col<'a>(
    layer_name: Option<&'a str>,
    layer_index: Option<usize>,
    df: &'a DFChunk,
) -> Result<LayerCol<'a>, GraphError> {
    match (layer_name, layer_index) {
        (name, None) => Ok(LayerCol::Name {
            name,
            len: df.len(),
        }),
        (None, Some(layer_index)) => {
            let col = &df.chunk[layer_index];
            if let Some(col) = col.as_any().downcast_ref::<Utf8Array<i32>>() {
                Ok(LayerCol::Utf8 { col })
            } else if let Some(col) = col.as_any().downcast_ref::<Utf8Array<i64>>() {
                Ok(LayerCol::LargeUtf8 { col })
            } else if let Some(col) = col.as_any().downcast_ref::<Utf8ViewArray>() {
                Ok(LayerCol::Utf8View { col })
            } else {
                Err(LoadError::InvalidLayerType(col.data_type().clone()).into())
            }
        }
        _ => Err(GraphError::WrongNumOfArgs(
            "layer_name".to_string(),
            "layer_col".to_string(),
        )),
    }
}

pub(crate) fn lift_node_type_col<'a>(
    node_type_name: Option<&'a str>,
    node_type_index: Option<usize>,
    df: &'a DFChunk,
) -> Result<LayerCol<'a>, GraphError> {
    match (node_type_name, node_type_index) {
        (name, None) => Ok(LayerCol::Name {
            name,
            len: df.len(),
        }),
        (None, Some(layer_index)) => {
            let col = &df.chunk[layer_index];
            if let Some(col) = col.as_any().downcast_ref::<Utf8Array<i32>>() {
                Ok(LayerCol::Utf8 { col })
            } else if let Some(col) = col.as_any().downcast_ref::<Utf8Array<i64>>() {
                Ok(LayerCol::LargeUtf8 { col })
            } else if let Some(col) = col.as_any().downcast_ref::<Utf8ViewArray>() {
                Ok(LayerCol::Utf8View { col })
            } else {
                Err(LoadError::InvalidNodeType(col.data_type().clone()).into())
            }
        }
        _ => Err(GraphError::WrongNumOfArgs(
            "node_type_name".to_string(),
            "node_type_col".to_string(),
        )),
    }
}<|MERGE_RESOLUTION|>--- conflicted
+++ resolved
@@ -3,21 +3,11 @@
     io::arrow::dataframe::DFChunk,
     prelude::AdditionOps,
 };
-<<<<<<< HEAD
+use iter_enum::{
+    DoubleEndedIterator, ExactSizeIterator, IndexedParallelIterator, Iterator, ParallelIterator,
+};
 use polars_arrow::array::{StaticArray, Utf8Array, Utf8ViewArray};
 use raphtory_storage::mutation::addition_ops::SessionAdditionOps;
-use rayon::{
-    iter::{
-        plumbing::{Consumer, ProducerCallback, UnindexedConsumer},
-        IndexedParallelIterator, IntoParallelIterator, ParallelIterator,
-    },
-    prelude::*,
-=======
-use iter_enum::{
-    DoubleEndedIterator, ExactSizeIterator, IndexedParallelIterator, Iterator, ParallelIterator,
->>>>>>> 9921b2cf
-};
-use polars_arrow::array::{StaticArray, Utf8Array, Utf8ViewArray};
 use rayon::prelude::*;
 
 #[derive(Copy, Clone)]
