use crate::{
    core::entities::{nodes::node_ref::AsNodeRef, LayerIds},
    db::api::view::StaticGraphViewOps,
    errors::{into_graph_err, GraphError, LoadError},
    io::arrow::{
        dataframe::{DFChunk, DFView},
        layer_col::{lift_layer_col, lift_node_type_col},
        prop_handler::*,
    },
    prelude::*,
    serialise::incremental::InternalCache,
};
use bytemuck::checked::cast_slice_mut;
#[cfg(feature = "python")]
use kdam::{Bar, BarBuilder, BarExt};
use raphtory_api::{
    atomic_extra::atomic_usize_from_mut_slice,
    core::{
        entities::{properties::prop::PropType, EID},
        storage::{dict_mapper::MaybeNew, timeindex::TimeIndexEntry},
        Direction,
    },
};
use rayon::prelude::*;
use std::{collections::HashMap, sync::atomic::Ordering};

#[cfg(feature = "python")]
fn build_progress_bar(des: String, num_rows: usize) -> Result<Bar, GraphError> {
    BarBuilder::default()
        .desc(des)
        .animation(kdam::Animation::FillUp)
        .total(num_rows)
        .unit_scale(true)
        .build()
        .map_err(|_| GraphError::TqdmError)
}

fn process_shared_properties(
    props: Option<&HashMap<String, Prop>>,
    resolver: impl Fn(&str, PropType) -> Result<MaybeNew<usize>, GraphError>,
) -> Result<Vec<(usize, Prop)>, GraphError> {
    match props {
        None => Ok(vec![]),
        Some(props) => props
            .iter()
            .map(|(key, prop)| Ok((resolver(key, prop.dtype())?.inner(), prop.clone())))
            .collect(),
    }
}

pub(crate) fn load_nodes_from_df<
    G: StaticGraphViewOps + PropertyAdditionOps + AdditionOps + InternalCache,
>(
    df_view: DFView<impl Iterator<Item = Result<DFChunk, GraphError>>>,
    time: &str,
    node_id: &str,
    properties: &[&str],
    metadata: &[&str],
    shared_metadata: Option<&HashMap<String, Prop>>,
    node_type: Option<&str>,
    node_type_col: Option<&str>,
    graph: &G,
) -> Result<(), GraphError> {
    let properties_indices = properties
        .iter()
        .map(|name| df_view.get_index(name))
        .collect::<Result<Vec<_>, GraphError>>()?;
    let metadata_indices = metadata
        .iter()
        .map(|name| df_view.get_index(name))
        .collect::<Result<Vec<_>, GraphError>>()?;

    let node_type_index =
        node_type_col.map(|node_type_col| df_view.get_index(node_type_col.as_ref()));
    let node_type_index = node_type_index.transpose()?;

    let node_id_index = df_view.get_index(node_id)?;
    let time_index = df_view.get_index(time)?;

    let shared_metadata = process_shared_properties(shared_metadata, |key, dtype| {
        graph
            .resolve_node_property(key, dtype, true)
            .map_err(into_graph_err)
    })?;

    #[cfg(feature = "python")]
    let mut pb = build_progress_bar("Loading nodes".to_string(), df_view.num_rows)?;

    let mut node_col_resolved = vec![];
    let mut node_type_col_resolved = vec![];

    let cache = graph.get_cache();
    let mut write_locked_graph = graph.write_lock().map_err(into_graph_err)?;
    let cache_shards = cache.map(|cache| {
        (0..write_locked_graph.num_shards())
            .map(|_| cache.fork())
            .collect::<Vec<_>>()
    });

    let mut start_id = graph
        .reserve_event_ids(df_view.num_rows)
        .map_err(into_graph_err)?;
    for chunk in df_view.chunks {
        let df = chunk?;
        let prop_cols = combine_properties(properties, &properties_indices, &df, |key, dtype| {
            graph
                .resolve_node_property(key, dtype, false)
                .map_err(into_graph_err)
        })?;
        let metadata_cols = combine_properties(metadata, &metadata_indices, &df, |key, dtype| {
            graph
                .resolve_node_property(key, dtype, true)
                .map_err(into_graph_err)
        })?;
        let node_type_col = lift_node_type_col(node_type, node_type_index, &df)?;

        let time_col = df.time_col(time_index)?;
        let node_col = df.node_col(node_id_index)?;

        node_col_resolved.resize_with(df.len(), Default::default);
        node_type_col_resolved.resize_with(df.len(), Default::default);

        node_col
            .par_iter()
            .zip(node_col_resolved.par_iter_mut())
            .zip(node_type_col.par_iter())
            .zip(node_type_col_resolved.par_iter_mut())
            .try_for_each(|(((gid, resolved), node_type), node_type_resolved)| {
                let gid = gid.ok_or(LoadError::FatalError)?;
                let vid = write_locked_graph
                    .resolve_node(gid)
                    .map_err(|_| LoadError::FatalError)?;
                let node_type_res = write_locked_graph.resolve_node_type(node_type).inner();
                *node_type_resolved = node_type_res;
                if let Some(cache) = cache {
                    cache.resolve_node(vid, gid);
                }
                *resolved = vid.inner();
                Ok::<(), LoadError>(())
            })?;

        let g = write_locked_graph.graph;
        let update_time = |time| g.update_time(time);

        write_locked_graph
            .nodes
            .resize(write_locked_graph.num_nodes());

        write_locked_graph
            .nodes
            .par_iter_mut()
            .try_for_each(|mut shard| {
                let mut t_props = vec![];
                let mut c_props = vec![];

                for (idx, (((vid, time), node_type), gid)) in node_col_resolved
                    .iter()
                    .zip(time_col.iter())
                    .zip(node_type_col_resolved.iter())
                    .zip(node_col.iter())
                    .enumerate()
                {
                    let shard_id = shard.shard_id();
                    let node_exists = if let Some(mut_node) = shard.get_mut(*vid) {
                        mut_node.init(*vid, gid);
                        mut_node.node_type = *node_type;
                        t_props.clear();
                        t_props.extend(prop_cols.iter_row(idx));

                        c_props.clear();
                        c_props.extend(metadata_cols.iter_row(idx));
                        c_props.extend_from_slice(&shared_metadata);

                        if let Some(caches) = cache_shards.as_ref() {
                            let cache = &caches[shard_id];
                            cache.add_node_update(
                                TimeIndexEntry(time, start_id + idx),
                                *vid,
                                &t_props,
                            );
                            cache.add_node_cprops(*vid, &c_props);
                        }

                        for (id, prop) in c_props.drain(..) {
                            mut_node.add_metadata(id, prop)?;
                        }

                        true
                    } else {
                        false
                    };

                    if node_exists {
                        let t = TimeIndexEntry(time, start_id + idx);
                        update_time(t);
                        let prop_i = shard.t_prop_log_mut().push(t_props.drain(..))?;
                        if let Some(mut_node) = shard.get_mut(*vid) {
                            mut_node.update_t_prop_time(t, prop_i);
                        }
                    }
                }
                Ok::<_, GraphError>(())
            })?;

        #[cfg(feature = "python")]
        let _ = pb.update(df.len());
        start_id += df.len();
    }
    Ok(())
}

pub fn load_edges_from_df<
    G: StaticGraphViewOps + PropertyAdditionOps + AdditionOps + InternalCache,
>(
    df_view: DFView<impl Iterator<Item = Result<DFChunk, GraphError>>>,
    time: &str,
    src: &str,
    dst: &str,
    properties: &[&str],
    metadata: &[&str],
    shared_metadata: Option<&HashMap<String, Prop>>,
    layer: Option<&str>,
    layer_col: Option<&str>,
    graph: &G,
) -> Result<(), GraphError> {
    let properties_indices = properties
        .iter()
        .map(|name| df_view.get_index(name))
        .collect::<Result<Vec<_>, GraphError>>()?;
    let metadata_indices = metadata
        .iter()
        .map(|name| df_view.get_index(name))
        .collect::<Result<Vec<_>, GraphError>>()?;

    let src_index = df_view.get_index(src)?;
    let dst_index = df_view.get_index(dst)?;
    let time_index = df_view.get_index(time)?;
    let layer_index = if let Some(layer_col) = layer_col {
        Some(df_view.get_index(layer_col.as_ref())?)
    } else {
        None
    };
    let shared_metadata = process_shared_properties(shared_metadata, |key, dtype| {
        graph
            .resolve_edge_property(key, dtype, true)
            .map_err(into_graph_err)
    })?;

    #[cfg(feature = "python")]
    let mut pb = build_progress_bar("Loading edges".to_string(), df_view.num_rows)?;
    #[cfg(feature = "python")]
    let _ = pb.update(0);
    let mut start_idx = graph
        .reserve_event_ids(df_view.num_rows)
        .map_err(into_graph_err)?;

    let mut src_col_resolved = vec![];
    let mut dst_col_resolved = vec![];
    let mut eid_col_resolved: Vec<EID> = vec![];

    let cache = graph.get_cache();
    let mut write_locked_graph = graph.write_lock().map_err(into_graph_err)?;
    let cache_shards = cache.map(|cache| {
        (0..write_locked_graph.num_shards())
            .map(|_| cache.fork())
            .collect::<Vec<_>>()
    });

    for chunk in df_view.chunks {
        let df = chunk?;
        let prop_cols = combine_properties(properties, &properties_indices, &df, |key, dtype| {
            graph
                .resolve_edge_property(key, dtype, false)
                .map_err(into_graph_err)
        })?;
        let metadata_cols = combine_properties(metadata, &metadata_indices, &df, |key, dtype| {
            graph
                .resolve_edge_property(key, dtype, true)
                .map_err(into_graph_err)
        })?;
        let layer = lift_layer_col(layer, layer_index, &df)?;
        let layer_col_resolved = layer.resolve(graph)?;

        let src_col = df.node_col(src_index)?;
        src_col.validate(graph, LoadError::MissingSrcError)?;

        let dst_col = df.node_col(dst_index)?;
        dst_col.validate(graph, LoadError::MissingDstError)?;

        let time_col = df.time_col(time_index)?;

        // It's our graph, no one else can change it
        src_col_resolved.resize_with(df.len(), Default::default);
        src_col
            .par_iter()
            .zip(src_col_resolved.par_iter_mut())
            .try_for_each(|(gid, resolved)| {
                let gid = gid.ok_or(LoadError::FatalError)?;
                let vid = write_locked_graph
                    .resolve_node(gid)
                    .map_err(|_| LoadError::FatalError)?;
                if let Some(cache) = cache {
                    cache.resolve_node(vid, gid);
                }
                *resolved = vid.inner();
                Ok::<(), LoadError>(())
            })?;

        dst_col_resolved.resize_with(df.len(), Default::default);
        dst_col
            .par_iter()
            .zip(dst_col_resolved.par_iter_mut())
            .try_for_each(|(gid, resolved)| {
                let gid = gid.ok_or(LoadError::FatalError)?;
                let vid = write_locked_graph
                    .resolve_node(gid)
                    .map_err(|_| LoadError::FatalError)?;
                if let Some(cache) = cache {
                    cache.resolve_node(vid, gid);
                }
                *resolved = vid.inner();
                Ok::<(), LoadError>(())
            })?;

        write_locked_graph
            .nodes
            .resize(write_locked_graph.num_nodes());

        // resolve all the edges
        eid_col_resolved.resize_with(df.len(), Default::default);
        let eid_col_shared = atomic_usize_from_mut_slice(cast_slice_mut(&mut eid_col_resolved));
        let g = write_locked_graph.graph;
        let next_edge_id = || g.storage.edges.next_id();
        let update_time = |time| g.update_time(time);
        write_locked_graph
            .nodes
            .par_iter_mut()
            .for_each(|mut shard| {
                for (row, ((((src, src_gid), dst), time), layer)) in src_col_resolved
                    .iter()
                    .zip(src_col.iter())
                    .zip(dst_col_resolved.iter())
                    .zip(time_col.iter())
                    .zip(layer_col_resolved.iter())
                    .enumerate()
                {
                    let shard_id = shard.shard_id();
                    if let Some(src_node) = shard.get_mut(*src) {
                        src_node.init(*src, src_gid);
                        update_time(TimeIndexEntry(time, start_idx + row));
                        let eid = match src_node.find_edge_eid(*dst, &LayerIds::All) {
                            None => {
                                let eid = next_edge_id();
                                if let Some(cache_shards) = cache_shards.as_ref() {
                                    cache_shards[shard_id].resolve_edge(
                                        MaybeNew::New(eid),
                                        *src,
                                        *dst,
                                    );
                                }
                                eid
                            }
                            Some(eid) => eid,
                        };
                        src_node.update_time(
                            TimeIndexEntry(time, start_idx + row),
                            eid.with_layer(*layer),
                        );
                        src_node.add_edge(*dst, Direction::OUT, *layer, eid);
                        eid_col_shared[row].store(eid.0, Ordering::Relaxed);
                    }
                }
            });

        // link the destinations
        write_locked_graph
            .nodes
            .par_iter_mut()
            .for_each(|mut shard| {
                for (row, ((((src, (dst, dst_gid)), eid), time), layer)) in src_col_resolved
                    .iter()
                    .zip(dst_col_resolved.iter().zip(dst_col.iter()))
                    .zip(eid_col_resolved.iter())
                    .zip(time_col.iter())
                    .zip(layer_col_resolved.iter())
                    .enumerate()
                {
                    if let Some(node) = shard.get_mut(*dst) {
                        node.init(*dst, dst_gid);
                        node.update_time(
                            TimeIndexEntry(time, row + start_idx),
                            eid.with_layer(*layer),
                        );
                        node.add_edge(*src, Direction::IN, *layer, *eid)
                    }
                }
            });

        write_locked_graph
            .edges
            .par_iter_mut()
            .try_for_each(|mut shard| {
                let mut t_props = vec![];
                let mut c_props = vec![];
                for (idx, ((((src, dst), time), eid), layer)) in src_col_resolved
                    .iter()
                    .zip(dst_col_resolved.iter())
                    .zip(time_col.iter())
                    .zip(eid_col_resolved.iter())
                    .zip(layer_col_resolved.iter())
                    .enumerate()
                {
                    let shard_id = shard.shard_id();
                    if let Some(mut edge) = shard.get_mut(*eid) {
                        let edge_store = edge.edge_store_mut();
                        if !edge_store.initialised() {
                            edge_store.src = *src;
                            edge_store.dst = *dst;
                            edge_store.eid = *eid;
                        }
                        let t = TimeIndexEntry(time, start_idx + idx);
                        edge.additions_mut(*layer).insert(t);
                        t_props.clear();
                        t_props.extend(prop_cols.iter_row(idx));

                        c_props.clear();
                        c_props.extend(metadata_cols.iter_row(idx));
                        c_props.extend_from_slice(&shared_metadata);

                        if let Some(caches) = cache_shards.as_ref() {
                            let cache = &caches[shard_id];
                            cache.add_edge_update(t, *eid, &t_props, *layer);
                            cache.add_edge_cprops(*eid, *layer, &c_props);
                        }

                        if !t_props.is_empty() || !c_props.is_empty() {
                            let edge_layer = edge.layer_mut(*layer);

                            for (id, prop) in t_props.drain(..) {
                                edge_layer.add_prop(t, id, prop)?;
                            }

                            for (id, prop) in c_props.drain(..) {
                                edge_layer.update_metadata(id, prop)?;
                            }
                        }
                    }
                }
                Ok::<(), GraphError>(())
            })?;
        if let Some(cache) = cache {
            cache.write()?;
        }
        if let Some(cache_shards) = cache_shards.as_ref() {
            for cache in cache_shards {
                cache.write()?;
            }
        }

        start_idx += df.len();
        #[cfg(feature = "python")]
        let _ = pb.update(df.len());
    }
    Ok(())
}

pub(crate) fn load_edge_deletions_from_df<
    G: StaticGraphViewOps + PropertyAdditionOps + AdditionOps + DeletionOps,
>(
    df_view: DFView<impl Iterator<Item = Result<DFChunk, GraphError>>>,
    time: &str,
    src: &str,
    dst: &str,
    layer: Option<&str>,
    layer_col: Option<&str>,
    graph: &G,
) -> Result<(), GraphError> {
    let src_index = df_view.get_index(src)?;
    let dst_index = df_view.get_index(dst)?;
    let time_index = df_view.get_index(time)?;
    let layer_index = layer_col.map(|layer_col| df_view.get_index(layer_col.as_ref()));
    let layer_index = layer_index.transpose()?;
    #[cfg(feature = "python")]
    let mut pb = build_progress_bar("Loading edge deletions".to_string(), df_view.num_rows)?;
    let mut start_idx = graph
        .reserve_event_ids(df_view.num_rows)
        .map_err(into_graph_err)?;

    for chunk in df_view.chunks {
        let df = chunk?;
        let layer = lift_layer_col(layer, layer_index, &df)?;
        let src_col = df.node_col(src_index)?;
        let dst_col = df.node_col(dst_index)?;
        let time_col = df.time_col(time_index)?;
        src_col
            .par_iter()
            .zip(dst_col.par_iter())
            .zip(time_col.par_iter())
            .zip(layer.par_iter())
            .enumerate()
            .try_for_each(|(idx, (((src, dst), time), layer))| {
                let src = src.ok_or(LoadError::MissingSrcError)?;
                let dst = dst.ok_or(LoadError::MissingDstError)?;
                let time = time.ok_or(LoadError::MissingTimeError)?;
                graph.delete_edge((time, start_idx + idx), src, dst, layer)?;
                Ok::<(), GraphError>(())
            })?;
        #[cfg(feature = "python")]
        let _ = pb.update(df.len());
        start_idx += df.len();
    }

    Ok(())
}

pub(crate) fn load_node_props_from_df<
    'a,
    G: StaticGraphViewOps + PropertyAdditionOps + AdditionOps + InternalCache,
>(
    df_view: DFView<impl Iterator<Item = Result<DFChunk, GraphError>>>,
    node_id: &str,
    node_type: Option<&str>,
    node_type_col: Option<&str>,
    metadata: &[&str],
    shared_metadata: Option<&HashMap<String, Prop>>,
    graph: &G,
) -> Result<(), GraphError> {
    let metadata_indices = metadata
        .iter()
        .map(|name| df_view.get_index(name))
        .collect::<Result<Vec<_>, GraphError>>()?;

    let node_type_index =
        node_type_col.map(|node_type_col| df_view.get_index(node_type_col.as_ref()));
    let node_type_index = node_type_index.transpose()?;

    let node_id_index = df_view.get_index(node_id)?;

    let shared_metadata = process_shared_properties(shared_metadata, |key, dtype| {
        graph
            .resolve_node_property(key, dtype, true)
            .map_err(into_graph_err)
    })?;

    #[cfg(feature = "python")]
    let mut pb = build_progress_bar("Loading node properties".to_string(), df_view.num_rows)?;

    let mut node_col_resolved = vec![];
    let mut node_type_col_resolved = vec![];

    let cache = graph.get_cache();
    let mut write_locked_graph = graph.write_lock().map_err(into_graph_err)?;
    let cache_shards = cache.map(|cache| {
        (0..write_locked_graph.num_shards())
            .map(|_| cache.fork())
            .collect::<Vec<_>>()
    });

    for chunk in df_view.chunks {
        let df = chunk?;
        let metadata_cols = combine_properties(metadata, &metadata_indices, &df, |key, dtype| {
            graph
                .resolve_node_property(key, dtype, true)
                .map_err(into_graph_err)
        })?;
        let node_type_col = lift_node_type_col(node_type, node_type_index, &df)?;
        let node_col = df.node_col(node_id_index)?;

        node_col_resolved.resize_with(df.len(), Default::default);
        node_type_col_resolved.resize_with(df.len(), Default::default);

        node_col
            .par_iter()
            .zip(node_col_resolved.par_iter_mut())
            .zip(node_type_col.par_iter())
            .zip(node_type_col_resolved.par_iter_mut())
            .try_for_each(|(((gid, resolved), node_type), node_type_resolved)| {
                let gid = gid.ok_or(LoadError::FatalError)?;
                let vid = write_locked_graph
                    .resolve_node(gid)
                    .map_err(|_| LoadError::FatalError)?;
                let node_type_res = write_locked_graph.resolve_node_type(node_type).inner();
                *node_type_resolved = node_type_res;
                if let Some(cache) = cache {
                    cache.resolve_node(vid, gid);
                }
                *resolved = vid.inner();
                Ok::<(), LoadError>(())
            })?;

        write_locked_graph
            .nodes
            .resize(write_locked_graph.num_nodes());

        write_locked_graph
            .nodes
            .par_iter_mut()
            .try_for_each(|mut shard| {
                let mut c_props = vec![];

                for (idx, ((vid, node_type), gid)) in node_col_resolved
                    .iter()
                    .zip(node_type_col_resolved.iter())
                    .zip(node_col.iter())
                    .enumerate()
                {
                    let shard_id = shard.shard_id();
                    if let Some(mut_node) = shard.get_mut(*vid) {
                        mut_node.init(*vid, gid);
                        mut_node.node_type = *node_type;

                        c_props.clear();
                        c_props.extend(metadata_cols.iter_row(idx));
                        c_props.extend_from_slice(&shared_metadata);

                        if let Some(caches) = cache_shards.as_ref() {
                            let cache = &caches[shard_id];
                            cache.add_node_cprops(*vid, &c_props);
                        }

                        for (id, prop) in c_props.drain(..) {
                            mut_node.add_metadata(id, prop)?;
                        }
                    };
                }
                Ok::<_, GraphError>(())
            })?;

        #[cfg(feature = "python")]
        let _ = pb.update(df.len());
    }
    Ok(())
}

pub(crate) fn load_edges_props_from_df<
    G: StaticGraphViewOps + PropertyAdditionOps + AdditionOps + InternalCache,
>(
    df_view: DFView<impl Iterator<Item = Result<DFChunk, GraphError>>>,
    src: &str,
    dst: &str,
    metadata: &[&str],
    shared_metadata: Option<&HashMap<String, Prop>>,
    layer: Option<&str>,
    layer_col: Option<&str>,
    graph: &G,
) -> Result<(), GraphError> {
    let metadata_indices = metadata
        .iter()
        .map(|name| df_view.get_index(name))
        .collect::<Result<Vec<_>, GraphError>>()?;

    let src_index = df_view.get_index(src)?;
    let dst_index = df_view.get_index(dst)?;
    let layer_index = if let Some(layer_col) = layer_col {
        Some(df_view.get_index(layer_col.as_ref())?)
    } else {
        None
    };
    let shared_metadata = process_shared_properties(shared_metadata, |key, dtype| {
        graph
            .resolve_edge_property(key, dtype, true)
            .map_err(into_graph_err)
    })?;

    #[cfg(feature = "python")]
    let mut pb = build_progress_bar("Loading edge properties".to_string(), df_view.num_rows)?;
    #[cfg(feature = "python")]
    let _ = pb.update(0);

    let mut src_col_resolved = vec![];
    let mut dst_col_resolved = vec![];
    let mut eid_col_resolved = vec![];

    let cache = graph.get_cache();
    let mut write_locked_graph = graph.write_lock().map_err(into_graph_err)?;
    let cache_shards = cache.map(|cache| {
        (0..write_locked_graph.num_shards())
            .map(|_| cache.fork())
            .collect::<Vec<_>>()
    });

    let g = write_locked_graph.graph;

    for chunk in df_view.chunks {
        let df = chunk?;
        let metadata_cols = combine_properties(metadata, &metadata_indices, &df, |key, dtype| {
            graph
                .resolve_edge_property(key, dtype, true)
                .map_err(into_graph_err)
        })?;
        let layer = lift_layer_col(layer, layer_index, &df)?;
        let layer_col_resolved = layer.resolve(graph)?;

        let src_col = df.node_col(src_index)?;
        src_col.validate(graph, LoadError::MissingSrcError)?;

        let dst_col = df.node_col(dst_index)?;
        dst_col.validate(graph, LoadError::MissingDstError)?;

        // It's our graph, no one else can change it
        src_col_resolved.resize_with(df.len(), Default::default);
        src_col
            .par_iter()
            .zip(src_col_resolved.par_iter_mut())
            .try_for_each(|(gid, resolved)| {
                let gid = gid.ok_or(LoadError::FatalError)?;
                let vid = g
                    .resolve_node_ref(gid.as_node_ref())
                    .ok_or(LoadError::MissingNodeError)?;
                *resolved = vid;
                Ok::<(), LoadError>(())
            })?;

        dst_col_resolved.resize_with(df.len(), Default::default);
        dst_col
            .par_iter()
            .zip(dst_col_resolved.par_iter_mut())
            .try_for_each(|(gid, resolved)| {
                let gid = gid.ok_or(LoadError::FatalError)?;
                let vid = g
                    .resolve_node_ref(gid.as_node_ref())
                    .ok_or(LoadError::MissingNodeError)?;
                *resolved = vid;
                Ok::<(), LoadError>(())
            })?;

        // resolve all the edges
        eid_col_resolved.resize_with(df.len(), Default::default);
        let eid_col_shared = atomic_usize_from_mut_slice(cast_slice_mut(&mut eid_col_resolved));
        write_locked_graph
            .nodes
            .par_iter_mut()
            .try_for_each(|shard| {
                for (row, (src, dst)) in src_col_resolved
                    .iter()
                    .zip(dst_col_resolved.iter())
                    .enumerate()
                {
                    if let Some(src_node) = shard.get(*src) {
                        // we know this is here
                        let EID(eid) = src_node
                            .find_edge_eid(*dst, &LayerIds::All)
                            .ok_or(LoadError::MissingEdgeError(*src, *dst))?;
                        eid_col_shared[row].store(eid, Ordering::Relaxed);
                    }
                }
                Ok::<_, LoadError>(())
            })?;

        write_locked_graph
            .edges
            .par_iter_mut()
            .try_for_each(|mut shard| {
                let mut c_props = vec![];
                for (idx, (eid, layer)) in eid_col_resolved
                    .iter()
                    .zip(layer_col_resolved.iter())
                    .enumerate()
                {
                    let shard_id = shard.shard_id();
                    if let Some(mut edge) = shard.get_mut(*eid) {
                        c_props.clear();
                        c_props.extend(metadata_cols.iter_row(idx));
                        c_props.extend_from_slice(&shared_metadata);

                        if let Some(caches) = cache_shards.as_ref() {
                            let cache = &caches[shard_id];
                            cache.add_edge_cprops(*eid, *layer, &c_props);
                        }

                        if !c_props.is_empty() {
                            let edge_layer = edge.layer_mut(*layer);

                            for (id, prop) in c_props.drain(..) {
                                edge_layer.update_metadata(id, prop)?;
                            }
                        }
                    }
                }
                Ok::<(), GraphError>(())
            })?;

        if let Some(cache) = cache {
            cache.write()?;
        }
        if let Some(cache_shards) = cache_shards.as_ref() {
            for cache in cache_shards {
                cache.write()?;
            }
        }

        #[cfg(feature = "python")]
        let _ = pb.update(df.len());
    }
    Ok(())
}

pub(crate) fn load_graph_props_from_df<
    G: StaticGraphViewOps + PropertyAdditionOps + AdditionOps,
>(
    df_view: DFView<impl Iterator<Item = Result<DFChunk, GraphError>>>,
    time: &str,
    properties: Option<&[&str]>,
    metadata: Option<&[&str]>,
    graph: &G,
) -> Result<(), GraphError> {
    let properties = properties.unwrap_or(&[]);
    let metadata = metadata.unwrap_or(&[]);

    let properties_indices = properties
        .iter()
        .map(|name| df_view.get_index(name))
        .collect::<Result<Vec<_>, GraphError>>()?;
    let metadata_indices = metadata
        .iter()
        .map(|name| df_view.get_index(name))
        .collect::<Result<Vec<_>, GraphError>>()?;

    let time_index = df_view.get_index(time)?;

    #[cfg(feature = "python")]
    let mut pb = build_progress_bar("Loading graph properties".to_string(), df_view.num_rows)?;

    let mut start_id = graph
        .reserve_event_ids(df_view.num_rows)
        .map_err(into_graph_err)?;

    for chunk in df_view.chunks {
        let df = chunk?;
        let prop_cols = combine_properties(properties, &properties_indices, &df, |key, dtype| {
            graph
                .resolve_graph_property(key, dtype, false)
                .map_err(into_graph_err)
        })?;
        let metadata_cols = combine_properties(metadata, &metadata_indices, &df, |key, dtype| {
            graph
                .resolve_graph_property(key, dtype, true)
                .map_err(into_graph_err)
        })?;
        let time_col = df.time_col(time_index)?;

        time_col
            .par_iter()
            .zip(prop_cols.par_rows())
            .zip(metadata_cols.par_rows())
            .enumerate()
            .try_for_each(|(id, ((time, t_props), c_props))| {
                let time = time.ok_or(LoadError::MissingTimeError)?;
                let t = TimeIndexEntry(time, start_id + id);
                let t_props: Vec<_> = t_props.collect();
                if !t_props.is_empty() {
                    graph
                        .internal_add_properties(t, &t_props)
                        .map_err(into_graph_err)?;
                }

                let c_props: Vec<_> = c_props.collect();

                if !c_props.is_empty() {
                    graph
                        .internal_add_metadata(&c_props)
                        .map_err(into_graph_err)?;
                }
                Ok::<(), GraphError>(())
            })?;
        #[cfg(feature = "python")]
        let _ = pb.update(df.len());
        start_id += df.len();
    }
    Ok(())
<<<<<<< HEAD
}

#[cfg(test)]
mod tests {
    use crate::{
        db::graph::graph::assert_graph_equal,
        errors::GraphError,
        io::arrow::{
            dataframe::{DFChunk, DFView},
            df_loaders::load_edges_from_df,
        },
        prelude::*,
        test_utils::build_edge_list,
    };
    use itertools::Itertools;
    use polars_arrow::array::{MutableArray, MutablePrimitiveArray, MutableUtf8Array};
    use proptest::proptest;
    use tempfile::TempDir;

    #[cfg(feature = "storage")]
    mod load_multi_layer {
        use std::{
            fs::File,
            path::{Path, PathBuf},
        };

        use crate::{
            db::graph::graph::{assert_graph_equal, assert_graph_equal_timestamps},
            io::parquet_loaders::load_edges_from_parquet,
            prelude::Graph,
            test_utils::build_edge_list,
        };
        use polars_arrow::{
            array::{PrimitiveArray, Utf8Array},
            types::NativeType,
        };
        use polars_core::{frame::DataFrame, prelude::*};
        use polars_io::prelude::{ParquetCompression, ParquetWriter};
        use pometry_storage::{graph::TemporalGraph, load::ExternalEdgeList};
        use prop::sample::SizeRange;
        use proptest::prelude::*;
        use raphtory_storage::{disk::DiskGraphStorage, graph::graph::GraphStorage};
        use tempfile::TempDir;

        fn build_edge_list_df(
            len: usize,
            num_nodes: impl Strategy<Value = u64>,
            num_layers: impl Into<SizeRange>,
        ) -> impl Strategy<Value = Vec<DataFrame>> {
            let layer = num_nodes
                .prop_flat_map(move |num_nodes| {
                    build_edge_list(len, num_nodes)
                        .prop_filter("no empty edge lists", |el| !el.is_empty())
                })
                .prop_map(move |mut rows| {
                    rows.sort_by_key(|(src, dst, time, _, _)| (*src, *dst, *time));
                    new_df_from_rows(&rows)
                });
            proptest::collection::vec(layer, num_layers)
        }

        fn new_df_from_rows(rows: &[(u64, u64, i64, String, i64)]) -> DataFrame {
            let src = native_series("src", rows.iter().map(|(src, _, _, _, _)| *src));
            let dst = native_series("dst", rows.iter().map(|(_, dst, _, _, _)| *dst));
            let time = native_series("time", rows.iter().map(|(_, _, time, _, _)| *time));
            let int_prop = native_series(
                "int_prop",
                rows.iter().map(|(_, _, _, _, int_prop)| *int_prop),
            );

            let str_prop = Series::from_arrow(
                "str_prop",
                Utf8Array::<i64>::from_iter(
                    rows.iter()
                        .map(|(_, _, _, str_prop, _)| Some(str_prop.clone())),
                )
                .boxed(),
            )
            .unwrap();

            DataFrame::new(vec![src, dst, time, str_prop, int_prop]).unwrap()
        }

        fn native_series<T: NativeType>(name: &str, is: impl IntoIterator<Item = T>) -> Series {
            let is = PrimitiveArray::from_vec(is.into_iter().collect());
            Series::from_arrow(name, is.boxed()).unwrap()
        }

        fn check_layers_from_df(input: Vec<DataFrame>, num_threads: usize) {
            let root_dir = TempDir::new().unwrap();
            let graph_dir = TempDir::new().unwrap();
            let layers = input
                .into_iter()
                .enumerate()
                .map(|(i, df)| (i.to_string(), df))
                .collect::<Vec<_>>();
            let edge_lists = write_layers(&layers, root_dir.path());

            let expected = Graph::new();
            for edge_list in &edge_lists {
                load_edges_from_parquet(
                    &expected,
                    &edge_list.path,
                    "time",
                    "src",
                    "dst",
                    &["int_prop", "str_prop"],
                    &[],
                    None,
                    Some(edge_list.layer),
                    None,
                )
                .unwrap();
            }

            let g = TemporalGraph::from_parquets(
                num_threads,
                13,
                23,
                graph_dir.path(),
                edge_lists,
                &[],
                None,
                None,
                None,
            )
            .unwrap();
            let actual =
                Graph::from_internal_graph(GraphStorage::Disk(DiskGraphStorage::new(g).into()));

            assert_graph_equal(&expected, &actual);

            let g = TemporalGraph::new(graph_dir.path()).unwrap();

            for edge in g.edges_iter() {
                assert!(g.find_edge(edge.src_id(), edge.dst_id()).is_some());
            }

            let actual =
                Graph::from_internal_graph(GraphStorage::Disk(DiskGraphStorage::new(g).into()));
            assert_graph_equal(&expected, &actual);
        }

        // DiskGraph appears to have different secondary indices on time entries
        fn check_layers_from_df_timestamps(input: Vec<DataFrame>, num_threads: usize) {
            let root_dir = TempDir::new().unwrap();
            let graph_dir = TempDir::new().unwrap();
            let layers = input
                .into_iter()
                .enumerate()
                .map(|(i, df)| (i.to_string(), df))
                .collect::<Vec<_>>();
            let edge_lists = write_layers(&layers, root_dir.path());

            let expected = Graph::new();
            for edge_list in &edge_lists {
                load_edges_from_parquet(
                    &expected,
                    &edge_list.path,
                    "time",
                    "src",
                    "dst",
                    &["int_prop", "str_prop"],
                    &[],
                    None,
                    Some(edge_list.layer),
                    None,
                )
                .unwrap();
            }

            let g = TemporalGraph::from_parquets(
                num_threads,
                13,
                23,
                graph_dir.path(),
                edge_lists,
                &[],
                None,
                None,
                None,
            )
            .unwrap();
            let actual =
                Graph::from_internal_graph(GraphStorage::Disk(DiskGraphStorage::new(g).into()));

            assert_graph_equal_timestamps(&expected, &actual);

            let g = TemporalGraph::new(graph_dir.path()).unwrap();

            for edge in g.edges_iter() {
                assert!(g.find_edge(edge.src_id(), edge.dst_id()).is_some());
            }

            let actual =
                Graph::from_internal_graph(GraphStorage::Disk(DiskGraphStorage::new(g).into()));
            assert_graph_equal_timestamps(&expected, &actual);
        }

        #[test]
        fn load_from_multiple_layers() {
            proptest!(|(input in build_edge_list_df(50, 1u64..23, 1..10,  ), num_threads in 1usize..2)| {
                check_layers_from_df_timestamps(input, num_threads)
            });
        }

        #[test]
        fn single_layer_single_edge() {
            let df = new_df_from_rows(&[(0, 0, 1, "".to_owned(), 2)]);
            check_layers_from_df(vec![df], 1)
        }

        fn write_layers<'a>(
            layers: &'a [(String, DataFrame)],
            root_dir: &Path,
        ) -> Vec<ExternalEdgeList<'a, PathBuf>> {
            let mut paths = vec![];
            for (name, df) in layers.iter() {
                let layer_dir = root_dir.join(name);
                std::fs::create_dir_all(&layer_dir).unwrap();
                let layer_path = layer_dir.join("edges.parquet");

                paths.push(
                    ExternalEdgeList::new(
                        name,
                        layer_path.to_path_buf(),
                        "src",
                        "dst",
                        "time",
                        vec![],
                    )
                    .unwrap(),
                );

                let file = File::create(layer_path).unwrap();
                let mut df = df.clone();
                ParquetWriter::new(file)
                    .with_compression(ParquetCompression::Snappy)
                    .finish(&mut df)
                    .unwrap();
            }
            paths
        }
    }

    fn build_df(
        chunk_size: usize,
        edges: &[(u64, u64, i64, String, i64)],
    ) -> DFView<impl Iterator<Item = Result<DFChunk, GraphError>>> {
        let chunks = edges.iter().chunks(chunk_size);
        let chunks = chunks
            .into_iter()
            .map(|chunk| {
                let mut src_col = MutablePrimitiveArray::new();
                let mut dst_col = MutablePrimitiveArray::new();
                let mut time_col = MutablePrimitiveArray::new();
                let mut str_prop_col = MutableUtf8Array::<i64>::new();
                let mut int_prop_col = MutablePrimitiveArray::new();
                for (src, dst, time, str_prop, int_prop) in chunk {
                    src_col.push_value(*src);
                    dst_col.push_value(*dst);
                    time_col.push_value(*time);
                    str_prop_col.push(Some(str_prop));
                    int_prop_col.push_value(*int_prop);
                }
                let chunk = vec![
                    src_col.as_box(),
                    dst_col.as_box(),
                    time_col.as_box(),
                    str_prop_col.as_box(),
                    int_prop_col.as_box(),
                ];
                Ok(DFChunk { chunk })
            })
            .collect_vec();
        DFView {
            names: vec![
                "src".to_owned(),
                "dst".to_owned(),
                "time".to_owned(),
                "str_prop".to_owned(),
                "int_prop".to_owned(),
            ],
            chunks: chunks.into_iter(),
            num_rows: edges.len(),
        }
    }
    #[test]
    fn test_load_edges() {
        proptest!(|(edges in build_edge_list(1000, 100), chunk_size in 1usize..=1000)| {
            let df_view = build_df(chunk_size, &edges);
            let g = Graph::new();
            let props = ["str_prop", "int_prop"];
            load_edges_from_df(df_view, "time", "src", "dst", &props, &[], None, None, None, &g).unwrap();
            let g2 = Graph::new();
            for (src, dst, time, str_prop, int_prop) in edges {
                g2.add_edge(time, src, dst, [("str_prop", str_prop.clone().into_prop()), ("int_prop", int_prop.into_prop())], None).unwrap();
                let edge = g.edge(src, dst).unwrap().at(time);
                assert_eq!(edge.properties().get("str_prop").unwrap_str(), str_prop);
                assert_eq!(edge.properties().get("int_prop").unwrap_i64(), int_prop);
            }
            assert_graph_equal(&g, &g2);
        })
    }

    #[test]
    fn test_load_edges_with_cache() {
        proptest!(|(edges in build_edge_list(100, 100), chunk_size in 1usize..=100)| {
            let df_view = build_df(chunk_size, &edges);
            let g = Graph::new();
            let cache_file = TempDir::new().unwrap();
            g.cache(cache_file.path()).unwrap();
            let props = ["str_prop", "int_prop"];
            load_edges_from_df(df_view, "time", "src", "dst", &props, &[], None, None, None, &g).unwrap();
            let g = Graph::load_cached(cache_file.path()).unwrap();
            let g2 = Graph::new();
            for (src, dst, time, str_prop, int_prop) in edges {
                g2.add_edge(time, src, dst, [("str_prop", str_prop.clone().into_prop()), ("int_prop", int_prop.into_prop())], None).unwrap();
                let edge = g.edge(src, dst).unwrap().at(time);
                assert_eq!(edge.properties().get("str_prop").unwrap_str(), str_prop);
                assert_eq!(edge.properties().get("int_prop").unwrap_i64(), int_prop);
            }
            assert_graph_equal(&g, &g2);
        })
    }

    #[test]
    fn load_single_edge_with_cache() {
        let edges = [(0, 0, 0, "".to_string(), 0)];
        let df_view = build_df(1, &edges);
        let g = Graph::new();
        let cache_file = TempDir::new().unwrap();
        g.cache(cache_file.path()).unwrap();
        let props = ["str_prop", "int_prop"];
        load_edges_from_df(
            df_view,
            "time",
            "src",
            "dst",
            &props,
            &[],
            None,
            None,
            None,
            &g,
        )
        .unwrap();
        let g = Graph::load_cached(cache_file.path()).unwrap();
        let g2 = Graph::new();
        for (src, dst, time, str_prop, int_prop) in edges {
            g2.add_edge(
                time,
                src,
                dst,
                [
                    ("str_prop", str_prop.clone().into_prop()),
                    ("int_prop", int_prop.into_prop()),
                ],
                None,
            )
            .unwrap();
            let edge = g.edge(src, dst).unwrap().at(time);
            assert_eq!(edge.properties().get("str_prop").unwrap_str(), str_prop);
            assert_eq!(edge.properties().get("int_prop").unwrap_i64(), int_prop);
        }
        assert_graph_equal(&g, &g2);
    }
=======
>>>>>>> fbd73262
}<|MERGE_RESOLUTION|>--- conflicted
+++ resolved
@@ -868,374 +868,4 @@
         start_id += df.len();
     }
     Ok(())
-<<<<<<< HEAD
-}
-
-#[cfg(test)]
-mod tests {
-    use crate::{
-        db::graph::graph::assert_graph_equal,
-        errors::GraphError,
-        io::arrow::{
-            dataframe::{DFChunk, DFView},
-            df_loaders::load_edges_from_df,
-        },
-        prelude::*,
-        test_utils::build_edge_list,
-    };
-    use itertools::Itertools;
-    use polars_arrow::array::{MutableArray, MutablePrimitiveArray, MutableUtf8Array};
-    use proptest::proptest;
-    use tempfile::TempDir;
-
-    #[cfg(feature = "storage")]
-    mod load_multi_layer {
-        use std::{
-            fs::File,
-            path::{Path, PathBuf},
-        };
-
-        use crate::{
-            db::graph::graph::{assert_graph_equal, assert_graph_equal_timestamps},
-            io::parquet_loaders::load_edges_from_parquet,
-            prelude::Graph,
-            test_utils::build_edge_list,
-        };
-        use polars_arrow::{
-            array::{PrimitiveArray, Utf8Array},
-            types::NativeType,
-        };
-        use polars_core::{frame::DataFrame, prelude::*};
-        use polars_io::prelude::{ParquetCompression, ParquetWriter};
-        use pometry_storage::{graph::TemporalGraph, load::ExternalEdgeList};
-        use prop::sample::SizeRange;
-        use proptest::prelude::*;
-        use raphtory_storage::{disk::DiskGraphStorage, graph::graph::GraphStorage};
-        use tempfile::TempDir;
-
-        fn build_edge_list_df(
-            len: usize,
-            num_nodes: impl Strategy<Value = u64>,
-            num_layers: impl Into<SizeRange>,
-        ) -> impl Strategy<Value = Vec<DataFrame>> {
-            let layer = num_nodes
-                .prop_flat_map(move |num_nodes| {
-                    build_edge_list(len, num_nodes)
-                        .prop_filter("no empty edge lists", |el| !el.is_empty())
-                })
-                .prop_map(move |mut rows| {
-                    rows.sort_by_key(|(src, dst, time, _, _)| (*src, *dst, *time));
-                    new_df_from_rows(&rows)
-                });
-            proptest::collection::vec(layer, num_layers)
-        }
-
-        fn new_df_from_rows(rows: &[(u64, u64, i64, String, i64)]) -> DataFrame {
-            let src = native_series("src", rows.iter().map(|(src, _, _, _, _)| *src));
-            let dst = native_series("dst", rows.iter().map(|(_, dst, _, _, _)| *dst));
-            let time = native_series("time", rows.iter().map(|(_, _, time, _, _)| *time));
-            let int_prop = native_series(
-                "int_prop",
-                rows.iter().map(|(_, _, _, _, int_prop)| *int_prop),
-            );
-
-            let str_prop = Series::from_arrow(
-                "str_prop",
-                Utf8Array::<i64>::from_iter(
-                    rows.iter()
-                        .map(|(_, _, _, str_prop, _)| Some(str_prop.clone())),
-                )
-                .boxed(),
-            )
-            .unwrap();
-
-            DataFrame::new(vec![src, dst, time, str_prop, int_prop]).unwrap()
-        }
-
-        fn native_series<T: NativeType>(name: &str, is: impl IntoIterator<Item = T>) -> Series {
-            let is = PrimitiveArray::from_vec(is.into_iter().collect());
-            Series::from_arrow(name, is.boxed()).unwrap()
-        }
-
-        fn check_layers_from_df(input: Vec<DataFrame>, num_threads: usize) {
-            let root_dir = TempDir::new().unwrap();
-            let graph_dir = TempDir::new().unwrap();
-            let layers = input
-                .into_iter()
-                .enumerate()
-                .map(|(i, df)| (i.to_string(), df))
-                .collect::<Vec<_>>();
-            let edge_lists = write_layers(&layers, root_dir.path());
-
-            let expected = Graph::new();
-            for edge_list in &edge_lists {
-                load_edges_from_parquet(
-                    &expected,
-                    &edge_list.path,
-                    "time",
-                    "src",
-                    "dst",
-                    &["int_prop", "str_prop"],
-                    &[],
-                    None,
-                    Some(edge_list.layer),
-                    None,
-                )
-                .unwrap();
-            }
-
-            let g = TemporalGraph::from_parquets(
-                num_threads,
-                13,
-                23,
-                graph_dir.path(),
-                edge_lists,
-                &[],
-                None,
-                None,
-                None,
-            )
-            .unwrap();
-            let actual =
-                Graph::from_internal_graph(GraphStorage::Disk(DiskGraphStorage::new(g).into()));
-
-            assert_graph_equal(&expected, &actual);
-
-            let g = TemporalGraph::new(graph_dir.path()).unwrap();
-
-            for edge in g.edges_iter() {
-                assert!(g.find_edge(edge.src_id(), edge.dst_id()).is_some());
-            }
-
-            let actual =
-                Graph::from_internal_graph(GraphStorage::Disk(DiskGraphStorage::new(g).into()));
-            assert_graph_equal(&expected, &actual);
-        }
-
-        // DiskGraph appears to have different secondary indices on time entries
-        fn check_layers_from_df_timestamps(input: Vec<DataFrame>, num_threads: usize) {
-            let root_dir = TempDir::new().unwrap();
-            let graph_dir = TempDir::new().unwrap();
-            let layers = input
-                .into_iter()
-                .enumerate()
-                .map(|(i, df)| (i.to_string(), df))
-                .collect::<Vec<_>>();
-            let edge_lists = write_layers(&layers, root_dir.path());
-
-            let expected = Graph::new();
-            for edge_list in &edge_lists {
-                load_edges_from_parquet(
-                    &expected,
-                    &edge_list.path,
-                    "time",
-                    "src",
-                    "dst",
-                    &["int_prop", "str_prop"],
-                    &[],
-                    None,
-                    Some(edge_list.layer),
-                    None,
-                )
-                .unwrap();
-            }
-
-            let g = TemporalGraph::from_parquets(
-                num_threads,
-                13,
-                23,
-                graph_dir.path(),
-                edge_lists,
-                &[],
-                None,
-                None,
-                None,
-            )
-            .unwrap();
-            let actual =
-                Graph::from_internal_graph(GraphStorage::Disk(DiskGraphStorage::new(g).into()));
-
-            assert_graph_equal_timestamps(&expected, &actual);
-
-            let g = TemporalGraph::new(graph_dir.path()).unwrap();
-
-            for edge in g.edges_iter() {
-                assert!(g.find_edge(edge.src_id(), edge.dst_id()).is_some());
-            }
-
-            let actual =
-                Graph::from_internal_graph(GraphStorage::Disk(DiskGraphStorage::new(g).into()));
-            assert_graph_equal_timestamps(&expected, &actual);
-        }
-
-        #[test]
-        fn load_from_multiple_layers() {
-            proptest!(|(input in build_edge_list_df(50, 1u64..23, 1..10,  ), num_threads in 1usize..2)| {
-                check_layers_from_df_timestamps(input, num_threads)
-            });
-        }
-
-        #[test]
-        fn single_layer_single_edge() {
-            let df = new_df_from_rows(&[(0, 0, 1, "".to_owned(), 2)]);
-            check_layers_from_df(vec![df], 1)
-        }
-
-        fn write_layers<'a>(
-            layers: &'a [(String, DataFrame)],
-            root_dir: &Path,
-        ) -> Vec<ExternalEdgeList<'a, PathBuf>> {
-            let mut paths = vec![];
-            for (name, df) in layers.iter() {
-                let layer_dir = root_dir.join(name);
-                std::fs::create_dir_all(&layer_dir).unwrap();
-                let layer_path = layer_dir.join("edges.parquet");
-
-                paths.push(
-                    ExternalEdgeList::new(
-                        name,
-                        layer_path.to_path_buf(),
-                        "src",
-                        "dst",
-                        "time",
-                        vec![],
-                    )
-                    .unwrap(),
-                );
-
-                let file = File::create(layer_path).unwrap();
-                let mut df = df.clone();
-                ParquetWriter::new(file)
-                    .with_compression(ParquetCompression::Snappy)
-                    .finish(&mut df)
-                    .unwrap();
-            }
-            paths
-        }
-    }
-
-    fn build_df(
-        chunk_size: usize,
-        edges: &[(u64, u64, i64, String, i64)],
-    ) -> DFView<impl Iterator<Item = Result<DFChunk, GraphError>>> {
-        let chunks = edges.iter().chunks(chunk_size);
-        let chunks = chunks
-            .into_iter()
-            .map(|chunk| {
-                let mut src_col = MutablePrimitiveArray::new();
-                let mut dst_col = MutablePrimitiveArray::new();
-                let mut time_col = MutablePrimitiveArray::new();
-                let mut str_prop_col = MutableUtf8Array::<i64>::new();
-                let mut int_prop_col = MutablePrimitiveArray::new();
-                for (src, dst, time, str_prop, int_prop) in chunk {
-                    src_col.push_value(*src);
-                    dst_col.push_value(*dst);
-                    time_col.push_value(*time);
-                    str_prop_col.push(Some(str_prop));
-                    int_prop_col.push_value(*int_prop);
-                }
-                let chunk = vec![
-                    src_col.as_box(),
-                    dst_col.as_box(),
-                    time_col.as_box(),
-                    str_prop_col.as_box(),
-                    int_prop_col.as_box(),
-                ];
-                Ok(DFChunk { chunk })
-            })
-            .collect_vec();
-        DFView {
-            names: vec![
-                "src".to_owned(),
-                "dst".to_owned(),
-                "time".to_owned(),
-                "str_prop".to_owned(),
-                "int_prop".to_owned(),
-            ],
-            chunks: chunks.into_iter(),
-            num_rows: edges.len(),
-        }
-    }
-    #[test]
-    fn test_load_edges() {
-        proptest!(|(edges in build_edge_list(1000, 100), chunk_size in 1usize..=1000)| {
-            let df_view = build_df(chunk_size, &edges);
-            let g = Graph::new();
-            let props = ["str_prop", "int_prop"];
-            load_edges_from_df(df_view, "time", "src", "dst", &props, &[], None, None, None, &g).unwrap();
-            let g2 = Graph::new();
-            for (src, dst, time, str_prop, int_prop) in edges {
-                g2.add_edge(time, src, dst, [("str_prop", str_prop.clone().into_prop()), ("int_prop", int_prop.into_prop())], None).unwrap();
-                let edge = g.edge(src, dst).unwrap().at(time);
-                assert_eq!(edge.properties().get("str_prop").unwrap_str(), str_prop);
-                assert_eq!(edge.properties().get("int_prop").unwrap_i64(), int_prop);
-            }
-            assert_graph_equal(&g, &g2);
-        })
-    }
-
-    #[test]
-    fn test_load_edges_with_cache() {
-        proptest!(|(edges in build_edge_list(100, 100), chunk_size in 1usize..=100)| {
-            let df_view = build_df(chunk_size, &edges);
-            let g = Graph::new();
-            let cache_file = TempDir::new().unwrap();
-            g.cache(cache_file.path()).unwrap();
-            let props = ["str_prop", "int_prop"];
-            load_edges_from_df(df_view, "time", "src", "dst", &props, &[], None, None, None, &g).unwrap();
-            let g = Graph::load_cached(cache_file.path()).unwrap();
-            let g2 = Graph::new();
-            for (src, dst, time, str_prop, int_prop) in edges {
-                g2.add_edge(time, src, dst, [("str_prop", str_prop.clone().into_prop()), ("int_prop", int_prop.into_prop())], None).unwrap();
-                let edge = g.edge(src, dst).unwrap().at(time);
-                assert_eq!(edge.properties().get("str_prop").unwrap_str(), str_prop);
-                assert_eq!(edge.properties().get("int_prop").unwrap_i64(), int_prop);
-            }
-            assert_graph_equal(&g, &g2);
-        })
-    }
-
-    #[test]
-    fn load_single_edge_with_cache() {
-        let edges = [(0, 0, 0, "".to_string(), 0)];
-        let df_view = build_df(1, &edges);
-        let g = Graph::new();
-        let cache_file = TempDir::new().unwrap();
-        g.cache(cache_file.path()).unwrap();
-        let props = ["str_prop", "int_prop"];
-        load_edges_from_df(
-            df_view,
-            "time",
-            "src",
-            "dst",
-            &props,
-            &[],
-            None,
-            None,
-            None,
-            &g,
-        )
-        .unwrap();
-        let g = Graph::load_cached(cache_file.path()).unwrap();
-        let g2 = Graph::new();
-        for (src, dst, time, str_prop, int_prop) in edges {
-            g2.add_edge(
-                time,
-                src,
-                dst,
-                [
-                    ("str_prop", str_prop.clone().into_prop()),
-                    ("int_prop", int_prop.into_prop()),
-                ],
-                None,
-            )
-            .unwrap();
-            let edge = g.edge(src, dst).unwrap().at(time);
-            assert_eq!(edge.properties().get("str_prop").unwrap_str(), str_prop);
-            assert_eq!(edge.properties().get("int_prop").unwrap_i64(), int_prop);
-        }
-        assert_graph_equal(&g, &g2);
-    }
-=======
->>>>>>> fbd73262
 }