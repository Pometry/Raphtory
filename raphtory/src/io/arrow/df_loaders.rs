use crate::{
    core::entities::nodes::node_ref::AsNodeRef,
    db::api::view::StaticGraphViewOps,
    errors::{into_graph_err, GraphError, LoadError},
    io::arrow::{
        dataframe::{DFChunk, DFView},
        layer_col::{lift_layer_col, lift_node_type_col},
        prop_handler::*,
    },
    prelude::*,
};
use bytemuck::checked::cast_slice_mut;
use either::Either;
use kdam::{Bar, BarBuilder, BarExt};
use raphtory_api::{
    atomic_extra::atomic_usize_from_mut_slice,
    core::{
        entities::{properties::prop::PropType, EID},
        storage::{dict_mapper::MaybeNew, timeindex::TimeIndexEntry},
    },
};
use raphtory_core::{
    entities::{graph::logical_to_physical::ResolverShardT, GidRef, VID},
    storage::timeindex::AsTime,
};
use raphtory_storage::mutation::addition_ops::{InternalAdditionOps, SessionAdditionOps};
use rayon::prelude::*;
use std::{
    borrow::{Borrow, Cow},
    collections::HashMap,
    sync::{
        atomic::{AtomicBool, AtomicUsize, Ordering},
        Arc,
    },
};

fn build_progress_bar(des: String, num_rows: usize) -> Result<Bar, GraphError> {
    BarBuilder::default()
        .desc(des)
        .animation(kdam::Animation::FillUp)
        .total(num_rows)
        .unit_scale(true)
        .build()
        .map_err(|_| GraphError::TqdmError)
}

fn process_shared_properties(
    props: Option<&HashMap<String, Prop>>,
    resolver: impl Fn(&str, PropType) -> Result<MaybeNew<usize>, GraphError>,
) -> Result<Vec<(usize, Prop)>, GraphError> {
    match props {
        None => Ok(vec![]),
        Some(props) => props
            .iter()
            .map(|(key, prop)| Ok((resolver(key, prop.dtype())?.inner(), prop.clone())))
            .collect(),
    }
}

pub(crate) fn load_nodes_from_df<
    G: StaticGraphViewOps + PropertyAdditionOps + AdditionOps + std::fmt::Debug,
>(
    df_view: DFView<impl Iterator<Item = Result<DFChunk, GraphError>>>,
    time: &str,
    node_id: &str,
    properties: &[&str],
    metadata: &[&str],
    shared_metadata: Option<&HashMap<String, Prop>>,
    node_type: Option<&str>,
    node_type_col: Option<&str>,
    graph: &G,
) -> Result<(), GraphError> {
    let properties_indices = properties
        .iter()
        .map(|name| df_view.get_index(name))
        .collect::<Result<Vec<_>, GraphError>>()?;
    let metadata_indices = metadata
        .iter()
        .map(|name| df_view.get_index(name))
        .collect::<Result<Vec<_>, GraphError>>()?;

    let node_type_index =
        node_type_col.map(|node_type_col| df_view.get_index(node_type_col.as_ref()));
    let node_type_index = node_type_index.transpose()?;

    let node_id_index = df_view.get_index(node_id)?;
    let time_index = df_view.get_index(time)?;

    let session = graph.write_session().map_err(into_graph_err)?;
    let shared_metadata = process_shared_properties(shared_metadata, |key, dtype| {
        session
            .resolve_node_property(key, dtype, true)
            .map_err(into_graph_err)
    })?;

    #[cfg(feature = "python")]
    let mut pb = build_progress_bar("Loading nodes".to_string(), df_view.num_rows)?;

    let mut node_col_resolved = vec![];
    let mut node_type_col_resolved = vec![];

    let mut write_locked_graph = graph.write_lock().map_err(into_graph_err)?;
    let mut start_id = session
        .reserve_event_ids(df_view.num_rows)
        .map_err(into_graph_err)?;

    for chunk in df_view.chunks {
        let df = chunk?;
        let prop_cols =
            combine_properties_arrow(properties, &properties_indices, &df, |key, dtype| {
                session
                    .resolve_node_property(key, dtype, false)
                    .map_err(into_graph_err)
            })?;
        let metadata_cols =
            combine_properties_arrow(metadata, &metadata_indices, &df, |key, dtype| {
                session
                    .resolve_node_property(key, dtype, true)
                    .map_err(into_graph_err)
            })?;
        let node_type_col = lift_node_type_col(node_type, node_type_index, &df)?;

        let time_col = df.time_col(time_index)?;
        let node_col = df.node_col(node_id_index)?;

        node_col_resolved.resize_with(df.len(), Default::default);
        node_type_col_resolved.resize_with(df.len(), Default::default);

        // TODO: Using parallel iterators results in a 5x speedup, but
        // needs to be implemented such that node VID order is preserved.
        // See: https://github.com/Pometry/pometry-storage/issues/81
        for (((gid, resolved), node_type), node_type_resolved) in node_col
            .iter()
            .zip(node_col_resolved.iter_mut())
            .zip(node_type_col.iter())
            .zip(node_type_col_resolved.iter_mut())
        {
            let (vid, res_node_type) = write_locked_graph
                .graph()
                .resolve_node_and_type(gid.as_node_ref(), node_type)
                .map_err(|_| LoadError::FatalError)?;

            *resolved = vid;
            *node_type_resolved = res_node_type;
        }

        let node_stats = write_locked_graph.node_stats().clone();
        let update_time = |time: TimeIndexEntry| {
            let time = time.t();
            node_stats.update_time(time);
        };

        write_locked_graph
            .resize_chunks_to_num_nodes(write_locked_graph.graph().internal_num_nodes());

        write_locked_graph
            .nodes
            .par_iter_mut()
            .try_for_each(|shard| {
                let mut t_props = vec![];
                let mut c_props = vec![];

                for (idx, (((vid, time), node_type), gid)) in node_col_resolved
                    .iter()
                    .zip(time_col.iter())
                    .zip(node_type_col_resolved.iter())
                    .zip(node_col.iter())
                    .enumerate()
                {
                    if let Some(mut_node) = shard.resolve_pos(*vid) {
                        let t = TimeIndexEntry(time, start_id + idx);
                        update_time(t);
                        let mut writer = shard.writer();
                        writer.store_node_id_and_node_type(mut_node, 0, gid, *node_type, 0);
                        t_props.clear();
                        t_props.extend(prop_cols.iter_row(idx));

                        c_props.clear();
                        c_props.extend(metadata_cols.iter_row(idx));
                        c_props.extend_from_slice(&shared_metadata);
                        writer.update_c_props(mut_node, 0, c_props.drain(..), 0);
                        writer.add_props(t, mut_node, 0, t_props.drain(..), 0);
                    };
                }
                Ok::<_, GraphError>(())
            })?;

        #[cfg(feature = "python")]
        let _ = pb.update(df.len());
        start_id += df.len();
    }
    Ok(())
}

<<<<<<< HEAD
pub(crate) fn load_edges_from_df<
    G: StaticGraphViewOps + PropertyAdditionOps + AdditionOps,
=======
pub fn load_edges_from_df<
    G: StaticGraphViewOps + PropertyAdditionOps + AdditionOps + InternalCache,
>>>>>>> feeb7153
>(
    df_view: DFView<impl Iterator<Item = Result<DFChunk, GraphError>>>,
    time: &str,
    src: &str,
    dst: &str,
    properties: &[&str],
    metadata: &[&str],
    shared_metadata: Option<&HashMap<String, Prop>>,
    layer: Option<&str>,
    layer_col: Option<&str>,
    graph: &G,
) -> Result<(), GraphError> {
    if df_view.is_empty() {
        return Ok(());
    }
    let properties_indices = properties
        .iter()
        .map(|name| df_view.get_index(name))
        .collect::<Result<Vec<_>, GraphError>>()?;
    let metadata_indices = metadata
        .iter()
        .map(|name| df_view.get_index(name))
        .collect::<Result<Vec<_>, GraphError>>()?;

    let src_index = df_view.get_index(src)?;
    let dst_index = df_view.get_index(dst)?;
    let time_index = df_view.get_index(time)?;
    let layer_index = if let Some(layer_col) = layer_col {
        Some(df_view.get_index(layer_col.as_ref())?)
    } else {
        None
    };
    let session = graph.write_session().map_err(into_graph_err)?;
    let shared_metadata = process_shared_properties(shared_metadata, |key, dtype| {
        session
            .resolve_edge_property(key, dtype, true)
            .map_err(into_graph_err)
    })?;

    let mut pb = build_progress_bar("Loading edges".to_string(), df_view.num_rows)?;
    let _ = pb.update(0);
    let mut start_idx = session
        .reserve_event_ids(df_view.num_rows)
        .map_err(into_graph_err)?;

    let mut src_col_resolved = vec![];
    let mut dst_col_resolved = vec![];
    let mut eid_col_resolved: Vec<EID> = vec![];
    let mut eids_exist: Vec<AtomicBool> = vec![]; // exists or needs to be created

    let mut write_locked_graph = graph.write_lock().map_err(into_graph_err)?;

    // set the type of the resolver;
    let chunks = df_view.chunks.peekable();
    // let mapping = Mapping::new();
    // let mapping = write_locked_graph.graph().logical_to_physical.clone();

    // if let Some(chunk) = chunks.peek() {
    //     if let Ok(chunk) = chunk {
    //         let src_col = chunk.node_col(src_index)?;
    //         let dst_col = chunk.node_col(dst_index)?;
    //         src_col.validate(graph, LoadError::MissingSrcError)?;
    //         dst_col.validate(graph, LoadError::MissingDstError)?;
    //         let mut iter = src_col.iter();

    //         if let Some(id) = iter.next() {
    //             let vid = graph
    //                 .resolve_node(id.as_node_ref())
    //                 .map_err(|_| LoadError::FatalError)?; // initialize the type of the resolver
    //             mapping
    //                 .set(id, vid.inner())
    //                 .map_err(|_| LoadError::FatalError)?;
    //         } else {
    //             return Ok(());
    //         }
    //     }
    // } else {
    //     return Ok(());
    // }

    let num_nodes = AtomicUsize::new(write_locked_graph.graph().internal_num_nodes());

    for chunk in chunks {
        let df = chunk?;
        let prop_cols =
            combine_properties_arrow(properties, &properties_indices, &df, |key, dtype| {
                session
                    .resolve_edge_property(key, dtype, false)
                    .map_err(into_graph_err)
            })?;
        let metadata_cols =
            combine_properties_arrow(metadata, &metadata_indices, &df, |key, dtype| {
                session
                    .resolve_edge_property(key, dtype, true)
                    .map_err(into_graph_err)
            })?;

        src_col_resolved.resize_with(df.len(), Default::default);
        dst_col_resolved.resize_with(df.len(), Default::default);

        // let src_col_shared = atomic_usize_from_mut_slice(cast_slice_mut(&mut src_col_resolved));
        // let dst_col_shared = atomic_usize_from_mut_slice(cast_slice_mut(&mut dst_col_resolved));

        let layer = lift_layer_col(layer, layer_index, &df)?;
        let layer_col_resolved = layer.resolve(graph)?;

        let src_col = df.node_col(src_index)?;
        src_col.validate(graph, LoadError::MissingSrcError)?;

        let dst_col = df.node_col(dst_index)?;
        dst_col.validate(graph, LoadError::MissingDstError)?;

        // let gid_type = src_col.dtype();

        // let fallback_resolver = write_locked_graph.graph().logical_to_physical.clone();

        // mapping
        //     .mapping()
        //     .run_with_locked(|mut shard| match gid_type {
        //         GidType::Str => load_into_shard(
        //             src_col_shared,
        //             dst_col_shared,
        //             &src_col,
        //             &dst_col,
        //             &num_nodes,
        //             shard.as_str().unwrap(),
        //             |gid| Cow::Borrowed(gid.as_str().unwrap()),
        //             |id| fallback_resolver.get_str(id),
        //         ),
        //         GidType::U64 => load_into_shard(
        //             src_col_shared,
        //             dst_col_shared,
        //             &src_col,
        //             &dst_col,
        //             &num_nodes,
        //             shard.as_u64().unwrap(),
        //             |gid| Cow::Owned(gid.as_u64().unwrap()),
        //             |id| fallback_resolver.get_u64(*id),
        //         ),
        //     })?;

        // It's our graph, no one else can change it
        src_col
            .par_iter()
            .zip(src_col_resolved.par_iter_mut())
            .try_for_each(|(gid, resolved)| {
                let gid = gid.ok_or(LoadError::FatalError)?;
                let vid = write_locked_graph
                    .graph()
                    .resolve_node(gid.as_node_ref())
                    .map_err(|_| LoadError::FatalError)?;

                if vid.is_new() {
                    num_nodes.fetch_add(1, Ordering::Relaxed);
                }

                *resolved = vid.inner();
                Ok::<(), LoadError>(())
            })?;

        dst_col
            .par_iter()
            .zip(dst_col_resolved.par_iter_mut())
            .try_for_each(|(gid, resolved)| {
                let gid = gid.ok_or(LoadError::FatalError)?;
                let vid = write_locked_graph
                    .graph()
                    .resolve_node(gid.as_node_ref())
                    .map_err(|_| LoadError::FatalError)?;

                if vid.is_new() {
                    num_nodes.fetch_add(1, Ordering::Relaxed);
                }

                *resolved = vid.inner();
                Ok::<(), LoadError>(())
            })?;

        let time_col = df.time_col(time_index)?;

        write_locked_graph.resize_chunks_to_num_nodes(num_nodes.load(Ordering::Relaxed));

        eid_col_resolved.resize_with(df.len(), Default::default);
        eids_exist.resize_with(df.len(), Default::default);
        let eid_col_shared = atomic_usize_from_mut_slice(cast_slice_mut(&mut eid_col_resolved));

        let num_edges: Arc<AtomicUsize> =
            AtomicUsize::new(write_locked_graph.graph().internal_num_edges()).into();
        let next_edge_id = || num_edges.fetch_add(1, Ordering::Relaxed);

        let mut per_segment_edge_count = Vec::with_capacity(write_locked_graph.nodes.len());
        per_segment_edge_count.resize_with(write_locked_graph.nodes.len(), || AtomicUsize::new(0));

        // Generate all edge_ids + add outbound edges
        write_locked_graph
            .nodes
            .iter_mut() // TODO: change to par_iter_mut but preserve edge_id order
            .enumerate()
            .for_each(|(page_id, locked_page)| {
                for (row, ((((src, src_gid), dst), time), layer)) in src_col_resolved
                    .iter()
                    .zip(src_col.iter())
                    .zip(dst_col_resolved.iter())
                    .zip(time_col.iter())
                    .zip(layer_col_resolved.iter())
                    .enumerate()
                {
                    if let Some(src_pos) = locked_page.resolve_pos(*src) {
                        let t = TimeIndexEntry(time, start_idx + row);
                        let mut writer = locked_page.writer();
                        writer.store_node_id(src_pos, 0, src_gid, 0);

                        let edge_id = if let Some(edge_id) = writer.get_out_edge(src_pos, *dst, 0) {
                            eid_col_shared[row].store(edge_id.0, Ordering::Relaxed);
                            eids_exist[row].store(true, Ordering::Relaxed);
                            edge_id
                        } else {
                            let edge_id = EID(next_edge_id());

                            writer.add_static_outbound_edge(src_pos, *dst, edge_id, 0);
                            eid_col_shared[row].store(edge_id.0, Ordering::Relaxed);
                            eids_exist[row].store(false, Ordering::Relaxed);
                            edge_id
                        };

                        writer.add_outbound_edge(
                            Some(t),
                            src_pos,
                            *dst,
                            edge_id.with_layer(*layer),
                            0,
                        ); // FIXME: when we update this to work with layers use the correct layer
                        per_segment_edge_count[page_id].fetch_add(1, Ordering::Relaxed);
                    }
                }
            });

        write_locked_graph.resize_chunks_to_num_edges(num_edges.load(Ordering::Relaxed));

        rayon::scope(|sc| {
            // Add inbound edges
            sc.spawn(|_| {
                write_locked_graph
                    .nodes
                    .par_iter_mut()
                    .enumerate()
                    .for_each(|(page_id, shard)| {
                        for (row, ((((src, (dst, dst_gid)), eid), time), layer)) in src_col_resolved
                            .iter()
                            .zip(dst_col_resolved.iter().zip(dst_col.iter()))
                            .zip(eid_col_resolved.iter())
                            .zip(time_col.iter())
                            .zip(layer_col_resolved.iter())
                            .enumerate()
                        {
                            if let Some(dst_pos) = shard.resolve_pos(*dst) {
                                let t = TimeIndexEntry(time, start_idx + row);
                                let mut writer = shard.writer();

                                writer.store_node_id(dst_pos, 0, dst_gid, 0);
                                writer.add_static_inbound_edge(dst_pos, *src, *eid, 0);
                                writer.add_inbound_edge(
                                    Some(t),
                                    dst_pos,
                                    *src,
                                    eid.with_layer(*layer),
                                    0,
                                );

                                per_segment_edge_count[page_id].fetch_add(1, Ordering::Relaxed);
                            }
                        }
                    });
            });

            // Add temporal & constant properties to edges
            sc.spawn(|_| {
                write_locked_graph.edges.par_iter_mut().for_each(|shard| {
                    let mut t_props = vec![];
                    let mut c_props = vec![];

                    for (idx, (((((src, dst), time), eid), layer), exists)) in src_col_resolved
                        .iter()
                        .zip(dst_col_resolved.iter())
                        .zip(time_col.iter())
                        .zip(eid_col_resolved.iter())
                        .zip(layer_col_resolved.iter())
                        .zip(
                            eids_exist
                                .iter()
                                .map(|exists| exists.load(Ordering::Relaxed)),
                        )
                        .enumerate()
                    {
                        if let Some(eid_pos) = shard.resolve_pos(*eid) {
                            let t = TimeIndexEntry(time, start_idx + idx);
                            let mut writer = shard.writer();

                            t_props.clear();
                            t_props.extend(prop_cols.iter_row(idx));

                            c_props.clear();
                            c_props.extend(metadata_cols.iter_row(idx));
                            c_props.extend_from_slice(&shared_metadata);

                            writer.add_static_edge(Some(eid_pos), *src, *dst, 0, Some(exists));
                            writer.update_c_props(eid_pos, *src, *dst, *layer, c_props.drain(..));
                            writer.add_edge(t, eid_pos, *src, *dst, t_props.drain(..), *layer, 0);
                        }
                    }
                });
            });
        });

        start_idx += df.len();
        let _ = pb.update(df.len());
    }

    // put the mapping into the fallback resolver
    // let fallback_resolver = &write_locked_graph.graph().logical_to_physical;
    // match fallback_resolver.dtype() {
    //     Some(GidType::Str) => {
    //         fallback_resolver
    //             .bulk_set_str(mapping.iter_str())
    //             .map_err(|_| LoadError::FatalError)?;
    //     }
    //     Some(GidType::U64) => {
    //         fallback_resolver
    //             .bulk_set_u64(mapping.iter_u64())
    //             .map_err(|_| LoadError::FatalError)?;
    //     }
    //     _ => {}
    // }

    Ok(())
}

fn load_into_shard<Q, T>(
    src_col_shared: &[AtomicUsize],
    dst_col_shared: &[AtomicUsize],
    src_col: &super::node_col::NodeCol,
    dst_col: &super::node_col::NodeCol,
    node_count: &AtomicUsize,
    shard: &mut ResolverShardT<'_, T>,
    mut mapper_fn: impl FnMut(GidRef<'_>) -> Cow<'_, Q>,
    mut fallback_fn: impl FnMut(&Q) -> Option<VID>,
) -> Result<(), LoadError>
where
    T: Clone + Eq + std::hash::Hash + Borrow<Q>,
    Q: Eq + std::hash::Hash + ToOwned<Owned = T> + ?Sized,
{
    let src_iter = src_col.iter().map(&mut mapper_fn).enumerate();

    for (id, gid) in src_iter {
        if let Some(vid) = shard.resolve_node(&gid, |id| {
            // fallback_fn(id).map(Either::Right).unwrap_or_else(|| {
            //     // If the node does not exist, create a new VID
            //     Either::Left(VID(node_count.fetch_add(1, Ordering::Relaxed)))
            // })
            Either::Left(VID(node_count.fetch_add(1, Ordering::Relaxed)))
        }) {
            src_col_shared[id].store(vid.0, Ordering::Relaxed);
        }
    }

    let dst_iter = dst_col.iter().map(mapper_fn).enumerate();
    for (id, gid) in dst_iter {
        if let Some(vid) = shard.resolve_node(&gid, |id| {
            // fallback_fn(id).map(Either::Right).unwrap_or_else(|| {
            //     // If the node does not exist, create a new VID
            //     Either::Left(VID(node_count.fetch_add(1, Ordering::Relaxed)))
            // })
            Either::Left(VID(node_count.fetch_add(1, Ordering::Relaxed)))
        }) {
            dst_col_shared[id].store(vid.0, Ordering::Relaxed);
        }
    }
    Ok::<_, LoadError>(())
}

pub(crate) fn load_edge_deletions_from_df<
    G: StaticGraphViewOps + PropertyAdditionOps + AdditionOps + DeletionOps,
>(
    df_view: DFView<impl Iterator<Item = Result<DFChunk, GraphError>>>,
    time: &str,
    src: &str,
    dst: &str,
    layer: Option<&str>,
    layer_col: Option<&str>,
    graph: &G,
) -> Result<(), GraphError> {
    let src_index = df_view.get_index(src)?;
    let dst_index = df_view.get_index(dst)?;
    let time_index = df_view.get_index(time)?;
    let layer_index = layer_col.map(|layer_col| df_view.get_index(layer_col.as_ref()));
    let layer_index = layer_index.transpose()?;
    #[cfg(feature = "python")]
    let mut pb = build_progress_bar("Loading edge deletions".to_string(), df_view.num_rows)?;
    let session = graph.write_session().map_err(into_graph_err)?;
    let mut start_idx = session
        .reserve_event_ids(df_view.num_rows)
        .map_err(into_graph_err)?;

    for chunk in df_view.chunks {
        let df = chunk?;
        let layer = lift_layer_col(layer, layer_index, &df)?;
        let src_col = df.node_col(src_index)?;
        let dst_col = df.node_col(dst_index)?;
        let time_col = df.time_col(time_index)?;
        src_col
            .par_iter()
            .zip(dst_col.par_iter())
            .zip(time_col.par_iter())
            .zip(layer.par_iter())
            .enumerate()
            .try_for_each(|(idx, (((src, dst), time), layer))| {
                let src = src.ok_or(LoadError::MissingSrcError)?;
                let dst = dst.ok_or(LoadError::MissingDstError)?;
                graph.delete_edge((time, start_idx + idx), src, dst, layer)?;
                Ok::<(), GraphError>(())
            })?;
        #[cfg(feature = "python")]
        let _ = pb.update(df.len());
        start_idx += df.len();
    }

    Ok(())
}

pub(crate) fn load_node_props_from_df<
    'a,
    G: StaticGraphViewOps + PropertyAdditionOps + AdditionOps + std::fmt::Debug,
>(
    df_view: DFView<impl Iterator<Item = Result<DFChunk, GraphError>>>,
    node_id: &str,
    node_type: Option<&str>,
    node_type_col: Option<&str>,
    metadata: &[&str],
    shared_metadata: Option<&HashMap<String, Prop>>,
    graph: &G,
) -> Result<(), GraphError> {
    let metadata_indices = metadata
        .iter()
        .map(|name| df_view.get_index(name))
        .collect::<Result<Vec<_>, GraphError>>()?;

    let node_type_index =
        node_type_col.map(|node_type_col| df_view.get_index(node_type_col.as_ref()));
    let node_type_index = node_type_index.transpose()?;

    let node_id_index = df_view.get_index(node_id)?;
    let session = graph.write_session().map_err(into_graph_err)?;

    let shared_metadata = process_shared_properties(shared_metadata, |key, dtype| {
        session
            .resolve_node_property(key, dtype, true)
            .map_err(into_graph_err)
    })?;

    #[cfg(feature = "python")]
    let mut pb = build_progress_bar("Loading node properties".to_string(), df_view.num_rows)?;

    let mut node_col_resolved = vec![];
    let mut node_type_col_resolved = vec![];

    let mut write_locked_graph = graph.write_lock().map_err(into_graph_err)?;

    for chunk in df_view.chunks {
        let df = chunk?;
        let metadata_cols =
            combine_properties_arrow(metadata, &metadata_indices, &df, |key, dtype| {
                session
                    .resolve_node_property(key, dtype, true)
                    .map_err(into_graph_err)
            })?;
        let node_type_col = lift_node_type_col(node_type, node_type_index, &df)?;
        let node_col = df.node_col(node_id_index)?;

        node_col_resolved.resize_with(df.len(), Default::default);
        node_type_col_resolved.resize_with(df.len(), Default::default);

        node_col
            .iter()
            .zip(node_col_resolved.iter_mut())
            .zip(node_type_col.iter())
            .zip(node_type_col_resolved.iter_mut())
            .try_for_each(|(((gid, resolved), node_type), node_type_resolved)| {
                let (vid, res_node_type) = write_locked_graph
                    .graph()
                    .resolve_node_and_type(gid.as_node_ref(), node_type)
                    .map_err(|_| LoadError::FatalError)?;
                *resolved = vid;
                *node_type_resolved = res_node_type;
                Ok::<(), LoadError>(())
            })?;

        write_locked_graph
            .resize_chunks_to_num_nodes(write_locked_graph.graph().internal_num_nodes());

        write_locked_graph.nodes.iter_mut().try_for_each(|shard| {
            let mut c_props = vec![];

            for (idx, ((vid, node_type), gid)) in node_col_resolved
                .iter()
                .zip(node_type_col_resolved.iter())
                .zip(node_col.iter())
                .enumerate()
            {
                if let Some(mut_node) = shard.resolve_pos(*vid) {
                    let mut writer = shard.writer();
                    writer.store_node_id_and_node_type(mut_node, 0, gid, *node_type, 0);

                    c_props.clear();
                    c_props.extend(metadata_cols.iter_row(idx));
                    c_props.extend_from_slice(&shared_metadata);
                    writer.update_c_props(mut_node, 0, c_props.drain(..), 0);
                };
            }

            Ok::<_, GraphError>(())
        })?;

        #[cfg(feature = "python")]
        let _ = pb.update(df.len());
    }
    Ok(())
}

pub(crate) fn load_edges_props_from_df<
    G: StaticGraphViewOps + PropertyAdditionOps + AdditionOps,
>(
    df_view: DFView<impl Iterator<Item = Result<DFChunk, GraphError>>>,
    src: &str,
    dst: &str,
    metadata: &[&str],
    shared_metadata: Option<&HashMap<String, Prop>>,
    layer: Option<&str>,
    layer_col: Option<&str>,
    graph: &G,
) -> Result<(), GraphError> {
    let metadata_indices = metadata
        .iter()
        .map(|name| df_view.get_index(name))
        .collect::<Result<Vec<_>, GraphError>>()?;

    let src_index = df_view.get_index(src)?;
    let dst_index = df_view.get_index(dst)?;
    let layer_index = if let Some(layer_col) = layer_col {
        Some(df_view.get_index(layer_col.as_ref())?)
    } else {
        None
    };
    let session = graph.write_session().map_err(into_graph_err)?;
    let shared_metadata = process_shared_properties(shared_metadata, |key, dtype| {
        session
            .resolve_edge_property(key, dtype, true)
            .map_err(into_graph_err)
    })?;

    #[cfg(feature = "python")]
    let mut pb = build_progress_bar("Loading edge properties".to_string(), df_view.num_rows)?;
    #[cfg(feature = "python")]
    let _ = pb.update(0);

    let mut src_col_resolved = vec![];
    let mut dst_col_resolved = vec![];
    let mut eid_col_resolved = vec![];

    let mut write_locked_graph = graph.write_lock().map_err(into_graph_err)?;

    let g = write_locked_graph.graph;

    for chunk in df_view.chunks {
        let df = chunk?;
        let metadata_cols =
            combine_properties_arrow(metadata, &metadata_indices, &df, |key, dtype| {
                session
                    .resolve_edge_property(key, dtype, true)
                    .map_err(into_graph_err)
            })?;
        let layer = lift_layer_col(layer, layer_index, &df)?;
        let layer_col_resolved = layer.resolve(graph)?;

        let src_col = df.node_col(src_index)?;
        src_col.validate(graph, LoadError::MissingSrcError)?;

        let dst_col = df.node_col(dst_index)?;
        dst_col.validate(graph, LoadError::MissingDstError)?;

        // It's our graph, no one else can change it
        src_col_resolved.resize_with(df.len(), Default::default);
        src_col
            .par_iter()
            .zip(src_col_resolved.par_iter_mut())
            .try_for_each(|(gid, resolved)| {
                let gid = gid.ok_or(LoadError::FatalError)?;
                let vid = g
                    .resolve_node_ref(gid.as_node_ref())
                    .ok_or(LoadError::MissingNodeError)?;
                *resolved = vid;
                Ok::<(), LoadError>(())
            })?;

        dst_col_resolved.resize_with(df.len(), Default::default);
        dst_col
            .par_iter()
            .zip(dst_col_resolved.par_iter_mut())
            .try_for_each(|(gid, resolved)| {
                let gid = gid.ok_or(LoadError::FatalError)?;
                let vid = g
                    .resolve_node_ref(gid.as_node_ref())
                    .ok_or(LoadError::MissingNodeError)?;
                *resolved = vid;
                Ok::<(), LoadError>(())
            })?;

        write_locked_graph
            .resize_chunks_to_num_nodes(write_locked_graph.graph().internal_num_nodes());

        // resolve all the edges
        eid_col_resolved.resize_with(df.len(), Default::default);
        let eid_col_shared = atomic_usize_from_mut_slice(cast_slice_mut(&mut eid_col_resolved));

        write_locked_graph
            .nodes
            .par_iter_mut()
            .try_for_each(|shard| {
                for (row, (src, dst)) in src_col_resolved
                    .iter()
                    .zip(dst_col_resolved.iter())
                    .enumerate()
                {
                    if let Some(src_node) = shard.resolve_pos(*src) {
                        let writer = shard.writer();
                        let EID(eid) = writer
                            .get_out_edge(src_node, *dst, 0)
                            .ok_or(LoadError::MissingEdgeError(*src, *dst))?;
                        eid_col_shared[row].store(eid, Ordering::Relaxed);
                    }
                }
                Ok::<_, LoadError>(())
            })?;

        write_locked_graph
            .edges
            .par_iter_mut()
            .try_for_each(|shard| {
                let mut c_props = vec![];
                for (idx, (((eid, layer), src), dst)) in eid_col_resolved
                    .iter()
                    .zip(layer_col_resolved.iter())
                    .zip(&src_col_resolved)
                    .zip(&dst_col_resolved)
                    .enumerate()
                {
                    if let Some(eid_pos) = shard.resolve_pos(*eid) {
                        let mut writer = shard.writer();
                        c_props.clear();
                        c_props.extend(metadata_cols.iter_row(idx));
                        c_props.extend_from_slice(&shared_metadata);
                        writer.update_c_props(eid_pos, *src, *dst, *layer, c_props.drain(..));
                    }
                }
                Ok::<(), GraphError>(())
            })?;

        #[cfg(feature = "python")]
        let _ = pb.update(df.len());
    }
    Ok(())
}

pub(crate) fn load_graph_props_from_df<
    G: StaticGraphViewOps + PropertyAdditionOps + AdditionOps,
>(
    df_view: DFView<impl Iterator<Item = Result<DFChunk, GraphError>>>,
    time: &str,
    properties: Option<&[&str]>,
    metadata: Option<&[&str]>,
    graph: &G,
) -> Result<(), GraphError> {
    let properties = properties.unwrap_or(&[]);
    let metadata = metadata.unwrap_or(&[]);

    let properties_indices = properties
        .iter()
        .map(|name| df_view.get_index(name))
        .collect::<Result<Vec<_>, GraphError>>()?;
    let metadata_indices = metadata
        .iter()
        .map(|name| df_view.get_index(name))
        .collect::<Result<Vec<_>, GraphError>>()?;

    let time_index = df_view.get_index(time)?;

    #[cfg(feature = "python")]
    let mut pb = build_progress_bar("Loading graph properties".to_string(), df_view.num_rows)?;
    let session = graph.write_session().map_err(into_graph_err)?;

    let mut start_id = session
        .reserve_event_ids(df_view.num_rows)
        .map_err(into_graph_err)?;

    for chunk in df_view.chunks {
        let df = chunk?;
        let prop_cols =
            combine_properties_arrow(properties, &properties_indices, &df, |key, dtype| {
                session
                    .resolve_graph_property(key, dtype, false)
                    .map_err(into_graph_err)
            })?;
        let metadata_cols =
            combine_properties_arrow(metadata, &metadata_indices, &df, |key, dtype| {
                session
                    .resolve_graph_property(key, dtype, true)
                    .map_err(into_graph_err)
            })?;
        let time_col = df.time_col(time_index)?;

        time_col
            .par_iter()
            .zip(prop_cols.par_rows())
            .zip(metadata_cols.par_rows())
            .enumerate()
            .try_for_each(|(id, ((time, t_props), c_props))| {
                let t = TimeIndexEntry(time, start_id + id);
                let t_props: Vec<_> = t_props.collect();
                if !t_props.is_empty() {
                    graph
                        .internal_add_properties(t, &t_props)
                        .map_err(into_graph_err)?;
                }

                let c_props: Vec<_> = c_props.collect();

                if !c_props.is_empty() {
                    graph
                        .internal_add_metadata(&c_props)
                        .map_err(into_graph_err)?;
                }
                Ok::<(), GraphError>(())
            })?;
        #[cfg(feature = "python")]
        let _ = pb.update(df.len());
        start_id += df.len();
    }
    Ok(())
}

#[cfg(test)]
mod tests {
    use crate::{
        db::graph::graph::assert_graph_equal,
        errors::GraphError,
        io::arrow::{
            dataframe::{DFChunk, DFView},
            df_loaders::load_edges_from_df,
        },
        prelude::*,
        test_utils::{build_edge_list, build_edge_list_str},
    };
    use arrow_array::builder::{
        ArrayBuilder, Int64Builder, LargeStringBuilder, PrimitiveBuilder, StringViewBuilder,
        UInt64Builder,
    };
    use itertools::Itertools;
    use proptest::proptest;
    use raphtory_storage::core_ops::CoreGraphOps;
    use std::sync::Arc;

    fn build_df(
        chunk_size: usize,
        edges: &[(u64, u64, i64, String, i64)],
    ) -> DFView<impl Iterator<Item = Result<DFChunk, GraphError>>> {
        let chunks = edges.iter().chunks(chunk_size);
        let mut src_col = UInt64Builder::new();
        let mut dst_col = UInt64Builder::new();
        let mut time_col = Int64Builder::new();
        let mut str_prop_col = LargeStringBuilder::new();
        let mut int_prop_col = Int64Builder::new();
        let chunks = chunks
            .into_iter()
            .map(|chunk| {
                for (src, dst, time, str_prop, int_prop) in chunk {
                    src_col.append_value(*src);
                    dst_col.append_value(*dst);
                    time_col.append_value(*time);
                    str_prop_col.append_value(str_prop);
                    int_prop_col.append_value(*int_prop);
                }
                let chunk = vec![
                    ArrayBuilder::finish(&mut src_col),
                    ArrayBuilder::finish(&mut dst_col),
                    ArrayBuilder::finish(&mut time_col),
                    ArrayBuilder::finish(&mut str_prop_col),
                    ArrayBuilder::finish(&mut int_prop_col),
                ];
                Ok(DFChunk { chunk })
            })
            .collect_vec();
        DFView {
            names: vec![
                "src".to_owned(),
                "dst".to_owned(),
                "time".to_owned(),
                "str_prop".to_owned(),
                "int_prop".to_owned(),
            ],
            chunks: chunks.into_iter(),
            num_rows: edges.len(),
        }
    }

    fn build_df_str(
        chunk_size: usize,
        edges: &[(String, String, i64, String, i64)],
    ) -> DFView<impl Iterator<Item = Result<DFChunk, GraphError>>> {
        let chunks = edges.iter().chunks(chunk_size);
        let mut src_col = LargeStringBuilder::new();
        let mut dst_col = StringViewBuilder::new();
        let mut time_col = Int64Builder::new();
        let mut str_prop_col = StringViewBuilder::new();
        let mut int_prop_col = Int64Builder::new();
        let chunks = chunks
            .into_iter()
            .map(|chunk| {
                for (src, dst, time, str_prop, int_prop) in chunk {
                    src_col.append_value(src);
                    dst_col.append_value(dst);
                    time_col.append_value(*time);
                    str_prop_col.append_value(str_prop);
                    int_prop_col.append_value(*int_prop);
                }
                let chunk = vec![
                    ArrayBuilder::finish(&mut src_col),
                    ArrayBuilder::finish(&mut dst_col),
                    ArrayBuilder::finish(&mut time_col),
                    ArrayBuilder::finish(&mut str_prop_col),
                    ArrayBuilder::finish(&mut int_prop_col),
                ];
                Ok(DFChunk { chunk })
            })
            .collect_vec();
        DFView {
            names: vec![
                "src".to_owned(),
                "dst".to_owned(),
                "time".to_owned(),
                "str_prop".to_owned(),
                "int_prop".to_owned(),
            ],
            chunks: chunks.into_iter(),
            num_rows: edges.len(),
        }
    }

    #[test]
    fn test_load_edges() {
        proptest!(|(edges in build_edge_list(1000, 100), chunk_size in 1usize..=1000)| {
            let distinct_edges = edges.iter().map(|(src, dst, _, _, _)| (src, dst)).collect::<std::collections::HashSet<_>>().len();
            let df_view = build_df(chunk_size, &edges);
            let g = Graph::new();
            let props = ["str_prop", "int_prop"];
            load_edges_from_df(df_view, "time", "src", "dst", &props, &[], None, None, None, &g).unwrap();
            let g2 = Graph::new();
            for (src, dst, time, str_prop, int_prop) in edges {
                g2.add_edge(time, src, dst, [("str_prop", str_prop.clone().into_prop()), ("int_prop", int_prop.into_prop())], None).unwrap();
                let edge = g.edge(src, dst).unwrap().at(time);
                assert_eq!(edge.properties().get("str_prop").unwrap_str(), str_prop);
                assert_eq!(edge.properties().get("int_prop").unwrap_i64(), int_prop);
            }
            assert_eq!(g.unfiltered_num_edges(), distinct_edges);
            assert_eq!(g2.unfiltered_num_edges(), distinct_edges);
            assert_graph_equal(&g, &g2);
        })
    }

    #[test]
    fn test_load_edges_str() {
        proptest!(|(edges in build_edge_list_str(100, 100), chunk_size in 1usize..=100)| {
            let distinct_edges = edges.iter().map(|(src, dst, _, _, _)| (src, dst)).collect::<std::collections::HashSet<_>>().len();
            let df_view = build_df_str(chunk_size, &edges);
            let g = Graph::new();
            let props = ["str_prop", "int_prop"];
            load_edges_from_df(df_view, "time", "src", "dst", &props, &[], None, None, None, &g).unwrap();
            let g2 = Graph::new();
            for (src, dst, time, str_prop, int_prop) in edges {
                g2.add_edge(time, &src, &dst, [("str_prop", str_prop.clone().into_prop()), ("int_prop", int_prop.into_prop())], None).unwrap();
                let edge = g.edge(&src, &dst).unwrap().at(time);
                assert_eq!(edge.properties().get("str_prop").unwrap_str(), str_prop);
                assert_eq!(edge.properties().get("int_prop").unwrap_i64(), int_prop);
            }
            assert_eq!(g.unfiltered_num_edges(), distinct_edges);
            assert_eq!(g2.unfiltered_num_edges(), distinct_edges);
            assert_graph_equal(&g, &g2);
        })
    }

    #[test]
    fn test_load_edges_str_fail() {
        let edges = [("0".to_string(), "1".to_string(), 0, "".to_string(), 0)];
        let df_view = build_df_str(1, &edges);
        let g = Graph::new();
        let props = ["str_prop", "int_prop"];
        load_edges_from_df(
            df_view,
            "time",
            "src",
            "dst",
            &props,
            &[],
            None,
            None,
            None,
            &g,
        )
        .unwrap();
        assert!(g.has_edge("0", "1"))
    }

    fn check_load_edges_layers(
        mut edges: Vec<(u64, u64, i64, String, i64, Option<String>)>,
        chunk_size: usize,
    ) {
        let distinct_edges = edges
            .iter()
            .map(|(src, dst, _, _, _, _)| (src, dst))
            .collect::<std::collections::HashSet<_>>()
            .len();
        edges.sort_by(|(_, _, _, _, _, l1), (_, _, _, _, _, l2)| l1.cmp(l2));
        let g = Graph::new();
        let g2 = Graph::new();

        for edges in edges.chunk_by(|(_, _, _, _, _, l1), (_, _, _, _, _, l2)| l1 < l2) {
            let layer = edges[0].5.clone();
            let edges = edges
                .iter()
                .map(|(src, dst, time, str_prop, int_prop, _)| {
                    (*src, *dst, *time, str_prop.clone(), *int_prop)
                })
                .collect_vec();
            let df_view = build_df(chunk_size, &edges);
            let props = ["str_prop", "int_prop"];
            load_edges_from_df(
                df_view,
                "time",
                "src",
                "dst",
                &props,
                &[],
                None,
                layer.as_deref(),
                None,
                &g,
            )
            .unwrap();
            for (src, dst, time, str_prop, int_prop) in edges {
                g2.add_edge(
                    time,
                    src,
                    dst,
                    [
                        ("str_prop", str_prop.clone().into_prop()),
                        ("int_prop", int_prop.into_prop()),
                    ],
                    layer.as_deref(),
                )
                .unwrap();
                let edge = g.edge(src, dst).unwrap().at(time);
                assert_eq!(edge.properties().get("str_prop").unwrap_str(), str_prop);
                assert_eq!(edge.properties().get("int_prop").unwrap_i64(), int_prop);
                if let Some(layer) = &layer {
                    assert!(edge.has_layer(layer))
                }
            }
            assert_graph_equal(&g, &g2);
        }
    }

    #[test]
    fn test_load_edges_1() {
        let edges = [(0, 1, 0, "a".to_string(), 0)];
        let chunk_size = 412;
        let df_view = build_df(chunk_size, &edges);
        let g = Graph::new();
        let props = ["str_prop", "int_prop"];
        load_edges_from_df(
            df_view,
            "time",
            "src",
            "dst",
            &props,
            &[],
            None,
            None,
            None,
            &g,
        )
        .unwrap();
        let g2 = Graph::new();
        for (src, dst, time, str_prop, int_prop) in edges {
            g2.add_edge(
                time,
                src,
                dst,
                [
                    ("str_prop", str_prop.clone().into_prop()),
                    ("int_prop", int_prop.into_prop()),
                ],
                None,
            )
            .unwrap();
            let edge = g.edge(src, dst).unwrap().at(time);
            assert_eq!(edge.properties().get("str_prop").unwrap_str(), str_prop);
            assert_eq!(edge.properties().get("int_prop").unwrap_i64(), int_prop);
        }
        assert_graph_equal(&g, &g2);
    }
}<|MERGE_RESOLUTION|>--- conflicted
+++ resolved
@@ -192,13 +192,8 @@
     Ok(())
 }
 
-<<<<<<< HEAD
-pub(crate) fn load_edges_from_df<
-    G: StaticGraphViewOps + PropertyAdditionOps + AdditionOps,
-=======
 pub fn load_edges_from_df<
     G: StaticGraphViewOps + PropertyAdditionOps + AdditionOps + InternalCache,
->>>>>>> feeb7153
 >(
     df_view: DFView<impl Iterator<Item = Result<DFChunk, GraphError>>>,
     time: &str,
