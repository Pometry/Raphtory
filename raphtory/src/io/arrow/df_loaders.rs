use crate::{
    core::entities::nodes::node_ref::AsNodeRef,
    db::api::view::StaticGraphViewOps,
    errors::{into_graph_err, GraphError, LoadError},
    io::arrow::{
        dataframe::{DFChunk, DFView, SecondaryIndexCol},
        layer_col::{lift_layer_col, lift_node_type_col},
        prop_handler::*,
    },
    prelude::*,
};
use bytemuck::checked::cast_slice_mut;
use db4_graph::WriteLockedGraph;
use either::Either;
use itertools::izip;
use kdam::{Bar, BarBuilder, BarExt};
use raphtory_api::{
    atomic_extra::atomic_usize_from_mut_slice,
    core::{
        entities::{properties::{prop::PropType, meta::STATIC_GRAPH_LAYER_ID}, EID},
        storage::{dict_mapper::MaybeNew, timeindex::TimeIndexEntry},
    },
};
use raphtory_core::{
    entities::{graph::logical_to_physical::ResolverShardT, GidRef, VID},
    storage::timeindex::AsTime,
};
use raphtory_storage::mutation::addition_ops::{InternalAdditionOps, SessionAdditionOps};
use rayon::prelude::*;
use std::{
    borrow::{Borrow, Cow},
    collections::HashMap,
    sync::{
        atomic::{AtomicBool, AtomicUsize, Ordering},
        Arc,
    },
};

fn build_progress_bar(des: String, num_rows: usize) -> Result<Bar, GraphError> {
    BarBuilder::default()
        .desc(des)
        .animation(kdam::Animation::FillUp)
        .total(num_rows)
        .unit_scale(true)
        .build()
        .map_err(|_| GraphError::TqdmError)
}

fn process_shared_properties(
    props: Option<&HashMap<String, Prop>>,
    resolver: impl Fn(&str, PropType) -> Result<MaybeNew<usize>, GraphError>,
) -> Result<Vec<(usize, Prop)>, GraphError> {
    match props {
        None => Ok(vec![]),
        Some(props) => props
            .iter()
            .map(|(key, prop)| Ok((resolver(key, prop.dtype())?.inner(), prop.clone())))
            .collect(),
    }
}

pub(crate) fn load_nodes_from_df<
    G: StaticGraphViewOps + PropertyAdditionOps + AdditionOps + std::fmt::Debug,
>(
    df_view: DFView<impl Iterator<Item = Result<DFChunk, GraphError>>>,
    time: &str,
    secondary_index: Option<&str>,
    node_id: &str,
    properties: &[&str],
    metadata: &[&str],
    shared_metadata: Option<&HashMap<String, Prop>>,
    node_type: Option<&str>,
    node_type_col: Option<&str>,
    graph: &G,
) -> Result<(), GraphError> {
    let properties_indices = properties
        .iter()
        .map(|name| df_view.get_index(name))
        .collect::<Result<Vec<_>, GraphError>>()?;
    let metadata_indices = metadata
        .iter()
        .map(|name| df_view.get_index(name))
        .collect::<Result<Vec<_>, GraphError>>()?;

    let node_type_index =
        node_type_col.map(|node_type_col| df_view.get_index(node_type_col.as_ref()));
    let node_type_index = node_type_index.transpose()?;

    let node_id_index = df_view.get_index(node_id)?;
    let time_index = df_view.get_index(time)?;
    let secondary_index_index = secondary_index
        .map(|col| df_view.get_index(col))
        .transpose()?;

    let session = graph.write_session().map_err(into_graph_err)?;
    let shared_metadata = process_shared_properties(shared_metadata, |key, dtype| {
        session
            .resolve_node_property(key, dtype, true)
            .map_err(into_graph_err)
    })?;

    #[cfg(feature = "python")]
    let mut pb = build_progress_bar("Loading nodes".to_string(), df_view.num_rows)?;

    let mut node_col_resolved = vec![];
    let mut node_type_col_resolved = vec![];

    let mut write_locked_graph = graph.write_lock().map_err(into_graph_err)?;
    let mut start_id = session.read_event_id().map_err(into_graph_err)?;

    for chunk in df_view.chunks {
        let df = chunk?;
        let prop_cols =
            combine_properties_arrow(properties, &properties_indices, &df, |key, dtype| {
                session
                    .resolve_node_property(key, dtype, false)
                    .map_err(into_graph_err)
            })?;
        let metadata_cols =
            combine_properties_arrow(metadata, &metadata_indices, &df, |key, dtype| {
                session
                    .resolve_node_property(key, dtype, true)
                    .map_err(into_graph_err)
            })?;
        let node_type_col = lift_node_type_col(node_type, node_type_index, &df)?;

        let time_col = df.time_col(time_index)?;
        let node_col = df.node_col(node_id_index)?;

        // Load the secondary index column if it exists, otherwise generate from start_id.
        let secondary_index_col = match secondary_index_index {
            Some(col_index) => df.secondary_index_col(col_index)?,
            None => SecondaryIndexCol::new_from_range(start_id, start_id + df.len()),
        };

        // Update the event_id to reflect ingesting new secondary indices.
        session.set_max_event_id(secondary_index_col.max() as usize).map_err(into_graph_err)?;

        node_col_resolved.resize_with(df.len(), Default::default);
        node_type_col_resolved.resize_with(df.len(), Default::default);

        // TODO: Using parallel iterators results in a 5x speedup, but
        // needs to be implemented such that node VID order is preserved.
        // See: https://github.com/Pometry/pometry-storage/issues/81
        for (gid, resolved, node_type, node_type_resolved) in izip!(
            node_col.iter(),
            node_col_resolved.iter_mut(),
            node_type_col.iter(),
            node_type_col_resolved.iter_mut()
        ) {
            let (vid, res_node_type) = write_locked_graph
                .graph()
                .resolve_node_and_type(gid.as_node_ref(), node_type)
                .map_err(|_| LoadError::FatalError)?;

            *resolved = vid;
            *node_type_resolved = res_node_type;
        }

        let node_stats = write_locked_graph.node_stats().clone();
        let update_time = |time: TimeIndexEntry| {
            let time = time.t();
            node_stats.update_time(time);
        };

        write_locked_graph
            .resize_chunks_to_num_nodes(write_locked_graph.graph().internal_num_nodes());

        write_locked_graph
            .nodes
            .par_iter_mut()
            .try_for_each(|shard| {
                // Zip all columns for iteration.
                let zip = izip!(
                    node_col_resolved.iter(),
                    time_col.iter(),
                    secondary_index_col.iter(),
                    node_type_col_resolved.iter(),
                    node_col.iter()
                );

                for (row, (vid, time, secondary_index, node_type, gid)) in zip.enumerate() {
                    if let Some(mut_node) = shard.resolve_pos(*vid) {
                        let mut writer = shard.writer();
                        let t = TimeIndexEntry(time, secondary_index as usize);
                        let layer_id = STATIC_GRAPH_LAYER_ID;
                        let lsn = 0;

                        update_time(t);
                        writer
                            .store_node_id_and_node_type(mut_node, layer_id, gid, *node_type, lsn);

                        let t_props = prop_cols.iter_row(row);
                        let c_props = metadata_cols
                            .iter_row(row)
                            .chain(shared_metadata.iter().cloned());

                        writer.add_props(t, mut_node, layer_id, t_props, lsn);
                        writer.update_c_props(mut_node, layer_id, c_props, lsn);
                    };
                }

                Ok::<_, GraphError>(())
            })?;

        #[cfg(feature = "python")]
        let _ = pb.update(df.len());

        start_id += df.len();
    }

    Ok(())
}

pub(crate) fn load_edges_from_df<G: StaticGraphViewOps + PropertyAdditionOps + AdditionOps>(
    df_view: DFView<impl Iterator<Item = Result<DFChunk, GraphError>>>,
    time: &str,
    secondary_index: Option<&str>,
    src: &str,
    dst: &str,
    properties: &[&str],
    metadata: &[&str],
    shared_metadata: Option<&HashMap<String, Prop>>,
    layer: Option<&str>,
    layer_col: Option<&str>,
    graph: &G,
) -> Result<(), GraphError> {
    if df_view.is_empty() {
        return Ok(());
    }
    let properties_indices = properties
        .iter()
        .map(|name| df_view.get_index(name))
        .collect::<Result<Vec<_>, GraphError>>()?;
    let metadata_indices = metadata
        .iter()
        .map(|name| df_view.get_index(name))
        .collect::<Result<Vec<_>, GraphError>>()?;

    let src_index = df_view.get_index(src)?;
    let dst_index = df_view.get_index(dst)?;
    let time_index = df_view.get_index(time)?;
    let secondary_index_index = secondary_index
        .map(|col| df_view.get_index(col))
        .transpose()?;
    let layer_index = if let Some(layer_col) = layer_col {
        Some(df_view.get_index(layer_col.as_ref())?)
    } else {
        None
    };
    let session = graph.write_session().map_err(into_graph_err)?;
    let shared_metadata = process_shared_properties(shared_metadata, |key, dtype| {
        session
            .resolve_edge_property(key, dtype, true)
            .map_err(into_graph_err)
    })?;

    let mut pb = build_progress_bar("Loading edges".to_string(), df_view.num_rows)?;

    let mut src_col_resolved = vec![];
    let mut dst_col_resolved = vec![];
    let mut eid_col_resolved: Vec<EID> = vec![];
    let mut eids_exist: Vec<AtomicBool> = vec![]; // exists or needs to be created
    let mut layer_eids_exist: Vec<AtomicBool> = vec![]; // exists or needs to be created

    let mut write_locked_graph = graph.write_lock().map_err(into_graph_err)?;
    let mut start_id = session.read_event_id().map_err(into_graph_err)?;

    // set the type of the resolver;
    let chunks = df_view.chunks.peekable();
    // let mapping = Mapping::new();
    // let mapping = write_locked_graph.graph().logical_to_physical.clone();

    // if let Some(chunk) = chunks.peek() {
    //     if let Ok(chunk) = chunk {
    //         let src_col = chunk.node_col(src_index)?;
    //         let dst_col = chunk.node_col(dst_index)?;
    //         src_col.validate(graph, LoadError::MissingSrcError)?;
    //         dst_col.validate(graph, LoadError::MissingDstError)?;
    //         let mut iter = src_col.iter();

    //         if let Some(id) = iter.next() {
    //             let vid = graph
    //                 .resolve_node(id.as_node_ref())
    //                 .map_err(|_| LoadError::FatalError)?; // initialize the type of the resolver
    //             mapping
    //                 .set(id, vid.inner())
    //                 .map_err(|_| LoadError::FatalError)?;
    //         } else {
    //             return Ok(());
    //         }
    //     }
    // } else {
    //     return Ok(());
    // }

    let num_nodes = AtomicUsize::new(write_locked_graph.graph().internal_num_nodes());

    for chunk in chunks {
        let df = chunk?;
        let prop_cols =
            combine_properties_arrow(properties, &properties_indices, &df, |key, dtype| {
                session
                    .resolve_edge_property(key, dtype, false)
                    .map_err(into_graph_err)
            })?;
        let metadata_cols =
            combine_properties_arrow(metadata, &metadata_indices, &df, |key, dtype| {
                session
                    .resolve_edge_property(key, dtype, true)
                    .map_err(into_graph_err)
            })?;

        src_col_resolved.resize_with(df.len(), Default::default);
        dst_col_resolved.resize_with(df.len(), Default::default);

        // let src_col_shared = atomic_usize_from_mut_slice(cast_slice_mut(&mut src_col_resolved));
        // let dst_col_shared = atomic_usize_from_mut_slice(cast_slice_mut(&mut dst_col_resolved));

        let layer = lift_layer_col(layer, layer_index, &df)?;
        let layer_col_resolved = layer.resolve(graph)?;

        let src_col = df.node_col(src_index)?;
        src_col.validate(graph, LoadError::MissingSrcError)?;

        let dst_col = df.node_col(dst_index)?;
        dst_col.validate(graph, LoadError::MissingDstError)?;

        // let gid_type = src_col.dtype();

        // let fallback_resolver = write_locked_graph.graph().logical_to_physical.clone();

        // mapping
        //     .mapping()
        //     .run_with_locked(|mut shard| match gid_type {
        //         GidType::Str => load_into_shard(
        //             src_col_shared,
        //             dst_col_shared,
        //             &src_col,
        //             &dst_col,
        //             &num_nodes,
        //             shard.as_str().unwrap(),
        //             |gid| Cow::Borrowed(gid.as_str().unwrap()),
        //             |id| fallback_resolver.get_str(id),
        //         ),
        //         GidType::U64 => load_into_shard(
        //             src_col_shared,
        //             dst_col_shared,
        //             &src_col,
        //             &dst_col,
        //             &num_nodes,
        //             shard.as_u64().unwrap(),
        //             |gid| Cow::Owned(gid.as_u64().unwrap()),
        //             |id| fallback_resolver.get_u64(*id),
        //         ),
        //     })?;

        // It's our graph, no one else can change it
        src_col
            .par_iter()
            .zip(src_col_resolved.par_iter_mut())
            .try_for_each(|(gid, resolved)| {
                let gid = gid.ok_or(LoadError::FatalError)?;
                let vid = write_locked_graph
                    .graph()
                    .resolve_node(gid.as_node_ref())
                    .map_err(|_| LoadError::FatalError)?;

                if vid.is_new() {
                    num_nodes.fetch_add(1, Ordering::Relaxed);
                }

                *resolved = vid.inner();
                Ok::<(), LoadError>(())
            })?;

        dst_col
            .par_iter()
            .zip(dst_col_resolved.par_iter_mut())
            .try_for_each(|(gid, resolved)| {
                let gid = gid.ok_or(LoadError::FatalError)?;
                let vid = write_locked_graph
                    .graph()
                    .resolve_node(gid.as_node_ref())
                    .map_err(|_| LoadError::FatalError)?;

                if vid.is_new() {
                    num_nodes.fetch_add(1, Ordering::Relaxed);
                }

                *resolved = vid.inner();
                Ok::<(), LoadError>(())
            })?;

        let time_col = df.time_col(time_index)?;

        // Load the secondary index column if it exists, otherwise generate from start_id.
        let secondary_index_col = match secondary_index_index {
            Some(col_index) => df.secondary_index_col(col_index)?,
            None => SecondaryIndexCol::new_from_range(start_id, start_id + df.len()),
        };

        // Update the event_id to reflect ingesting new secondary indices.
        session.set_max_event_id(secondary_index_col.max() as usize).map_err(into_graph_err)?;

        write_locked_graph.resize_chunks_to_num_nodes(num_nodes.load(Ordering::Relaxed));

        eid_col_resolved.resize_with(df.len(), Default::default);
        eids_exist.resize_with(df.len(), Default::default);
        layer_eids_exist.resize_with(df.len(), Default::default);
        let eid_col_shared = atomic_usize_from_mut_slice(cast_slice_mut(&mut eid_col_resolved));

        let num_edges: Arc<AtomicUsize> =
            AtomicUsize::new(write_locked_graph.graph().internal_num_edges()).into();
        let next_edge_id = || num_edges.fetch_add(1, Ordering::Relaxed);

        let mut per_segment_edge_count = Vec::with_capacity(write_locked_graph.nodes.len());
        per_segment_edge_count.resize_with(write_locked_graph.nodes.len(), || AtomicUsize::new(0));

        let WriteLockedGraph {
            nodes, ref edges, ..
        } = &mut write_locked_graph;
        // Generate all edge_ids + add outbound edges
        nodes
            .iter_mut() // TODO: change to par_iter_mut but preserve edge_id order
            .enumerate()
            .for_each(|(page_id, locked_page)| {
                // Zip all columns for iteration.
                let zip = izip!(
                    src_col_resolved.iter(),
                    src_col.iter(),
                    dst_col_resolved.iter(),
                    time_col.iter(),
                    secondary_index_col.iter(),
                    layer_col_resolved.iter()
                );

                for (row, (src, src_gid, dst, time, secondary_index, layer)) in zip.enumerate() {
                    if let Some(src_pos) = locked_page.resolve_pos(*src) {
                        let t = TimeIndexEntry(time, secondary_index as usize);
                        let mut writer = locked_page.writer();
                        writer.store_node_id(src_pos, 0, src_gid, 0);
                        // find the original EID in the static graph if it exists
                        // otherwise create a new one
                        // find the edge id in the layer, first using the EID then using get_out_edge (more expensive)

                        let edge_id = if let Some(edge_id) = writer.get_out_edge(src_pos, *dst, 0) {
                            eid_col_shared[row].store(edge_id.0, Ordering::Relaxed);
                            eids_exist[row].store(true, Ordering::Relaxed);
                            edge_id.with_layer(*layer)
                        } else {
                            let edge_id = EID(next_edge_id());

                            writer.add_static_outbound_edge(src_pos, *dst, edge_id, 0);
                            eid_col_shared[row].store(edge_id.0, Ordering::Relaxed);
                            eids_exist[row].store(false, Ordering::Relaxed);
                            edge_id.with_layer(*layer)
                        };

<<<<<<< HEAD
                        writer.add_outbound_edge(
                            Some(t),
                            src_pos,
                            *dst,
                            edge_id.with_layer(*layer),
                            0,
                        ); // FIXME: when we update this to work with layers use the correct layer
=======
                        if edges.exists(edge_id)
                            || writer.get_out_edge(src_pos, *dst, *layer).is_some()
                        {
                            layer_eids_exist[row].store(true, Ordering::Relaxed);
                            // node additions
                            writer.update_timestamp(t, src_pos, edge_id, 0);
                        } else {
                            layer_eids_exist[row].store(false, Ordering::Relaxed);
                            // actuall adds the edge
                            writer.add_outbound_edge(Some(t), src_pos, *dst, edge_id, 0);
                        }
>>>>>>> 95995384

                        per_segment_edge_count[page_id].fetch_add(1, Ordering::Relaxed);
                    }
                }
            });

        write_locked_graph.resize_chunks_to_num_edges(num_edges.load(Ordering::Relaxed));

        rayon::scope(|sc| {
            // Add inbound edges
            sc.spawn(|_| {
                write_locked_graph
                    .nodes
                    .par_iter_mut()
                    .enumerate()
                    .for_each(|(page_id, shard)| {
<<<<<<< HEAD
                        let zip = izip!(
                            src_col_resolved.iter(),
                            dst_col_resolved.iter(),
                            dst_col.iter(),
                            eid_col_resolved.iter(),
                            time_col.iter(),
                            secondary_index_col.iter(),
                            layer_col_resolved.iter()
                        );

                        for (src, dst, dst_gid, eid, time, secondary_index, layer) in zip {
=======
                        for (
                            row,
                            (
                                ((((src, (dst, dst_gid)), eid), time), layer),
                                (edge_exists_in_layer, edge_exists_in_s_graph),
                            ),
                        ) in src_col_resolved
                            .iter()
                            .zip(dst_col_resolved.iter().zip(dst_col.iter()))
                            .zip(&eid_col_resolved)
                            .zip(time_col.iter())
                            .zip(layer_col_resolved.iter())
                            .zip(layer_eids_exist.iter().zip(&eids_exist).map(|(a, b)| {
                                (a.load(Ordering::Relaxed), b.load(Ordering::Relaxed))
                            }))
                            .enumerate()
                        {
>>>>>>> 95995384
                            if let Some(dst_pos) = shard.resolve_pos(*dst) {
                                let t = TimeIndexEntry(time, secondary_index as usize);
                                let mut writer = shard.writer();

                                writer.store_node_id(dst_pos, 0, dst_gid, 0);
                                if !edge_exists_in_s_graph {
                                    writer.add_static_inbound_edge(dst_pos, *src, *eid, 0);
                                }
                                if !edge_exists_in_layer {
                                    writer.add_inbound_edge(
                                        Some(t),
                                        dst_pos,
                                        *src,
                                        eid.with_layer(*layer),
                                        0,
                                    );
                                } else {
                                    writer.update_timestamp(t, dst_pos, eid.with_layer(*layer), 0);
                                }

                                per_segment_edge_count[page_id].fetch_add(1, Ordering::Relaxed);
                            }
                        }
                    });
            });

            // Add temporal & constant properties to edges
            sc.spawn(|_| {
                write_locked_graph.edges.par_iter_mut().for_each(|shard| {
<<<<<<< HEAD
                    let mut t_props = vec![];
                    let mut c_props = vec![];
                    let zip = izip!(
                        src_col_resolved.iter(),
                        dst_col_resolved.iter(),
                        time_col.iter(),
                        secondary_index_col.iter(),
                        eid_col_resolved.iter(),
                        layer_col_resolved.iter(),
                        eids_exist
                            .iter()
                            .map(|exists| exists.load(Ordering::Relaxed))
                    );
=======
                    let mut t_props: Vec<(usize, Prop)> = vec![];
                    let mut c_props: Vec<(usize, Prop)> = vec![];

                    // let mut writer = shard.writer();
                    // let cols = prop_cols.cols();

                    // writer.bulk_add_edges(
                    //     mask,
                    //     *time_col,
                    //     start_idx,
                    //     eid_col_resolved,
                    //     src_col_resolved,
                    //     dst_col_resolved,
                    //     0, // use the mask to select for layer
                    //     &cols,
                    //     prop_cols.prop_ids(),
                    // );
>>>>>>> 95995384

                    for (row, (src, dst, time, secondary_index, eid, layer, exists)) in
                        zip.enumerate()
                    {
                        if let Some(eid_pos) = shard.resolve_pos(*eid) {
                            let t = TimeIndexEntry(time, secondary_index as usize);
                            let mut writer = shard.writer();

                            t_props.clear();
                            t_props.extend(prop_cols.iter_row(row));

                            c_props.clear();
                            c_props.extend(metadata_cols.iter_row(row));
                            c_props.extend_from_slice(&shared_metadata);

                            writer.add_static_edge(Some(eid_pos), *src, *dst, 0, Some(exists));
                            writer.update_c_props(eid_pos, *src, *dst, *layer, c_props.drain(..));
                            writer.add_edge(t, eid_pos, *src, *dst, t_props.drain(..), *layer, 0);
                        }
                    }
                });
            });
        });

        #[cfg(feature = "python")]
        let _ = pb.update(df.len());

        start_id += df.len();
    }

    // put the mapping into the fallback resolver
    // let fallback_resolver = &write_locked_graph.graph().logical_to_physical;
    // match fallback_resolver.dtype() {
    //     Some(GidType::Str) => {
    //         fallback_resolver
    //             .bulk_set_str(mapping.iter_str())
    //             .map_err(|_| LoadError::FatalError)?;
    //     }
    //     Some(GidType::U64) => {
    //         fallback_resolver
    //             .bulk_set_u64(mapping.iter_u64())
    //             .map_err(|_| LoadError::FatalError)?;
    //     }
    //     _ => {}
    // }

    Ok(())
}

fn load_into_shard<Q, T>(
    src_col_shared: &[AtomicUsize],
    dst_col_shared: &[AtomicUsize],
    src_col: &super::node_col::NodeCol,
    dst_col: &super::node_col::NodeCol,
    node_count: &AtomicUsize,
    shard: &mut ResolverShardT<'_, T>,
    mut mapper_fn: impl FnMut(GidRef<'_>) -> Cow<'_, Q>,
    mut fallback_fn: impl FnMut(&Q) -> Option<VID>,
) -> Result<(), LoadError>
where
    T: Clone + Eq + std::hash::Hash + Borrow<Q>,
    Q: Eq + std::hash::Hash + ToOwned<Owned = T> + ?Sized,
{
    let src_iter = src_col.iter().map(&mut mapper_fn).enumerate();

    for (id, gid) in src_iter {
        if let Some(vid) = shard.resolve_node(&gid, |id| {
            // fallback_fn(id).map(Either::Right).unwrap_or_else(|| {
            //     // If the node does not exist, create a new VID
            //     Either::Left(VID(node_count.fetch_add(1, Ordering::Relaxed)))
            // })
            Either::Left(VID(node_count.fetch_add(1, Ordering::Relaxed)))
        }) {
            src_col_shared[id].store(vid.0, Ordering::Relaxed);
        }
    }

    let dst_iter = dst_col.iter().map(mapper_fn).enumerate();
    for (id, gid) in dst_iter {
        if let Some(vid) = shard.resolve_node(&gid, |id| {
            // fallback_fn(id).map(Either::Right).unwrap_or_else(|| {
            //     // If the node does not exist, create a new VID
            //     Either::Left(VID(node_count.fetch_add(1, Ordering::Relaxed)))
            // })
            Either::Left(VID(node_count.fetch_add(1, Ordering::Relaxed)))
        }) {
            dst_col_shared[id].store(vid.0, Ordering::Relaxed);
        }
    }
    Ok::<_, LoadError>(())
}

pub(crate) fn load_edge_deletions_from_df<
    G: StaticGraphViewOps + PropertyAdditionOps + AdditionOps + DeletionOps,
>(
    df_view: DFView<impl Iterator<Item = Result<DFChunk, GraphError>>>,
    time: &str,
    secondary_index: Option<&str>,
    src: &str,
    dst: &str,
    layer: Option<&str>,
    layer_col: Option<&str>,
    graph: &G,
) -> Result<(), GraphError> {
    let src_index = df_view.get_index(src)?;
    let dst_index = df_view.get_index(dst)?;
    let time_index = df_view.get_index(time)?;
    let secondary_index_index = secondary_index
        .map(|col| df_view.get_index(col))
        .transpose()?;
    let layer_index = layer_col.map(|layer_col| df_view.get_index(layer_col.as_ref()));
    let layer_index = layer_index.transpose()?;
    #[cfg(feature = "python")]
    let mut pb = build_progress_bar("Loading edge deletions".to_string(), df_view.num_rows)?;
    let session = graph.write_session().map_err(into_graph_err)?;
    let mut start_id = session.read_event_id().map_err(into_graph_err)?;

    for chunk in df_view.chunks {
        let df = chunk?;
        let layer = lift_layer_col(layer, layer_index, &df)?;
        let src_col = df.node_col(src_index)?;
        let dst_col = df.node_col(dst_index)?;
        let time_col = df.time_col(time_index)?;

        // Load the secondary index column if it exists, otherwise generate from start_id.
        let secondary_index_col = match secondary_index_index {
            Some(col_index) => df.secondary_index_col(col_index)?,
            None => SecondaryIndexCol::new_from_range(start_id, start_id + df.len()),
        };

        // Update the event_id to reflect ingesting new secondary indices.
        session.set_max_event_id(secondary_index_col.max() as usize).map_err(into_graph_err)?;

        src_col
            .par_iter()
            .zip(dst_col.par_iter())
            .zip(time_col.par_iter())
            .zip(secondary_index_col.par_iter())
            .zip(layer.par_iter())
            .try_for_each(|((((src, dst), time), secondary_index), layer)| {
                let src = src.ok_or(LoadError::MissingSrcError)?;
                let dst = dst.ok_or(LoadError::MissingDstError)?;
                graph.delete_edge((time, secondary_index as usize), src, dst, layer)?;
                Ok::<(), GraphError>(())
            })?;

        #[cfg(feature = "python")]
        let _ = pb.update(df.len());

        start_id += df.len();
    }

    Ok(())
}

pub(crate) fn load_node_props_from_df<
    'a,
    G: StaticGraphViewOps + PropertyAdditionOps + AdditionOps + std::fmt::Debug,
>(
    df_view: DFView<impl Iterator<Item = Result<DFChunk, GraphError>>>,
    node_id: &str,
    node_type: Option<&str>,
    node_type_col: Option<&str>,
    metadata: &[&str],
    shared_metadata: Option<&HashMap<String, Prop>>,
    graph: &G,
) -> Result<(), GraphError> {
    let metadata_indices = metadata
        .iter()
        .map(|name| df_view.get_index(name))
        .collect::<Result<Vec<_>, GraphError>>()?;

    let node_type_index =
        node_type_col.map(|node_type_col| df_view.get_index(node_type_col.as_ref()));
    let node_type_index = node_type_index.transpose()?;

    let node_id_index = df_view.get_index(node_id)?;
    let session = graph.write_session().map_err(into_graph_err)?;

    let shared_metadata = process_shared_properties(shared_metadata, |key, dtype| {
        session
            .resolve_node_property(key, dtype, true)
            .map_err(into_graph_err)
    })?;

    #[cfg(feature = "python")]
    let mut pb = build_progress_bar("Loading node properties".to_string(), df_view.num_rows)?;

    let mut node_col_resolved = vec![];
    let mut node_type_col_resolved = vec![];

    let mut write_locked_graph = graph.write_lock().map_err(into_graph_err)?;

    for chunk in df_view.chunks {
        let df = chunk?;
        let metadata_cols =
            combine_properties_arrow(metadata, &metadata_indices, &df, |key, dtype| {
                session
                    .resolve_node_property(key, dtype, true)
                    .map_err(into_graph_err)
            })?;
        let node_type_col = lift_node_type_col(node_type, node_type_index, &df)?;
        let node_col = df.node_col(node_id_index)?;

        node_col_resolved.resize_with(df.len(), Default::default);
        node_type_col_resolved.resize_with(df.len(), Default::default);

        node_col
            .iter()
            .zip(node_col_resolved.iter_mut())
            .zip(node_type_col.iter())
            .zip(node_type_col_resolved.iter_mut())
            .try_for_each(|(((gid, resolved), node_type), node_type_resolved)| {
                let (vid, res_node_type) = write_locked_graph
                    .graph()
                    .resolve_node_and_type(gid.as_node_ref(), node_type)
                    .map_err(|_| LoadError::FatalError)?;
                *resolved = vid;
                *node_type_resolved = res_node_type;
                Ok::<(), LoadError>(())
            })?;

        write_locked_graph
            .resize_chunks_to_num_nodes(write_locked_graph.graph().internal_num_nodes());

        write_locked_graph.nodes.iter_mut().try_for_each(|shard| {
            let mut c_props = vec![];

            for (idx, ((vid, node_type), gid)) in node_col_resolved
                .iter()
                .zip(node_type_col_resolved.iter())
                .zip(node_col.iter())
                .enumerate()
            {
                if let Some(mut_node) = shard.resolve_pos(*vid) {
                    let mut writer = shard.writer();
                    writer.store_node_id_and_node_type(mut_node, 0, gid, *node_type, 0);

                    c_props.clear();
                    c_props.extend(metadata_cols.iter_row(idx));
                    c_props.extend_from_slice(&shared_metadata);
                    writer.update_c_props(mut_node, 0, c_props.drain(..), 0);
                };
            }

            Ok::<_, GraphError>(())
        })?;

        #[cfg(feature = "python")]
        let _ = pb.update(df.len());
    }
    Ok(())
}

pub(crate) fn load_edges_props_from_df<
    G: StaticGraphViewOps + PropertyAdditionOps + AdditionOps,
>(
    df_view: DFView<impl Iterator<Item = Result<DFChunk, GraphError>>>,
    src: &str,
    dst: &str,
    metadata: &[&str],
    shared_metadata: Option<&HashMap<String, Prop>>,
    layer: Option<&str>,
    layer_col: Option<&str>,
    graph: &G,
) -> Result<(), GraphError> {
    let metadata_indices = metadata
        .iter()
        .map(|name| df_view.get_index(name))
        .collect::<Result<Vec<_>, GraphError>>()?;

    let src_index = df_view.get_index(src)?;
    let dst_index = df_view.get_index(dst)?;
    let layer_index = if let Some(layer_col) = layer_col {
        Some(df_view.get_index(layer_col.as_ref())?)
    } else {
        None
    };
    let session = graph.write_session().map_err(into_graph_err)?;
    let shared_metadata = process_shared_properties(shared_metadata, |key, dtype| {
        session
            .resolve_edge_property(key, dtype, true)
            .map_err(into_graph_err)
    })?;

    #[cfg(feature = "python")]
    let mut pb = build_progress_bar("Loading edge properties".to_string(), df_view.num_rows)?;
    #[cfg(feature = "python")]
    let _ = pb.update(0);

    let mut src_col_resolved = vec![];
    let mut dst_col_resolved = vec![];
    let mut eid_col_resolved = vec![];

    let mut write_locked_graph = graph.write_lock().map_err(into_graph_err)?;

    let g = write_locked_graph.graph;

    for chunk in df_view.chunks {
        let df = chunk?;
        let metadata_cols =
            combine_properties_arrow(metadata, &metadata_indices, &df, |key, dtype| {
                session
                    .resolve_edge_property(key, dtype, true)
                    .map_err(into_graph_err)
            })?;
        let layer = lift_layer_col(layer, layer_index, &df)?;
        let layer_col_resolved = layer.resolve(graph)?;

        let src_col = df.node_col(src_index)?;
        src_col.validate(graph, LoadError::MissingSrcError)?;

        let dst_col = df.node_col(dst_index)?;
        dst_col.validate(graph, LoadError::MissingDstError)?;

        // It's our graph, no one else can change it
        src_col_resolved.resize_with(df.len(), Default::default);
        src_col
            .par_iter()
            .zip(src_col_resolved.par_iter_mut())
            .try_for_each(|(gid, resolved)| {
                let gid = gid.ok_or(LoadError::FatalError)?;
                let vid = g
                    .resolve_node_ref(gid.as_node_ref())
                    .ok_or(LoadError::MissingNodeError)?;
                *resolved = vid;
                Ok::<(), LoadError>(())
            })?;

        dst_col_resolved.resize_with(df.len(), Default::default);
        dst_col
            .par_iter()
            .zip(dst_col_resolved.par_iter_mut())
            .try_for_each(|(gid, resolved)| {
                let gid = gid.ok_or(LoadError::FatalError)?;
                let vid = g
                    .resolve_node_ref(gid.as_node_ref())
                    .ok_or(LoadError::MissingNodeError)?;
                *resolved = vid;
                Ok::<(), LoadError>(())
            })?;

        write_locked_graph
            .resize_chunks_to_num_nodes(write_locked_graph.graph().internal_num_nodes());

        // resolve all the edges
        eid_col_resolved.resize_with(df.len(), Default::default);
        let eid_col_shared = atomic_usize_from_mut_slice(cast_slice_mut(&mut eid_col_resolved));

        write_locked_graph
            .nodes
            .par_iter_mut()
            .try_for_each(|shard| {
                for (row, (src, dst)) in src_col_resolved
                    .iter()
                    .zip(dst_col_resolved.iter())
                    .enumerate()
                {
                    if let Some(src_node) = shard.resolve_pos(*src) {
                        let writer = shard.writer();
                        let EID(eid) = writer
                            .get_out_edge(src_node, *dst, 0)
                            .ok_or(LoadError::MissingEdgeError(*src, *dst))?;
                        eid_col_shared[row].store(eid, Ordering::Relaxed);
                    }
                }
                Ok::<_, LoadError>(())
            })?;

        write_locked_graph
            .edges
            .par_iter_mut()
            .try_for_each(|shard| {
                let mut c_props = vec![];
                for (idx, (((eid, layer), src), dst)) in eid_col_resolved
                    .iter()
                    .zip(layer_col_resolved.iter())
                    .zip(&src_col_resolved)
                    .zip(&dst_col_resolved)
                    .enumerate()
                {
                    if let Some(eid_pos) = shard.resolve_pos(*eid) {
                        let mut writer = shard.writer();
                        c_props.clear();
                        c_props.extend(metadata_cols.iter_row(idx));
                        c_props.extend_from_slice(&shared_metadata);
                        writer.update_c_props(eid_pos, *src, *dst, *layer, c_props.drain(..));
                    }
                }
                Ok::<(), GraphError>(())
            })?;

        #[cfg(feature = "python")]
        let _ = pb.update(df.len());
    }
    Ok(())
}

pub(crate) fn load_graph_props_from_df<
    G: StaticGraphViewOps + PropertyAdditionOps + AdditionOps,
>(
    df_view: DFView<impl Iterator<Item = Result<DFChunk, GraphError>>>,
    time: &str,
    secondary_index: Option<&str>,
    properties: Option<&[&str]>,
    metadata: Option<&[&str]>,
    graph: &G,
) -> Result<(), GraphError> {
    let properties = properties.unwrap_or(&[]);
    let metadata = metadata.unwrap_or(&[]);

    let properties_indices = properties
        .iter()
        .map(|name| df_view.get_index(name))
        .collect::<Result<Vec<_>, GraphError>>()?;
    let metadata_indices = metadata
        .iter()
        .map(|name| df_view.get_index(name))
        .collect::<Result<Vec<_>, GraphError>>()?;

    let time_index = df_view.get_index(time)?;
    let secondary_index_index = secondary_index
        .map(|col| df_view.get_index(col))
        .transpose()?;

    #[cfg(feature = "python")]
    let mut pb = build_progress_bar("Loading graph properties".to_string(), df_view.num_rows)?;
    let session = graph.write_session().map_err(into_graph_err)?;

    let mut start_id = session.read_event_id().map_err(into_graph_err)?;

    for chunk in df_view.chunks {
        let df = chunk?;
        let prop_cols =
            combine_properties_arrow(properties, &properties_indices, &df, |key, dtype| {
                session
                    .resolve_graph_property(key, dtype, false)
                    .map_err(into_graph_err)
            })?;
        let metadata_cols =
            combine_properties_arrow(metadata, &metadata_indices, &df, |key, dtype| {
                session
                    .resolve_graph_property(key, dtype, true)
                    .map_err(into_graph_err)
            })?;
        let time_col = df.time_col(time_index)?;

        // Load the secondary index column if it exists, otherwise generate from start_id.
        let secondary_index_col = match secondary_index_index {
            Some(col_index) => df.secondary_index_col(col_index)?,
            None => SecondaryIndexCol::new_from_range(start_id, start_id + df.len()),
        };

        // Update the event_id to reflect ingesting new secondary indices.
        session.set_max_event_id(secondary_index_col.max() as usize).map_err(into_graph_err)?;

        time_col
            .par_iter()
            .zip(secondary_index_col.par_iter())
            .zip(prop_cols.par_rows())
            .zip(metadata_cols.par_rows())
            .try_for_each(|(((time, secondary_index), t_props), c_props)| {
                let t = TimeIndexEntry(time, secondary_index as usize);
                let t_props: Vec<_> = t_props.collect();

                if !t_props.is_empty() {
                    graph
                        .internal_add_properties(t, &t_props)
                        .map_err(into_graph_err)?;
                }

                let c_props: Vec<_> = c_props.collect();

                if !c_props.is_empty() {
                    graph
                        .internal_add_metadata(&c_props)
                        .map_err(into_graph_err)?;
                }

                Ok::<(), GraphError>(())
            })?;

        #[cfg(feature = "python")]
        let _ = pb.update(df.len());

        start_id += df.len();
    }

    Ok(())
}

#[cfg(test)]
mod tests {
    use crate::{
<<<<<<< HEAD
        db::{api::view::internal::InternalStorageOps, graph::graph::assert_graph_equal},
=======
        db::{api::view::StaticGraphViewOps, graph::graph::assert_graph_equal},
>>>>>>> 95995384
        errors::GraphError,
        io::arrow::{
            dataframe::{DFChunk, DFView},
            df_loaders::{load_edges_from_df, load_nodes_from_df},
        },
        prelude::*,
        test_utils::{build_edge_list, build_edge_list_str, build_edge_list_with_secondary_index},
    };
    use arrow_array::builder::{
        ArrayBuilder, Int64Builder, LargeStringBuilder, StringViewBuilder, UInt64Builder,
    };
    use itertools::Itertools;
<<<<<<< HEAD
    use proptest::proptest;
    use raphtory_core::storage::timeindex::TimeIndexEntry;
    use raphtory_storage::{core_ops::CoreGraphOps, mutation::addition_ops::{InternalAdditionOps, SessionAdditionOps}};
=======
    use proptest::prelude::*;
    use raphtory_storage::core_ops::CoreGraphOps;
>>>>>>> 95995384

    fn build_df(
        chunk_size: usize,
        edges: &[(u64, u64, i64, String, i64)],
    ) -> DFView<impl Iterator<Item = Result<DFChunk, GraphError>>> {
        let chunks = edges.iter().chunks(chunk_size);
        let mut src_col = UInt64Builder::new();
        let mut dst_col = UInt64Builder::new();
        let mut time_col = Int64Builder::new();
        let mut str_prop_col = LargeStringBuilder::new();
        let mut int_prop_col = Int64Builder::new();

        let chunks = chunks
            .into_iter()
            .map(|chunk| {
                for (src, dst, time, str_prop, int_prop) in chunk {
                    src_col.append_value(*src);
                    dst_col.append_value(*dst);
                    time_col.append_value(*time);
                    str_prop_col.append_value(str_prop);
                    int_prop_col.append_value(*int_prop);
                }
                let chunk = vec![
                    ArrayBuilder::finish(&mut src_col),
                    ArrayBuilder::finish(&mut dst_col),
                    ArrayBuilder::finish(&mut time_col),
                    ArrayBuilder::finish(&mut str_prop_col),
                    ArrayBuilder::finish(&mut int_prop_col),
                ];

                Ok(DFChunk { chunk })
            })
            .collect_vec();

        DFView {
            names: vec![
                "src".to_owned(),
                "dst".to_owned(),
                "time".to_owned(),
                "str_prop".to_owned(),
                "int_prop".to_owned(),
            ],
            chunks: chunks.into_iter(),
            num_rows: edges.len(),
        }
    }

    fn build_df_str(
        chunk_size: usize,
        edges: &[(String, String, i64, String, i64)],
    ) -> DFView<impl Iterator<Item = Result<DFChunk, GraphError>>> {
        let chunks = edges.iter().chunks(chunk_size);
        let mut src_col = LargeStringBuilder::new();
        let mut dst_col = StringViewBuilder::new();
        let mut time_col = Int64Builder::new();
        let mut str_prop_col = StringViewBuilder::new();
        let mut int_prop_col = Int64Builder::new();
        let chunks = chunks
            .into_iter()
            .map(|chunk| {
                for (src, dst, time, str_prop, int_prop) in chunk {
                    src_col.append_value(src);
                    dst_col.append_value(dst);
                    time_col.append_value(*time);
                    str_prop_col.append_value(str_prop);
                    int_prop_col.append_value(*int_prop);
                }
                let chunk = vec![
                    ArrayBuilder::finish(&mut src_col),
                    ArrayBuilder::finish(&mut dst_col),
                    ArrayBuilder::finish(&mut time_col),
                    ArrayBuilder::finish(&mut str_prop_col),
                    ArrayBuilder::finish(&mut int_prop_col),
                ];
                Ok(DFChunk { chunk })
            })
            .collect_vec();
        DFView {
            names: vec![
                "src".to_owned(),
                "dst".to_owned(),
                "time".to_owned(),
                "str_prop".to_owned(),
                "int_prop".to_owned(),
            ],
            chunks: chunks.into_iter(),
            num_rows: edges.len(),
        }
    }

    fn build_df_with_secondary_index(
        chunk_size: usize,
        edges: &[(u64, u64, i64, u64, String, i64)],
    ) -> DFView<impl Iterator<Item = Result<DFChunk, GraphError>>> {
        let chunks = edges.iter().chunks(chunk_size);
        let mut src_col = UInt64Builder::new();
        let mut dst_col = UInt64Builder::new();
        let mut time_col = Int64Builder::new();
        let mut secondary_index_col = UInt64Builder::new();
        let mut str_prop_col = LargeStringBuilder::new();
        let mut int_prop_col = Int64Builder::new();
        let chunks = chunks
            .into_iter()
            .map(|chunk| {
                for (src, dst, time, secondary_index, str_prop, int_prop) in chunk {
                    src_col.append_value(*src);
                    dst_col.append_value(*dst);
                    time_col.append_value(*time);
                    secondary_index_col.append_value(*secondary_index);
                    str_prop_col.append_value(str_prop);
                    int_prop_col.append_value(*int_prop);
                }

                let chunk = vec![
                    ArrayBuilder::finish(&mut src_col),
                    ArrayBuilder::finish(&mut dst_col),
                    ArrayBuilder::finish(&mut time_col),
                    ArrayBuilder::finish(&mut secondary_index_col),
                    ArrayBuilder::finish(&mut str_prop_col),
                    ArrayBuilder::finish(&mut int_prop_col),
                ];

                Ok(DFChunk { chunk })
            })
            .collect_vec();

        DFView {
            names: vec![
                "src".to_owned(),
                "dst".to_owned(),
                "time".to_owned(),
                "secondary_index".to_owned(),
                "str_prop".to_owned(),
                "int_prop".to_owned(),
            ],
            chunks: chunks.into_iter(),
            num_rows: edges.len(),
        }
    }

    fn build_nodes_df_with_secondary_index(
        chunk_size: usize,
        nodes: &[(u64, i64, u64, String, i64)],
    ) -> DFView<impl Iterator<Item = Result<DFChunk, GraphError>>> {
        let chunks = nodes.iter().chunks(chunk_size);
        let mut node_id_col = UInt64Builder::new();
        let mut time_col = Int64Builder::new();
        let mut secondary_index_col = UInt64Builder::new();
        let mut str_prop_col = LargeStringBuilder::new();
        let mut int_prop_col = Int64Builder::new();
        let chunks = chunks
            .into_iter()
            .map(|chunk| {
                for (node_id, time, secondary_index, str_prop, int_prop) in chunk {
                    node_id_col.append_value(*node_id);
                    time_col.append_value(*time);
                    secondary_index_col.append_value(*secondary_index);
                    str_prop_col.append_value(str_prop);
                    int_prop_col.append_value(*int_prop);
                }
                let chunk = vec![
                    ArrayBuilder::finish(&mut node_id_col),
                    ArrayBuilder::finish(&mut time_col),
                    ArrayBuilder::finish(&mut secondary_index_col),
                    ArrayBuilder::finish(&mut str_prop_col),
                    ArrayBuilder::finish(&mut int_prop_col),
                ];
                Ok(DFChunk { chunk })
            })
            .collect_vec();
        DFView {
            names: vec![
                "node_id".to_owned(),
                "time".to_owned(),
                "secondary_index".to_owned(),
                "str_prop".to_owned(),
                "int_prop".to_owned(),
            ],
            chunks: chunks.into_iter(),
            num_rows: nodes.len(),
        }
    }

    #[test]
    fn test_load_edges() {
        proptest!(|(edges in build_edge_list(1000, 100), chunk_size in 1usize..=1000)| {
            let df_view = build_df(chunk_size, &edges);
            let g = Graph::new();
            let props = ["str_prop", "int_prop"];
            let secondary_index = None;

            load_edges_from_df(
                df_view,
                "time",
                secondary_index,
                "src",
                "dst",
                &props,
                &[],
                None,
                None,
                None,
            &g).unwrap();

            let g2 = Graph::new();

            for (src, dst, time, str_prop, int_prop) in edges {
                g2.add_edge(time, src, dst, [("str_prop", str_prop.clone().into_prop()), ("int_prop", int_prop.into_prop())], None).unwrap();
            }
<<<<<<< HEAD

            assert_eq!(g.unfiltered_num_edges(), distinct_edges);
            assert_eq!(g2.unfiltered_num_edges(), distinct_edges);
=======
>>>>>>> 95995384
            assert_graph_equal(&g, &g2);
        })
    }

    #[test]
    fn test_load_edges_str() {
        proptest!(|(edges in build_edge_list_str(100, 100), chunk_size in 1usize..=100)| {
            let distinct_edges = edges.iter().map(|(src, dst, _, _, _)| (src, dst)).collect::<std::collections::HashSet<_>>().len();
            let df_view = build_df_str(chunk_size, &edges);
            let g = Graph::new();
            let props = ["str_prop", "int_prop"];
            let secondary_index = None;

            load_edges_from_df(
                df_view,
                "time",
                secondary_index,
                "src",
                "dst",
                &props,
                &[],
                None,
                None,
                None,
                &g,
            ).unwrap();

            let g2 = Graph::new();

            for (src, dst, time, str_prop, int_prop) in edges {
                g2.add_edge(time, &src, &dst, [("str_prop", str_prop.clone().into_prop()), ("int_prop", int_prop.into_prop())], None).unwrap();
                let edge = g.edge(&src, &dst).unwrap().at(time);
                assert_eq!(edge.properties().get("str_prop").unwrap_str(), str_prop);
                assert_eq!(edge.properties().get("int_prop").unwrap_i64(), int_prop);
            }

            assert_eq!(g.unfiltered_num_edges(), distinct_edges);
            assert_eq!(g2.unfiltered_num_edges(), distinct_edges);
            assert_graph_equal(&g, &g2);
        })
    }

    #[test]
    fn test_load_edges_str_fail() {
        let edges = [("0".to_string(), "1".to_string(), 0, "".to_string(), 0)];
        let df_view = build_df_str(1, &edges);
        let g = Graph::new();
        let props = ["str_prop", "int_prop"];
        let secondary_index = None;

        load_edges_from_df(
            df_view,
            "time",
            secondary_index,
            "src",
            "dst",
            &props,
            &[],
            None,
            None,
            None,
            &g,
        )
        .unwrap();
        assert!(g.has_edge("0", "1"))
    }

<<<<<<< HEAD
    fn check_load_edges_layers(
        mut edges: Vec<(u64, u64, i64, String, i64, Option<String>)>,
        chunk_size: usize,
    ) {
        let distinct_edges = edges
            .iter()
            .map(|(src, dst, _, _, _, _)| (src, dst))
            .collect::<std::collections::HashSet<_>>()
            .len();
        edges.sort_by(|(_, _, _, _, _, l1), (_, _, _, _, _, l2)| l1.cmp(l2));
        let g = Graph::new();
        let g2 = Graph::new();

        for edges in edges.chunk_by(|(_, _, _, _, _, l1), (_, _, _, _, _, l2)| l1 < l2) {
            let layer = edges[0].5.clone();
            let edges = edges
                .iter()
                .map(|(src, dst, time, str_prop, int_prop, _)| {
                    (*src, *dst, *time, str_prop.clone(), *int_prop)
                })
                .collect_vec();
            let df_view = build_df(chunk_size, &edges);
            let props = ["str_prop", "int_prop"];
            let secondary_index = None;

            load_edges_from_df(
                df_view,
                "time",
                secondary_index,
                "src",
                "dst",
                &props,
                &[],
                None,
                layer.as_deref(),
                None,
                &g,
            )
            .unwrap();
            for (src, dst, time, str_prop, int_prop) in edges {
                g2.add_edge(
                    time,
                    src,
                    dst,
                    [
                        ("str_prop", str_prop.clone().into_prop()),
                        ("int_prop", int_prop.into_prop()),
                    ],
                    layer.as_deref(),
                )
                .unwrap();
                let edge = g.edge(src, dst).unwrap().at(time);
                assert_eq!(edge.properties().get("str_prop").unwrap_str(), str_prop);
                assert_eq!(edge.properties().get("int_prop").unwrap_i64(), int_prop);
                if let Some(layer) = &layer {
                    assert!(edge.has_layer(layer))
                }
            }
            assert_graph_equal(&g, &g2);
        }
    }

=======
>>>>>>> 95995384
    #[test]
    fn test_load_edges_1() {
        let edges = [(0, 1, 0, "a".to_string(), 0)];
        let chunk_size = 412;
        let df_view = build_df(chunk_size, &edges);
        let g = Graph::new();
        let props = ["str_prop", "int_prop"];
        let secondary_index = None;

        load_edges_from_df(
            df_view,
            "time",
            secondary_index,
            "src",
            "dst",
            &props,
            &[],
            None,
            None,
            None,
            &g,
        )
        .unwrap();

        let g2 = Graph::new();
        for (src, dst, time, str_prop, int_prop) in edges {
            g2.add_edge(
                time,
                src,
                dst,
                [
                    ("str_prop", str_prop.clone().into_prop()),
                    ("int_prop", int_prop.into_prop()),
                ],
                None,
            )
            .unwrap();
            let edge = g.edge(src, dst).unwrap().at(time);
            assert_eq!(edge.properties().get("str_prop").unwrap_str(), str_prop);
            assert_eq!(edge.properties().get("int_prop").unwrap_i64(), int_prop);
        }
        assert_graph_equal(&g, &g2);
    }
<<<<<<< HEAD

    #[test]
    fn test_load_edges_with_secondary_index() {
        // Create edges with the same timestamp but different secondary_index values
        // Edge format: (src, dst, time, secondary_index, str_prop, int_prop)
        let edges = [
            (1, 2, 100, 2, "secondary_index_2".to_string(), 1),
            (1, 2, 100, 0, "secondary_index_0".to_string(), 2),
            (1, 2, 100, 1, "secondary_index_1".to_string(), 3),
            (2, 3, 200, 1, "secondary_index_1".to_string(), 4),
            (2, 3, 200, 0, "secondary_index_0".to_string(), 5),
            (3, 4, 300, 10, "secondary_index_10".to_string(), 6),
            (3, 4, 300, 5, "secondary_index_5".to_string(), 7),
            (4, 5, 400, 0, "secondary_index_0".to_string(), 8),
            (4, 5, 500, 0, "secondary_index_0".to_string(), 9),
        ];

        let chunk_size = 50;
        let df_view = build_df_with_secondary_index(chunk_size, &edges);
        let g = Graph::new();
        let props = ["str_prop", "int_prop"];
        let secondary_index = Some("secondary_index");

        // Load edges from DataFrame with secondary_index
        load_edges_from_df(
            df_view,
            "time",
            secondary_index,
            "src",
            "dst",
            &props,
            &[],
            None,
            None,
            None,
            &g,
        )
        .unwrap();

        let g2 = Graph::new();

        for (src, dst, time, secondary_index, str_prop, int_prop) in edges {
            let time_with_secondary_index = TimeIndexEntry::new(time, secondary_index as usize);

            g2.add_edge(
                time_with_secondary_index,
                src,
                dst,
                [
                    ("str_prop", str_prop.clone().into_prop()),
                    ("int_prop", int_prop.into_prop()),
                ],
                None,
            )
            .unwrap();
        }

        // Internally checks whether temporal props are sorted by
        // secondary index.
        assert_graph_equal(&g, &g2);

        // Both graphs should have the same event_id / secondary_index
        assert_eq!(
            g.write_session().unwrap().read_event_id().unwrap(),
            g2.write_session().unwrap().read_event_id().unwrap(),
        );

        assert_eq!(
            g.write_session().unwrap().read_event_id().unwrap(),
            10 // max secondary index in edges
        );
    }

    #[test]
    fn test_load_edges_with_secondary_index_proptest() {
        proptest!(|(edges in build_edge_list_with_secondary_index(1000, 100), chunk_size in 1usize..=1000)| {
            let distinct_edges = edges.iter().map(|(src, dst, _, _, _, _)| (src, dst)).collect::<std::collections::HashSet<_>>().len();
            let df_view = build_df_with_secondary_index(chunk_size, &edges);
            let g = Graph::new();
            let props = ["str_prop", "int_prop"];
            let secondary_index = Some("secondary_index");

            load_edges_from_df(
                df_view,
                "time",
                secondary_index,
                "src",
                "dst",
                &props,
                &[],
                None,
                None,
                None,
                &g,
            ).unwrap();

            let g2 = Graph::new();
            let mut max_secondary_index = 0;

            for (src, dst, time, secondary_index_val, str_prop, int_prop) in edges {
                let time_with_secondary_index = TimeIndexEntry(time, secondary_index_val as usize);

                g2.add_edge(
                    time_with_secondary_index,
                    src,
                    dst,
                    [
                        ("str_prop", str_prop.clone().into_prop()),
                        ("int_prop", int_prop.into_prop()),
                    ],
                    None,
                ).unwrap();

                let edge = g.edge(src, dst).unwrap().at(time);
                assert_eq!(edge.properties().get("str_prop").unwrap_str(), str_prop);
                assert_eq!(edge.properties().get("int_prop").unwrap_i64(), int_prop);

                // Track the maximum secondary_index value to compare later
                max_secondary_index = max_secondary_index.max(secondary_index_val);
            }

            assert_eq!(g.unfiltered_num_edges(), distinct_edges);
            assert_eq!(g2.unfiltered_num_edges(), distinct_edges);
            assert_graph_equal(&g, &g2);

            // Both graphs should have the same event_id / secondary_index
            assert_eq!(
                g.write_session().unwrap().read_event_id().unwrap(),
                g2.write_session().unwrap().read_event_id().unwrap(),
            );

            assert_eq!(
                g.write_session().unwrap().read_event_id().unwrap(),
                max_secondary_index as usize
            );
        })
    }

    #[test]
    fn test_load_nodes_with_secondary_index() {
        // Create nodes with the same timestamp but different secondary_index values
        // Node format: (node_id, time, secondary_index, str_prop, int_prop)
        let nodes = [
            (1, 100, 2, "secondary_index_2".to_string(), 1),
            (1, 100, 0, "secondary_index_0".to_string(), 2),
            (1, 100, 1, "secondary_index_1".to_string(), 3),
            (2, 200, 1, "secondary_index_1".to_string(), 4),
            (2, 200, 0, "secondary_index_0".to_string(), 5),
            (3, 300, 10, "secondary_index_10".to_string(), 6),
            (3, 300, 5, "secondary_index_5".to_string(), 7),
            (4, 400, 0, "secondary_index_0".to_string(), 8),
            (4, 500, 0, "secondary_index_0".to_string(), 9),
        ];

        let chunk_size = 50;
        let df_view = build_nodes_df_with_secondary_index(chunk_size, &nodes);
        let g = Graph::new();
        let props = ["str_prop", "int_prop"];
        let secondary_index = Some("secondary_index");

        // Load nodes from DataFrame with secondary_index
        load_nodes_from_df(
            df_view,
            "time",
            secondary_index,
            "node_id",
            &props,
            &[],
            None,
            None,
            None,
            &g,
        )
        .unwrap();

        let g2 = Graph::new();

        for (node_id, time, secondary_index, str_prop, int_prop) in nodes {
            let time_with_secondary_index = TimeIndexEntry(time, secondary_index as usize);

            g2.add_node(
                time_with_secondary_index,
                node_id,
                [
                    ("str_prop", str_prop.clone().into_prop()),
                    ("int_prop", int_prop.into_prop()),
                ],
                None,
            )
            .unwrap();
        }

        // Internally checks whether temporal props are sorted by
        // secondary index.
        assert_graph_equal(&g, &g2);

        // Both graphs should have the same event_id / secondary_index
        assert_eq!(
            g.write_session().unwrap().read_event_id().unwrap(),
            g2.write_session().unwrap().read_event_id().unwrap(),
        );

        assert_eq!(
            g.write_session().unwrap().read_event_id().unwrap(),
            10 // max secondary index in nodes
        );
    }
=======
>>>>>>> 95995384
}<|MERGE_RESOLUTION|>--- conflicted
+++ resolved
@@ -212,7 +212,7 @@
     Ok(())
 }
 
-pub(crate) fn load_edges_from_df<G: StaticGraphViewOps + PropertyAdditionOps + AdditionOps>(
+pub fn load_edges_from_df<G: StaticGraphViewOps + PropertyAdditionOps + AdditionOps>(
     df_view: DFView<impl Iterator<Item = Result<DFChunk, GraphError>>>,
     time: &str,
     secondary_index: Option<&str>,
@@ -420,6 +420,7 @@
         let WriteLockedGraph {
             nodes, ref edges, ..
         } = &mut write_locked_graph;
+
         // Generate all edge_ids + add outbound edges
         nodes
             .iter_mut() // TODO: change to par_iter_mut but preserve edge_id order
@@ -457,15 +458,6 @@
                             edge_id.with_layer(*layer)
                         };
 
-<<<<<<< HEAD
-                        writer.add_outbound_edge(
-                            Some(t),
-                            src_pos,
-                            *dst,
-                            edge_id.with_layer(*layer),
-                            0,
-                        ); // FIXME: when we update this to work with layers use the correct layer
-=======
                         if edges.exists(edge_id)
                             || writer.get_out_edge(src_pos, *dst, *layer).is_some()
                         {
@@ -474,10 +466,9 @@
                             writer.update_timestamp(t, src_pos, edge_id, 0);
                         } else {
                             layer_eids_exist[row].store(false, Ordering::Relaxed);
-                            // actuall adds the edge
+                            // actually adds the edge
                             writer.add_outbound_edge(Some(t), src_pos, *dst, edge_id, 0);
                         }
->>>>>>> 95995384
 
                         per_segment_edge_count[page_id].fetch_add(1, Ordering::Relaxed);
                     }
@@ -494,7 +485,6 @@
                     .par_iter_mut()
                     .enumerate()
                     .for_each(|(page_id, shard)| {
-<<<<<<< HEAD
                         let zip = izip!(
                             src_col_resolved.iter(),
                             dst_col_resolved.iter(),
@@ -502,37 +492,33 @@
                             eid_col_resolved.iter(),
                             time_col.iter(),
                             secondary_index_col.iter(),
-                            layer_col_resolved.iter()
+                            layer_col_resolved.iter(),
+                            layer_eids_exist.iter().map(|a| a.load(Ordering::Relaxed)),
+                            eids_exist.iter().map(|b| b.load(Ordering::Relaxed))
                         );
 
-                        for (src, dst, dst_gid, eid, time, secondary_index, layer) in zip {
-=======
                         for (
-                            row,
-                            (
-                                ((((src, (dst, dst_gid)), eid), time), layer),
-                                (edge_exists_in_layer, edge_exists_in_s_graph),
-                            ),
-                        ) in src_col_resolved
-                            .iter()
-                            .zip(dst_col_resolved.iter().zip(dst_col.iter()))
-                            .zip(&eid_col_resolved)
-                            .zip(time_col.iter())
-                            .zip(layer_col_resolved.iter())
-                            .zip(layer_eids_exist.iter().zip(&eids_exist).map(|(a, b)| {
-                                (a.load(Ordering::Relaxed), b.load(Ordering::Relaxed))
-                            }))
-                            .enumerate()
+                            src,
+                            dst,
+                            dst_gid,
+                            eid,
+                            time,
+                            secondary_index,
+                            layer,
+                            edge_exists_in_layer,
+                            edge_exists_in_static_graph,
+                        ) in zip
                         {
->>>>>>> 95995384
                             if let Some(dst_pos) = shard.resolve_pos(*dst) {
                                 let t = TimeIndexEntry(time, secondary_index as usize);
                                 let mut writer = shard.writer();
 
                                 writer.store_node_id(dst_pos, 0, dst_gid, 0);
-                                if !edge_exists_in_s_graph {
+
+                                if !edge_exists_in_static_graph {
                                     writer.add_static_inbound_edge(dst_pos, *src, *eid, 0);
                                 }
+
                                 if !edge_exists_in_layer {
                                     writer.add_inbound_edge(
                                         Some(t),
@@ -554,9 +540,6 @@
             // Add temporal & constant properties to edges
             sc.spawn(|_| {
                 write_locked_graph.edges.par_iter_mut().for_each(|shard| {
-<<<<<<< HEAD
-                    let mut t_props = vec![];
-                    let mut c_props = vec![];
                     let zip = izip!(
                         src_col_resolved.iter(),
                         dst_col_resolved.iter(),
@@ -568,7 +551,6 @@
                             .iter()
                             .map(|exists| exists.load(Ordering::Relaxed))
                     );
-=======
                     let mut t_props: Vec<(usize, Prop)> = vec![];
                     let mut c_props: Vec<(usize, Prop)> = vec![];
 
@@ -586,7 +568,6 @@
                     //     &cols,
                     //     prop_cols.prop_ids(),
                     // );
->>>>>>> 95995384
 
                     for (row, (src, dst, time, secondary_index, eid, layer, exists)) in
                         zip.enumerate()
@@ -1081,11 +1062,7 @@
 #[cfg(test)]
 mod tests {
     use crate::{
-<<<<<<< HEAD
-        db::{api::view::internal::InternalStorageOps, graph::graph::assert_graph_equal},
-=======
-        db::{api::view::StaticGraphViewOps, graph::graph::assert_graph_equal},
->>>>>>> 95995384
+        db::{graph::graph::assert_graph_equal},
         errors::GraphError,
         io::arrow::{
             dataframe::{DFChunk, DFView},
@@ -1098,14 +1075,9 @@
         ArrayBuilder, Int64Builder, LargeStringBuilder, StringViewBuilder, UInt64Builder,
     };
     use itertools::Itertools;
-<<<<<<< HEAD
     use proptest::proptest;
     use raphtory_core::storage::timeindex::TimeIndexEntry;
     use raphtory_storage::{core_ops::CoreGraphOps, mutation::addition_ops::{InternalAdditionOps, SessionAdditionOps}};
-=======
-    use proptest::prelude::*;
-    use raphtory_storage::core_ops::CoreGraphOps;
->>>>>>> 95995384
 
     fn build_df(
         chunk_size: usize,
@@ -1315,12 +1287,7 @@
             for (src, dst, time, str_prop, int_prop) in edges {
                 g2.add_edge(time, src, dst, [("str_prop", str_prop.clone().into_prop()), ("int_prop", int_prop.into_prop())], None).unwrap();
             }
-<<<<<<< HEAD
-
-            assert_eq!(g.unfiltered_num_edges(), distinct_edges);
-            assert_eq!(g2.unfiltered_num_edges(), distinct_edges);
-=======
->>>>>>> 95995384
+
             assert_graph_equal(&g, &g2);
         })
     }
@@ -1388,71 +1355,6 @@
         assert!(g.has_edge("0", "1"))
     }
 
-<<<<<<< HEAD
-    fn check_load_edges_layers(
-        mut edges: Vec<(u64, u64, i64, String, i64, Option<String>)>,
-        chunk_size: usize,
-    ) {
-        let distinct_edges = edges
-            .iter()
-            .map(|(src, dst, _, _, _, _)| (src, dst))
-            .collect::<std::collections::HashSet<_>>()
-            .len();
-        edges.sort_by(|(_, _, _, _, _, l1), (_, _, _, _, _, l2)| l1.cmp(l2));
-        let g = Graph::new();
-        let g2 = Graph::new();
-
-        for edges in edges.chunk_by(|(_, _, _, _, _, l1), (_, _, _, _, _, l2)| l1 < l2) {
-            let layer = edges[0].5.clone();
-            let edges = edges
-                .iter()
-                .map(|(src, dst, time, str_prop, int_prop, _)| {
-                    (*src, *dst, *time, str_prop.clone(), *int_prop)
-                })
-                .collect_vec();
-            let df_view = build_df(chunk_size, &edges);
-            let props = ["str_prop", "int_prop"];
-            let secondary_index = None;
-
-            load_edges_from_df(
-                df_view,
-                "time",
-                secondary_index,
-                "src",
-                "dst",
-                &props,
-                &[],
-                None,
-                layer.as_deref(),
-                None,
-                &g,
-            )
-            .unwrap();
-            for (src, dst, time, str_prop, int_prop) in edges {
-                g2.add_edge(
-                    time,
-                    src,
-                    dst,
-                    [
-                        ("str_prop", str_prop.clone().into_prop()),
-                        ("int_prop", int_prop.into_prop()),
-                    ],
-                    layer.as_deref(),
-                )
-                .unwrap();
-                let edge = g.edge(src, dst).unwrap().at(time);
-                assert_eq!(edge.properties().get("str_prop").unwrap_str(), str_prop);
-                assert_eq!(edge.properties().get("int_prop").unwrap_i64(), int_prop);
-                if let Some(layer) = &layer {
-                    assert!(edge.has_layer(layer))
-                }
-            }
-            assert_graph_equal(&g, &g2);
-        }
-    }
-
-=======
->>>>>>> 95995384
     #[test]
     fn test_load_edges_1() {
         let edges = [(0, 1, 0, "a".to_string(), 0)];
@@ -1496,7 +1398,6 @@
         }
         assert_graph_equal(&g, &g2);
     }
-<<<<<<< HEAD
 
     #[test]
     fn test_load_edges_with_secondary_index() {
@@ -1704,6 +1605,4 @@
             10 // max secondary index in nodes
         );
     }
-=======
->>>>>>> 95995384
 }