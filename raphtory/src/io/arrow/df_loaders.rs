--- conflicted
+++ resolved
@@ -39,38 +39,24 @@
     node_id: &str,
     time: &str,
     properties: Option<&[&str]>,
-<<<<<<< HEAD
-    constant_properties: Option<&[&str]>,
-    shared_constant_properties: Option<&HashMap<String, Prop>>,
-=======
     const_properties: Option<&[&str]>,
     shared_const_properties: Option<&HashMap<String, Prop>>,
->>>>>>> 658eb69d
     node_type: Option<&str>,
     node_type_col: Option<&str>,
     graph: &G,
 ) -> Result<(), GraphError> {
     let properties = properties.unwrap_or(&[]);
-<<<<<<< HEAD
     let constant_properties = constant_properties.unwrap_or(&[]);
-=======
-    let const_properties = const_properties.unwrap_or(&[]);
->>>>>>> 658eb69d
 
     let properties_indices = properties
         .iter()
         .map(|name| df_view.get_index(name))
         .collect::<Result<Vec<_>, GraphError>>()?;
-<<<<<<< HEAD
     let constant_properties_indices = constant_properties
-=======
-    let const_properties_indices = const_properties
->>>>>>> 658eb69d
         .iter()
         .map(|name| df_view.get_index(name))
         .collect::<Result<Vec<_>, GraphError>>()?;
 
-<<<<<<< HEAD
     let node_type_index = if let Some(node_type_col) = node_type_col {
         Some(df_view.get_index(node_type_col.as_ref()))
     } else {
@@ -80,6 +66,8 @@
 
     let node_id_index = df_view.get_index(node_id)?;
     let time_index = df_view.get_index(time)?;
+    let mut pb = build_progress_bar("Loading nodes".to_string(), df_view.num_rows)?;
+
 
     for chunk in df_view.chunks {
         let df = chunk?;
@@ -97,29 +85,6 @@
                         if let Some(node_types) = df.utf8::<i32>(node_type_index) {
                             Ok(Box::new(node_types))
                         } else if let Some(node_types) = df.utf8::<i64>(node_type_index) {
-=======
-    let node_type_index = node_type
-        .filter(|_| node_type_in_df)
-        .map(|node_type| df_view.get_index(node_type))
-        .transpose()?;
-    let node_id_index = df_view.get_index(node_id)?;
-    let time_index = df_view.get_index(time)?;
-
-    let mut pb = build_progress_bar("Loading nodes".to_string(), df_view.num_rows)?;
-
-    for chunk in df_view.chunks {
-        let df = chunk?;
-        let prop_iter = combine_properties(properties, &properties_indices, &df)?;
-        let const_prop_iter = combine_properties(const_properties, &const_properties_indices, &df)?;
-
-        let node_type: Box<dyn Iterator<Item = Option<&str>>> = match node_type {
-            Some(node_type) => match node_type_index {
-                Some(index) => {
-                    let iter_res: Result<Box<dyn Iterator<Item = Option<&str>>>, GraphError> =
-                        if let Some(node_types) = df.utf8::<i32>(index) {
-                            Ok(Box::new(node_types))
-                        } else if let Some(node_types) = df.utf8::<i64>(index) {
->>>>>>> 658eb69d
                             Ok(Box::new(node_types))
                         } else {
                             Err(GraphError::LoadFailure(
@@ -127,7 +92,6 @@
                                     .to_string(),
                             ))
                         };
-<<<<<<< HEAD
                     iter_res
                 }
                 _ => Err(GraphError::WrongNumOfArgs(
@@ -136,14 +100,6 @@
                 )),
             };
         let node_type = node_type?;
-=======
-                    iter_res?
-                }
-                None => Box::new(iter::repeat(Some(node_type))),
-            },
-            None => Box::new(iter::repeat(None)),
-        };
->>>>>>> 658eb69d
 
         if let (Some(node_id), Some(time)) = (
             df.iter_col::<u64>(node_id_index),
@@ -156,44 +112,28 @@
                 .map(|((node_id, time), n_t)| (node_id, time, n_t));
             load_nodes_from_num_iter(
                 graph,
-<<<<<<< HEAD
-                size,
+                &mut pb,
                 iter,
                 prop_iter,
                 const_prop_iter,
                 shared_constant_properties,
-=======
+            )?;
+        } else if let (Some(node_id), Some(time)) = (
+            df.iter_col::<i64>(node_id_index),
+            df.time_iter_col(time_index),
+        ) {
+            let iter = node_id.map(i64_opt_into_u64_opt).zip(time);
+            let iter = iter
+                .zip(node_type)
+                .map(|((node_id, time), n_t)| (node_id, time, n_t));
+
+            load_nodes_from_num_iter(
+                graph,
                 &mut pb,
                 iter,
                 prop_iter,
                 const_prop_iter,
-                shared_const_properties,
->>>>>>> 658eb69d
-            )?;
-        } else if let (Some(node_id), Some(time)) = (
-            df.iter_col::<i64>(node_id_index),
-            df.time_iter_col(time_index),
-        ) {
-            let iter = node_id.map(i64_opt_into_u64_opt).zip(time);
-            let iter = iter
-                .zip(node_type)
-                .map(|((node_id, time), n_t)| (node_id, time, n_t));
-
-            load_nodes_from_num_iter(
-                graph,
-<<<<<<< HEAD
-                size,
-                iter,
-                prop_iter,
-                const_prop_iter,
                 shared_constant_properties,
-=======
-                &mut pb,
-                iter,
-                prop_iter,
-                const_prop_iter,
-                shared_const_properties,
->>>>>>> 658eb69d
             )?;
         } else if let (Some(node_id), Some(time)) =
             (df.utf8::<i32>(node_id_index), df.time_iter_col(time_index))
@@ -203,28 +143,14 @@
                 .zip(node_type)
                 .map(|((node_id, time), n_t)| (node_id, time, n_t));
 
-<<<<<<< HEAD
-            let iter = maybe_tqdm!(
-                iter.zip(prop_iter).zip(const_prop_iter),
-                size,
-                "Loading nodes"
-            );
-
-            for (((node_id, time, n_t), props), const_props) in iter {
-=======
             for (((node_id, time, n_t), props), const_props) in
                 iter.zip(prop_iter).zip(const_prop_iter)
             {
->>>>>>> 658eb69d
                 if let (Some(node_id), Some(time), n_t) = (node_id, time, n_t) {
                     let actual_type = extract_out_default_type(n_t);
                     let v = graph.add_node(time, node_id, props, actual_type)?;
                     v.add_constant_properties(const_props)?;
-<<<<<<< HEAD
-                    if let Some(shared_const_props) = &shared_constant_properties {
-=======
-                    if let Some(shared_const_props) = &shared_const_properties {
->>>>>>> 658eb69d
+                    if let Some(shared_const_props) = &shared_constant_properties {
                         v.add_constant_properties(shared_const_props.iter())?;
                     }
                 }
@@ -238,28 +164,14 @@
                 .zip(node_type)
                 .map(|((node_id, time), n_t)| (node_id, time, n_t));
 
-<<<<<<< HEAD
-            let iter = maybe_tqdm!(
-                iter.zip(prop_iter).zip(const_prop_iter),
-                size,
-                "Loading nodes"
-            );
-
-            for (((node_id, time, n_t), props), const_props) in iter {
-=======
             for (((node_id, time, n_t), props), const_props) in
                 iter.zip(prop_iter).zip(const_prop_iter)
             {
->>>>>>> 658eb69d
                 let actual_type = extract_out_default_type(n_t);
                 if let (Some(node_id), Some(time), n_t) = (node_id, time, actual_type) {
                     let v = graph.add_node(time, node_id, props, n_t)?;
                     v.add_constant_properties(const_props)?;
-<<<<<<< HEAD
                     if let Some(shared_const_props) = shared_constant_properties {
-=======
-                    if let Some(shared_const_props) = shared_const_properties {
->>>>>>> 658eb69d
                         v.add_constant_properties(shared_const_props)?;
                     }
                 }
@@ -279,8 +191,6 @@
     G: StaticGraphViewOps + InternalPropertyAdditionOps + InternalAdditionOps,
 >(
     df_view: DFView<impl Iterator<Item = Result<DFChunk, GraphError>>>,
-<<<<<<< HEAD
-    size: usize,
     time: &str,
     src: &str,
     dst: &str,
@@ -293,30 +203,12 @@
 ) -> Result<(), GraphError> {
     let properties = properties.unwrap_or(&[]);
     let constant_properties = constant_properties.unwrap_or(&[]);
-=======
-    src: &str,
-    dst: &str,
-    time: &str,
-    properties: Option<&[&str]>,
-    const_properties: Option<&[&str]>,
-    shared_const_properties: Option<&HashMap<String, Prop>>,
-    layer: Option<&str>,
-    layer_in_df: bool,
-    graph: &G,
-) -> Result<(), GraphError> {
-    let properties = properties.unwrap_or(&[]);
-    let const_properties = const_properties.unwrap_or(&[]);
->>>>>>> 658eb69d
 
     let properties_indices = properties
         .iter()
         .map(|name| df_view.get_index(name))
         .collect::<Result<Vec<_>, GraphError>>()?;
-<<<<<<< HEAD
     let constant_properties_indices = constant_properties
-=======
-    let const_properties_indices = const_properties
->>>>>>> 658eb69d
         .iter()
         .map(|name| df_view.get_index(name))
         .collect::<Result<Vec<_>, GraphError>>()?;
@@ -324,35 +216,21 @@
     let src_index = df_view.get_index(src)?;
     let dst_index = df_view.get_index(dst)?;
     let time_index = df_view.get_index(time)?;
-<<<<<<< HEAD
     let layer_index = if let Some(layer_col) = layer_col {
         Some(df_view.get_index(layer_col.as_ref()))
     } else {
         None
     };
     let layer_index = layer_index.transpose()?;
-=======
-    let layer_index = layer
-        .filter(|_| layer_in_df)
-        .map(|layer| df_view.get_index(layer.as_ref()))
-        .transpose()?;
-
     let mut pb = build_progress_bar("Loading edges".to_string(), df_view.num_rows)?;
->>>>>>> 658eb69d
 
     for chunk in df_view.chunks {
         let df = chunk?;
         let prop_iter = combine_properties(properties, &properties_indices, &df)?;
-<<<<<<< HEAD
         let const_prop_iter =
             combine_properties(constant_properties, &constant_properties_indices, &df)?;
 
         let layer = lift_layer(layer_name, layer_index, &df)?;
-=======
-        let const_prop_iter = combine_properties(const_properties, &const_properties_indices, &df)?;
-
-        let layer = lift_layer(layer, layer_index, &df);
->>>>>>> 658eb69d
 
         if let (Some(src), Some(dst), Some(time)) = (
             df.iter_col::<u64>(src_index),
@@ -365,19 +243,11 @@
                 .zip(time);
             load_edges_from_num_iter(
                 graph,
-<<<<<<< HEAD
-                size,
+                &mut pb,
                 triplets,
                 prop_iter,
                 const_prop_iter,
                 shared_constant_properties,
-=======
-                &mut pb,
-                triplets,
-                prop_iter,
-                const_prop_iter,
-                shared_const_properties,
->>>>>>> 658eb69d
                 layer,
             )?;
         } else if let (Some(src), Some(dst), Some(time)) = (
@@ -391,19 +261,11 @@
                 .zip(time);
             load_edges_from_num_iter(
                 graph,
-<<<<<<< HEAD
-                size,
+                &mut pb,
                 triplets,
                 prop_iter,
                 const_prop_iter,
                 shared_constant_properties,
-=======
-                &mut pb,
-                triplets,
-                prop_iter,
-                const_prop_iter,
-                shared_const_properties,
->>>>>>> 658eb69d
                 layer,
             )?;
         } else if let (Some(src), Some(dst), Some(time)) = (
@@ -413,27 +275,13 @@
         ) {
             let triplets = src.into_iter().zip(dst.into_iter()).zip(time.into_iter());
 
-<<<<<<< HEAD
-            let iter = maybe_tqdm!(
-                triplets.zip(prop_iter).zip(const_prop_iter).zip(layer),
-                size,
-                "Loading edges"
-            );
-
-            for (((((src, dst), time), props), const_props), layer) in iter {
-                if let (Some(src), Some(dst), Some(time)) = (src, dst, time) {
-                    let e = graph.add_edge(time, src, dst, props, layer.as_deref())?;
-                    e.add_constant_properties(const_props, layer.as_deref())?;
-                    if let Some(shared_const_props) = &shared_constant_properties {
-=======
             for (((((src, dst), time), props), const_props), layer) in
                 triplets.zip(prop_iter).zip(const_prop_iter).zip(layer)
             {
                 if let (Some(src), Some(dst), Some(time)) = (src, dst, time) {
                     let e = graph.add_edge(time, src, dst, props, layer.as_deref())?;
                     e.add_constant_properties(const_props, layer.as_deref())?;
-                    if let Some(shared_const_props) = &shared_const_properties {
->>>>>>> 658eb69d
+                    if let Some(shared_const_props) = &shared_constant_properties {
                         e.add_constant_properties(shared_const_props.iter(), layer.as_deref())?;
                     }
                 }
@@ -445,27 +293,13 @@
             df.time_iter_col(time_index),
         ) {
             let triplets = src.into_iter().zip(dst.into_iter()).zip(time.into_iter());
-<<<<<<< HEAD
-            let iter = maybe_tqdm!(
-                triplets.zip(prop_iter).zip(const_prop_iter).zip(layer),
-                size,
-                "Loading edges"
-            );
-
-            for (((((src, dst), time), props), const_props), layer) in iter {
-                if let (Some(src), Some(dst), Some(time)) = (src, dst, time) {
-                    let e = graph.add_edge(time, src, dst, props, layer.as_deref())?;
-                    e.add_constant_properties(const_props, layer.as_deref())?;
-                    if let Some(shared_const_props) = &shared_constant_properties {
-=======
             for (((((src, dst), time), props), const_props), layer) in
                 triplets.zip(prop_iter).zip(const_prop_iter).zip(layer)
             {
                 if let (Some(src), Some(dst), Some(time)) = (src, dst, time) {
                     let e = graph.add_edge(time, src, dst, props, layer.as_deref())?;
                     e.add_constant_properties(const_props, layer.as_deref())?;
-                    if let Some(shared_const_props) = &shared_const_properties {
->>>>>>> 658eb69d
+                    if let Some(shared_const_props) = &shared_constant_properties {
                         e.add_constant_properties(shared_const_props.iter(), layer.as_deref())?;
                     }
                 }
@@ -486,48 +320,28 @@
     G: StaticGraphViewOps + InternalPropertyAdditionOps + InternalAdditionOps + DeletionOps,
 >(
     df_view: DFView<impl Iterator<Item = Result<DFChunk, GraphError>>>,
-<<<<<<< HEAD
-    size: usize,
     time: &str,
     src: &str,
     dst: &str,
     layer_name: Option<&str>,
     layer_col: Option<&str>,
-=======
-    src: &str,
-    dst: &str,
-    time: &str,
-    layer: Option<&str>,
-    layer_in_df: bool,
->>>>>>> 658eb69d
     graph: &G,
 ) -> Result<(), GraphError> {
     let src_index = df_view.get_index(src)?;
     let dst_index = df_view.get_index(dst)?;
     let time_index = df_view.get_index(time)?;
-<<<<<<< HEAD
     let layer_index = if let Some(layer_col) = layer_col {
         Some(df_view.get_index(layer_col.as_ref()))
     } else {
         None
     };
     let layer_index = layer_index.transpose()?;
+    let mut pb = build_progress_bar("Loading edge deletions".to_string(), df_view.num_rows)?;
+
 
     for chunk in df_view.chunks {
         let df = chunk?;
         let layer = lift_layer(layer_name, layer_index, &df)?;
-=======
-    let layer_index = layer
-        .filter(|_| layer_in_df)
-        .map(|layer| df_view.get_index(layer.as_ref()))
-        .transpose()?;
-
-    let mut pb = build_progress_bar("Loading edge deletions".to_string(), df_view.num_rows)?;
-
-    for chunk in df_view.chunks {
-        let df = chunk?;
-        let layer = lift_layer(layer, layer_index, &df);
->>>>>>> 658eb69d
 
         if let (Some(src), Some(dst), Some(time)) = (
             df.iter_col::<u64>(src_index),
@@ -539,20 +353,11 @@
                 .zip(dst.map(|i| i.copied()))
                 .zip(time);
 
-<<<<<<< HEAD
-            let iter = maybe_tqdm!(triplets.zip(layer), size, "Loading edges");
-
-            for (((src, dst), time), layer) in iter {
-                if let (Some(src), Some(dst), Some(time)) = (src, dst, time) {
-                    graph.delete_edge(time, src, dst, layer.as_deref())?;
-                }
-=======
             for (((src, dst), time), layer) in triplets.zip(layer) {
                 if let (Some(src), Some(dst), Some(time)) = (src, dst, time) {
                     graph.delete_edge(time, src, dst, layer.as_deref())?;
                 }
                 let _ = pb.update(1);
->>>>>>> 658eb69d
             }
         } else if let (Some(src), Some(dst), Some(time)) = (
             df.iter_col::<i64>(src_index),
@@ -564,20 +369,11 @@
                 .zip(dst.map(i64_opt_into_u64_opt))
                 .zip(time);
 
-<<<<<<< HEAD
-            let iter = maybe_tqdm!(triplets.zip(layer), size, "Loading edges");
-
-            for (((src, dst), time), layer) in iter {
-                if let (Some(src), Some(dst), Some(time)) = (src, dst, time) {
-                    graph.delete_edge(time, src, dst, layer.as_deref())?;
-                }
-=======
             for (((src, dst), time), layer) in triplets.zip(layer) {
                 if let (Some(src), Some(dst), Some(time)) = (src, dst, time) {
                     graph.delete_edge(time, src, dst, layer.as_deref())?;
                 }
                 let _ = pb.update(1);
->>>>>>> 658eb69d
             }
         } else if let (Some(src), Some(dst), Some(time)) = (
             df.utf8::<i32>(src_index),
@@ -585,20 +381,11 @@
             df.time_iter_col(time_index),
         ) {
             let triplets = src.into_iter().zip(dst.into_iter()).zip(time.into_iter());
-<<<<<<< HEAD
-            let iter = maybe_tqdm!(triplets.zip(layer), size, "Loading edges");
-
-            for (((src, dst), time), layer) in iter {
-                if let (Some(src), Some(dst), Some(time)) = (src, dst, time) {
-                    graph.delete_edge(time, src, dst, layer.as_deref())?;
-                }
-=======
             for (((src, dst), time), layer) in triplets.zip(layer) {
                 if let (Some(src), Some(dst), Some(time)) = (src, dst, time) {
                     graph.delete_edge(time, src, dst, layer.as_deref())?;
                 }
                 let _ = pb.update(1);
->>>>>>> 658eb69d
             }
         } else if let (Some(src), Some(dst), Some(time)) = (
             df.utf8::<i64>(src_index),
@@ -606,21 +393,12 @@
             df.time_iter_col(time_index),
         ) {
             let triplets = src.into_iter().zip(dst.into_iter()).zip(time.into_iter());
-<<<<<<< HEAD
-            let iter = maybe_tqdm!(triplets.zip(layer), size, "Loading edges");
-
-            for (((src, dst), time), layer) in iter {
-                if let (Some(src), Some(dst), Some(time)) = (src, dst, time) {
-                    graph.delete_edge(time, src, dst, layer.as_deref())?;
-                }
-=======
 
             for (((src, dst), time), layer) in triplets.zip(layer) {
                 if let (Some(src), Some(dst), Some(time)) = (src, dst, time) {
                     graph.delete_edge(time, src, dst, layer.as_deref())?;
                 }
                 let _ = pb.update(1);
->>>>>>> 658eb69d
             }
         } else {
             return Err(GraphError::LoadFailure(
@@ -638,8 +416,6 @@
     G: StaticGraphViewOps + InternalPropertyAdditionOps + InternalAdditionOps,
 >(
     df_view: DFView<impl Iterator<Item = Result<DFChunk, GraphError>>>,
-<<<<<<< HEAD
-    size: usize,
     node_id: &str,
     constant_properties: Option<&[&str]>,
     shared_constant_properties: Option<&HashMap<String, Prop>>,
@@ -647,52 +423,26 @@
 ) -> Result<(), GraphError> {
     let constant_properties = constant_properties.unwrap_or(&[]);
     let constant_properties_indices = constant_properties
-=======
-    node_id: &str,
-    const_properties: Option<&[&str]>,
-    shared_const_properties: Option<&HashMap<String, Prop>>,
-    graph: &G,
-) -> Result<(), GraphError> {
-    let const_properties = const_properties.unwrap_or(&[]);
-    let const_properties_indices = const_properties
->>>>>>> 658eb69d
         .iter()
         .map(|name| df_view.get_index(name))
         .collect::<Result<Vec<_>, GraphError>>()?;
     let node_id_index = df_view.get_index(node_id)?;
-<<<<<<< HEAD
+    let mut pb = build_progress_bar("Loading node properties".to_string(), df_view.num_rows)?;
+
 
     for chunk in df_view.chunks {
         let df = chunk?;
-        let const_prop_iter =
-            combine_properties(constant_properties, &constant_properties_indices, &df)?;
-
-        if let Some(node_id) = df.iter_col::<u64>(node_id_index) {
-            let iter = node_id.map(|i| i.copied());
-            let iter = maybe_tqdm!(iter.zip(const_prop_iter), size, "Loading node properties");
-
-            for (node_id, const_props) in iter {
-=======
-    let mut pb = build_progress_bar("Loading node properties".to_string(), df_view.num_rows)?;
-
-    for chunk in df_view.chunks {
-        let df = chunk?;
-        let const_prop_iter = combine_properties(const_properties, &const_properties_indices, &df)?;
+        let const_prop_iter = combine_properties(constant_properties, &constant_properties_indices, &df)?;
 
         if let Some(node_id) = df.iter_col::<u64>(node_id_index) {
             let iter = node_id.map(|i| i.copied());
             for (node_id, const_props) in iter.zip(const_prop_iter) {
->>>>>>> 658eb69d
                 if let Some(node_id) = node_id {
                     let v = graph
                         .node(node_id)
                         .ok_or(GraphError::NodeIdError(node_id))?;
                     v.add_constant_properties(const_props)?;
-<<<<<<< HEAD
-                    if let Some(shared_const_props) = &shared_constant_properties {
-=======
-                    if let Some(shared_const_props) = &shared_const_properties {
->>>>>>> 658eb69d
+                    if let Some(shared_const_props) = &shared_constant_properties {
                         v.add_constant_properties(shared_const_props.iter())?;
                     }
                 }
@@ -700,23 +450,13 @@
             }
         } else if let Some(node_id) = df.iter_col::<i64>(node_id_index) {
             let iter = node_id.map(i64_opt_into_u64_opt);
-<<<<<<< HEAD
-            let iter = maybe_tqdm!(iter.zip(const_prop_iter), size, "Loading node properties");
-
-            for (node_id, const_props) in iter {
-=======
             for (node_id, const_props) in iter.zip(const_prop_iter) {
->>>>>>> 658eb69d
                 if let Some(node_id) = node_id {
                     let v = graph
                         .node(node_id)
                         .ok_or(GraphError::NodeIdError(node_id))?;
                     v.add_constant_properties(const_props)?;
-<<<<<<< HEAD
-                    if let Some(shared_const_props) = &shared_constant_properties {
-=======
-                    if let Some(shared_const_props) = &shared_const_properties {
->>>>>>> 658eb69d
+                    if let Some(shared_const_props) = &shared_constant_properties {
                         v.add_constant_properties(shared_const_props.iter())?;
                     }
                 }
@@ -724,23 +464,13 @@
             }
         } else if let Some(node_id) = df.utf8::<i32>(node_id_index) {
             let iter = node_id.into_iter();
-<<<<<<< HEAD
-            let iter = maybe_tqdm!(iter.zip(const_prop_iter), size, "Loading node properties");
-
-            for (node_id, const_props) in iter {
-=======
             for (node_id, const_props) in iter.zip(const_prop_iter) {
->>>>>>> 658eb69d
                 if let Some(node_id) = node_id {
                     let v = graph
                         .node(node_id)
                         .ok_or_else(|| GraphError::NodeNameError(node_id.to_owned()))?;
                     v.add_constant_properties(const_props)?;
-<<<<<<< HEAD
-                    if let Some(shared_const_props) = &shared_constant_properties {
-=======
-                    if let Some(shared_const_props) = &shared_const_properties {
->>>>>>> 658eb69d
+                    if let Some(shared_const_props) = &shared_constant_properties {
                         v.add_constant_properties(shared_const_props.iter())?;
                     }
                 }
@@ -748,23 +478,13 @@
             }
         } else if let Some(node_id) = df.utf8::<i64>(node_id_index) {
             let iter = node_id.into_iter();
-<<<<<<< HEAD
-            let iter = maybe_tqdm!(iter.zip(const_prop_iter), size, "Loading node properties");
-
-            for (node_id, const_props) in iter {
-=======
             for (node_id, const_props) in iter.zip(const_prop_iter) {
->>>>>>> 658eb69d
                 if let Some(node_id) = node_id {
                     let v = graph
                         .node(node_id)
                         .ok_or_else(|| GraphError::NodeNameError(node_id.to_owned()))?;
                     v.add_constant_properties(const_props)?;
-<<<<<<< HEAD
-                    if let Some(shared_const_props) = &shared_constant_properties {
-=======
-                    if let Some(shared_const_props) = &shared_const_properties {
->>>>>>> 658eb69d
+                    if let Some(shared_const_props) = &shared_constant_properties {
                         v.add_constant_properties(shared_const_props.iter())?;
                     }
                 }
@@ -784,8 +504,6 @@
     G: StaticGraphViewOps + InternalPropertyAdditionOps + InternalAdditionOps,
 >(
     df_view: DFView<impl Iterator<Item = Result<DFChunk, GraphError>>>,
-<<<<<<< HEAD
-    size: usize,
     src: &str,
     dst: &str,
     constant_properties: Option<&[&str]>,
@@ -796,30 +514,18 @@
 ) -> Result<(), GraphError> {
     let constant_properties = constant_properties.unwrap_or(&[]);
     let constant_properties_indices = constant_properties
-=======
-    src: &str,
-    dst: &str,
-    const_properties: Option<&[&str]>,
-    shared_const_properties: Option<&HashMap<String, Prop>>,
-    layer: Option<&str>,
-    layer_in_df: bool,
-    graph: &G,
-) -> Result<(), GraphError> {
-    let const_properties = const_properties.unwrap_or(&[]);
-    let const_properties_indices = const_properties
->>>>>>> 658eb69d
         .iter()
         .map(|name| df_view.get_index(name))
         .collect::<Result<Vec<_>, GraphError>>()?;
     let src_index = df_view.get_index(src)?;
     let dst_index = df_view.get_index(dst)?;
-<<<<<<< HEAD
     let layer_index = if let Some(layer_col) = layer_col {
         Some(df_view.get_index(layer_col.as_ref()))
     } else {
         None
     };
     let layer_index = layer_index.transpose()?;
+    let mut pb = build_progress_bar("Loading edge properties".to_string(), df_view.num_rows)?;
 
     for chunk in df_view.chunks {
         let df = chunk?;
@@ -827,47 +533,19 @@
             combine_properties(constant_properties, &constant_properties_indices, &df)?;
 
         let layer = lift_layer(layer_name, layer_index, &df)?;
-=======
-    let layer_index = layer
-        .filter(|_| layer_in_df)
-        .map(|layer| df_view.get_index(layer.as_ref()))
-        .transpose()?;
-
-    let mut pb = build_progress_bar("Loading edge properties".to_string(), df_view.num_rows)?;
-
-    for chunk in df_view.chunks {
-        let df = chunk?;
-        let const_prop_iter = combine_properties(const_properties, &const_properties_indices, &df)?;
-
-        let layer = lift_layer(layer, layer_index, &df);
->>>>>>> 658eb69d
 
         if let (Some(src), Some(dst)) =
             (df.iter_col::<u64>(src_index), df.iter_col::<u64>(dst_index))
         {
             let triplets = src.map(|i| i.copied()).zip(dst.map(|i| i.copied()));
-<<<<<<< HEAD
-            let iter = maybe_tqdm!(
-                triplets.zip(const_prop_iter).zip(layer),
-                size,
-                "Loading edge properties"
-            );
-
-            for (((src, dst), const_props), layer) in iter {
-=======
 
             for (((src, dst), const_props), layer) in triplets.zip(const_prop_iter).zip(layer) {
->>>>>>> 658eb69d
                 if let (Some(src), Some(dst)) = (src, dst) {
                     let e = graph
                         .edge(src, dst)
                         .ok_or(GraphError::EdgeIdError { src, dst })?;
                     e.add_constant_properties(const_props, layer.as_deref())?;
-<<<<<<< HEAD
-                    if let Some(shared_const_props) = &shared_constant_properties {
-=======
-                    if let Some(shared_const_props) = &shared_const_properties {
->>>>>>> 658eb69d
+                    if let Some(shared_const_props) = &shared_constant_properties {
                         e.add_constant_properties(shared_const_props.iter(), layer.as_deref())?;
                     }
                 }
@@ -879,28 +557,14 @@
             let triplets = src
                 .map(i64_opt_into_u64_opt)
                 .zip(dst.map(i64_opt_into_u64_opt));
-<<<<<<< HEAD
-            let iter = maybe_tqdm!(
-                triplets.zip(const_prop_iter).zip(layer),
-                size,
-                "Loading edge properties"
-            );
-
-            for (((src, dst), const_props), layer) in iter {
-=======
 
             for (((src, dst), const_props), layer) in triplets.zip(const_prop_iter).zip(layer) {
->>>>>>> 658eb69d
                 if let (Some(src), Some(dst)) = (src, dst) {
                     let e = graph
                         .edge(src, dst)
                         .ok_or(GraphError::EdgeIdError { src, dst })?;
                     e.add_constant_properties(const_props, layer.as_deref())?;
-<<<<<<< HEAD
-                    if let Some(shared_const_props) = &shared_constant_properties {
-=======
-                    if let Some(shared_const_props) = &shared_const_properties {
->>>>>>> 658eb69d
+                    if let Some(shared_const_props) = &shared_constant_properties {
                         e.add_constant_properties(shared_const_props.iter(), layer.as_deref())?;
                     }
                 }
@@ -910,17 +574,7 @@
             (df.utf8::<i32>(src_index), df.utf8::<i32>(dst_index))
         {
             let triplets = src.into_iter().zip(dst.into_iter());
-<<<<<<< HEAD
-            let iter = maybe_tqdm!(
-                triplets.zip(const_prop_iter).zip(layer),
-                size,
-                "Loading edge properties"
-            );
-
-            for (((src, dst), const_props), layer) in iter {
-=======
             for (((src, dst), const_props), layer) in triplets.zip(const_prop_iter).zip(layer) {
->>>>>>> 658eb69d
                 if let (Some(src), Some(dst)) = (src, dst) {
                     let e = graph
                         .edge(src, dst)
@@ -929,11 +583,7 @@
                             dst: dst.to_owned(),
                         })?;
                     e.add_constant_properties(const_props, layer.as_deref())?;
-<<<<<<< HEAD
-                    if let Some(shared_const_props) = &shared_constant_properties {
-=======
-                    if let Some(shared_const_props) = &shared_const_properties {
->>>>>>> 658eb69d
+                    if let Some(shared_const_props) = &shared_constant_properties {
                         e.add_constant_properties(shared_const_props.iter(), layer.as_deref())?;
                     }
                 }
@@ -943,18 +593,8 @@
             (df.utf8::<i64>(src_index), df.utf8::<i64>(dst_index))
         {
             let triplets = src.into_iter().zip(dst.into_iter());
-<<<<<<< HEAD
-            let iter = maybe_tqdm!(
-                triplets.zip(const_prop_iter).zip(layer),
-                size,
-                "Loading edge properties"
-            );
-
-            for (((src, dst), const_props), layer) in iter {
-=======
 
             for (((src, dst), const_props), layer) in triplets.zip(const_prop_iter).zip(layer) {
->>>>>>> 658eb69d
                 if let (Some(src), Some(dst)) = (src, dst) {
                     let e = graph
                         .edge(src, dst)
@@ -963,11 +603,7 @@
                             dst: dst.to_owned(),
                         })?;
                     e.add_constant_properties(const_props, layer.as_deref())?;
-<<<<<<< HEAD
-                    if let Some(shared_const_props) = &shared_constant_properties {
-=======
-                    if let Some(shared_const_props) = &shared_const_properties {
->>>>>>> 658eb69d
+                    if let Some(shared_const_props) = &shared_constant_properties {
                         e.add_constant_properties(shared_const_props.iter(), layer.as_deref())?;
                     }
                 }
@@ -999,26 +635,13 @@
     pb: &mut Bar,
     edges: I,
     properties: PI,
-<<<<<<< HEAD
     constant_properties: PI,
     shared_constant_properties: Option<&HashMap<String, Prop>>,
-    layer: IL,
-) -> Result<(), GraphError> {
-    let iter = maybe_tqdm!(
-        edges.zip(properties).zip(constant_properties).zip(layer),
-        size,
-        "Loading edges"
-    );
-    for (((((src, dst), time), edge_props), const_props), layer) in iter {
-=======
-    const_properties: PI,
-    shared_const_properties: Option<&HashMap<String, Prop>>,
     layer: IL,
 ) -> Result<(), GraphError> {
     for (((((src, dst), time), edge_props), const_props), layer) in
         edges.zip(properties).zip(const_properties).zip(layer)
     {
->>>>>>> 658eb69d
         if let (Some(src), Some(dst), Some(time)) = (src, dst, time) {
             let e = graph.add_edge(time, src, dst, edge_props, layer.as_deref())?;
             e.add_constant_properties(const_props, layer.as_deref())?;
@@ -1042,24 +665,12 @@
     pb: &mut Bar,
     nodes: I,
     properties: PI,
-<<<<<<< HEAD
     constant_properties: PI,
     shared_constant_properties: Option<&HashMap<String, Prop>>,
-) -> Result<(), GraphError> {
-    let iter = maybe_tqdm!(
-        nodes.zip(properties).zip(constant_properties),
-        size,
-        "Loading nodes"
-    );
-    for (((node, time, node_type), props), const_props) in iter {
-=======
-    const_properties: PI,
-    shared_const_properties: Option<&HashMap<String, Prop>>,
 ) -> Result<(), GraphError> {
     for (((node, time, node_type), props), const_props) in
         nodes.zip(properties).zip(const_properties)
     {
->>>>>>> 658eb69d
         if let (Some(v), Some(t), n_t, props, const_props) =
             (node, time, node_type, props, const_props)
         {
