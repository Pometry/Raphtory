use crate::{
    db::api::view::StaticGraphViewOps,
    errors::InvalidPathReason::PathDoesNotExist,
    io::arrow::{dataframe::*, df_loaders::*},
    prelude::DeletionOps,
    serialise::incremental::InternalCache,
};
use itertools::Itertools;
use polars_arrow::datatypes::ArrowSchema;
use polars_parquet::{
    read,
    read::{read_metadata, FileMetaData, FileReader},
};
use std::{
    collections::HashMap,
    fs,
    fs::File,
    path::{Path, PathBuf},
};

use crate::{
    errors::GraphError,
    prelude::{AdditionOps, PropertyAdditionOps},
};
#[cfg(feature = "storage")]
use polars_arrow::{
    array::StructArray,
    datatypes::{ArrowDataType, Field},
};
#[cfg(feature = "storage")]
use pometry_storage::RAError;
use raphtory_api::core::entities::properties::prop::Prop;

pub fn load_nodes_from_parquet<
    G: StaticGraphViewOps + PropertyAdditionOps + AdditionOps + InternalCache + std::fmt::Debug,
>(
    graph: &G,
    parquet_path: &Path,
    time: &str,
    id: &str,
    node_type: Option<&str>,
    node_type_col: Option<&str>,
    properties: &[&str],
    metadata: &[&str],
    shared_metadata: Option<&HashMap<String, Prop>>,
) -> Result<(), GraphError> {
    let mut cols_to_check = vec![id, time];
    cols_to_check.extend_from_slice(properties);
    cols_to_check.extend_from_slice(metadata);
    if let Some(ref node_type_col) = node_type_col {
        cols_to_check.push(node_type_col.as_ref());
    }

    for path in get_parquet_file_paths(parquet_path)? {
        let df_view = process_parquet_file_to_df(path.as_path(), Some(&cols_to_check))?;
        df_view.check_cols_exist(&cols_to_check)?;
        load_nodes_from_df(
            df_view,
            time,
            id,
            properties,
            metadata,
            shared_metadata,
            node_type,
            node_type_col,
            graph,
        )
        .map_err(|e| GraphError::LoadFailure(format!("Failed to load graph {e:?}")))?;
    }

    Ok(())
}

pub fn load_edges_from_parquet<
    G: StaticGraphViewOps + PropertyAdditionOps + AdditionOps + InternalCache,
>(
    graph: &G,
    parquet_path: impl AsRef<Path>,
    time: &str,
    src: &str,
    dst: &str,
    properties: &[&str],
    metadata: &[&str],
    shared_metadata: Option<&HashMap<String, Prop>>,
    layer: Option<&str>,
    layer_col: Option<&str>,
) -> Result<(), GraphError> {
    let parquet_path = parquet_path.as_ref();
    let mut cols_to_check = vec![src, dst, time];
    cols_to_check.extend_from_slice(properties);
    cols_to_check.extend_from_slice(metadata);

    if let Some(ref layer_col) = layer_col {
        cols_to_check.push(layer_col.as_ref());
    }

<<<<<<< HEAD
    let all_files = get_parquet_file_paths(parquet_path)?
        .into_iter()
        .map(|file| {
            let (names, _, num_rows) =
                read_parquet_file(file, (!cols_to_check.is_empty()).then_some(&cols_to_check))?;
            Ok::<_, GraphError>((names, num_rows))
        })
        .collect::<Result<Vec<_>, _>>()?;

    let mut count_rows = 0;
    let mut all_names = Vec::new();
    for (names, num_rows) in all_files {
        count_rows += num_rows;
        if all_names.is_empty() {
            all_names = names;
        } else if all_names != names {
            return Err(GraphError::LoadFailure(
                "Parquet files have different column names".to_string(),
            ));
        }
=======
    for path in get_parquet_file_paths(parquet_path)? {
        let df_view = process_parquet_file_to_df(path.as_path(), Some(&cols_to_check))?;
        df_view.check_cols_exist(&cols_to_check)?;
        load_edges_from_df(
            df_view,
            time,
            src,
            dst,
            properties,
            metadata,
            shared_metadata,
            layer,
            layer_col,
            graph,
        )
        .map_err(|e| GraphError::LoadFailure(format!("Failed to load graph {e:?}")))?;
>>>>>>> 9921b2cf
    }

    let all_df_view = get_parquet_file_paths(parquet_path)?
        .into_iter()
        .flat_map(|file| {
            let df_view = process_parquet_file_to_df(file.as_path(), Some(&cols_to_check))
                .expect("Failed to process Parquet file");
            df_view.chunks
        });

    let df_view = DFView {
        names: all_names,
        chunks: all_df_view,
        num_rows: count_rows,
    };

    load_edges_from_df(
        df_view,
        time,
        src,
        dst,
        properties,
        constant_properties,
        shared_constant_properties,
        layer,
        layer_col,
        graph,
    )
    .map_err(|e| GraphError::LoadFailure(format!("Failed to load graph {e:?}")))?;

    Ok(())
}

pub fn load_node_props_from_parquet<
    G: StaticGraphViewOps + PropertyAdditionOps + AdditionOps + InternalCache + std::fmt::Debug,
>(
    graph: &G,
    parquet_path: &Path,
    id: &str,
    node_type: Option<&str>,
    node_type_col: Option<&str>,
    metadata_properties: &[&str],
    shared_metadata: Option<&HashMap<String, Prop>>,
) -> Result<(), GraphError> {
    let mut cols_to_check = vec![id];
    cols_to_check.extend_from_slice(metadata_properties);

    if let Some(ref node_type_col) = node_type_col {
        cols_to_check.push(node_type_col.as_ref());
    }

    for path in get_parquet_file_paths(parquet_path)? {
        let df_view = process_parquet_file_to_df(path.as_path(), Some(&cols_to_check))?;
        df_view.check_cols_exist(&cols_to_check)?;

        load_node_props_from_df(
            df_view,
            id,
            node_type,
            node_type_col,
            metadata_properties,
            shared_metadata,
            graph,
        )
        .map_err(|e| GraphError::LoadFailure(format!("Failed to load graph {e:?}")))?;
    }

    Ok(())
}

pub fn load_edge_props_from_parquet<
    G: StaticGraphViewOps + PropertyAdditionOps + AdditionOps + InternalCache,
>(
    graph: &G,
    parquet_path: &Path,
    src: &str,
    dst: &str,
    metadata: &[&str],
    shared_metadata: Option<&HashMap<String, Prop>>,
    layer: Option<&str>,
    layer_col: Option<&str>,
) -> Result<(), GraphError> {
    let mut cols_to_check = vec![src, dst];
    if let Some(ref layer_col) = layer_col {
        cols_to_check.push(layer_col.as_ref());
    }

    cols_to_check.extend_from_slice(metadata);

    for path in get_parquet_file_paths(parquet_path)? {
        let df_view = process_parquet_file_to_df(path.as_path(), Some(&cols_to_check))?;
        df_view.check_cols_exist(&cols_to_check)?;
        load_edges_props_from_df(
            df_view,
            src,
            dst,
            metadata,
            shared_metadata,
            layer,
            layer_col,
            graph,
        )
        .map_err(|e| GraphError::LoadFailure(format!("Failed to load graph {e:?}")))?;
    }

    Ok(())
}

pub fn load_edge_deletions_from_parquet<
    G: StaticGraphViewOps + PropertyAdditionOps + AdditionOps + DeletionOps,
>(
    graph: &G,
    parquet_path: &Path,
    time: &str,
    src: &str,
    dst: &str,
    layer: Option<&str>,
    layer_col: Option<&str>,
) -> Result<(), GraphError> {
    let mut cols_to_check = vec![src, dst, time];
    if let Some(ref layer_col) = layer_col {
        cols_to_check.push(layer_col.as_ref());
    }

    for path in get_parquet_file_paths(parquet_path)? {
        let df_view = process_parquet_file_to_df(path.as_path(), Some(&cols_to_check))?;
        df_view.check_cols_exist(&cols_to_check)?;
        load_edge_deletions_from_df(df_view, time, src, dst, layer, layer_col, graph)
            .map_err(|e| GraphError::LoadFailure(format!("Failed to load graph {e:?}")))?;
    }
    Ok(())
}

pub fn load_graph_props_from_parquet<G: StaticGraphViewOps + PropertyAdditionOps + AdditionOps>(
    graph: &G,
    parquet_path: &Path,
    time: &str,
    properties: &[&str],
    metadata: &[&str],
) -> Result<(), GraphError> {
    let mut cols_to_check = vec![time];
    cols_to_check.extend_from_slice(properties);
    cols_to_check.extend_from_slice(metadata);

    for path in get_parquet_file_paths(parquet_path)? {
        let df_view = process_parquet_file_to_df(path.as_path(), Some(&cols_to_check))?;
        df_view.check_cols_exist(&cols_to_check)?;
        load_graph_props_from_df(df_view, time, Some(properties), Some(metadata), graph)
            .map_err(|e| GraphError::LoadFailure(format!("Failed to load graph {e:?}")))?;
    }

    Ok(())
}

pub(crate) fn process_parquet_file_to_df(
    parquet_file_path: &Path,
    col_names: Option<&[&str]>,
) -> Result<DFView<impl Iterator<Item = Result<DFChunk, GraphError>>>, GraphError> {
    let (names, chunks, num_rows) = read_parquet_file(parquet_file_path, col_names)?;

    let names: Vec<String> = names
        .into_iter()
        .filter(|x| col_names.map(|cn| cn.contains(&x.as_str())).unwrap_or(true))
        .collect();

    let chunks = chunks.into_iter().map(move |result| {
        result
            .map(|r| DFChunk { chunk: r.to_vec() })
            .map_err(|e| GraphError::LoadFailure(format!("Failed to process Parquet file: {e:?}")))
    });

    Ok(DFView {
        names,
        chunks,
        num_rows,
    })
}

pub fn read_parquet_file(
    path: impl AsRef<Path>,
    col_names: Option<&[&str]>,
) -> Result<(Vec<String>, FileReader<File>, usize), GraphError> {
    let read_schema = |metadata: &FileMetaData| -> Result<(ArrowSchema, usize), GraphError> {
        let schema = read::infer_schema(metadata)?;
        let fields = schema
            .fields
            .into_iter()
            .filter(|f| {
                // Filtered fields to avoid loading data that is not needed
                col_names
                    .map(|cn| cn.contains(&f.name.as_str()))
                    .unwrap_or(true)
            })
            .collect::<Vec<_>>();

        Ok((
            ArrowSchema::from(fields).with_metadata(schema.metadata),
            metadata.num_rows,
        ))
    };

    let mut file = std::fs::File::open(&path)?;
    let metadata = read_metadata(&mut file)?;
    let row_groups = metadata.clone().row_groups;
    let (schema, num_rows) = read_schema(&metadata)?;

    // Although fields are already filtered by col_names, we need names in the order as it appears
    // in the schema to create PretendDF
    let names = schema.fields.iter().map(|f| f.name.clone()).collect_vec();

    let reader = FileReader::new(file, row_groups, schema, None);
    Ok((names, reader, num_rows))
}

pub fn get_parquet_file_paths(parquet_path: &Path) -> Result<Vec<PathBuf>, GraphError> {
    let mut parquet_files = Vec::new();
    if parquet_path.is_file() {
        parquet_files.push(parquet_path.to_path_buf());
    } else if parquet_path.is_dir() {
        for entry in fs::read_dir(parquet_path)? {
            let path = entry?.path();
            if path.extension().is_some_and(|ext| ext == "parquet") {
                parquet_files.push(path);
            }
        }
    } else {
        return Err(GraphError::from(PathDoesNotExist(
            parquet_path.to_path_buf(),
        )));
    }
    parquet_files.sort();

    Ok(parquet_files)
}

#[cfg(feature = "storage")]
pub fn read_struct_arrays(
    path: &Path,
    col_names: Option<&[&str]>,
) -> Result<impl Iterator<Item = Result<StructArray, RAError>>, GraphError> {
    let readers = get_parquet_file_paths(path)?
        .into_iter()
        .map(|path| {
            read_parquet_file(path, col_names).map(|(col_names, reader, _)| (col_names, reader))
        })
        .collect::<Result<Vec<_>, _>>()?;

    let chunks = readers.into_iter().flat_map(|(field_names, iter)| {
        iter.map(move |cols| {
            cols.map(|col| {
                let values = col.into_arrays();
                let fields = values
                    .iter()
                    .zip(field_names.iter())
                    .map(|(arr, field_name)| Field::new(field_name, arr.data_type().clone(), true))
                    .collect::<Vec<_>>();
                StructArray::new(ArrowDataType::Struct(fields), values, None)
            })
            .map_err(RAError::Arrow)
        })
    });
    Ok(chunks)
}

#[cfg(test)]
mod test {
    use super::*;
    use polars_arrow::{
        array::{Array, PrimitiveArray, StaticArray, Utf8ViewArray},
        datatypes::ArrowDataType,
    };
    use std::path::PathBuf;

    #[test]
    fn test_process_parquet_file_to_df() {
        let parquet_file_path =
            PathBuf::from(env!("CARGO_MANIFEST_DIR")).join("resources/test/test_data.parquet");

        let col_names: &[&str] = &["src", "dst", "time", "weight", "marbles"];
        let df = process_parquet_file_to_df(parquet_file_path.as_path(), Some(col_names)).unwrap();

        let expected_names: Vec<String> = ["src", "dst", "time", "weight", "marbles"]
            .iter()
            .map(|s| s.to_string())
            .collect();
        let expected_chunks: Vec<Vec<Box<dyn Array>>> = vec![vec![
            Box::new(PrimitiveArray::<i64>::from_values(vec![1, 2, 3, 4, 5])),
            Box::new(PrimitiveArray::<i64>::from_values(vec![2, 3, 4, 5, 6])),
            Box::new(PrimitiveArray::<i64>::from_values(vec![1, 2, 3, 4, 5])),
            Box::new(PrimitiveArray::<f64>::from_values(vec![
                1f64, 2f64, 3f64, 4f64, 5f64,
            ])),
            Box::new(Utf8ViewArray::from_vec(
                vec!["red", "blue", "green", "yellow", "purple"],
                ArrowDataType::Utf8View,
            )),
        ]];

        let actual_names = df.names;
        let chunks: Vec<Result<DFChunk, GraphError>> = df.chunks.collect_vec();
        let chunks: Result<Vec<DFChunk>, GraphError> = chunks.into_iter().collect();
        let chunks: Vec<DFChunk> = chunks.unwrap();
        let actual_chunks: Vec<Vec<Box<dyn Array>>> =
            chunks.into_iter().map(|c: DFChunk| c.chunk).collect_vec();

        assert_eq!(actual_names, expected_names);
        assert_eq!(actual_chunks, expected_chunks);
    }
}<|MERGE_RESOLUTION|>--- conflicted
+++ resolved
@@ -94,7 +94,6 @@
         cols_to_check.push(layer_col.as_ref());
     }
 
-<<<<<<< HEAD
     let all_files = get_parquet_file_paths(parquet_path)?
         .into_iter()
         .map(|file| {
@@ -115,24 +114,6 @@
                 "Parquet files have different column names".to_string(),
             ));
         }
-=======
-    for path in get_parquet_file_paths(parquet_path)? {
-        let df_view = process_parquet_file_to_df(path.as_path(), Some(&cols_to_check))?;
-        df_view.check_cols_exist(&cols_to_check)?;
-        load_edges_from_df(
-            df_view,
-            time,
-            src,
-            dst,
-            properties,
-            metadata,
-            shared_metadata,
-            layer,
-            layer_col,
-            graph,
-        )
-        .map_err(|e| GraphError::LoadFailure(format!("Failed to load graph {e:?}")))?;
->>>>>>> 9921b2cf
     }
 
     let all_df_view = get_parquet_file_paths(parquet_path)?
@@ -155,8 +136,8 @@
         src,
         dst,
         properties,
-        constant_properties,
-        shared_constant_properties,
+        metadata,
+        shared_metadata,
         layer,
         layer_col,
         graph,
