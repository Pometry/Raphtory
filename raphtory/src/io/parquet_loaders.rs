--- conflicted
+++ resolved
@@ -31,30 +31,16 @@
     id: &str,
     time: &str,
     node_type: Option<&str>,
-<<<<<<< HEAD
     node_type_col: Option<&str>,
     properties: Option<&[&str]>,
     constant_properties: Option<&[&str]>,
-=======
-    node_type_in_df: Option<bool>,
-    properties: Option<&[&str]>,
-    const_properties: Option<&[&str]>,
->>>>>>> 658eb69d
     shared_const_properties: Option<&HashMap<String, Prop>>,
 ) -> Result<(), GraphError> {
     let mut cols_to_check = vec![id, time];
     cols_to_check.extend(properties.unwrap_or(&Vec::new()));
-<<<<<<< HEAD
     cols_to_check.extend(constant_properties.unwrap_or(&Vec::new()));
     if let Some(ref node_type_col) = node_type_col {
         cols_to_check.push(node_type_col.as_ref());
-=======
-    cols_to_check.extend(const_properties.unwrap_or(&Vec::new()));
-    if node_type_in_df.unwrap_or(true) {
-        if let Some(ref node_type) = node_type {
-            cols_to_check.push(node_type.as_ref());
-        }
->>>>>>> 658eb69d
     }
 
     for path in get_parquet_file_paths(parquet_path)? {
@@ -65,11 +51,7 @@
             id,
             time,
             properties,
-<<<<<<< HEAD
             constant_properties,
-=======
-            const_properties,
->>>>>>> 658eb69d
             shared_const_properties,
             node_type,
             node_type_col,
@@ -89,45 +71,25 @@
     time: &str,
     src: &str,
     dst: &str,
-<<<<<<< HEAD
     properties: Option<&[&str]>,
     constant_properties: Option<&[&str]>,
     shared_const_properties: Option<&HashMap<String, Prop>>,
     layer_name: Option<&str>,
     layer_col: Option<&str>,
-=======
-    time: &str,
-    properties: Option<&[&str]>,
-    const_properties: Option<&[&str]>,
-    shared_const_properties: Option<&HashMap<String, Prop>>,
-    layer: Option<&str>,
-    layer_in_df: Option<bool>,
->>>>>>> 658eb69d
 ) -> Result<(), GraphError> {
     let parquet_path = parquet_path.as_ref();
     let mut cols_to_check = vec![src, dst, time];
     cols_to_check.extend(properties.unwrap_or(&Vec::new()));
-<<<<<<< HEAD
     cols_to_check.extend(constant_properties.unwrap_or(&Vec::new()));
     if let Some(ref layer_col) = layer_col {
         cols_to_check.push(layer_col.as_ref());
-=======
-    cols_to_check.extend(const_properties.unwrap_or(&Vec::new()));
-    if layer_in_df.unwrap_or(false) {
-        if let Some(ref layer) = layer {
-            cols_to_check.push(layer.as_ref());
-        }
->>>>>>> 658eb69d
-    }
-
-    for path in get_parquet_file_paths(parquet_path)? {
-        let df_view = process_parquet_file_to_df(path.as_path(), &cols_to_check)?;
-        df_view.check_cols_exist(&cols_to_check)?;
-<<<<<<< HEAD
-        let size = cols_to_check.len();
+    }
+
+    for path in get_parquet_file_paths(parquet_path)? {
+        let df_view = process_parquet_file_to_df(path.as_path(), &cols_to_check)?;
+        df_view.check_cols_exist(&cols_to_check)?;
         load_edges_from_df(
             df_view,
-            size,
             time,
             src,
             dst,
@@ -136,18 +98,6 @@
             shared_const_properties,
             layer_name,
             layer_col,
-=======
-        load_edges_from_df(
-            df_view,
-            src,
-            dst,
-            time,
-            properties,
-            const_properties,
-            shared_const_properties,
-            layer,
-            layer_in_df.unwrap_or(true),
->>>>>>> 658eb69d
             graph,
         )
         .map_err(|e| GraphError::LoadFailure(format!("Failed to load graph {e:?}")))?;
@@ -162,20 +112,11 @@
     graph: &G,
     parquet_path: &Path,
     id: &str,
-<<<<<<< HEAD
     constant_properties: Option<&[&str]>,
     shared_const_properties: Option<&HashMap<String, Prop>>,
 ) -> Result<(), GraphError> {
     let mut cols_to_check = vec![id];
     cols_to_check.extend(constant_properties.unwrap_or(&Vec::new()));
-    let size = cols_to_check.len();
-=======
-    const_properties: Option<&[&str]>,
-    shared_const_properties: Option<&HashMap<String, Prop>>,
-) -> Result<(), GraphError> {
-    let mut cols_to_check = vec![id];
-    cols_to_check.extend(const_properties.unwrap_or(&Vec::new()));
->>>>>>> 658eb69d
 
     for path in get_parquet_file_paths(parquet_path)? {
         let df_view = process_parquet_file_to_df(path.as_path(), &cols_to_check)?;
@@ -183,14 +124,8 @@
 
         load_node_props_from_df(
             df_view,
-<<<<<<< HEAD
-            size,
             id,
             constant_properties,
-=======
-            id,
-            const_properties,
->>>>>>> 658eb69d
             shared_const_properties,
             graph,
         )
@@ -207,50 +142,28 @@
     parquet_path: &Path,
     src: &str,
     dst: &str,
-<<<<<<< HEAD
     constant_properties: Option<&[&str]>,
     shared_const_properties: Option<&HashMap<String, Prop>>,
     layer_name: Option<&str>,
     layer_col: Option<&str>,
-=======
-    const_properties: Option<&[&str]>,
-    shared_const_properties: Option<&HashMap<String, Prop>>,
-    layer: Option<&str>,
-    layer_in_df: Option<bool>,
->>>>>>> 658eb69d
 ) -> Result<(), GraphError> {
     let mut cols_to_check = vec![src, dst];
     if let Some(ref layer_col) = layer_col {
         cols_to_check.push(layer_col.as_ref());
     }
-<<<<<<< HEAD
     cols_to_check.extend(constant_properties.unwrap_or(&Vec::new()));
-    let size = cols_to_check.len();
-=======
-    cols_to_check.extend(const_properties.unwrap_or(&Vec::new()));
->>>>>>> 658eb69d
 
     for path in get_parquet_file_paths(parquet_path)? {
         let df_view = process_parquet_file_to_df(path.as_path(), &cols_to_check)?;
         df_view.check_cols_exist(&cols_to_check)?;
         load_edges_props_from_df(
             df_view,
-<<<<<<< HEAD
-            size,
             src,
             dst,
             constant_properties,
             shared_const_properties,
             layer_name,
             layer_col,
-=======
-            src,
-            dst,
-            const_properties,
-            shared_const_properties,
-            layer,
-            layer_in_df.unwrap_or(true),
->>>>>>> 658eb69d
             graph.core_graph(),
         )
         .map_err(|e| GraphError::LoadFailure(format!("Failed to load graph {e:?}")))?;
@@ -274,28 +187,12 @@
     if let Some(ref layer_col) = layer_col {
         cols_to_check.push(layer_col.as_ref());
     }
-<<<<<<< HEAD
-    let size = cols_to_check.len();
-    for path in get_parquet_file_paths(parquet_path)? {
-        let df_view = process_parquet_file_to_df(path.as_path(), &cols_to_check)?;
-        df_view.check_cols_exist(&cols_to_check)?;
-        load_edges_deletions_from_df(df_view, size, time, src, dst, layer_name, layer_col, graph)
+
+    for path in get_parquet_file_paths(parquet_path)? {
+        let df_view = process_parquet_file_to_df(path.as_path(), &cols_to_check)?;
+        df_view.check_cols_exist(&cols_to_check)?;
+        load_edges_deletions_from_df(df_view, time, src, dst, layer_name, layer_col, graph)
             .map_err(|e| GraphError::LoadFailure(format!("Failed to load graph {e:?}")))?;
-=======
-    for path in get_parquet_file_paths(parquet_path)? {
-        let df_view = process_parquet_file_to_df(path.as_path(), &cols_to_check)?;
-        df_view.check_cols_exist(&cols_to_check)?;
-        load_edges_deletions_from_df(
-            df_view,
-            src,
-            dst,
-            time,
-            layer,
-            layer_in_df.unwrap_or(true),
-            graph,
-        )
-        .map_err(|e| GraphError::LoadFailure(format!("Failed to load graph {e:?}")))?;
->>>>>>> 658eb69d
     }
     Ok(())
 }
@@ -304,11 +201,7 @@
     parquet_file_path: &Path,
     col_names: &[&str],
 ) -> Result<DFView<impl Iterator<Item = Result<DFChunk, GraphError>>>, GraphError> {
-<<<<<<< HEAD
-    let (names, chunks) = read_parquet_file(parquet_file_path, col_names)?;
-=======
     let (names, chunks, num_rows) = read_parquet_file(parquet_file_path, col_names)?;
->>>>>>> 658eb69d
 
     let names: Vec<String> = names
         .into_iter()
@@ -325,27 +218,18 @@
             })
     });
 
-<<<<<<< HEAD
-    Ok(DFView { names, chunks })
-=======
     Ok(DFView {
         names,
         chunks,
         num_rows,
     })
->>>>>>> 658eb69d
 }
 
 fn read_parquet_file(
     path: impl AsRef<Path>,
     col_names: &[&str],
-<<<<<<< HEAD
-) -> Result<(Vec<String>, FileReader<File>), GraphError> {
-    let read_schema = |metadata: &FileMetaData| -> Result<ArrowSchema, GraphError> {
-=======
 ) -> Result<(Vec<String>, FileReader<File>, usize), GraphError> {
     let read_schema = |metadata: &FileMetaData| -> Result<(ArrowSchema, usize), GraphError> {
->>>>>>> 658eb69d
         let schema = read::infer_schema(metadata)?;
         let fields = schema
             .fields
