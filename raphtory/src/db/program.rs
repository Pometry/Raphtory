--- conflicted
+++ resolved
@@ -862,18 +862,10 @@
         &self,
         after: i64,
     ) -> impl Iterator<Item = EvalEdgeView<WindowedGraph<G>>> + '_ {
-<<<<<<< HEAD
-        self.vv.window(after, i64::MAX).out_edges().map(move |ev| {
-            // let et = ev.history().into_iter().filter(|t| t >= &after).min().unwrap();
-            // ev.dst();
-            EvalEdgeView::new(self.ss, ev, self.state.clone())
-        })
-=======
         self.vv
             .window(after, i64::MAX)
             .out_edges()
             .map(move |ev| EvalEdgeView::new(self.ss, ev, self.state.clone()))
->>>>>>> c0bae2d0
     }
 }
 
