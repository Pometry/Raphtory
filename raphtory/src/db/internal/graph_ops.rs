use crate::{
    core::{
        entities::{
            edges::edge_ref::{Dir, EdgeRef},
            graph::tgraph::InnerTemporalGraph,
            vertices::vertex_ref::VertexRef,
            LayerIds, EID, VID,
        },
        Direction,
    },
    db::api::view::internal::{EdgeFilter, GraphOps},
};
<<<<<<< HEAD
use genawaiter::sync::GenBoxed;
use std::{iter, ops::Deref};
=======
use itertools::Itertools;
use std::iter;
>>>>>>> 911090a1

impl<const N: usize> GraphOps for InnerTemporalGraph<N> {
    fn internal_vertex_ref(
        &self,
        v: VertexRef,
        _layer_ids: &LayerIds,
        _filter: Option<&EdgeFilter>,
    ) -> Option<VID> {
        match v {
            VertexRef::Internal(l) => Some(l),
            VertexRef::External(_) => {
                let vid = self.inner().resolve_vertex_ref(v)?;
                Some(vid)
            }
        }
    }

    fn find_edge_id(
        &self,
        e_id: EID,
        layer_ids: &LayerIds,
        filter: Option<&EdgeFilter>,
    ) -> Option<EdgeRef> {
        let e_id_usize: usize = e_id.into();
        if e_id_usize >= self.inner().storage.edges.len() {
            return None;
        }
        let e = self.inner().storage.edges.get(e_id_usize);
        filter
            .map(|f| f(&e, layer_ids))
            .unwrap_or(true)
            .then(|| EdgeRef::new_outgoing(e_id, e.src(), e.dst()))
    }

    fn vertices_len(&self, _layer_ids: LayerIds, _filter: Option<&EdgeFilter>) -> usize {
        self.inner().internal_num_vertices()
    }

    fn edges_len(&self, layers: LayerIds, filter: Option<&EdgeFilter>) -> usize {
        self.inner().num_edges(&layers, filter)
    }

    #[inline]
    fn degree(
        &self,
        v: VID,
        d: Direction,
        layers: &LayerIds,
        filter: Option<&EdgeFilter>,
    ) -> usize {
        self.inner().degree(v, d, layers, filter)
    }

    fn vertex_refs(
        &self,
        _layers: LayerIds,
        _filter: Option<&EdgeFilter>,
    ) -> Box<dyn Iterator<Item = VID> + Send> {
        Box::new(self.inner().vertex_ids())
    }

    fn edge_ref(
        &self,
        src: VID,
        dst: VID,
        layer: &LayerIds,
        filter: Option<&EdgeFilter>,
    ) -> Option<EdgeRef> {
        self.inner()
            .find_edge(src, dst, layer)
            .filter(|eid| {
                filter
                    .map(|f| f(&self.inner().storage.edges.get((*eid).into()), layer))
                    .unwrap_or(true)
            })
            .map(|e_id| EdgeRef::new_outgoing(e_id, src, dst))
    }

    fn edge_refs(
        &self,
        layers: LayerIds,
        filter: Option<&EdgeFilter>,
    ) -> Box<dyn Iterator<Item = EdgeRef> + Send> {
        let filter = filter.cloned();
        match layers {
            LayerIds::None => Box::new(iter::empty()),
            LayerIds::All => {
                let iter = self
                    .inner()
                    .storage
                    .edges
                    .read_lock()
                    .into_iter()
                    .filter(move |e| filter.as_ref().map(|f| f(e, &layers)).unwrap_or(true))
                    .map_into();
                Box::new(iter)
            }
            _ => Box::new(
                self.inner()
                    .storage
                    .edges
                    .read_lock()
                    .into_iter()
                    .filter(move |edge| {
                        filter
                            .as_ref()
                            .map(|f| f(edge, &layers))
                            .unwrap_or_else(|| edge.has_layer(&layers))
                    })
                    .map(|edge| edge.into()),
            ),
        }
    }

    fn vertex_edges(
        &self,
        v: VID,
        d: Direction,
        layers: LayerIds,
        filter: Option<&EdgeFilter>,
    ) -> Box<dyn Iterator<Item = EdgeRef> + Send> {
<<<<<<< HEAD
        let vid = self
            .inner()
            .resolve_vertex_ref(&VertexRef::Local(v))
            .unwrap();
        let v = self.inner().vertex_arc(vid);
        let option_edge = v.edge_tuples(layers.clone(), d).next();
        match option_edge {
            None => Box::new(iter::empty()),
            Some(_) => {
                let iter: GenBoxed<EdgeRef> = GenBoxed::new_boxed(|co| async move {
                    for e_ref in v.edge_tuples(layers, d) {
                        co.yield_(e_ref).await;
                    }
                });
                Box::new(iter.into_iter())
            }
=======
        let entry = self.inner().storage.nodes.entry_arc(v.into());
        match d {
            Direction::OUT => {
                let iter: Box<dyn Iterator<Item = EdgeRef> + Send> =
                    match &layers {
                        LayerIds::None => Box::new(iter::empty()),
                        LayerIds::All => Box::new(
                            entry
                                .into_layers()
                                .map(move |layer| {
                                    layer
                                        .into_tuples(Dir::Out)
                                        .map(move |(n, e)| EdgeRef::new_outgoing(e, v, n))
                                })
                                .kmerge()
                                .dedup(),
                        ),
                        LayerIds::One(layer) => {
                            Box::new(entry.into_layer(*layer).into_iter().flat_map(move |it| {
                                it.into_tuples(Dir::Out)
                                    .map(move |(n, e)| EdgeRef::new_outgoing(e, v, n))
                            }))
                        }
                        LayerIds::Multiple(ids) => Box::new(
                            ids.iter()
                                .map(move |&layer| {
                                    entry.clone().into_layer(layer).into_iter().flat_map(
                                        move |it| {
                                            it.into_tuples(Dir::Out)
                                                .map(move |(n, e)| EdgeRef::new_outgoing(e, v, n))
                                        },
                                    )
                                })
                                .kmerge()
                                .dedup(),
                        ),
                    };
                match filter.cloned() {
                    None => iter,
                    Some(filter) => {
                        let edge_store = self.inner().storage.edges.read_lock();
                        Box::new(iter.filter(move |eref| {
                            filter(&edge_store.get(eref.pid().into()), &layers)
                        }))
                    }
                }
            }
            Direction::IN => {
                let iter: Box<dyn Iterator<Item = EdgeRef> + Send> =
                    match &layers {
                        LayerIds::None => Box::new(iter::empty()),
                        LayerIds::All => Box::new(
                            entry
                                .into_layers()
                                .map(move |layer| {
                                    layer
                                        .into_tuples(Dir::Into)
                                        .map(move |(n, e)| EdgeRef::new_incoming(e, n, v))
                                })
                                .kmerge()
                                .dedup(),
                        ),
                        LayerIds::One(layer) => {
                            Box::new(entry.into_layer(*layer).into_iter().flat_map(move |it| {
                                it.into_tuples(Dir::Into)
                                    .map(move |(n, e)| EdgeRef::new_incoming(e, n, v))
                            }))
                        }
                        LayerIds::Multiple(ids) => Box::new(
                            ids.iter()
                                .map(move |&layer| {
                                    entry.clone().into_layer(layer).into_iter().flat_map(
                                        move |it| {
                                            it.into_tuples(Dir::Into)
                                                .map(move |(n, e)| EdgeRef::new_incoming(e, n, v))
                                        },
                                    )
                                })
                                .kmerge()
                                .dedup(),
                        ),
                    };
                match filter.cloned() {
                    None => iter,
                    Some(filter) => {
                        let edge_store = self.inner().storage.edges.read_lock();
                        Box::new(iter.filter(move |eref| {
                            filter(&edge_store.get(eref.pid().into()), &layers)
                        }))
                    }
                }
            }
            Direction::BOTH => Box::new(
                self.vertex_edges(v, Direction::IN, layers.clone(), filter)
                    .merge(self.vertex_edges(v, Direction::OUT, layers, filter)),
            ),
>>>>>>> 911090a1
        }
    }

    fn neighbours(
        &self,
        v: VID,
        d: Direction,
        layers: LayerIds,
        filter: Option<&EdgeFilter>,
    ) -> Box<dyn Iterator<Item = VID> + Send> {
        let iter = self.vertex_edges(v, d, layers, filter).map(|e| e.remote());
        if matches!(d, Direction::BOTH) {
            Box::new(iter.dedup())
        } else {
            Box::new(iter)
        }
    }
}<|MERGE_RESOLUTION|>--- conflicted
+++ resolved
@@ -10,13 +10,8 @@
     },
     db::api::view::internal::{EdgeFilter, GraphOps},
 };
-<<<<<<< HEAD
-use genawaiter::sync::GenBoxed;
+use itertools::Itertools;
 use std::{iter, ops::Deref};
-=======
-use itertools::Itertools;
-use std::iter;
->>>>>>> 911090a1
 
 impl<const N: usize> GraphOps for InnerTemporalGraph<N> {
     fn internal_vertex_ref(
@@ -138,24 +133,6 @@
         layers: LayerIds,
         filter: Option<&EdgeFilter>,
     ) -> Box<dyn Iterator<Item = EdgeRef> + Send> {
-<<<<<<< HEAD
-        let vid = self
-            .inner()
-            .resolve_vertex_ref(&VertexRef::Local(v))
-            .unwrap();
-        let v = self.inner().vertex_arc(vid);
-        let option_edge = v.edge_tuples(layers.clone(), d).next();
-        match option_edge {
-            None => Box::new(iter::empty()),
-            Some(_) => {
-                let iter: GenBoxed<EdgeRef> = GenBoxed::new_boxed(|co| async move {
-                    for e_ref in v.edge_tuples(layers, d) {
-                        co.yield_(e_ref).await;
-                    }
-                });
-                Box::new(iter.into_iter())
-            }
-=======
         let entry = self.inner().storage.nodes.entry_arc(v.into());
         match d {
             Direction::OUT => {
@@ -252,7 +229,6 @@
                 self.vertex_edges(v, Direction::IN, layers.clone(), filter)
                     .merge(self.vertex_edges(v, Direction::OUT, layers, filter)),
             ),
->>>>>>> 911090a1
         }
     }
 
