--- conflicted
+++ resolved
@@ -41,18 +41,6 @@
         self.graph_latest_time()
     }
 
-    fn vertex_earliest_time_window(&self, v: VID, t_start: i64, t_end: i64) -> Option<i64> {
-        self.node_entry(v)
-            .value()
-            .and_then(|node| node.timestamps().range(t_start..t_end).first())
-    }
-
-    fn vertex_latest_time_window(&self, v: VID, t_start: i64, t_end: i64) -> Option<i64> {
-        self.node_entry(v)
-            .value()
-            .and_then(|node| node.timestamps().range(t_start..t_end).last())
-    }
-
     fn include_vertex_window(&self, v: VID, w: Range<i64>) -> bool {
         self.node_entry(v).timestamps().active(w)
     }
@@ -61,19 +49,7 @@
         self.edge(e.pid()).active(layer_ids, w)
     }
 
-<<<<<<< HEAD
     fn edge_t(&self, e: EdgeRef, layer_ids: LayerIds) -> BoxedIter<EdgeRef> {
-=======
-    fn vertex_history(&self, v: VID) -> Vec<i64> {
-        self.vertex_additions(v).iter().copied().collect()
-    }
-
-    fn vertex_history_window(&self, v: VID, w: Range<i64>) -> Vec<i64> {
-        self.vertex_additions(v).range(w).iter().copied().collect()
-    }
-
-    fn edge_t(&self, e: EdgeRef) -> BoxedIter<EdgeRef> {
->>>>>>> fbce020e
         let arc = self.edge_arc(e.pid());
         let iter: GenBoxed<EdgeRef> = GenBoxed::new_boxed(|co| async move {
             // this is for when we explode edges we want to select the layer we get the timestamps from
@@ -127,7 +103,6 @@
             .or_else(|| self.edge_additions(e, layer_ids).range(w).last())
     }
 
-<<<<<<< HEAD
     fn vertex_earliest_time_window(&self, v: VID, t_start: i64, t_end: i64) -> Option<i64> {
         self.node_entry(v)
             .value()
@@ -150,10 +125,6 @@
 
     fn edge_deletion_history(&self, e: EdgeRef, layer_ids: LayerIds) -> Vec<i64> {
         self.edge_deletions(e, layer_ids).iter().copied().collect()
-=======
-    fn edge_deletion_history(&self, e: EdgeRef) -> Vec<i64> {
-        self.edge_deletions(e).iter().copied().collect()
->>>>>>> fbce020e
     }
 
     fn edge_deletion_history_window(
@@ -205,48 +176,6 @@
         t_end: i64,
         layer_ids: LayerIds,
     ) -> Vec<(i64, Prop)> {
-<<<<<<< HEAD
-        self.prop_vec_window(e.pid(), name, t_start, t_end, layer_ids)
-    }
-
-    fn temporal_edge_prop_vec(
-        &self,
-        e: EdgeRef,
-        name: &str,
-        layer_ids: LayerIds,
-    ) -> Vec<(i64, Prop)> {
-        self.edge(e.pid())
-            .temporal_properties(name, layer_ids, None)
-    }
-
-    fn edge_layers(&self, e: EdgeRef, layer_ids: LayerIds) -> BoxedIter<EdgeRef> {
-        let arc = self.edge_arc(e.pid());
-        let iter: GenBoxed<EdgeRef> = GenBoxed::new_boxed(|co| async move {
-            for l in arc.layers() {
-                if layer_ids.contains(&l) {
-                    co.yield_(e.at_layer(l)).await;
-                }
-            }
-        });
-        Box::new(iter.into_iter())
-    }
-
-    fn edge_window_layers(
-        &self,
-        e: EdgeRef,
-        w: Range<i64>,
-        layer_ids: LayerIds,
-    ) -> BoxedIter<EdgeRef> {
-        let arc = self.edge_arc(e.pid());
-        let iter: GenBoxed<EdgeRef> = GenBoxed::new_boxed(|co| async move {
-            for l in arc.layers_window(w) {
-                if layer_ids.contains(&l) {
-                    co.yield_(e.at_layer(l)).await;
-                }
-            }
-        });
-        Box::new(iter.into_iter())
-=======
         self.temporal_edge_prop(e, name)
             .map(|p| match e.time() {
                 Some(t) => {
@@ -268,6 +197,34 @@
                 None => p.iter().collect(),
             })
             .unwrap_or_default()
->>>>>>> fbce020e
+    }
+
+    fn edge_layers(&self, e: EdgeRef, layer_ids: LayerIds) -> BoxedIter<EdgeRef> {
+        let arc = self.edge_arc(e.pid());
+        let iter: GenBoxed<EdgeRef> = GenBoxed::new_boxed(|co| async move {
+            for l in arc.layers() {
+                if layer_ids.contains(&l) {
+                    co.yield_(e.at_layer(l)).await;
+                }
+            }
+        });
+        Box::new(iter.into_iter())
+    }
+
+    fn edge_window_layers(
+        &self,
+        e: EdgeRef,
+        w: Range<i64>,
+        layer_ids: LayerIds,
+    ) -> BoxedIter<EdgeRef> {
+        let arc = self.edge_arc(e.pid());
+        let iter: GenBoxed<EdgeRef> = GenBoxed::new_boxed(|co| async move {
+            for l in arc.layers_window(w) {
+                if layer_ids.contains(&l) {
+                    co.yield_(e.at_layer(l)).await;
+                }
+            }
+        });
+        Box::new(iter.into_iter())
     }
 }