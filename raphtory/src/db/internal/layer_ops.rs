use crate::{
    core::{
        entities::{graph::tgraph::InnerTemporalGraph, LayerIds},
        utils::errors::GraphError,
    },
    db::api::view::internal::InternalLayerOps,
    prelude::Layer,
};

<<<<<<< HEAD
impl<const N: usize> InternalLayerOps for InnerTemporalGraph<N> {
    fn layer_ids(&self) -> LayerIds {
        LayerIds::All
=======
impl InternalLayerOps for InternalGraph {
    fn layer_ids(&self) -> &LayerIds {
        &LayerIds::All
>>>>>>> 7ac72ac2
    }

    fn layer_ids_from_names(&self, key: Layer) -> Result<LayerIds, GraphError> {
        self.inner().layer_ids(key)
    }

    fn valid_layer_ids_from_names(&self, key: Layer) -> LayerIds {
        self.inner().valid_layer_ids(key)
    }
}<|MERGE_RESOLUTION|>--- conflicted
+++ resolved
@@ -7,15 +7,9 @@
     prelude::Layer,
 };
 
-<<<<<<< HEAD
 impl<const N: usize> InternalLayerOps for InnerTemporalGraph<N> {
-    fn layer_ids(&self) -> LayerIds {
-        LayerIds::All
-=======
-impl InternalLayerOps for InternalGraph {
     fn layer_ids(&self) -> &LayerIds {
         &LayerIds::All
->>>>>>> 7ac72ac2
     }
 
     fn layer_ids_from_names(&self, key: Layer) -> Result<LayerIds, GraphError> {
