--- conflicted
+++ resolved
@@ -107,28 +107,9 @@
     fn static_edge_prop(&self, e: EdgeRef, name: &str) -> Option<Prop> {
         let entry = self.edge_entry(e.pid());
         let prop_id = self.edge_find_prop(name, true)?;
-<<<<<<< HEAD
         let layer = entry.unsafe_layer(0); // FIXME: this should take an array of layer ids
         let prop = layer.static_property(prop_id).map(|p| p.clone());
         prop
-    }
-
-    fn static_edge_prop_names(&self, e: EdgeRef) -> Vec<String> {
-        if let Some(edge) = self.edge_entry(e.pid()).value() {
-            return edge
-                .unsafe_layer(0) // FIXME: very broken
-                .static_prop_ids()
-                .into_iter()
-                .flat_map(|prop_id| self.edge_reverse_prop_id(prop_id, true))
-                .collect();
-        }
-        vec![]
-=======
-        let x = edge
-            .unsafe_layer(e.layer())
-            .static_property(prop_id)
-            .cloned();
-        x
     }
 
     fn static_edge_prop_names<'a>(
@@ -143,7 +124,6 @@
             ids.into_iter()
                 .flat_map(|prop_id| self.edge_reverse_prop_id(prop_id, true)),
         )
->>>>>>> fbce020e
     }
 
     fn temporal_edge_prop(&self, e: EdgeRef, name: &str) -> Option<LockedView<TProp>> {
