--- conflicted
+++ resolved
@@ -420,12 +420,16 @@
         self.graph.edge_timestamps(e, window)
     }
 
-<<<<<<< HEAD
-    fn vertex_edges(&self, v: VertexRef, d: Direction, layer: Option<usize>) -> Box<dyn Iterator<Item=EdgeRef> + Send> {
+    fn vertex_edges(
+        &self,
+        v: VertexRef,
+        d: Direction,
+        layer: Option<usize>,
+    ) -> Box<dyn Iterator<Item = EdgeRef> + Send> {
         self.graph.vertex_edges(v, d, self.constrain(layer))
-=======
+    }
+
     fn lookup_by_pid_and_shard(&self, pid: usize, shard: usize) -> Option<VertexRef> {
         self.graph.lookup_by_pid_and_shard(pid, shard)
->>>>>>> c0bae2d0
     }
 }