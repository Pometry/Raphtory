--- conflicted
+++ resolved
@@ -18,10 +18,7 @@
 use std::collections::HashMap;
 use std::fmt::{Debug, Formatter};
 use std::iter;
-<<<<<<< HEAD
-=======
 use std::sync::Arc;
->>>>>>> c0bae2d0
 
 /// A view of an edge in the graph.
 #[derive(Clone)]
