--- conflicted
+++ resolved
@@ -13,10 +13,7 @@
 use std::collections::HashMap;
 use std::fmt::{Debug, Formatter};
 use std::iter;
-<<<<<<< HEAD
-=======
 use std::sync::Arc;
->>>>>>> 5d00f99f
 
 /// A view of an edge in the graph.
 #[derive(Clone)]
