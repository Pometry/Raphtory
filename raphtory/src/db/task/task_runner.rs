--- conflicted
+++ resolved
@@ -84,11 +84,7 @@
                     }
                     Step::Done => {}
                 }
-<<<<<<< HEAD
-            } 
-=======
-            }
->>>>>>> dd0917ae
+            }
             v_ref += 1;
         }
 
