--- conflicted
+++ resolved
@@ -234,17 +234,12 @@
         Box::new(self.map(move |it| it.static_property(&name)))
     }
 
-<<<<<<< HEAD
+    fn static_properties(self) -> Self::IterType<HashMap<String, Prop>> {
+        Box::new(self.map(move |it| it.static_properties()))
+    }
+
     fn property_history(self, name: String) -> Self::IterType<Vec<(i64, Prop)>> {
         Box::new(self.map(move |it| it.property_history(&name)))
-=======
-    fn static_properties(self) -> Self::IterType<HashMap<String, Prop>> {
-        Box::new(self.map(move |it| it.static_properties()))
-    }
-
-    fn property_history(self, name: String) -> Self::IterType<Vec<(i64, crate::core::Prop)>> {
-        Box::new(self.map(move |it| it.property_history(name.clone())))
->>>>>>> f72d2d95
     }
 
     fn property_histories(
