use rand_distr::weighted_alias::AliasableWeight;
use std::{
    borrow::Cow,
    cell::{Ref, RefCell},
    rc::Rc,
    sync::Arc,
};

<<<<<<< HEAD
use crate::core::tgraph::EdgeRef;
use crate::db::edge::EdgeView;
use crate::db::vertex::VertexView;
=======
use crate::core::vertex_ref::VertexRef;
>>>>>>> 95bae46c
use crate::{
    core::{
        agg::Accumulator,
        state::{
            accumulator_id::AccId, compute_state::ComputeState, shuffle_state::ShuffleComputeState,
            StateType,
        },
        vertex_ref::LocalVertexRef,
    },
<<<<<<< HEAD
    db::{view_api::{GraphViewOps, VertexViewOps, TimeOps}, graph_window::WindowedGraph},
=======
    db::view_api::GraphViewOps,
>>>>>>> 95bae46c
};
use crate::db::view_api::internal::GraphViewInternalOps;

pub struct EvalVertexView<'a, G: GraphViewOps, CS: ComputeState> {
    ss: usize,
<<<<<<< HEAD
    vv: VertexView<G>,
=======
    vv: LocalVertexRef,
    g: Arc<G>,
>>>>>>> 95bae46c
    shard_state: Rc<RefCell<Cow<'a, ShuffleComputeState<CS>>>>,
    global_state: Rc<RefCell<Cow<'a, ShuffleComputeState<CS>>>>,
    local_state: Rc<RefCell<ShuffleComputeState<CS>>>,
}

impl<'a, G: GraphViewOps, CS: ComputeState> EvalVertexView<'a, G, CS> {
    pub fn new_local(
        ss: usize,
        vertex: LocalVertexRef,
        g: Arc<G>,
        shard_state: Rc<RefCell<Cow<'a, ShuffleComputeState<CS>>>>,
        global_state: Rc<RefCell<Cow<'a, ShuffleComputeState<CS>>>>,
        local_state: Rc<RefCell<ShuffleComputeState<CS>>>,
    ) -> Self {
        Self {
            ss,
            vv: VertexView::new(g, vertex),
            shard_state,
            global_state,
            local_state,
        }
    }

    pub fn new_(
        ss: usize,
        vertex: VertexView<G>,
        shard_state: Rc<RefCell<Cow<'a, ShuffleComputeState<CS>>>>,
        global_state: Rc<RefCell<Cow<'a, ShuffleComputeState<CS>>>>,
        local_state: Rc<RefCell<ShuffleComputeState<CS>>>,
    ) -> Self {
        Self {
            ss,
            vv: vertex,
            shard_state,
            global_state,
            local_state,
        }
    }

<<<<<<< HEAD
    pub fn global_id(&self) -> u64 {
        self.vv.id()
=======
    pub fn new(
        ss: usize,
        vertex: VertexRef,
        g: Arc<G>,
        shard_state: Rc<RefCell<Cow<'a, ShuffleComputeState<CS>>>>,
        global_state: Rc<RefCell<Cow<'a, ShuffleComputeState<CS>>>>,
        local_state: Rc<RefCell<ShuffleComputeState<CS>>>,
    ) -> Self {
        Self {
            ss,
            vv: g.localise_vertex_unchecked(vertex),
            g,
            shard_state,
            global_state,
            local_state,
        }
>>>>>>> 95bae46c
    }

    fn pid(&self) -> usize {
<<<<<<< HEAD
        if let Some(pid) = self.vv.vertex.pid {
            pid
        } else {
            self.vv
                .graph
                .vertex_ref(self.global_id())
                .and_then(|v_ref| v_ref.pid)
                .unwrap()
        }
=======
        self.vv.pid
    }

    pub fn global_id(&self) -> u64 {
        self.g.vertex_id(self.vv)
>>>>>>> 95bae46c
    }

    pub fn name(&self) -> String {
        self.vv.name()
    }

    pub fn out_degree(&self) -> usize {
        self.vv
            .graph
            .degree(self.vv.vertex, crate::core::Direction::OUT, None)
    }

    pub fn out_edges(
        &self,
        after: i64,
    ) -> impl Iterator<Item = EvalEdgeView<'a, WindowedGraph<G>, CS>> + '_ {
        self.vv.window(after, i64::MAX).out_edges().map(move |ev| {
            EvalEdgeView::new_(
                self.ss,
                ev,
                self.shard_state.clone(),
                self.global_state.clone(),
                self.local_state.clone(),
            )
        })
    }

    pub fn neighbours(&self) -> impl Iterator<Item = EvalVertexView<'a, G, CS>> + '_ {
        self.vv
            .graph
            .neighbours(self.vv.vertex, crate::core::Direction::BOTH, None)
            .map(move |vv| {
                EvalVertexView::new(
                    self.ss,
                    vv,
                    self.vv.graph.clone(),
                    self.shard_state.clone(),
                    self.global_state.clone(),
                    self.local_state.clone(),
                )
            })
    }

    pub fn neighbours_out(&self) -> impl Iterator<Item = EvalVertexView<'a, G, CS>> + '_ {
        self.vv
            .graph
            .neighbours(self.vv.vertex, crate::core::Direction::OUT, None)
            .map(move |vv| {
                EvalVertexView::new(
                    self.ss,
                    vv,
                    self.vv.graph.clone(),
                    self.shard_state.clone(),
                    self.global_state.clone(),
                    self.local_state.clone(),
                )
            })
    }

    pub fn neighbours_in(&self) -> impl Iterator<Item = EvalVertexView<'a, G, CS>> + '_ {
        self.vv
            .graph
            .neighbours(self.vv.vertex, crate::core::Direction::IN, None)
            .map(move |vv| {
                EvalVertexView::new(
                    self.ss,
                    vv,
                    self.vv.graph.clone(),
                    self.shard_state.clone(),
                    self.global_state.clone(),
                    self.local_state.clone(),
                )
            })
    }

    pub fn update<A: StateType, IN: 'static, OUT: 'static, ACC: Accumulator<A, IN, OUT>>(
        &self,
        id: &AccId<A, IN, OUT, ACC>,
        a: IN,
    ) {
        let mut ref_cow = self.shard_state.borrow_mut();
        let owned_mut = ref_cow.to_mut();
        owned_mut.accumulate_into_pid(self.ss, self.global_id(), self.pid(), a, id);
    }

    pub fn update_local<A: StateType, IN: 'static, OUT: 'static, ACC: Accumulator<A, IN, OUT>>(
        &self,
        id: &AccId<A, IN, OUT, ACC>,
        a: IN,
    ) {
        self.local_state.borrow_mut().accumulate_into_pid(
            self.ss,
            self.global_id(),
            self.pid(),
            a,
            id,
        );
    }

    pub fn global_update<A: StateType, IN: 'static, OUT: 'static, ACC: Accumulator<A, IN, OUT>>(
        &self,
        id: &AccId<A, IN, OUT, ACC>,
        a: IN,
    ) {
        let mut ref_cow = self.global_state.borrow_mut();
        let owned_mut = ref_cow.to_mut();
        owned_mut.accumulate_global(self.ss, a, id);
    }

    /// Reads the global state for a given accumulator, returned value is the global
    /// accumulated value for all shards. If the state does not exist, returns None.
    ///
    /// # Arguments
    ///
    /// * `agg` - A reference to the `AccId` struct representing the accumulator.
    ///
    /// # Type Parameters
    ///
    /// * `A` - The type of the state that the accumulator uses.
    /// * `IN` - The input type of the accumulator.
    /// * `OUT` - The output type of the accumulator.
    /// * `ACC` - The type of the accumulator.
    ///
    /// # Return Value
    ///
    /// An optional `OUT` value representing the global state for the accumulator.
    pub fn read_global_state<A, IN, OUT, ACC: Accumulator<A, IN, OUT>>(
        &self,
        agg: &AccId<A, IN, OUT, ACC>,
    ) -> Option<OUT>
    where
        OUT: StateType,
        A: StateType,
    {
        self.global_state.borrow().read_global(self.ss, agg)
    }

    /// Read the current value of the vertex state using the given accumulator.
    /// Returns a default value if the value is not present.
    pub fn read<A, IN, OUT, ACC: Accumulator<A, IN, OUT>>(
        &self,
        agg_r: &AccId<A, IN, OUT, ACC>,
    ) -> OUT
    where
        A: StateType,
        OUT: std::fmt::Debug,
    {
        self.shard_state
            .borrow()
            .read_with_pid(self.ss, self.global_id(), self.pid(), agg_r)
            .unwrap_or(ACC::finish(&ACC::zero()))
    }

    /// Read the current value of the vertex state using the given accumulator.
    /// Returns a default value if the value is not present.
    pub fn entry<A, IN, OUT, ACC: Accumulator<A, IN, OUT>>(
        &self,
        agg_r: &AccId<A, IN, OUT, ACC>,
    ) -> Entry<'_, '_, A, IN, OUT, ACC, CS>
    where
        A: StateType,
        OUT: std::fmt::Debug,
    {
        Entry::new(
            self.shard_state.borrow(),
            *agg_r,
            self.pid(),
            self.global_id(),
            self.ss,
        )
    }

    /// Read the current value of the vertex state using the given accumulator.
    /// Returns a default value if the value is not present.
    pub fn read_local<A, IN, OUT, ACC: Accumulator<A, IN, OUT>>(
        &self,
        agg_r: &AccId<A, IN, OUT, ACC>,
    ) -> OUT
    where
        A: StateType,
        OUT: std::fmt::Debug,
    {
        self.local_state
            .borrow()
            .read_with_pid(self.ss, self.global_id(), self.pid(), agg_r)
            .unwrap_or(ACC::finish(&ACC::zero()))
    }

    /// Read the prev value of the vertex state using the given accumulator.
    /// Returns a default value if the value is not present.
    pub fn read_prev<A, IN, OUT, ACC: Accumulator<A, IN, OUT>>(
        &self,
        agg_r: &AccId<A, IN, OUT, ACC>,
    ) -> OUT
    where
        A: StateType,
        OUT: std::fmt::Debug,
    {
        self.shard_state
            .borrow()
            .read_with_pid(self.ss + 1, self.global_id(), self.pid(), agg_r)
            .unwrap_or(ACC::finish(&ACC::zero()))
    }

    /// Read the prev value of the vertex state using the given accumulator.
    /// Returns a default value if the value is not present.
    pub fn read_local_prev<A, IN, OUT, ACC: Accumulator<A, IN, OUT>>(
        &self,
        agg_r: &AccId<A, IN, OUT, ACC>,
    ) -> OUT
    where
        A: StateType,
        OUT: std::fmt::Debug,
    {
        self.local_state
            .borrow()
            .read_with_pid(self.ss + 1, self.global_id(), self.pid(), agg_r)
            .unwrap_or(ACC::finish(&ACC::zero()))
    }

    pub fn read_global_state_prev<A, IN, OUT, ACC: Accumulator<A, IN, OUT>>(
        &self,
        agg_r: &AccId<A, IN, OUT, ACC>,
    ) -> OUT
        where
            A: StateType,
            OUT: std::fmt::Debug,
    {
        self.global_state
            .borrow()
            .read_global(self.ss + 1, agg_r)
            .unwrap_or(ACC::finish(&ACC::zero()))
    }
}

pub struct EvalEdgeView<
    'a,
    G: GraphViewInternalOps + Send + Sync + Clone + 'static,
    CS: ComputeState,
> {
    ss: usize,
    ev: EdgeView<G>,
    shard_state: Rc<RefCell<Cow<'a, ShuffleComputeState<CS>>>>,
    global_state: Rc<RefCell<Cow<'a, ShuffleComputeState<CS>>>>,
    local_state: Rc<RefCell<ShuffleComputeState<CS>>>,
}

impl<'a, G: GraphViewInternalOps + Send + Sync + Clone + 'static, CS: ComputeState>
    EvalEdgeView<'a, G, CS>
{
    pub fn new(
        ss: usize,
        edge: EdgeRef,
        g: Arc<G>,
        shard_state: Rc<RefCell<Cow<'a, ShuffleComputeState<CS>>>>,
        global_state: Rc<RefCell<Cow<'a, ShuffleComputeState<CS>>>>,
        local_state: Rc<RefCell<ShuffleComputeState<CS>>>,
    ) -> Self {
        Self {
            ss,
            ev: EdgeView::new(g, edge),
            shard_state,
            global_state,
            local_state,
        }
    }

    pub fn new_(
        ss: usize,
        ev: EdgeView<G>,
        shard_state: Rc<RefCell<Cow<'a, ShuffleComputeState<CS>>>>,
        global_state: Rc<RefCell<Cow<'a, ShuffleComputeState<CS>>>>,
        local_state: Rc<RefCell<ShuffleComputeState<CS>>>,
    ) -> Self {
        Self {
            ss,
            ev,
            shard_state,
            global_state,
            local_state,
        }
    }

    pub fn dst(&self) -> EvalVertexView<'a, G, CS> {
        EvalVertexView::new_(
            self.ss,
            self.ev.dst(),
            self.shard_state.clone(),
            self.global_state.clone(),
            self.local_state.clone(),
        )
    }

    pub fn src(&self) -> EvalVertexView<'a, G, CS> {
        EvalVertexView::new_(
            self.ss,
            self.ev.src(),
            self.shard_state.clone(),
            self.global_state.clone(),
            self.local_state.clone(),
        )
    }

    pub fn history(&self) -> Vec<i64> {
        self.ev.history()
    }
}

/// Represents an entry in the shuffle table.
///
/// The entry contains a reference to a `ShuffleComputeState` and an `AccId` representing the accumulator
/// for which the entry is being accessed. It also contains the index of the entry in the shuffle table
/// and the super-step counter.
pub struct Entry<'a, 'b, A: StateType, IN, OUT, ACC: Accumulator<A, IN, OUT>, CS: ComputeState> {
    state: Ref<'a, Cow<'b, ShuffleComputeState<CS>>>,
    acc_id: AccId<A, IN, OUT, ACC>,
    pid: usize,
    gid: u64,
    ss: usize,
}

// Entry implementation has read_ref function to access Option<&A>
impl<'a, 'b, A: StateType, IN, OUT, ACC: Accumulator<A, IN, OUT>, CS: ComputeState>
    Entry<'a, 'b, A, IN, OUT, ACC, CS>
{
    /// Creates a new `Entry` instance.
    ///
    /// # Arguments
    ///
    /// * `state` - A reference to a `ShuffleComputeState` instance.
    /// * `acc_id` - An `AccId` representing the accumulator for which the entry is being accessed.
    /// * `i` - The index of the entry in the shuffle table.
    /// * `ss` - The super-step counter.
    pub fn new(
        state: Ref<'a, Cow<'b, ShuffleComputeState<CS>>>,
        acc_id: AccId<A, IN, OUT, ACC>,
        pid: usize,
        gid: u64,
        ss: usize,
    ) -> Entry<'a, 'b, A, IN, OUT, ACC, CS> {
        Entry {
            state,
            acc_id,
            pid,
            gid,
            ss,
        }
    }

    /// Returns a reference to the value stored in the `Entry` if it exists.
    pub fn read_ref(&self) -> Option<&A> {
        self.state
            .read_ref_with_pid(self.ss, self.gid, self.pid, &self.acc_id)
    }
}<|MERGE_RESOLUTION|>--- conflicted
+++ resolved
@@ -1,18 +1,9 @@
-use rand_distr::weighted_alias::AliasableWeight;
-use std::{
-    borrow::Cow,
-    cell::{Ref, RefCell},
-    rc::Rc,
-    sync::Arc,
-};
-
-<<<<<<< HEAD
-use crate::core::tgraph::EdgeRef;
+use crate::core::edge_ref::EdgeRef;
+use crate::core::vertex_ref::VertexRef;
 use crate::db::edge::EdgeView;
 use crate::db::vertex::VertexView;
-=======
-use crate::core::vertex_ref::VertexRef;
->>>>>>> 95bae46c
+use crate::db::view_api::internal::GraphViewInternalOps;
+use crate::db::view_api::VertexViewOps;
 use crate::{
     core::{
         agg::Accumulator,
@@ -22,22 +13,21 @@
         },
         vertex_ref::LocalVertexRef,
     },
-<<<<<<< HEAD
-    db::{view_api::{GraphViewOps, VertexViewOps, TimeOps}, graph_window::WindowedGraph},
-=======
-    db::view_api::GraphViewOps,
->>>>>>> 95bae46c
+    db::{
+        graph_window::WindowedGraph,
+        view_api::{GraphViewOps, TimeOps},
+    },
 };
-use crate::db::view_api::internal::GraphViewInternalOps;
+use std::{
+    borrow::Cow,
+    cell::{Ref, RefCell},
+    rc::Rc,
+    sync::Arc,
+};
 
 pub struct EvalVertexView<'a, G: GraphViewOps, CS: ComputeState> {
     ss: usize,
-<<<<<<< HEAD
     vv: VertexView<G>,
-=======
-    vv: LocalVertexRef,
-    g: Arc<G>,
->>>>>>> 95bae46c
     shard_state: Rc<RefCell<Cow<'a, ShuffleComputeState<CS>>>>,
     global_state: Rc<RefCell<Cow<'a, ShuffleComputeState<CS>>>>,
     local_state: Rc<RefCell<ShuffleComputeState<CS>>>,
@@ -54,7 +44,25 @@
     ) -> Self {
         Self {
             ss,
-            vv: VertexView::new(g, vertex),
+            vv: VertexView::new(g, vertex.into()),
+            shard_state,
+            global_state,
+            local_state,
+        }
+    }
+
+    pub fn new(
+        ss: usize,
+        vertex: VertexRef,
+        g: Arc<G>,
+        shard_state: Rc<RefCell<Cow<'a, ShuffleComputeState<CS>>>>,
+        global_state: Rc<RefCell<Cow<'a, ShuffleComputeState<CS>>>>,
+        local_state: Rc<RefCell<ShuffleComputeState<CS>>>,
+    ) -> Self {
+        let v = g.localise_vertex_unchecked(vertex).into();
+        Self {
+            ss,
+            vv: VertexView::new(g, v),
             shard_state,
             global_state,
             local_state,
@@ -77,47 +85,12 @@
         }
     }
 
-<<<<<<< HEAD
+    fn pid(&self) -> usize {
+        self.vv.vertex.pid
+    }
+
     pub fn global_id(&self) -> u64 {
         self.vv.id()
-=======
-    pub fn new(
-        ss: usize,
-        vertex: VertexRef,
-        g: Arc<G>,
-        shard_state: Rc<RefCell<Cow<'a, ShuffleComputeState<CS>>>>,
-        global_state: Rc<RefCell<Cow<'a, ShuffleComputeState<CS>>>>,
-        local_state: Rc<RefCell<ShuffleComputeState<CS>>>,
-    ) -> Self {
-        Self {
-            ss,
-            vv: g.localise_vertex_unchecked(vertex),
-            g,
-            shard_state,
-            global_state,
-            local_state,
-        }
->>>>>>> 95bae46c
-    }
-
-    fn pid(&self) -> usize {
-<<<<<<< HEAD
-        if let Some(pid) = self.vv.vertex.pid {
-            pid
-        } else {
-            self.vv
-                .graph
-                .vertex_ref(self.global_id())
-                .and_then(|v_ref| v_ref.pid)
-                .unwrap()
-        }
-=======
-        self.vv.pid
-    }
-
-    pub fn global_id(&self) -> u64 {
-        self.g.vertex_id(self.vv)
->>>>>>> 95bae46c
     }
 
     pub fn name(&self) -> String {
@@ -342,9 +315,9 @@
         &self,
         agg_r: &AccId<A, IN, OUT, ACC>,
     ) -> OUT
-        where
-            A: StateType,
-            OUT: std::fmt::Debug,
+    where
+        A: StateType,
+        OUT: std::fmt::Debug,
     {
         self.global_state
             .borrow()
