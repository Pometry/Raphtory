--- conflicted
+++ resolved
@@ -7,9 +7,7 @@
 /// The GraphViewInternalOps trait provides a set of methods to query a directed graph
 /// represented by the raphtory_core::tgraph::TGraph struct.
 pub trait GraphViewInternalOps {
-<<<<<<< HEAD
-    fn get_unique_layers_internal(&self) -> Vec<usize>;
-=======
+
     /// Gets the local reference for a remote vertex and keeps local references unchanged. Assumes vertex exists!
     fn localise_vertex_unchecked(&self, v: VertexRef) -> LocalVertexRef {
         match v {
@@ -25,8 +23,7 @@
     fn local_vertex_window(&self, v: VertexRef, t_start: i64, t_end: i64)
         -> Option<LocalVertexRef>;
 
-    fn get_unique_layers_internal(&self) -> Vec<String>;
->>>>>>> 37984739
+    fn get_unique_layers_internal(&self) -> Vec<usize>;
 
     fn get_layer_name_by_id(&self, layer_id: usize) -> String;
 
