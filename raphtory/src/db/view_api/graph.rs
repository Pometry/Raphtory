use std::sync::Arc;

use crate::core::tgraph::VertexRef;
use crate::db::edge::EdgeView;
use crate::db::graph_layer::LayeredGraph;
use crate::db::graph_window::WindowedGraph;
use crate::db::vertex::VertexView;
use crate::db::vertices::Vertices;
use crate::db::view_api::internal::GraphViewInternalOps;
use crate::db::view_api::layer::LayerOps;
use crate::db::view_api::time::TimeOps;
use crate::db::view_api::VertexViewOps;

/// This trait GraphViewOps defines operations for accessing
/// information about a graph. The trait has associated types
/// that are used to define the type of the vertices, edges
/// and the corresponding iterators.
pub trait GraphViewOps: Send + Sync + Sized + GraphViewInternalOps + 'static + Clone {
<<<<<<< HEAD
    fn get_unique_layers(&self) -> Vec<String>;

=======
    fn as_arc(&self) -> Arc<Self>;
>>>>>>> ee67856e
    /// Timestamp of earliest activity in the graph
    fn earliest_time(&self) -> Option<i64>;
    /// Timestamp of latest activity in the graph
    fn latest_time(&self) -> Option<i64>;
    /// Return the number of vertices in the graph.
    fn num_vertices(&self) -> usize;

    /// Check if the graph is empty.
    fn is_empty(&self) -> bool {
        self.num_vertices() == 0
    }

    /// Return the number of edges in the graph.
    fn num_edges(&self) -> usize;

    /// Check if the graph contains a vertex `v`.
    fn has_vertex<T: Into<VertexRef>>(&self, v: T) -> bool;

    /// Check if the graph contains an edge given a pair of vertices `(src, dst)`.
    fn has_edge<T: Into<VertexRef>>(&self, src: T, dst: T, layer: Option<&str>) -> bool;

    /// Get a vertex `v`.
    fn vertex<T: Into<VertexRef>>(&self, v: T) -> Option<VertexView<Self>>;

    /// Return a View of the vertices in the Graph
    fn vertices(&self) -> Vertices<Self>;

    /// Get an edge `(src, dst)`.
    fn edge<T: Into<VertexRef>>(
        &self,
        src: T,
        dst: T,
        layer: Option<&str>,
    ) -> Option<EdgeView<Self>>;

    /// Return an iterator over all edges in the graph.
    fn edges(&self) -> Box<dyn Iterator<Item = EdgeView<Self>> + Send>;
}

impl<G: Send + Sync + Sized + GraphViewInternalOps + 'static + Clone> GraphViewOps for G {
    fn get_unique_layers(&self) -> Vec<String> {
        self.get_unique_layers_internal()
    }

    fn earliest_time(&self) -> Option<i64> {
        self.earliest_time_global()
    }

    fn latest_time(&self) -> Option<i64> {
        self.latest_time_global()
    }

    fn num_vertices(&self) -> usize {
        self.vertices_len()
    }

    fn num_edges(&self) -> usize {
        self.edges_len(None)
    }

    fn has_vertex<T: Into<VertexRef>>(&self, v: T) -> bool {
        self.has_vertex_ref(v.into())
    }

    fn has_edge<T: Into<VertexRef>>(&self, src: T, dst: T, layer: Option<&str>) -> bool {
        match self.get_layer(layer) {
            Some(layer_id) => self.has_edge_ref(src.into(), dst.into(), layer_id),
            None => false,
        }
    }

    fn vertex<T: Into<VertexRef>>(&self, v: T) -> Option<VertexView<Self>> {
        let v = v.into().g_id;
        self.vertex_ref(v)
            .map(|v| VertexView::new(Arc::new(self.clone()), v))
    }

    fn vertices(&self) -> Vertices<Self> {
        let graph = self.clone();
        Vertices::new(graph)
    }

    fn edge<T: Into<VertexRef>>(
        &self,
        src: T,
        dst: T,
        layer: Option<&str>,
    ) -> Option<EdgeView<Self>> {
        let layer_id = self.get_layer(layer)?;
        self.edge_ref(src.into(), dst.into(), layer_id)
            .map(|e| EdgeView::new(Arc::new(self.clone()), e))
    }

    fn edges(&self) -> Box<dyn Iterator<Item = EdgeView<Self>> + Send> {
        Box::new(self.vertices().iter().flat_map(|v| v.out_edges()))
    }

    fn as_arc(&self) -> Arc<Self> {
        Arc::new(self.clone())
    }
}

impl<G: GraphViewOps> TimeOps for G {
    type WindowedViewType = WindowedGraph<Self>;

    fn start(&self) -> Option<i64> {
        self.view_start()
    }

    fn end(&self) -> Option<i64> {
        self.view_end()
    }

    fn window(&self, t_start: i64, t_end: i64) -> WindowedGraph<Self> {
        WindowedGraph::new(self.clone(), t_start, t_end)
    }
}

impl<G: GraphViewOps> LayerOps for G {
    type LayeredViewType = LayeredGraph<G>;

    fn default_layer(&self) -> Self::LayeredViewType {
        LayeredGraph::new(self.clone(), 0)
    }

    fn layer(&self, name: &str) -> Option<Self::LayeredViewType> {
        let id = self.get_layer(Some(name))?;
        Some(LayeredGraph::new(self.clone(), id))
    }
}<|MERGE_RESOLUTION|>--- conflicted
+++ resolved
@@ -16,12 +16,10 @@
 /// that are used to define the type of the vertices, edges
 /// and the corresponding iterators.
 pub trait GraphViewOps: Send + Sync + Sized + GraphViewInternalOps + 'static + Clone {
-<<<<<<< HEAD
     fn get_unique_layers(&self) -> Vec<String>;
-
-=======
+    
     fn as_arc(&self) -> Arc<Self>;
->>>>>>> ee67856e
+    
     /// Timestamp of earliest activity in the graph
     fn earliest_time(&self) -> Option<i64>;
     /// Timestamp of latest activity in the graph
