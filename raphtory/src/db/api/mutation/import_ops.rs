--- conflicted
+++ resolved
@@ -1,3 +1,7 @@
+use std::borrow::Borrow;
+
+use raphtory_api::core::storage::arc_str::OptionAsStr;
+
 use crate::{
     core::{
         entities::LayerIds,
@@ -11,22 +15,12 @@
             mutation::internal::{
                 InternalAdditionOps, InternalDeletionOps, InternalPropertyAdditionOps,
             },
-<<<<<<< HEAD
-            storage::nodes::node_storage_ops::NodeStorageOps,
-            view::{internal::InternalMaterialize, StaticGraphViewOps},
-=======
             view::{internal::InternalMaterialize, IntoDynamic, StaticGraphViewOps},
->>>>>>> a6371a29
         },
         graph::{edge::EdgeView, node::NodeView},
     },
     prelude::{AdditionOps, EdgeViewOps, GraphViewOps, NodeViewOps},
 };
-<<<<<<< HEAD
-use std::borrow::Borrow;
-=======
-use raphtory_api::core::storage::arc_str::OptionAsStr;
->>>>>>> a6371a29
 
 use super::time_from_input;
 
