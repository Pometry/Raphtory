use crate::{
    core::entities::nodes::node_ref::AsNodeRef,
    db::{
        api::{
<<<<<<< HEAD
            mutation::time_from_input_session,
            properties::internal::TemporalPropertiesOps,
=======
            properties::internal::InternalTemporalPropertiesOps,
>>>>>>> 9921b2cf
            view::{internal::InternalMaterialize, StaticGraphViewOps},
        },
        graph::{edge::EdgeView, node::NodeView},
    },
    errors::{into_graph_err, GraphError},
    prelude::{
        AdditionOps, DeletionOps, EdgeViewOps, GraphViewOps, NodeViewOps, PropertiesOps,
        PropertyAdditionOps,
    },
};
use itertools::Itertools;
use raphtory_api::core::{
    entities::GID,
    storage::{arc_str::OptionAsStr, timeindex::AsTime},
};
use raphtory_storage::mutation::{
    addition_ops::{InternalAdditionOps, SessionAdditionOps},
    deletion_ops::InternalDeletionOps,
    property_addition_ops::InternalPropertyAdditionOps,
};
use std::{borrow::Borrow, fmt::Debug};

pub trait ImportOps: Sized {
    /// Imports a single node into the graph.
    ///
    /// # Arguments
    ///
    /// * `node` - A reference to the node to be imported.
    /// * `merge` - An optional boolean flag.
    ///             If `merge` is `false`, the function will return an error if the imported node already exists in the graph.
    ///             If `merge` is `true`, the function merges the histories of the imported node and the existing node (in the graph).
    ///
    /// # Returns
    ///
    /// A `Result` which is `Ok` if the node was successfully imported, and `Err` otherwise.
    fn import_node<'a, GHH: GraphViewOps<'a>, GH: GraphViewOps<'a>>(
        &self,
        node: &NodeView<'a, GHH, GH>,
        merge: bool,
    ) -> Result<NodeView<'static, Self, Self>, GraphError>;

    /// Imports a single node into the graph.
    ///
    /// # Arguments
    ///
    /// * `node` - A reference to the node to be imported.
    /// * `new_id` - The new node id.
    /// * `merge` - An optional boolean flag.
    ///             If `merge` is `false`, the function will return an error if the imported node already exists in the graph.
    ///             If `merge` is `true`, the function merges the histories of the imported node and the existing node (in the graph).
    ///
    /// # Returns
    ///
    /// A `Result` which is `Ok` if the node was successfully imported, and `Err` otherwise.
    fn import_node_as<
        'a,
        GHH: GraphViewOps<'a>,
        GH: GraphViewOps<'a>,
        V: AsNodeRef + Clone + Debug,
    >(
        &self,
        node: &NodeView<'a, GHH, GH>,
        new_id: V,
        merge: bool,
    ) -> Result<NodeView<'static, Self, Self>, GraphError>;

    /// Imports multiple nodes into the graph.
    ///
    /// # Arguments
    ///
    /// * `nodes` - A vector of references to the nodes to be imported.
    /// * `merge` - An optional boolean flag.
    ///             If `merge` is `false`, the function will return an error if any of the imported nodes already exists in the graph.
    ///             If `merge` is `true`, the function merges the histories of the imported nodes and the existing nodes (in the graph).
    ///
    /// # Returns
    ///
    /// A `Result` which is `Ok` if the nodes were successfully imported, and `Err` otherwise.
    fn import_nodes<'a, GHH: GraphViewOps<'a>, GH: GraphViewOps<'a>>(
        &self,
        nodes: impl IntoIterator<Item = impl Borrow<NodeView<'a, GHH, GH>>>,
        merge: bool,
    ) -> Result<(), GraphError>;

    /// Imports multiple nodes into the graph.
    ///
    /// # Arguments
    ///
    /// * `nodes` - A vector of references to the nodes to be imported.
    /// * `new_ids` - A list of node IDs to use for the imported nodes.
    /// * `merge` - An optional boolean flag.
    ///             If `merge` is `false`, the function will return an error if any of the imported nodes already exists in the graph.
    ///             If `merge` is `true`, the function merges the histories of the imported nodes and the existing nodes (in the graph).
    ///
    /// # Returns
    ///
    /// A `Result` which is `Ok` if the nodes were successfully imported, and `Err` otherwise.
    fn import_nodes_as<
        'a,
        GHH: GraphViewOps<'a>,
        GH: GraphViewOps<'a>,
        V: AsNodeRef + Clone + Debug,
    >(
        &self,
        nodes: impl IntoIterator<Item = impl Borrow<NodeView<'a, GHH, GH>>>,
        new_ids: impl IntoIterator<Item = V>,
        merge: bool,
    ) -> Result<(), GraphError>;

    /// Imports a single edge into the graph.
    ///
    /// # Arguments
    ///
    /// * `edge` - A reference to the edge to be imported.
    /// * `merge` - An optional boolean flag.
    ///             If `merge` is `false`, the function will return an error if the imported edge already exists in the graph.
    ///             If `merge` is `true`, the function merges the histories of the imported edge and the existing edge (in the graph).
    ///
    /// # Returns
    ///
    /// A `Result` which is `Ok` if the edge was successfully imported, and `Err` otherwise.
    fn import_edge<'a, GHH: GraphViewOps<'a>, GH: GraphViewOps<'a>>(
        &self,
        edge: &EdgeView<GHH, GH>,
        merge: bool,
    ) -> Result<EdgeView<Self, Self>, GraphError>;

    /// Imports a single edge into the graph.
    ///
    /// # Arguments
    ///
    /// * `edge` - A reference to the edge to be imported.
    /// * `new_id` - The ID of the new edge. It's a tuple of the source and destination node ids.
    /// * `merge` - An optional boolean flag.
    ///             If `merge` is `false`, the function will return an error if the imported edge already exists in the graph.
    ///             If `merge` is `true`, the function merges the histories of the imported edge and the existing edge (in the graph).
    ///
    /// # Returns
    ///
    /// A `Result` which is `Ok` if the edge was successfully imported, and `Err` otherwise.
    fn import_edge_as<
        'a,
        GHH: GraphViewOps<'a>,
        GH: GraphViewOps<'a>,
        V: AsNodeRef + Clone + Debug,
    >(
        &self,
        edge: &EdgeView<GHH, GH>,
        new_id: (V, V),
        merge: bool,
    ) -> Result<EdgeView<Self, Self>, GraphError>;

    /// Imports multiple edges into the graph.
    ///
    /// # Arguments
    ///
    /// * `edges` - A vector of references to the edges to be imported.
    /// * `merge` - An optional boolean flag.
    ///             If `merge` is `false`, the function will return an error if any of the imported edges already exists in the graph.
    ///             If `merge` is `true`, the function merges the histories of the imported edges and the existing edges (in the graph).
    ///
    /// # Returns
    ///
    /// A `Result` which is `Ok` if the edges were successfully imported, and `Err` otherwise.
    fn import_edges<'a, GHH: GraphViewOps<'a>, GH: GraphViewOps<'a>>(
        &self,
        edges: impl IntoIterator<Item = impl Borrow<EdgeView<GHH, GH>>>,
        merge: bool,
    ) -> Result<(), GraphError>;

    /// Imports multiple edges into the graph.
    ///
    /// # Arguments
    ///
    /// * `edges` - A vector of references to the edges to be imported.
    /// * `new_ids` - The IDs of the new edges. It's a vector of tuples of the source and destination node ids.
    /// * `merge` - An optional boolean flag.
    ///             If `merge` is `false`, the function will return an error if any of the imported edges already exists in the graph.
    ///             If `merge` is `true`, the function merges the histories of the imported edges and the existing edges (in the graph).
    ///
    /// # Returns
    ///
    /// A `Result` which is `Ok` if the edges were successfully imported, and `Err` otherwise.
    fn import_edges_as<
        'a,
        GHH: GraphViewOps<'a>,
        GH: GraphViewOps<'a>,
        V: AsNodeRef + Clone + Debug,
    >(
        &self,
        edges: impl IntoIterator<Item = impl Borrow<EdgeView<GHH, GH>>>,
        new_ids: impl IntoIterator<Item = (V, V)>,
        merge: bool,
    ) -> Result<(), GraphError>;
}

impl<
        G: StaticGraphViewOps + AdditionOps + DeletionOps + PropertyAdditionOps + InternalMaterialize,
    > ImportOps for G
{
    fn import_node<'a, GHH: GraphViewOps<'a>, GH: GraphViewOps<'a>>(
        &self,
        node: &NodeView<'a, GHH, GH>,
        merge: bool,
    ) -> Result<NodeView<'static, G, G>, GraphError> {
        import_node_internal(self, node, node.id(), merge)
    }

    fn import_node_as<
        'a,
        GHH: GraphViewOps<'a>,
        GH: GraphViewOps<'a>,
        V: AsNodeRef + Clone + Debug,
    >(
        &self,
        node: &NodeView<'a, GHH, GH>,
        new_id: V,
        merge: bool,
    ) -> Result<NodeView<'static, Self, Self>, GraphError> {
        import_node_internal(self, node, new_id, merge)
    }

    fn import_nodes<'a, GHH: GraphViewOps<'a>, GH: GraphViewOps<'a>>(
        &self,
        nodes: impl IntoIterator<Item = impl Borrow<NodeView<'a, GHH, GH>>>,
        merge: bool,
    ) -> Result<(), GraphError> {
        let nodes: Vec<_> = nodes.into_iter().collect();
        let new_ids: Vec<GID> = nodes.iter().map(|n| n.borrow().id()).collect();
        check_existing_nodes(self, &new_ids, merge)?;
        for node in &nodes {
            self.import_node(node.borrow(), merge)?;
        }
        Ok(())
    }

    fn import_nodes_as<
        'a,
        GHH: GraphViewOps<'a>,
        GH: GraphViewOps<'a>,
        V: AsNodeRef + Clone + Debug,
    >(
        &self,
        nodes: impl IntoIterator<Item = impl Borrow<NodeView<'a, GHH, GH>>>,
        new_ids: impl IntoIterator<Item = V>,
        merge: bool,
    ) -> Result<(), GraphError> {
        let new_ids: Vec<V> = new_ids.into_iter().collect();
        check_existing_nodes(self, &new_ids, merge)?;
        for (node, new_node_id) in nodes.into_iter().zip(new_ids.into_iter()) {
            self.import_node_as(node.borrow(), new_node_id, merge)?;
        }
        Ok(())
    }

    fn import_edge<'a, GHH: GraphViewOps<'a>, GH: GraphViewOps<'a>>(
        &self,
        edge: &EdgeView<GHH, GH>,
        merge: bool,
    ) -> Result<EdgeView<Self, Self>, GraphError> {
        import_edge_internal(self, edge, edge.src().id(), edge.dst().id(), merge)
    }

    fn import_edge_as<
        'a,
        GHH: GraphViewOps<'a>,
        GH: GraphViewOps<'a>,
        V: AsNodeRef + Clone + Debug,
    >(
        &self,
        edge: &EdgeView<GHH, GH>,
        new_id: (V, V),
        merge: bool,
    ) -> Result<EdgeView<Self, Self>, GraphError> {
        import_edge_internal(self, edge, new_id.0, new_id.1, merge)
    }

    fn import_edges<'a, GHH: GraphViewOps<'a>, GH: GraphViewOps<'a>>(
        &self,
        edges: impl IntoIterator<Item = impl Borrow<EdgeView<GHH, GH>>>,
        merge: bool,
    ) -> Result<(), GraphError> {
        let edges: Vec<_> = edges.into_iter().collect();
        let new_ids: Vec<(GID, GID)> = edges.iter().map(|e| e.borrow().id()).collect();
        check_existing_edges(self, &new_ids, merge)?;
        for edge in edges {
            self.import_edge(edge.borrow(), merge)?;
        }
        Ok(())
    }

    fn import_edges_as<
        'a,
        GHH: GraphViewOps<'a>,
        GH: GraphViewOps<'a>,
        V: AsNodeRef + Clone + Debug,
    >(
        &self,
        edges: impl IntoIterator<Item = impl Borrow<EdgeView<GHH, GH>>>,
        new_ids: impl IntoIterator<Item = (V, V)>,
        merge: bool,
    ) -> Result<(), GraphError> {
        let new_ids: Vec<(V, V)> = new_ids.into_iter().collect();
        check_existing_edges(self, &new_ids, merge)?;
        for (new_id, edge) in new_ids.into_iter().zip(edges) {
            self.import_edge_as(edge.borrow(), new_id, merge)?;
        }
        Ok(())
    }
}

fn import_node_internal<
    'a,
    G: StaticGraphViewOps + AdditionOps + DeletionOps + PropertyAdditionOps + InternalMaterialize,
    GHH: GraphViewOps<'a>,
    GH: GraphViewOps<'a>,
    V: AsNodeRef + Clone + Debug,
>(
    graph: &G,
    node: &NodeView<'a, GHH, GH>,
    id: V,
    merge: bool,
) -> Result<NodeView<'static, G, G>, GraphError> {
    let id = id.as_node_ref();
    let gid_ref = id.as_gid_ref().left();
    graph.validate_gids(gid_ref).map_err(into_graph_err)?;
    if !merge {
        if let Some(existing_node) = graph.node(id) {
            return Err(GraphError::NodeExistsError(existing_node.id()));
        }
    }

    let (node_internal, node_type) = match node.node_type().as_str() {
        None => (
            graph.resolve_node(id).map_err(into_graph_err)?.inner(),
            None,
        ),
        Some(node_type) => {
            let (node_internal, node_type) = graph
                .resolve_node_and_type(id, node_type)
                .map_err(into_graph_err)?
                .inner();
            (node_internal.inner(), Some(node_type.inner()))
        }
    };
    let session = graph.write_session().map_err(|err| err.into())?;
    let keys = node.graph.node_meta().temporal_prop_meta().get_keys();

    for (t, row) in node.rows() {
        let t = time_from_input_session(&session, t)?;

        let props = graph
            .validate_props(
                false,
                graph.node_meta(),
                row.into_iter().map(|(prop_id, prop)| {
                    let prop_key = &keys[prop_id];
                    (prop_key, prop)
                }),
            )
            .map_err(into_graph_err)?;

        graph
            .internal_add_node(t, node_internal, gid_ref, node_type, props)
            .map_err(into_graph_err)?;
    }

    graph
        .node(node_internal)
        .expect("node added")
        .add_metadata(node.metadata().iter_filtered())?;

    Ok(graph.node(node_internal).unwrap())
}

fn import_edge_internal<
    'a,
    G: StaticGraphViewOps + AdditionOps + DeletionOps + PropertyAdditionOps + InternalMaterialize,
    GHH: GraphViewOps<'a>,
    GH: GraphViewOps<'a>,
    V: AsNodeRef + Clone + Debug,
>(
    graph: &G,
    edge: &EdgeView<GHH, GH>,
    src_id: V,
    dst_id: V,
    merge: bool,
) -> Result<EdgeView<G, G>, GraphError> {
    let src_id = src_id.as_node_ref();
    let dst_id = dst_id.as_node_ref();
    if !merge && graph.has_edge(&src_id, &dst_id) {
        if let Some(existing_edge) = graph.edge(src_id, dst_id) {
            return Err(GraphError::EdgeExistsError(
                existing_edge.src().id(),
                existing_edge.dst().id(),
            ));
        }
    }

    // Add edges first to ensure associated nodes are present
    let session = graph.write_session().map_err(|err| err.into())?;
    for ee in edge.explode_layers() {
        let layer_name = ee.layer_name().expect("exploded layers");

        for ee in ee.explode() {
            graph.add_edge(
                ee.time().expect("exploded edge"),
                &src_id,
                &dst_id,
                ee.properties().temporal().collect_properties(),
                Some(&layer_name),
            )?;
        }

        for (t, _) in edge.deletions_hist() {
            let ti = time_from_input_session(&session, t.t())?;
            let src_node = graph.resolve_node(src_id).map_err(into_graph_err)?.inner();
            let dst_node = graph.resolve_node(dst_id).map_err(into_graph_err)?.inner();
            let layer = graph
                .resolve_layer(Some(&layer_name))
                .map_err(into_graph_err)?
                .inner();
            graph
                .internal_delete_edge(ti, src_node, dst_node, layer)
                .map_err(into_graph_err)?;
        }

        graph
            .edge(&src_id, &dst_id)
            .expect("edge added")
            .add_metadata(ee.metadata().iter_filtered(), Some(&layer_name))?;
    }

    Ok(graph.edge(&src_id, &dst_id).unwrap())
}

fn check_existing_nodes<
    G: StaticGraphViewOps
        + InternalAdditionOps
        + InternalDeletionOps
        + InternalPropertyAdditionOps
        + InternalMaterialize,
    V: AsNodeRef,
>(
    graph: &G,
    ids: &[V],
    merge: bool,
) -> Result<(), GraphError> {
    if !merge {
        let mut existing_nodes = vec![];
        for id in ids {
            if let Some(node) = graph.node(id) {
                existing_nodes.push(node.id());
            }
        }
        if !existing_nodes.is_empty() {
            return Err(GraphError::NodesExistError(existing_nodes));
        }
    }
    Ok(())
}

fn check_existing_edges<
    G: StaticGraphViewOps
        + InternalAdditionOps
        + InternalDeletionOps
        + InternalPropertyAdditionOps
        + InternalMaterialize,
    V: AsNodeRef + Clone + Debug,
>(
    graph: &G,
    new_ids: &[(V, V)],
    merge: bool,
) -> Result<(), GraphError> {
    if !merge {
        let mut existing_edges = vec![];
        for (src, dst) in new_ids {
            if let Some(existing_edge) = graph.edge(src, dst) {
                existing_edges.push((existing_edge.src().id(), existing_edge.dst().id()));
            }
        }
        if !existing_edges.is_empty() {
            return Err(GraphError::EdgesExistError(existing_edges));
        }
    }
    Ok(())
}<|MERGE_RESOLUTION|>--- conflicted
+++ resolved
@@ -2,12 +2,8 @@
     core::entities::nodes::node_ref::AsNodeRef,
     db::{
         api::{
-<<<<<<< HEAD
             mutation::time_from_input_session,
-            properties::internal::TemporalPropertiesOps,
-=======
             properties::internal::InternalTemporalPropertiesOps,
->>>>>>> 9921b2cf
             view::{internal::InternalMaterialize, StaticGraphViewOps},
         },
         graph::{edge::EdgeView, node::NodeView},
