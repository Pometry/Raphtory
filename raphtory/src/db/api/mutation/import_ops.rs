use super::time_from_input;
use crate::{
    core::entities::nodes::node_ref::AsNodeRef,
    db::{
        api::{
<<<<<<< HEAD
            properties::internal::TemporalPropertiesOps,
            view::{
                internal::{GraphView, InternalMaterialize},
                StaticGraphViewOps,
            },
=======
            properties::internal::InternalTemporalPropertiesOps,
            view::{internal::InternalMaterialize, StaticGraphViewOps},
>>>>>>> 17080650
        },
        graph::{edge::EdgeView, node::NodeView},
    },
    errors::{into_graph_err, GraphError},
    prelude::{
        AdditionOps, DeletionOps, EdgeViewOps, GraphViewOps, NodeViewOps, PropertiesOps,
        PropertyAdditionOps,
    },
};
use raphtory_api::core::{
    entities::GID,
    storage::{arc_str::OptionAsStr, timeindex::AsTime},
};
use raphtory_storage::mutation::{
    addition_ops::InternalAdditionOps, deletion_ops::InternalDeletionOps,
    property_addition_ops::InternalPropertyAdditionOps,
};
use std::{borrow::Borrow, fmt::Debug};

pub trait ImportOps: Sized {
    /// Imports a single node into the graph.
    ///
    /// # Arguments
    ///
    /// * `node` - A reference to the node to be imported.
    /// * `merge` - An optional boolean flag.
    ///             If `merge` is `false`, the function will return an error if the imported node already exists in the graph.
    ///             If `merge` is `true`, the function merges the histories of the imported node and the existing node (in the graph).
    ///
    /// # Returns
    ///
    /// A `Result` which is `Ok` if the node was successfully imported, and `Err` otherwise.
    fn import_node<'a, GHH: GraphView>(
        &self,
        node: &NodeView<'a, GHH>,
        merge: bool,
    ) -> Result<NodeView<'static, Self>, GraphError>;

    /// Imports a single node into the graph.
    ///
    /// # Arguments
    ///
    /// * `node` - A reference to the node to be imported.
    /// * `new_id` - The new node id.
    /// * `merge` - An optional boolean flag.
    ///             If `merge` is `false`, the function will return an error if the imported node already exists in the graph.
    ///             If `merge` is `true`, the function merges the histories of the imported node and the existing node (in the graph).
    ///
    /// # Returns
    ///
    /// A `Result` which is `Ok` if the node was successfully imported, and `Err` otherwise.
    fn import_node_as<'a, GHH: GraphView, V: AsNodeRef + Clone + Debug>(
        &self,
        node: &NodeView<'a, GHH>,
        new_id: V,
        merge: bool,
    ) -> Result<NodeView<'static, Self>, GraphError>;

    /// Imports multiple nodes into the graph.
    ///
    /// # Arguments
    ///
    /// * `nodes` - A vector of references to the nodes to be imported.
    /// * `merge` - An optional boolean flag.
    ///             If `merge` is `false`, the function will return an error if any of the imported nodes already exists in the graph.
    ///             If `merge` is `true`, the function merges the histories of the imported nodes and the existing nodes (in the graph).
    ///
    /// # Returns
    ///
    /// A `Result` which is `Ok` if the nodes were successfully imported, and `Err` otherwise.
    fn import_nodes<'a, GHH: GraphView>(
        &self,
        nodes: impl IntoIterator<Item = impl Borrow<NodeView<'a, GHH>>>,
        merge: bool,
    ) -> Result<(), GraphError>;

    /// Imports multiple nodes into the graph.
    ///
    /// # Arguments
    ///
    /// * `nodes` - A vector of references to the nodes to be imported.
    /// * `new_ids` - A list of node IDs to use for the imported nodes.
    /// * `merge` - An optional boolean flag.
    ///             If `merge` is `false`, the function will return an error if any of the imported nodes already exists in the graph.
    ///             If `merge` is `true`, the function merges the histories of the imported nodes and the existing nodes (in the graph).
    ///
    /// # Returns
    ///
    /// A `Result` which is `Ok` if the nodes were successfully imported, and `Err` otherwise.
    fn import_nodes_as<'a, GHH: GraphView, V: AsNodeRef + Clone + Debug>(
        &self,
        nodes: impl IntoIterator<Item = impl Borrow<NodeView<'a, GHH>>>,
        new_ids: impl IntoIterator<Item = V>,
        merge: bool,
    ) -> Result<(), GraphError>;

    /// Imports a single edge into the graph.
    ///
    /// # Arguments
    ///
    /// * `edge` - A reference to the edge to be imported.
    /// * `merge` - An optional boolean flag.
    ///             If `merge` is `false`, the function will return an error if the imported edge already exists in the graph.
    ///             If `merge` is `true`, the function merges the histories of the imported edge and the existing edge (in the graph).
    ///
    /// # Returns
    ///
    /// A `Result` which is `Ok` if the edge was successfully imported, and `Err` otherwise.
    fn import_edge<'a, GHH: GraphView>(
        &self,
        edge: &EdgeView<GHH>,
        merge: bool,
    ) -> Result<EdgeView<Self>, GraphError>;

    /// Imports a single edge into the graph.
    ///
    /// # Arguments
    ///
    /// * `edge` - A reference to the edge to be imported.
    /// * `new_id` - The ID of the new edge. It's a tuple of the source and destination node ids.
    /// * `merge` - An optional boolean flag.
    ///             If `merge` is `false`, the function will return an error if the imported edge already exists in the graph.
    ///             If `merge` is `true`, the function merges the histories of the imported edge and the existing edge (in the graph).
    ///
    /// # Returns
    ///
    /// A `Result` which is `Ok` if the edge was successfully imported, and `Err` otherwise.
    fn import_edge_as<'a, GHH: GraphView, V: AsNodeRef + Clone + Debug>(
        &self,
        edge: &EdgeView<GHH>,
        new_id: (V, V),
        merge: bool,
    ) -> Result<EdgeView<Self>, GraphError>;

    /// Imports multiple edges into the graph.
    ///
    /// # Arguments
    ///
    /// * `edges` - A vector of references to the edges to be imported.
    /// * `merge` - An optional boolean flag.
    ///             If `merge` is `false`, the function will return an error if any of the imported edges already exists in the graph.
    ///             If `merge` is `true`, the function merges the histories of the imported edges and the existing edges (in the graph).
    ///
    /// # Returns
    ///
    /// A `Result` which is `Ok` if the edges were successfully imported, and `Err` otherwise.
    fn import_edges<'a, GHH: GraphView>(
        &self,
        edges: impl IntoIterator<Item = impl Borrow<EdgeView<GHH>>>,
        merge: bool,
    ) -> Result<(), GraphError>;

    /// Imports multiple edges into the graph.
    ///
    /// # Arguments
    ///
    /// * `edges` - A vector of references to the edges to be imported.
    /// * `new_ids` - The IDs of the new edges. It's a vector of tuples of the source and destination node ids.
    /// * `merge` - An optional boolean flag.
    ///             If `merge` is `false`, the function will return an error if any of the imported edges already exists in the graph.
    ///             If `merge` is `true`, the function merges the histories of the imported edges and the existing edges (in the graph).
    ///
    /// # Returns
    ///
    /// A `Result` which is `Ok` if the edges were successfully imported, and `Err` otherwise.
    fn import_edges_as<'a, GHH: GraphView, V: AsNodeRef + Clone + Debug>(
        &self,
        edges: impl IntoIterator<Item = impl Borrow<EdgeView<GHH>>>,
        new_ids: impl IntoIterator<Item = (V, V)>,
        merge: bool,
    ) -> Result<(), GraphError>;
}

impl<
        G: StaticGraphViewOps + AdditionOps + DeletionOps + PropertyAdditionOps + InternalMaterialize,
    > ImportOps for G
{
    fn import_node<'a, GHH: GraphView>(
        &self,
        node: &NodeView<'a, GHH>,
        merge: bool,
    ) -> Result<NodeView<'static, G>, GraphError> {
        import_node_internal(self, node, node.id(), merge)
    }

    fn import_node_as<'a, GHH: GraphView, V: AsNodeRef + Clone + Debug>(
        &self,
        node: &NodeView<'a, GHH>,
        new_id: V,
        merge: bool,
    ) -> Result<NodeView<'static, Self>, GraphError> {
        import_node_internal(self, node, new_id, merge)
    }

    fn import_nodes<'a, GHH: GraphView>(
        &self,
        nodes: impl IntoIterator<Item = impl Borrow<NodeView<'a, GHH>>>,
        merge: bool,
    ) -> Result<(), GraphError> {
        let nodes: Vec<_> = nodes.into_iter().collect();
        let new_ids: Vec<GID> = nodes.iter().map(|n| n.borrow().id()).collect();
        check_existing_nodes(self, &new_ids, merge)?;
        for node in &nodes {
            self.import_node(node.borrow(), merge)?;
        }
        Ok(())
    }

    fn import_nodes_as<'a, GHH: GraphView, V: AsNodeRef + Clone + Debug>(
        &self,
        nodes: impl IntoIterator<Item = impl Borrow<NodeView<'a, GHH>>>,
        new_ids: impl IntoIterator<Item = V>,
        merge: bool,
    ) -> Result<(), GraphError> {
        let new_ids: Vec<V> = new_ids.into_iter().collect();
        check_existing_nodes(self, &new_ids, merge)?;
        for (node, new_node_id) in nodes.into_iter().zip(new_ids.into_iter()) {
            self.import_node_as(node.borrow(), new_node_id, merge)?;
        }
        Ok(())
    }

    fn import_edge<'a, GHH: GraphView>(
        &self,
        edge: &EdgeView<GHH>,
        merge: bool,
    ) -> Result<EdgeView<Self>, GraphError> {
        import_edge_internal(self, edge, edge.src().id(), edge.dst().id(), merge)
    }

    fn import_edge_as<'a, GHH: GraphView, V: AsNodeRef + Clone + Debug>(
        &self,
        edge: &EdgeView<GHH>,
        new_id: (V, V),
        merge: bool,
    ) -> Result<EdgeView<Self>, GraphError> {
        import_edge_internal(self, edge, new_id.0, new_id.1, merge)
    }

    fn import_edges<'a, GHH: GraphView>(
        &self,
        edges: impl IntoIterator<Item = impl Borrow<EdgeView<GHH>>>,
        merge: bool,
    ) -> Result<(), GraphError> {
        let edges: Vec<_> = edges.into_iter().collect();
        let new_ids: Vec<(GID, GID)> = edges.iter().map(|e| e.borrow().id()).collect();
        check_existing_edges(self, &new_ids, merge)?;
        for edge in edges {
            self.import_edge(edge.borrow(), merge)?;
        }
        Ok(())
    }

    fn import_edges_as<'a, GHH: GraphView, V: AsNodeRef + Clone + Debug>(
        &self,
        edges: impl IntoIterator<Item = impl Borrow<EdgeView<GHH>>>,
        new_ids: impl IntoIterator<Item = (V, V)>,
        merge: bool,
    ) -> Result<(), GraphError> {
        let new_ids: Vec<(V, V)> = new_ids.into_iter().collect();
        check_existing_edges(self, &new_ids, merge)?;
        for (new_id, edge) in new_ids.into_iter().zip(edges) {
            self.import_edge_as(edge.borrow(), new_id, merge)?;
        }
        Ok(())
    }
}

fn import_node_internal<
    'a,
    G: StaticGraphViewOps + AdditionOps + DeletionOps + PropertyAdditionOps + InternalMaterialize,
    GHH: GraphView,
    V: AsNodeRef + Clone + Debug,
>(
    graph: &G,
    node: &NodeView<'a, GHH>,
    id: V,
    merge: bool,
) -> Result<NodeView<'static, G>, GraphError> {
    let id = id.as_node_ref();
    if !merge {
        if let Some(existing_node) = graph.node(id) {
            return Err(GraphError::NodeExistsError(existing_node.id()));
        }
    }

    let node_internal = match node.node_type().as_str() {
        None => graph.resolve_node(id).map_err(into_graph_err)?.inner(),
        Some(node_type) => {
            let (node_internal, _) = graph
                .resolve_node_and_type(id, node_type)
                .map_err(into_graph_err)?
                .inner();
            node_internal.inner()
        }
    };
    let keys = node.temporal_prop_keys().collect::<Vec<_>>();

    for (t, row) in node.rows() {
        let t = time_from_input(graph, t)?;

        let props = row
            .into_iter()
            .zip(&keys)
            .map(|((_, prop), key)| {
                let prop_id = graph.resolve_node_property(key, prop.dtype(), false);
                prop_id.map(|prop_id| (prop_id.inner(), prop))
            })
            .collect::<Result<Vec<_>, _>>()
            .map_err(into_graph_err)?;
        graph
            .internal_add_node(t, node_internal, &props)
            .map_err(into_graph_err)?;
    }

    graph
        .node(node_internal)
        .expect("node added")
        .add_metadata(node.metadata().iter_filtered())?;

    Ok(graph.node(node_internal).unwrap())
}

fn import_edge_internal<
    'a,
    G: StaticGraphViewOps + AdditionOps + DeletionOps + PropertyAdditionOps + InternalMaterialize,
    GHH: GraphView,
    V: AsNodeRef + Clone + Debug,
>(
    graph: &G,
    edge: &EdgeView<GHH>,
    src_id: V,
    dst_id: V,
    merge: bool,
) -> Result<EdgeView<G>, GraphError> {
    let src_id = src_id.as_node_ref();
    let dst_id = dst_id.as_node_ref();
    if !merge && graph.has_edge(&src_id, &dst_id) {
        if let Some(existing_edge) = graph.edge(src_id, dst_id) {
            return Err(GraphError::EdgeExistsError(
                existing_edge.src().id(),
                existing_edge.dst().id(),
            ));
        }
    }

    // Add edges first to ensure associated nodes are present
    for ee in edge.explode_layers() {
        let layer_name = ee.layer_name().expect("exploded layers");

        for ee in ee.explode() {
            graph.add_edge(
                ee.time().expect("exploded edge"),
                &src_id,
                &dst_id,
                ee.properties().temporal().collect_properties(),
                Some(&layer_name),
            )?;
        }

        for (t, _) in edge.deletions_hist() {
            let ti = time_from_input(graph, t.t())?;
            let src_node = graph.resolve_node(src_id).map_err(into_graph_err)?.inner();
            let dst_node = graph.resolve_node(dst_id).map_err(into_graph_err)?.inner();
            let layer = graph
                .resolve_layer(Some(&layer_name))
                .map_err(into_graph_err)?
                .inner();
            graph
                .internal_delete_edge(ti, src_node, dst_node, layer)
                .map_err(into_graph_err)?;
        }

        graph
            .edge(&src_id, &dst_id)
            .expect("edge added")
            .add_metadata(ee.metadata().iter_filtered(), Some(&layer_name))?;
    }

    Ok(graph.edge(&src_id, &dst_id).unwrap())
}

fn check_existing_nodes<
    G: StaticGraphViewOps
        + InternalAdditionOps
        + InternalDeletionOps
        + InternalPropertyAdditionOps
        + InternalMaterialize,
    V: AsNodeRef,
>(
    graph: &G,
    ids: &[V],
    merge: bool,
) -> Result<(), GraphError> {
    if !merge {
        let mut existing_nodes = vec![];
        for id in ids {
            if let Some(node) = graph.node(id) {
                existing_nodes.push(node.id());
            }
        }
        if !existing_nodes.is_empty() {
            return Err(GraphError::NodesExistError(existing_nodes));
        }
    }
    Ok(())
}

fn check_existing_edges<
    G: StaticGraphViewOps
        + InternalAdditionOps
        + InternalDeletionOps
        + InternalPropertyAdditionOps
        + InternalMaterialize,
    V: AsNodeRef + Clone + Debug,
>(
    graph: &G,
    new_ids: &[(V, V)],
    merge: bool,
) -> Result<(), GraphError> {
    if !merge {
        let mut existing_edges = vec![];
        for (src, dst) in new_ids {
            if let Some(existing_edge) = graph.edge(src, dst) {
                existing_edges.push((existing_edge.src().id(), existing_edge.dst().id()));
            }
        }
        if !existing_edges.is_empty() {
            return Err(GraphError::EdgesExistError(existing_edges));
        }
    }
    Ok(())
}<|MERGE_RESOLUTION|>--- conflicted
+++ resolved
@@ -3,16 +3,11 @@
     core::entities::nodes::node_ref::AsNodeRef,
     db::{
         api::{
-<<<<<<< HEAD
-            properties::internal::TemporalPropertiesOps,
+            properties::internal::InternalTemporalPropertiesOps,
             view::{
                 internal::{GraphView, InternalMaterialize},
                 StaticGraphViewOps,
             },
-=======
-            properties::internal::InternalTemporalPropertiesOps,
-            view::{internal::InternalMaterialize, StaticGraphViewOps},
->>>>>>> 17080650
         },
         graph::{edge::EdgeView, node::NodeView},
     },
