use super::time_from_input;
use crate::{
    core::entities::nodes::node_ref::AsNodeRef,
    db::{
        api::{
            properties::internal::InternalTemporalPropertiesOps,
            view::{
                internal::{GraphView, InternalMaterialize},
                StaticGraphViewOps,
            },
        },
        graph::{edge::EdgeView, node::NodeView},
    },
    errors::{into_graph_err, GraphError},
    prelude::{
        AdditionOps, DeletionOps, EdgeViewOps, GraphViewOps, NodeViewOps, PropertiesOps,
        PropertyAdditionOps,
    },
};
use raphtory_api::core::{
    entities::GID,
    storage::{arc_str::OptionAsStr, timeindex::AsTime},
};
use raphtory_storage::mutation::{
    addition_ops::InternalAdditionOps, deletion_ops::InternalDeletionOps,
    property_addition_ops::InternalPropertyAdditionOps,
};
use std::{borrow::Borrow, fmt::Debug};

pub trait ImportOps: Sized {
    /// Imports a single node into the graph.
    ///
    /// # Arguments
    ///
    /// * `node` - A reference to the node to be imported.
    /// * `merge` - An optional boolean flag.
    ///             If `merge` is `false`, the function will return an error if the imported node already exists in the graph.
    ///             If `merge` is `true`, the function merges the histories of the imported node and the existing node (in the graph).
    ///
    /// # Returns
    ///
    /// A `Result` which is `Ok` if the node was successfully imported, and `Err` otherwise.
    fn import_node<'a, GHH: GraphView>(
        &self,
        node: &NodeView<'a, GHH>,
        merge: bool,
    ) -> Result<NodeView<'static, Self>, GraphError>;

    /// Imports a single node into the graph.
    ///
    /// # Arguments
    ///
    /// * `node` - A reference to the node to be imported.
    /// * `new_id` - The new node id.
    /// * `merge` - An optional boolean flag.
    ///             If `merge` is `false`, the function will return an error if the imported node already exists in the graph.
    ///             If `merge` is `true`, the function merges the histories of the imported node and the existing node (in the graph).
    ///
    /// # Returns
    ///
    /// A `Result` which is `Ok` if the node was successfully imported, and `Err` otherwise.
    fn import_node_as<'a, GHH: GraphView, V: AsNodeRef + Clone + Debug>(
        &self,
        node: &NodeView<'a, GHH>,
        new_id: V,
        merge: bool,
    ) -> Result<NodeView<'static, Self>, GraphError>;

    /// Imports multiple nodes into the graph.
    ///
    /// # Arguments
    ///
    /// * `nodes` - A vector of references to the nodes to be imported.
    /// * `merge` - An optional boolean flag.
    ///             If `merge` is `false`, the function will return an error if any of the imported nodes already exists in the graph.
    ///             If `merge` is `true`, the function merges the histories of the imported nodes and the existing nodes (in the graph).
    ///
    /// Returns:
    ///     Ok(()) if the nodes were successfully imported.
    ///     Err(GraphError) if the operation fails.
    ///
<<<<<<< HEAD
    /// A `Result` which is `Ok` if the nodes were successfully imported, and `Err` otherwise.
    fn import_nodes<'a, GHH: GraphView>(
=======
    fn import_nodes<'a, GHH: GraphViewOps<'a>, GH: GraphViewOps<'a>>(
>>>>>>> c8157199
        &self,
        nodes: impl IntoIterator<Item = impl Borrow<NodeView<'a, GHH>>>,
        merge: bool,
    ) -> Result<(), GraphError>;

    /// Imports multiple nodes into the graph.
    ///
    /// Arguments:
    ///     nodes: A list of nodes to be imported.
    ///     new_ids: A list of node IDs to use for the imported nodes.
    ///     merge: An optional boolean flag.
    ///         If `merge` is `false`, the function will return an error if any of the imported nodes already exists in the graph.
    ///         If `merge` is `true`, the function merges the histories of the imported nodes and the existing nodes (in the graph).
    ///
<<<<<<< HEAD
    /// A `Result` which is `Ok` if the nodes were successfully imported, and `Err` otherwise.
    fn import_nodes_as<'a, GHH: GraphView, V: AsNodeRef + Clone + Debug>(
=======
    /// Returns:
    ///     Ok(()) if the nodes were successfully imported.
    ///     Err(GraphError) if the operation fails.
    fn import_nodes_as<
        'a,
        GHH: GraphViewOps<'a>,
        GH: GraphViewOps<'a>,
        V: AsNodeRef + Clone + Debug,
    >(
>>>>>>> c8157199
        &self,
        nodes: impl IntoIterator<Item = impl Borrow<NodeView<'a, GHH>>>,
        new_ids: impl IntoIterator<Item = V>,
        merge: bool,
    ) -> Result<(), GraphError>;

    /// Imports a single edge into the graph.
    ///
    /// # Arguments
    ///
    /// * `edge` - A reference to the edge to be imported.
    /// * `merge` - An optional boolean flag.
    ///             If `merge` is `false`, the function will return an error if the imported edge already exists in the graph.
    ///             If `merge` is `true`, the function merges the histories of the imported edge and the existing edge (in the graph).
    ///
<<<<<<< HEAD
    /// # Returns
    ///
    /// A `Result` which is `Ok` if the edge was successfully imported, and `Err` otherwise.
    fn import_edge<'a, GHH: GraphView>(
=======
    /// Returns:
    ///     Ok(()) if the edge were successfully imported.
    ///     Err(GraphError) if the operation fails.
    fn import_edge<'a, GHH: GraphViewOps<'a>, GH: GraphViewOps<'a>>(
>>>>>>> c8157199
        &self,
        edge: &EdgeView<GHH>,
        merge: bool,
    ) -> Result<EdgeView<Self>, GraphError>;

    /// Imports a single edge into the graph.
    ///
    /// # Arguments
    ///
    /// * `edge` - A reference to the edge to be imported.
    /// * `new_id` - The ID of the new edge. It's a tuple of the source and destination node ids.
    /// * `merge` - An optional boolean flag.
    ///             If `merge` is `false`, the function will return an error if the imported edge already exists in the graph.
    ///             If `merge` is `true`, the function merges the histories of the imported edge and the existing edge (in the graph).
    ///
<<<<<<< HEAD
    /// # Returns
    ///
    /// A `Result` which is `Ok` if the edge was successfully imported, and `Err` otherwise.
    fn import_edge_as<'a, GHH: GraphView, V: AsNodeRef + Clone + Debug>(
=======
    /// Returns:
    ///     Ok(()) if the edge were successfully imported.
    ///     Err(GraphError) if the operation fails.
    fn import_edge_as<
        'a,
        GHH: GraphViewOps<'a>,
        GH: GraphViewOps<'a>,
        V: AsNodeRef + Clone + Debug,
    >(
>>>>>>> c8157199
        &self,
        edge: &EdgeView<GHH>,
        new_id: (V, V),
        merge: bool,
    ) -> Result<EdgeView<Self>, GraphError>;

    /// Imports multiple edges into the graph.
    ///
    /// # Arguments
    ///
    /// * `edges` - A vector of references to the edges to be imported.
    /// * `merge` - An optional boolean flag.
    ///             If `merge` is `false`, the function will return an error if any of the imported edges already exists in the graph.
    ///             If `merge` is `true`, the function merges the histories of the imported edges and the existing edges (in the graph).
    ///
<<<<<<< HEAD
    /// # Returns
    ///
    /// A `Result` which is `Ok` if the edges were successfully imported, and `Err` otherwise.
    fn import_edges<'a, GHH: GraphView>(
=======
    /// Returns:
    ///     Ok(()) if the edges were successfully imported.
    ///     Err(GraphError) if the operation fails.
    fn import_edges<'a, GHH: GraphViewOps<'a>, GH: GraphViewOps<'a>>(
>>>>>>> c8157199
        &self,
        edges: impl IntoIterator<Item = impl Borrow<EdgeView<GHH>>>,
        merge: bool,
    ) -> Result<(), GraphError>;

    /// Imports multiple edges into the graph.
    ///
    /// # Arguments
    ///
    /// * `edges` - A vector of references to the edges to be imported.
    /// * `new_ids` - The IDs of the new edges. It's a vector of tuples of the source and destination node ids.
    /// * `merge` - An optional boolean flag.
    ///             If `merge` is `false`, the function will return an error if any of the imported edges already exists in the graph.
    ///             If `merge` is `true`, the function merges the histories of the imported edges and the existing edges (in the graph).
    ///
<<<<<<< HEAD
    /// # Returns
    ///
    /// A `Result` which is `Ok` if the edges were successfully imported, and `Err` otherwise.
    fn import_edges_as<'a, GHH: GraphView, V: AsNodeRef + Clone + Debug>(
=======
    /// Returns:
    ///     Ok(()) if the edges were successfully imported.
    ///     Err(GraphError) if the operation fails.
    fn import_edges_as<
        'a,
        GHH: GraphViewOps<'a>,
        GH: GraphViewOps<'a>,
        V: AsNodeRef + Clone + Debug,
    >(
>>>>>>> c8157199
        &self,
        edges: impl IntoIterator<Item = impl Borrow<EdgeView<GHH>>>,
        new_ids: impl IntoIterator<Item = (V, V)>,
        merge: bool,
    ) -> Result<(), GraphError>;
}

impl<
        G: StaticGraphViewOps + AdditionOps + DeletionOps + PropertyAdditionOps + InternalMaterialize,
    > ImportOps for G
{
    fn import_node<'a, GHH: GraphView>(
        &self,
        node: &NodeView<'a, GHH>,
        merge: bool,
    ) -> Result<NodeView<'static, G>, GraphError> {
        import_node_internal(self, node, node.id(), merge)
    }

    fn import_node_as<'a, GHH: GraphView, V: AsNodeRef + Clone + Debug>(
        &self,
        node: &NodeView<'a, GHH>,
        new_id: V,
        merge: bool,
    ) -> Result<NodeView<'static, Self>, GraphError> {
        import_node_internal(self, node, new_id, merge)
    }

    fn import_nodes<'a, GHH: GraphView>(
        &self,
        nodes: impl IntoIterator<Item = impl Borrow<NodeView<'a, GHH>>>,
        merge: bool,
    ) -> Result<(), GraphError> {
        let nodes: Vec<_> = nodes.into_iter().collect();
        let new_ids: Vec<GID> = nodes.iter().map(|n| n.borrow().id()).collect();
        check_existing_nodes(self, &new_ids, merge)?;
        for node in &nodes {
            self.import_node(node.borrow(), merge)?;
        }
        Ok(())
    }

    fn import_nodes_as<'a, GHH: GraphView, V: AsNodeRef + Clone + Debug>(
        &self,
        nodes: impl IntoIterator<Item = impl Borrow<NodeView<'a, GHH>>>,
        new_ids: impl IntoIterator<Item = V>,
        merge: bool,
    ) -> Result<(), GraphError> {
        let new_ids: Vec<V> = new_ids.into_iter().collect();
        check_existing_nodes(self, &new_ids, merge)?;
        for (node, new_node_id) in nodes.into_iter().zip(new_ids.into_iter()) {
            self.import_node_as(node.borrow(), new_node_id, merge)?;
        }
        Ok(())
    }

    fn import_edge<'a, GHH: GraphView>(
        &self,
        edge: &EdgeView<GHH>,
        merge: bool,
    ) -> Result<EdgeView<Self>, GraphError> {
        import_edge_internal(self, edge, edge.src().id(), edge.dst().id(), merge)
    }

    fn import_edge_as<'a, GHH: GraphView, V: AsNodeRef + Clone + Debug>(
        &self,
        edge: &EdgeView<GHH>,
        new_id: (V, V),
        merge: bool,
    ) -> Result<EdgeView<Self>, GraphError> {
        import_edge_internal(self, edge, new_id.0, new_id.1, merge)
    }

    fn import_edges<'a, GHH: GraphView>(
        &self,
        edges: impl IntoIterator<Item = impl Borrow<EdgeView<GHH>>>,
        merge: bool,
    ) -> Result<(), GraphError> {
        let edges: Vec<_> = edges.into_iter().collect();
        let new_ids: Vec<(GID, GID)> = edges.iter().map(|e| e.borrow().id()).collect();
        check_existing_edges(self, &new_ids, merge)?;
        for edge in edges {
            self.import_edge(edge.borrow(), merge)?;
        }
        Ok(())
    }

    fn import_edges_as<'a, GHH: GraphView, V: AsNodeRef + Clone + Debug>(
        &self,
        edges: impl IntoIterator<Item = impl Borrow<EdgeView<GHH>>>,
        new_ids: impl IntoIterator<Item = (V, V)>,
        merge: bool,
    ) -> Result<(), GraphError> {
        let new_ids: Vec<(V, V)> = new_ids.into_iter().collect();
        check_existing_edges(self, &new_ids, merge)?;
        for (new_id, edge) in new_ids.into_iter().zip(edges) {
            self.import_edge_as(edge.borrow(), new_id, merge)?;
        }
        Ok(())
    }
}

fn import_node_internal<
    'a,
    G: StaticGraphViewOps + AdditionOps + DeletionOps + PropertyAdditionOps + InternalMaterialize,
    GHH: GraphView,
    V: AsNodeRef + Clone + Debug,
>(
    graph: &G,
    node: &NodeView<'a, GHH>,
    id: V,
    merge: bool,
) -> Result<NodeView<'static, G>, GraphError> {
    let id = id.as_node_ref();
    if !merge {
        if let Some(existing_node) = graph.node(id) {
            return Err(GraphError::NodeExistsError(existing_node.id()));
        }
    }

    let node_internal = match node.node_type().as_str() {
        None => graph.resolve_node(id).map_err(into_graph_err)?.inner(),
        Some(node_type) => {
            let (node_internal, _) = graph
                .resolve_node_and_type(id, node_type)
                .map_err(into_graph_err)?
                .inner();
            node_internal.inner()
        }
    };
    let keys = node.temporal_prop_keys().collect::<Vec<_>>();

    for (t, row) in node.rows() {
        let t = time_from_input(graph, t)?;

        let props = row
            .into_iter()
            .zip(&keys)
            .map(|((_, prop), key)| {
                let prop_id = graph.resolve_node_property(key, prop.dtype(), false);
                prop_id.map(|prop_id| (prop_id.inner(), prop))
            })
            .collect::<Result<Vec<_>, _>>()
            .map_err(into_graph_err)?;
        graph
            .internal_add_node(t, node_internal, &props)
            .map_err(into_graph_err)?;
    }

    graph
        .node(node_internal)
        .expect("node added")
        .add_metadata(node.metadata().iter_filtered())?;

    Ok(graph.node(node_internal).unwrap())
}

fn import_edge_internal<
    'a,
    G: StaticGraphViewOps + AdditionOps + DeletionOps + PropertyAdditionOps + InternalMaterialize,
    GHH: GraphView,
    V: AsNodeRef + Clone + Debug,
>(
    graph: &G,
    edge: &EdgeView<GHH>,
    src_id: V,
    dst_id: V,
    merge: bool,
) -> Result<EdgeView<G>, GraphError> {
    let src_id = src_id.as_node_ref();
    let dst_id = dst_id.as_node_ref();
    if !merge && graph.has_edge(&src_id, &dst_id) {
        if let Some(existing_edge) = graph.edge(src_id, dst_id) {
            return Err(GraphError::EdgeExistsError(
                existing_edge.src().id(),
                existing_edge.dst().id(),
            ));
        }
    }

    // Add edges first to ensure associated nodes are present
    for ee in edge.explode_layers() {
        let layer_name = ee.layer_name().expect("exploded layers");

        for ee in ee.explode() {
            graph.add_edge(
                ee.time().expect("exploded edge"),
                &src_id,
                &dst_id,
                ee.properties().temporal().collect_properties(),
                Some(&layer_name),
            )?;
        }

        for (t, _) in edge.deletions_hist() {
            let ti = time_from_input(graph, t.t())?;
            let src_node = graph.resolve_node(src_id).map_err(into_graph_err)?.inner();
            let dst_node = graph.resolve_node(dst_id).map_err(into_graph_err)?.inner();
            let layer = graph
                .resolve_layer(Some(&layer_name))
                .map_err(into_graph_err)?
                .inner();
            graph
                .internal_delete_edge(ti, src_node, dst_node, layer)
                .map_err(into_graph_err)?;
        }

        graph
            .edge(&src_id, &dst_id)
            .expect("edge added")
            .add_metadata(ee.metadata().iter_filtered(), Some(&layer_name))?;
    }

    Ok(graph.edge(&src_id, &dst_id).unwrap())
}

fn check_existing_nodes<
    G: StaticGraphViewOps
        + InternalAdditionOps
        + InternalDeletionOps
        + InternalPropertyAdditionOps
        + InternalMaterialize,
    V: AsNodeRef,
>(
    graph: &G,
    ids: &[V],
    merge: bool,
) -> Result<(), GraphError> {
    if !merge {
        let mut existing_nodes = vec![];
        for id in ids {
            if let Some(node) = graph.node(id) {
                existing_nodes.push(node.id());
            }
        }
        if !existing_nodes.is_empty() {
            return Err(GraphError::NodesExistError(existing_nodes));
        }
    }
    Ok(())
}

fn check_existing_edges<
    G: StaticGraphViewOps
        + InternalAdditionOps
        + InternalDeletionOps
        + InternalPropertyAdditionOps
        + InternalMaterialize,
    V: AsNodeRef + Clone + Debug,
>(
    graph: &G,
    new_ids: &[(V, V)],
    merge: bool,
) -> Result<(), GraphError> {
    if !merge {
        let mut existing_edges = vec![];
        for (src, dst) in new_ids {
            if let Some(existing_edge) = graph.edge(src, dst) {
                existing_edges.push((existing_edge.src().id(), existing_edge.dst().id()));
            }
        }
        if !existing_edges.is_empty() {
            return Err(GraphError::EdgesExistError(existing_edges));
        }
    }
    Ok(())
}<|MERGE_RESOLUTION|>--- conflicted
+++ resolved
@@ -79,12 +79,7 @@
     ///     Ok(()) if the nodes were successfully imported.
     ///     Err(GraphError) if the operation fails.
     ///
-<<<<<<< HEAD
-    /// A `Result` which is `Ok` if the nodes were successfully imported, and `Err` otherwise.
     fn import_nodes<'a, GHH: GraphView>(
-=======
-    fn import_nodes<'a, GHH: GraphViewOps<'a>, GH: GraphViewOps<'a>>(
->>>>>>> c8157199
         &self,
         nodes: impl IntoIterator<Item = impl Borrow<NodeView<'a, GHH>>>,
         merge: bool,
@@ -99,20 +94,10 @@
     ///         If `merge` is `false`, the function will return an error if any of the imported nodes already exists in the graph.
     ///         If `merge` is `true`, the function merges the histories of the imported nodes and the existing nodes (in the graph).
     ///
-<<<<<<< HEAD
-    /// A `Result` which is `Ok` if the nodes were successfully imported, and `Err` otherwise.
+    /// Returns:
+    ///     Ok(()) if the nodes were successfully imported.
+    ///     Err(GraphError) if the operation fails.
     fn import_nodes_as<'a, GHH: GraphView, V: AsNodeRef + Clone + Debug>(
-=======
-    /// Returns:
-    ///     Ok(()) if the nodes were successfully imported.
-    ///     Err(GraphError) if the operation fails.
-    fn import_nodes_as<
-        'a,
-        GHH: GraphViewOps<'a>,
-        GH: GraphViewOps<'a>,
-        V: AsNodeRef + Clone + Debug,
-    >(
->>>>>>> c8157199
         &self,
         nodes: impl IntoIterator<Item = impl Borrow<NodeView<'a, GHH>>>,
         new_ids: impl IntoIterator<Item = V>,
@@ -128,17 +113,10 @@
     ///             If `merge` is `false`, the function will return an error if the imported edge already exists in the graph.
     ///             If `merge` is `true`, the function merges the histories of the imported edge and the existing edge (in the graph).
     ///
-<<<<<<< HEAD
-    /// # Returns
-    ///
-    /// A `Result` which is `Ok` if the edge was successfully imported, and `Err` otherwise.
+    /// Returns:
+    ///     Ok(()) if the edge were successfully imported.
+    ///     Err(GraphError) if the operation fails.
     fn import_edge<'a, GHH: GraphView>(
-=======
-    /// Returns:
-    ///     Ok(()) if the edge were successfully imported.
-    ///     Err(GraphError) if the operation fails.
-    fn import_edge<'a, GHH: GraphViewOps<'a>, GH: GraphViewOps<'a>>(
->>>>>>> c8157199
         &self,
         edge: &EdgeView<GHH>,
         merge: bool,
@@ -154,22 +132,10 @@
     ///             If `merge` is `false`, the function will return an error if the imported edge already exists in the graph.
     ///             If `merge` is `true`, the function merges the histories of the imported edge and the existing edge (in the graph).
     ///
-<<<<<<< HEAD
-    /// # Returns
-    ///
-    /// A `Result` which is `Ok` if the edge was successfully imported, and `Err` otherwise.
+    /// Returns:
+    ///     Ok(()) if the edge were successfully imported.
+    ///     Err(GraphError) if the operation fails.
     fn import_edge_as<'a, GHH: GraphView, V: AsNodeRef + Clone + Debug>(
-=======
-    /// Returns:
-    ///     Ok(()) if the edge were successfully imported.
-    ///     Err(GraphError) if the operation fails.
-    fn import_edge_as<
-        'a,
-        GHH: GraphViewOps<'a>,
-        GH: GraphViewOps<'a>,
-        V: AsNodeRef + Clone + Debug,
-    >(
->>>>>>> c8157199
         &self,
         edge: &EdgeView<GHH>,
         new_id: (V, V),
@@ -185,17 +151,10 @@
     ///             If `merge` is `false`, the function will return an error if any of the imported edges already exists in the graph.
     ///             If `merge` is `true`, the function merges the histories of the imported edges and the existing edges (in the graph).
     ///
-<<<<<<< HEAD
-    /// # Returns
-    ///
-    /// A `Result` which is `Ok` if the edges were successfully imported, and `Err` otherwise.
+    /// Returns:
+    ///     Ok(()) if the edges were successfully imported.
+    ///     Err(GraphError) if the operation fails.
     fn import_edges<'a, GHH: GraphView>(
-=======
-    /// Returns:
-    ///     Ok(()) if the edges were successfully imported.
-    ///     Err(GraphError) if the operation fails.
-    fn import_edges<'a, GHH: GraphViewOps<'a>, GH: GraphViewOps<'a>>(
->>>>>>> c8157199
         &self,
         edges: impl IntoIterator<Item = impl Borrow<EdgeView<GHH>>>,
         merge: bool,
@@ -211,22 +170,10 @@
     ///             If `merge` is `false`, the function will return an error if any of the imported edges already exists in the graph.
     ///             If `merge` is `true`, the function merges the histories of the imported edges and the existing edges (in the graph).
     ///
-<<<<<<< HEAD
-    /// # Returns
-    ///
-    /// A `Result` which is `Ok` if the edges were successfully imported, and `Err` otherwise.
+    /// Returns:
+    ///     Ok(()) if the edges were successfully imported.
+    ///     Err(GraphError) if the operation fails.
     fn import_edges_as<'a, GHH: GraphView, V: AsNodeRef + Clone + Debug>(
-=======
-    /// Returns:
-    ///     Ok(()) if the edges were successfully imported.
-    ///     Err(GraphError) if the operation fails.
-    fn import_edges_as<
-        'a,
-        GHH: GraphViewOps<'a>,
-        GH: GraphViewOps<'a>,
-        V: AsNodeRef + Clone + Debug,
-    >(
->>>>>>> c8157199
         &self,
         edges: impl IntoIterator<Item = impl Borrow<EdgeView<GHH>>>,
         new_ids: impl IntoIterator<Item = (V, V)>,
