use crate::{
    core::{
        entities::{edges::edge_ref::EdgeRef, nodes::input_node::InputNode},
        storage::timeindex::TimeIndexEntry,
<<<<<<< HEAD
        utils::{
            errors::{
                GraphError,
            },
            time::IntoTimeWithFormat,
        },
=======
        utils::{errors::GraphError, time::IntoTimeWithFormat},
>>>>>>> a88caa74
        Prop,
    },
    db::{
        api::{
<<<<<<< HEAD
            mutation::{
                internal::{InternalAdditionOps},
                CollectProperties, TryIntoInputTime,
            },
            view::{StaticGraphViewOps},
=======
            mutation::{internal::InternalAdditionOps, CollectProperties, TryIntoInputTime},
            view::StaticGraphViewOps,
>>>>>>> a88caa74
        },
        graph::{edge::EdgeView, node::NodeView},
    },
};

pub trait AdditionOps: StaticGraphViewOps {
    // TODO: Probably add vector reference here like add
    /// Add a node to the graph
    ///
    /// # Arguments
    ///
    /// * `t` - The time
    /// * `v` - The node (can be a string or integer)
    /// * `props` - The properties of the node
    /// * `node_type` - The optional string which will be used as a node type
    ///
    /// Returns:
    ///
    /// A result containing the node id
    ///
    /// # Example
    ///
    /// ```
    /// use raphtory::prelude::*;
    /// let g = Graph::new();
    /// let v = g.add_node(0, "Alice", NO_PROPS, None);
    /// let v = g.add_node(0, 5, NO_PROPS, None);
    /// ```
    fn add_node<V: InputNode, T: TryIntoInputTime, PI: CollectProperties>(
        &self,
        t: T,
        v: V,
        props: PI,
        node_type: Option<&str>,
    ) -> Result<NodeView<Self, Self>, GraphError>;

    fn add_node_with_custom_time_format<V: InputNode, PI: CollectProperties>(
        &self,
        t: &str,
        fmt: &str,
        v: V,
        props: PI,
        node_type: Option<&str>,
    ) -> Result<NodeView<Self, Self>, GraphError> {
        let time: i64 = t.parse_time(fmt)?;
        self.add_node(time, v, props, node_type)
    }

    // TODO: Node.name which gets ._id property else numba as string
    /// Adds an edge between the source and destination nodes with the given timestamp and properties.
    ///
    /// # Arguments
    ///
    /// * `t` - The timestamp of the edge.
    /// * `src` - An instance of `T` that implements the `InputNode` trait representing the source node.
    /// * `dst` - An instance of `T` that implements the `InputNode` trait representing the destination node.
    /// * `props` - A vector of tuples containing the property name and value pairs to add to the edge.
    ///
    /// # Example
    ///
    /// ```
    /// use raphtory::prelude::*;
    ///
    /// let graph = Graph::new();
    /// graph.add_node(1, "Alice", NO_PROPS, None).unwrap();
    /// graph.add_node(2, "Bob", NO_PROPS, None).unwrap();
    /// graph.add_edge(3, "Alice", "Bob", NO_PROPS, None).unwrap();
    /// ```    
    fn add_edge<V: InputNode, T: TryIntoInputTime, PI: CollectProperties>(
        &self,
        t: T,
        src: V,
        dst: V,
        props: PI,
        layer: Option<&str>,
    ) -> Result<EdgeView<Self, Self>, GraphError>;

    fn add_edge_with_custom_time_format<V: InputNode, PI: CollectProperties>(
        &self,
        t: &str,
        fmt: &str,
        src: V,
        dst: V,
        props: PI,
        layer: Option<&str>,
    ) -> Result<EdgeView<Self, Self>, GraphError> {
        let time: i64 = t.parse_time(fmt)?;
        self.add_edge(time, src, dst, props, layer)
    }
}

impl<G: InternalAdditionOps + StaticGraphViewOps> AdditionOps for G {
    fn add_node<V: InputNode, T: TryIntoInputTime, PI: CollectProperties>(
        &self,
        t: T,
        v: V,
        props: PI,
        node_type: Option<&str>,
    ) -> Result<NodeView<G, G>, GraphError> {
        let properties = props.collect_properties(
            |name, dtype| self.resolve_node_property(name, dtype, false),
            |prop| self.process_prop_value(prop),
        )?;
        let ti = TimeIndexEntry::from_input(self, t)?;
        let v_id = self.resolve_node(v.id(), v.id_str());
        let type_id = self.resolve_node_type(v_id, node_type)?;
        self.internal_add_node(ti, v_id, properties, type_id)?;
        Ok(NodeView::new_internal(self.clone(), v_id))
    }

    fn add_edge<V: InputNode, T: TryIntoInputTime, PI: CollectProperties>(
        &self,
        t: T,
        src: V,
        dst: V,
        props: PI,
        layer: Option<&str>,
    ) -> Result<EdgeView<G, G>, GraphError> {
        let ti = TimeIndexEntry::from_input(self, t)?;
        let src_id = self.resolve_node(src.id(), src.id_str());
        let dst_id = self.resolve_node(dst.id(), dst.id_str());
        let layer_id = self.resolve_layer(layer);

        let properties: Vec<(usize, Prop)> = props.collect_properties(
            |name, dtype| self.resolve_edge_property(name, dtype, false),
            |prop| self.process_prop_value(prop),
        )?;
        let eid = self.internal_add_edge(ti, src_id, dst_id, properties, layer_id)?;
        Ok(EdgeView::new(
            self.clone(),
            EdgeRef::new_outgoing(eid, src_id, dst_id).at_layer(layer_id),
        ))
    }
}<|MERGE_RESOLUTION|>--- conflicted
+++ resolved
@@ -2,30 +2,13 @@
     core::{
         entities::{edges::edge_ref::EdgeRef, nodes::input_node::InputNode},
         storage::timeindex::TimeIndexEntry,
-<<<<<<< HEAD
-        utils::{
-            errors::{
-                GraphError,
-            },
-            time::IntoTimeWithFormat,
-        },
-=======
         utils::{errors::GraphError, time::IntoTimeWithFormat},
->>>>>>> a88caa74
         Prop,
     },
     db::{
         api::{
-<<<<<<< HEAD
-            mutation::{
-                internal::{InternalAdditionOps},
-                CollectProperties, TryIntoInputTime,
-            },
-            view::{StaticGraphViewOps},
-=======
             mutation::{internal::InternalAdditionOps, CollectProperties, TryIntoInputTime},
             view::StaticGraphViewOps,
->>>>>>> a88caa74
         },
         graph::{edge::EdgeView, node::NodeView},
     },
