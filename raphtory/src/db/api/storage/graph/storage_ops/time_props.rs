use super::GraphStorage;
use crate::{
<<<<<<< HEAD
    core::{
        utils::{errors::GraphError, iter::GenLockedIter},
        PropType,
    },
=======
    core::utils::iter::GenLockedIter,
>>>>>>> e98833a5
    db::api::{
        properties::internal::{TemporalPropertiesOps, TemporalPropertyViewOps},
        view::BoxedLIter,
    },
    prelude::Prop,
};
<<<<<<< HEAD
use chrono::{DateTime, Utc};
use raphtory_api::core::storage::{
    arc_str::ArcStr,
    timeindex::{AsTime, TimeIndexEntry},
=======
use raphtory_api::{
    core::{
        entities::properties::{prop::PropType, tprop::TPropOps},
        storage::{arc_str::ArcStr, timeindex::TimeIndexEntry},
    },
    iter::IntoDynBoxed,
>>>>>>> e98833a5
};
use std::ops::Deref;

impl TemporalPropertyViewOps for GraphStorage {
    fn dtype(&self, id: usize) -> PropType {
        self.graph_meta().get_temporal_dtype(id).unwrap()
    }
<<<<<<< HEAD
    fn temporal_history(&self, id: usize) -> Vec<TimeIndexEntry> {
        self.graph_meta()
            .get_temporal_prop(id)
            .map(|prop| prop.iter().map(|(t, _)| t).collect())
            .unwrap_or_default()
    }

    fn temporal_history_iter(&self, id: usize) -> BoxedLIter<TimeIndexEntry> {
        Box::new(
            self.graph_meta()
                .get_temporal_prop(id)
                .into_iter()
                .flat_map(|prop| {
                    GenLockedIter::from(prop, |prop| Box::new(prop.iter().map(|(t, _)| t)))
                }),
        )
=======

    fn temporal_iter(&self, id: usize) -> BoxedLIter<(TimeIndexEntry, Prop)> {
        self.graph_meta()
            .get_temporal_prop(id)
            .into_iter()
            .flat_map(|prop| GenLockedIter::from(prop, |prop| prop.deref().iter().into_dyn_boxed()))
            .into_dyn_boxed()
>>>>>>> e98833a5
    }

    fn temporal_iter_rev(&self, id: usize) -> BoxedLIter<(TimeIndexEntry, Prop)> {
        self.graph_meta()
            .get_temporal_prop(id)
            .into_iter()
            .flat_map(|prop| {
                GenLockedIter::from(prop, |prop| prop.deref().iter().rev().into_dyn_boxed())
            })
            .into_dyn_boxed()
    }

    fn temporal_value(&self, id: usize) -> Option<Prop> {
        self.graph_meta().get_temporal_prop(id).and_then(|prop| {
            prop.deref()
                .last_before(TimeIndexEntry::MAX)
                .map(|(_, v)| v)
        })
    }

<<<<<<< HEAD
    fn temporal_history_date_time(&self, id: usize) -> Result<Vec<DateTime<Utc>>, GraphError> {
        match self.graph_meta().get_temporal_prop(id) {
            Some(tprop) => tprop
                .iter_t()
                .map(|(t, _)| t.dt().map_err(GraphError::from))
                .collect::<Result<Vec<_>, GraphError>>(),
            None => Ok(Vec::new()),
        }
    }

=======
>>>>>>> e98833a5
    fn temporal_value_at(&self, id: usize, t: i64) -> Option<Prop> {
        self.graph_meta().get_temporal_prop(id).and_then(|prop| {
            prop.deref()
                .last_before(TimeIndexEntry::start(t.saturating_add(1)))
                .map(|(_, v)| v)
        })
    }
}

impl TemporalPropertiesOps for GraphStorage {
    fn get_temporal_prop_id(&self, name: &str) -> Option<usize> {
        self.graph_meta().get_temporal_id(name)
    }

    fn get_temporal_prop_name(&self, id: usize) -> ArcStr {
        self.graph_meta().get_temporal_name(id)
    }

    fn temporal_prop_ids(&self) -> Box<dyn Iterator<Item = usize> + '_> {
        Box::new(self.graph_meta().temporal_ids())
    }

    fn temporal_prop_keys(&self) -> Box<dyn Iterator<Item = ArcStr> + '_> {
        Box::new(self.graph_meta().temporal_names().into_iter())
    }
}<|MERGE_RESOLUTION|>--- conflicted
+++ resolved
@@ -1,32 +1,23 @@
+use std::ops::Deref;
+
 use super::GraphStorage;
 use crate::{
-<<<<<<< HEAD
     core::{
         utils::{errors::GraphError, iter::GenLockedIter},
-        PropType,
     },
-=======
-    core::utils::iter::GenLockedIter,
->>>>>>> e98833a5
     db::api::{
         properties::internal::{TemporalPropertiesOps, TemporalPropertyViewOps},
         view::BoxedLIter,
     },
     prelude::Prop,
 };
-<<<<<<< HEAD
 use chrono::{DateTime, Utc};
-use raphtory_api::core::storage::{
-    arc_str::ArcStr,
-    timeindex::{AsTime, TimeIndexEntry},
-=======
 use raphtory_api::{
     core::{
         entities::properties::{prop::PropType, tprop::TPropOps},
-        storage::{arc_str::ArcStr, timeindex::TimeIndexEntry},
+        storage::{arc_str::ArcStr, timeindex::{AsTime, TimeIndexEntry}},
     },
     iter::IntoDynBoxed,
->>>>>>> e98833a5
 };
 use std::ops::Deref;
 
@@ -34,24 +25,6 @@
     fn dtype(&self, id: usize) -> PropType {
         self.graph_meta().get_temporal_dtype(id).unwrap()
     }
-<<<<<<< HEAD
-    fn temporal_history(&self, id: usize) -> Vec<TimeIndexEntry> {
-        self.graph_meta()
-            .get_temporal_prop(id)
-            .map(|prop| prop.iter().map(|(t, _)| t).collect())
-            .unwrap_or_default()
-    }
-
-    fn temporal_history_iter(&self, id: usize) -> BoxedLIter<TimeIndexEntry> {
-        Box::new(
-            self.graph_meta()
-                .get_temporal_prop(id)
-                .into_iter()
-                .flat_map(|prop| {
-                    GenLockedIter::from(prop, |prop| Box::new(prop.iter().map(|(t, _)| t)))
-                }),
-        )
-=======
 
     fn temporal_iter(&self, id: usize) -> BoxedLIter<(TimeIndexEntry, Prop)> {
         self.graph_meta()
@@ -59,7 +32,6 @@
             .into_iter()
             .flat_map(|prop| GenLockedIter::from(prop, |prop| prop.deref().iter().into_dyn_boxed()))
             .into_dyn_boxed()
->>>>>>> e98833a5
     }
 
     fn temporal_iter_rev(&self, id: usize) -> BoxedLIter<(TimeIndexEntry, Prop)> {
@@ -80,19 +52,6 @@
         })
     }
 
-<<<<<<< HEAD
-    fn temporal_history_date_time(&self, id: usize) -> Result<Vec<DateTime<Utc>>, GraphError> {
-        match self.graph_meta().get_temporal_prop(id) {
-            Some(tprop) => tprop
-                .iter_t()
-                .map(|(t, _)| t.dt().map_err(GraphError::from))
-                .collect::<Result<Vec<_>, GraphError>>(),
-            None => Ok(Vec::new()),
-        }
-    }
-
-=======
->>>>>>> e98833a5
     fn temporal_value_at(&self, id: usize, t: i64) -> Option<Prop> {
         self.graph_meta().get_temporal_prop(id).and_then(|prop| {
             prop.deref()
