--- conflicted
+++ resolved
@@ -75,11 +75,7 @@
         prop_id < self.graph_meta().temporal_mapper().len()
     }
 
-<<<<<<< HEAD
-    fn temporal_prop_iter(&self, prop_id: usize) -> BoxedLDIter<(EventTime, Prop)> {
-=======
-    fn temporal_prop_iter(&self, prop_id: usize) -> BoxedLDIter<'_, (TimeIndexEntry, Prop)> {
->>>>>>> 43c2835d
+    fn temporal_prop_iter(&self, prop_id: usize) -> BoxedLDIter<'_, (EventTime, Prop)> {
         self.graph_meta()
             .get_temporal_prop(prop_id)
             .into_iter()
@@ -99,15 +95,9 @@
     fn temporal_prop_iter_window(
         &self,
         prop_id: usize,
-<<<<<<< HEAD
         start: EventTime,
         end: EventTime,
-    ) -> BoxedLDIter<(EventTime, Prop)> {
-=======
-        start: i64,
-        end: i64,
-    ) -> BoxedLDIter<'_, (TimeIndexEntry, Prop)> {
->>>>>>> 43c2835d
+    ) -> BoxedLDIter<'_, (EventTime, Prop)> {
         self.graph_meta()
             .get_temporal_prop(prop_id)
             .into_iter()
