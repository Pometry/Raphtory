use std::{iter, ops::Range};

<<<<<<< HEAD
=======
use itertools::{kmerge, Itertools};
use raphtory_api::{
    core::{
        entities::{edges::edge_ref::EdgeRef, VID},
        storage::timeindex::{AsTime, TimeIndexEntry},
    },
    iter::{BoxedLDIter, IntoDynDBoxed},
};
use rayon::iter::ParallelIterator;

>>>>>>> 41d224ee
use super::GraphStorage;
use crate::{
    core::{
        entities::LayerIds,
        storage::timeindex::{TimeIndexIntoOps, TimeIndexOps},
        utils::iter::{GenLockedDIter, GenLockedIter},
    },
    db::api::{
        storage::graph::{
            edges::{edge_ref::EdgeStorageRef, edge_storage_ops::EdgeStorageOps},
            nodes::{node_ref::NodeStorageRef, node_storage_ops::NodeStorageOps},
            tprop_storage_ops::TPropOps,
        },
        view::{
            internal::{
                CoreGraphOps, DelegateCoreOps, DelegateTimeSemantics, EdgeHistoryFilter,
                InternalLayerOps, NodeHistoryFilter, TimeSemantics,
            },
            Base, BoxedLIter, IntoDynBoxed,
        },
    },
    prelude::{GraphViewOps, NodeViewOps, Prop},
};
use itertools::{kmerge, Itertools};
use raphtory_api::core::{
    entities::{edges::edge_ref::EdgeRef, EID, VID},
    storage::timeindex::{AsTime, TimeIndexEntry},
};
use rayon::iter::ParallelIterator;

impl TimeSemantics for GraphStorage {
    fn node_earliest_time(&self, v: VID) -> Option<i64> {
        self.node_entry(v).additions().first_t()
    }

    fn node_latest_time(&self, v: VID) -> Option<i64> {
        self.node_entry(v).additions().last_t()
    }

    fn view_start(&self) -> Option<i64> {
        None
    }

    fn view_end(&self) -> Option<i64> {
        None
    }

    #[inline]
    fn earliest_time_global(&self) -> Option<i64> {
        match self {
            GraphStorage::Mem(storage) => storage.graph.graph_earliest_time(),
            GraphStorage::Unlocked(storage) => storage.graph_earliest_time(),
            #[cfg(feature = "storage")]
            GraphStorage::Disk(storage) => storage.inner.earliest(),
        }
    }

    #[inline]
    fn latest_time_global(&self) -> Option<i64> {
        match self {
            GraphStorage::Mem(storage) => storage.graph.graph_latest_time(),
            GraphStorage::Unlocked(storage) => storage.graph_latest_time(),
            #[cfg(feature = "storage")]
            GraphStorage::Disk(storage) => storage.inner.latest(),
        }
    }

    fn earliest_time_window(&self, start: i64, end: i64) -> Option<i64> {
        self.nodes()
            .par_iter()
            .flat_map(|node| node.additions().range_t(start..end).first_t())
            .min()
    }

    fn latest_time_window(&self, start: i64, end: i64) -> Option<i64> {
        self.nodes()
            .par_iter()
            .flat_map(|node| node.additions().range_t(start..end).last_t())
            .max()
    }

    fn node_earliest_time_window(&self, v: VID, start: i64, end: i64) -> Option<i64> {
        self.node_entry(v).additions().range_t(start..end).first_t()
    }

    fn node_latest_time_window(&self, v: VID, start: i64, end: i64) -> Option<i64> {
        self.node_entry(v).additions().range_t(start..end).last_t()
    }

    #[inline]
    fn include_node_window(&self, v: NodeStorageRef, w: Range<i64>, _layer_ids: &LayerIds) -> bool {
        v.additions().active_t(w)
    }

    fn include_edge_window(
        &self,
        edge: EdgeStorageRef,
        w: Range<i64>,
        layer_ids: &LayerIds,
    ) -> bool {
        edge.added(layer_ids, w)
    }

    fn node_history<'a>(&'a self, v: VID) -> BoxedLIter<'a, TimeIndexEntry> {
        GenLockedIter::from(self.node_entry(v), |node| {
            node.additions().into_iter().into_dyn_boxed()
        })
        .into_dyn_boxed()
    }

    fn node_history_window<'a>(&'a self, v: VID, w: Range<i64>) -> BoxedLIter<'a, TimeIndexEntry> {
        GenLockedIter::from(self.node_entry(v), |node| {
            node.additions()
                .into_range_t(w)
                .into_iter()
                .into_dyn_boxed()
        })
        .into_dyn_boxed()
    }

    fn node_property_history<'a>(
        &'a self,
        v: VID,
        w: Option<Range<i64>>,
    ) -> BoxedLIter<'a, TimeIndexEntry> {
        GenLockedIter::from(self.node_entry(v), |node| match w {
            Some(w) => node
                .additions()
                .into_range(TimeIndexEntry::range(w))
                .into_prop_events(),
            None => node.additions().into_prop_events(),
        })
        .into_dyn_boxed()
    }

    fn node_edge_history<'a>(
        &'a self,
        v: VID,
        w: Option<Range<i64>>,
    ) -> BoxedLIter<'a, TimeIndexEntry> {
        GenLockedIter::from(self.node_entry(v), |node| match w {
            Some(w) => node
                .additions()
                .into_range(TimeIndexEntry::range(w))
                .into_edge_events(),
            None => node.additions().into_edge_events(),
        })
        .into_dyn_boxed()
    }

    fn node_history_rows<'a>(
        &'a self,
        v: VID,
        w: Option<Range<i64>>,
    ) -> BoxedLIter<'a, (TimeIndexEntry, Vec<(usize, Prop)>)> {
        let node = self.node_entry(v);
        GenLockedIter::from(node, |node| match w {
            Some(range) => {
                let range = TimeIndexEntry::range(range);
                node.as_ref()
                    .temp_prop_rows_window(range)
                    .map(|(t, row)| {
                        (
                            t,
                            row.into_iter()
                                .filter_map(|(prop_id, p)| p.map(|p| (prop_id, p)))
                                .collect(),
                        )
                    })
                    .into_dyn_boxed()
            }
            None => node
                .as_ref()
                .temp_prop_rows()
                .map(|(t, row)| {
                    (
                        t,
                        row.into_iter()
                            .filter_map(|(prop_id, p)| p.map(|p| (prop_id, p)))
                            .collect(),
                    )
                })
                .into_dyn_boxed(),
        })
        .into_dyn_boxed()
    }

    fn edge_history<'a>(
        &'a self,
        e: EdgeRef,
        layer_ids: &'a LayerIds,
    ) -> BoxedLIter<'a, TimeIndexEntry> {
        let core_edge = self.edge_entry(e.pid());
        let layer_ids = layer_ids.constrain_from_edge(e);
        GenLockedIter::from(core_edge, |core_edge| match layer_ids.as_ref() {
            LayerIds::None => std::iter::empty().into_dyn_boxed(),
            LayerIds::One(_) => core_edge
                .additions_iter(&layer_ids)
                .map(|(_, index)| index.iter())
                .flatten()
                .into_dyn_boxed(),
            _ => kmerge(
                core_edge
                    .additions_iter(&layer_ids)
                    .map(|(_, index)| index.iter()),
            )
            .into_dyn_boxed(),
        })
        .into_dyn_boxed()
    }

    fn edge_history_window<'a>(
        &'a self,
        e: EdgeRef,
        layer_ids: &'a LayerIds,
        w: Range<i64>,
    ) -> BoxedLIter<'a, TimeIndexEntry> {
        let core_edge = self.edge_entry(e.pid());
        let layer_ids = layer_ids.constrain_from_edge(e);
        GenLockedIter::from(core_edge, |core_edge| {
            kmerge(
                core_edge
                    .additions_iter(&layer_ids)
                    .map(move |(_, index)| index.into_range_t(w.clone()).into_iter()),
            )
            .into_dyn_boxed()
        })
        .into_dyn_boxed()
    }

    fn edge_exploded_count(&self, edge: EdgeStorageRef, layer_ids: &LayerIds) -> usize {
        edge.additions_iter(layer_ids).map(|(_, a)| a.len()).sum()
    }

    fn edge_exploded_count_window(
        &self,
        edge: EdgeStorageRef,
        layer_ids: &LayerIds,
        w: Range<i64>,
    ) -> usize {
        edge.additions_par_iter(layer_ids)
            .map(|(_, a)| a.range_t(w.clone()).len())
            .sum()
    }

    fn edge_exploded<'a>(&'a self, e: EdgeRef, layer_ids: &LayerIds) -> BoxedLIter<'a, EdgeRef> {
        let edge = self.core_edge(e.pid());
        let layer_ids = layer_ids.constrain_from_edge(e);
        GenLockedIter::from(edge, move |edge| {
            edge.additions_iter(&layer_ids)
                .map(move |(l, a)| a.into_iter().map(move |t| e.at(t).at_layer(l)))
                .kmerge_by(|e1, e2| e1.time() <= e2.time())
                .into_dyn_boxed()
        })
        .into_dyn_boxed()
    }

    fn edge_layers<'a>(&'a self, e: EdgeRef, layer_ids: &LayerIds) -> BoxedLIter<'a, EdgeRef> {
        let entry = self.core_edge(e.pid());
        let layer_ids = layer_ids.constrain_from_edge(e);
        GenLockedIter::from(entry, move |edge| {
            Box::new(edge.layer_ids_iter(&layer_ids).map(move |l| e.at_layer(l)))
        })
        .into_dyn_boxed()
    }

    fn edge_window_exploded<'a>(
        &'a self,
        e: EdgeRef,
        w: Range<i64>,
        layer_ids: &LayerIds,
    ) -> BoxedLIter<'a, EdgeRef> {
        let entry = self.core_edge(e.pid());
        let layer_ids = layer_ids.constrain_from_edge(e);
        GenLockedIter::from(entry, move |edge| {
            edge.additions_iter(&layer_ids)
                .map(move |(l, a)| {
                    a.into_range(TimeIndexEntry::range(w.clone()))
                        .into_iter()
                        .map(move |t| e.at(t).at_layer(l))
                })
                .kmerge_by(|e1, e2| e1.time() <= e2.time())
                .into_dyn_boxed()
        })
        .into_dyn_boxed()
    }

    fn edge_window_layers<'a>(
        &'a self,
        e: EdgeRef,
        w: Range<i64>,
        layer_ids: &'a LayerIds,
    ) -> BoxedLIter<'a, EdgeRef> {
        let entry = self.core_edge(e.pid());
        self.edge_layers(e, layer_ids)
            .filter(move |e| entry.additions(e.layer().unwrap()).active_t(w.clone()))
            .into_dyn_boxed()
    }

    fn edge_earliest_time(&self, e: EdgeRef, layer_ids: &LayerIds) -> Option<i64> {
        e.time_t().or_else(|| {
            let entry = self.core_edge(e.pid());
            entry
                .additions_par_iter(layer_ids)
                .flat_map(|(_, a)| a.first_t())
                .min()
        })
    }

    fn edge_earliest_time_window(
        &self,
        e: EdgeRef,
        w: Range<i64>,
        layer_ids: &LayerIds,
    ) -> Option<i64> {
        match e.time_t() {
            Some(t) => w.contains(&t).then_some(t),
            None => {
                let entry = self.core_edge(e.pid());
                entry
                    .additions_par_iter(layer_ids)
                    .flat_map(|(_, a)| a.range_t(w.clone()).first_t())
                    .min()
            }
        }
    }

    fn edge_latest_time(&self, e: EdgeRef, layer_ids: &LayerIds) -> Option<i64> {
        e.time_t().or_else(|| {
            let entry = self.core_edge(e.pid());
            entry
                .additions_par_iter(layer_ids)
                .flat_map(|(_, a)| a.last_t())
                .max()
        })
    }

    fn edge_latest_time_window(
        &self,
        e: EdgeRef,
        w: Range<i64>,
        layer_ids: &LayerIds,
    ) -> Option<i64> {
        match e.time_t() {
            Some(t) => w.contains(&t).then_some(t),
            None => {
                let entry = self.core_edge(e.pid());
                entry
                    .additions_par_iter(layer_ids)
                    .flat_map(|(_, a)| a.range_t(w.clone()).last_t())
                    .max()
            }
        }
    }

    fn edge_deletion_history<'a>(
        &'a self,
        e: EdgeRef,
        layer_ids: &LayerIds,
    ) -> BoxedLIter<'a, TimeIndexEntry> {
        let entry = self.core_edge(e.pid());
        GenLockedIter::from(entry, |entry| {
            entry
                .deletions_iter(&layer_ids)
                .map(|(_, d)| d.into_iter())
                .kmerge()
                .into_dyn_boxed()
        })
        .into_dyn_boxed()
    }

    fn edge_deletion_history_window<'a>(
        &'a self,
        e: EdgeRef,
        w: Range<i64>,
        layer_ids: &LayerIds,
    ) -> BoxedLIter<'a, TimeIndexEntry> {
        let entry = self.core_edge(e.pid());
        GenLockedIter::from(entry, |entry| {
            entry
                .deletions_iter(&layer_ids)
                .map(|(_, d)| d.into_range_t(w.clone()).into_iter())
                .kmerge()
                .into_dyn_boxed()
        })
        .into_dyn_boxed()
    }

    fn edge_is_valid(&self, _e: EdgeRef, _layer_ids: &LayerIds) -> bool {
        true
    }

    fn edge_is_valid_at_end(&self, _e: EdgeRef, _layer_idss: &LayerIds, _t: i64) -> bool {
        true
    }

    fn has_temporal_prop(&self, prop_id: usize) -> bool {
        prop_id < self.graph_meta().temporal_prop_meta().len()
    }

    fn temporal_prop_vec(&self, prop_id: usize) -> Vec<(i64, Prop)> {
        self.graph_meta()
            .get_temporal_prop(prop_id)
            .map(|prop| prop.iter_t().collect())
            .unwrap_or_default()
    }

    fn temporal_prop_iter(&self, prop_id: usize) -> BoxedLIter<(i64, Prop)> {
        self.graph_meta()
            .get_temporal_prop(prop_id)
            .into_iter()
            .flat_map(move |prop| GenLockedIter::from(prop, |prop| prop.iter_t().into_dyn_boxed()))
            .into_dyn_boxed()
    }

    fn has_temporal_prop_window(&self, prop_id: usize, w: Range<i64>) -> bool {
        self.graph_meta()
            .get_temporal_prop(prop_id)
            .map(|p| p.iter_window_t(w).next().is_some())
            .filter(|p| *p)
            .is_some()
    }

    fn temporal_prop_vec_window(&self, prop_id: usize, start: i64, end: i64) -> Vec<(i64, Prop)> {
        self.graph_meta()
            .get_temporal_prop(prop_id)
            .map(|prop| prop.iter_window_t(start..end).collect())
            .unwrap_or_default()
    }

    fn temporal_prop_iter_window(
        &self,
        prop_id: usize,
        start: i64,
        end: i64,
    ) -> BoxedLIter<(i64, Prop)> {
        self.graph_meta()
            .get_temporal_prop(prop_id)
            .into_iter()
            .flat_map(move |prop| {
                GenLockedIter::from(prop, |prop| prop.iter_window_t(start..end).into_dyn_boxed())
            })
            .into_dyn_boxed()
    }

    fn temporal_node_prop_hist(&self, v: VID, id: usize) -> BoxedLDIter<(TimeIndexEntry, Prop)> {
        let node = self.node_entry(v);
        GenLockedDIter::from(node, |node| node.tprop(id).iter().into_dyn_dboxed()).into_dyn_dboxed()
    }

    fn temporal_node_prop_hist_window(
        &self,
        v: VID,
        id: usize,
        start: i64,
        end: i64,
    ) -> BoxedLDIter<(TimeIndexEntry, Prop)> {
        let node = self.node_entry(v);
        GenLockedDIter::from(node, |node| {
            node.tprop(id)
                .iter_window(TimeIndexEntry::range(start..end))
                .into_dyn_dboxed()
        })
        .into_dyn_dboxed()
    }

    fn temporal_edge_prop_hist_window<'a>(
        &'a self,
        e: EdgeRef,
        prop_id: usize,
        start: i64,
        end: i64,
        layer_ids: &LayerIds,
    ) -> BoxedLIter<'a, (TimeIndexEntry, Prop)> {
        let entry = self.core_edge(e.pid());
        match e.time() {
            Some(t) => {
                if (start..end).contains(&t.t()) {
                    GenLockedIter::from(entry, move |entry| {
                        entry
                            .temporal_prop_iter(&layer_ids, prop_id)
                            .flat_map(move |(_, p)| p.at(&t).map(move |v| (t, v)))
                            .into_dyn_boxed()
                    })
                    .into_dyn_boxed()
                } else {
                    iter::empty().into_dyn_boxed()
                }
            }
            None => GenLockedIter::from(entry, |entry| {
                entry
                    .temporal_prop_iter(&layer_ids, prop_id)
                    .map(|(_, p)| p.iter_window(TimeIndexEntry::range(start..end)))
                    .kmerge()
                    .into_dyn_boxed()
            })
            .into_dyn_boxed(),
        }
    }

    fn temporal_edge_prop_at(
        &self,
        e: EdgeRef,
        id: usize,
        t: TimeIndexEntry,
        layer_ids: &LayerIds,
    ) -> Option<Prop> {
        let entry = self.core_edge(e.pid());
        let res = entry
            .temporal_prop_iter(&layer_ids.constrain_from_edge(e), id)
            .filter_map(|(_, p)| p.at(&t))
            .next();
        res
    }

    fn temporal_edge_prop_hist<'a>(
        &'a self,
        e: EdgeRef,
        prop_id: usize,
        layer_ids: &LayerIds,
    ) -> BoxedLIter<'a, (TimeIndexEntry, Prop)> {
        let entry = self.core_edge(e.pid());
        let layer_ids = layer_ids.constrain_from_edge(e);
        match e.time() {
            Some(t) => GenLockedIter::from(entry, move |entry| {
                entry
                    .temporal_prop_iter(&layer_ids, prop_id)
                    .flat_map(move |(_, p)| p.at(&t).map(move |v| (t, v)))
                    .into_dyn_boxed()
            })
            .into_dyn_boxed(),
            None => GenLockedIter::from(entry, |entry| {
                entry
                    .temporal_prop_iter(&layer_ids, prop_id)
                    .map(|(_, p)| p.iter())
                    .kmerge_by(|(t1, _), (t2, _)| t1 <= t2)
                    .into_dyn_boxed()
            })
            .into_dyn_boxed(),
        }
    }

    fn constant_edge_prop(&self, e: EdgeRef, id: usize, layer_ids: &LayerIds) -> Option<Prop> {
        let layer_ids = layer_ids.constrain_from_edge(e);
        let layer_ids: &LayerIds = &layer_ids;
        let entry = self.core_edge(e.pid());
        match layer_ids {
            LayerIds::None => None,
            LayerIds::All => match self.unfiltered_num_layers() {
                0 => None,
                1 => entry.constant_prop_layer(0, id),
                _ => {
                    let mut values = entry
                        .layer_ids_iter(layer_ids)
                        .filter_map(|layer_id| {
                            entry
                                .constant_prop_layer(layer_id, id)
                                .map(|v| (self.get_layer_name(layer_id), v))
                        })
                        .peekable();
                    if values.peek().is_some() {
                        Some(Prop::map(values))
                    } else {
                        None
                    }
                }
            },
            LayerIds::One(layer_id) => entry.constant_prop_layer(*layer_id, id),
            LayerIds::Multiple(_) => {
                let mut values = entry
                    .layer_ids_iter(layer_ids)
                    .filter_map(|layer_id| {
                        entry
                            .constant_prop_layer(layer_id, id)
                            .map(|v| (self.get_layer_name(layer_id), v))
                    })
                    .peekable();
                if values.peek().is_some() {
                    Some(Prop::map(values))
                } else {
                    None
                }
            }
        }
    }

    fn constant_edge_prop_window(
        &self,
        e: EdgeRef,
        id: usize,
        layer_ids: &LayerIds,
        w: Range<i64>,
    ) -> Option<Prop> {
        let layer_ids = layer_ids.constrain_from_edge(e);
        let layer_ids: &LayerIds = &layer_ids;
        let entry = self.core_edge(e.pid());
        match layer_ids {
            LayerIds::None => None,
            LayerIds::All => match self.unfiltered_num_layers() {
                0 => None,
                1 => {
                    if entry.additions(0).active_t(w) {
                        entry.constant_prop_layer(0, id)
                    } else {
                        None
                    }
                }
                _ => {
                    let mut values = entry
                        .layer_ids_iter(layer_ids)
                        .filter_map(|layer_id| {
                            if entry.additions(layer_id).active_t(w.clone()) {
                                entry
                                    .constant_prop_layer(layer_id, id)
                                    .map(|v| (self.get_layer_name(layer_id), v))
                            } else {
                                None
                            }
                        })
                        .peekable();
                    if values.peek().is_some() {
                        Some(Prop::map(values))
                    } else {
                        None
                    }
                }
            },
            LayerIds::One(layer_id) => {
                if entry.additions(*layer_id).active_t(w) {
                    entry.constant_prop_layer(*layer_id, id)
                } else {
                    None
                }
            }
            LayerIds::Multiple(_) => {
                let mut values = entry
                    .layer_ids_iter(layer_ids)
                    .filter_map(|layer_id| {
                        if entry.additions(layer_id).active_t(w.clone()) {
                            entry
                                .constant_prop_layer(layer_id, id)
                                .map(|v| (self.get_layer_name(layer_id), v))
                        } else {
                            None
                        }
                    })
                    .peekable();
                if values.peek().is_some() {
                    Some(Prop::map(values))
                } else {
                    None
                }
            }
        }
    }
}

impl NodeHistoryFilter for GraphStorage {
    fn is_node_prop_update_available(
        &self,
        _prop_id: usize,
        _node_id: VID,
        _time: TimeIndexEntry,
    ) -> bool {
        // let nse = self.core_node_entry(node_id);
        // nse.tprop(prop_id).at(&time).is_some()
        true
    }

    fn is_node_prop_update_available_window(
        &self,
        _prop_id: usize,
        _node_id: VID,
        time: TimeIndexEntry,
        w: Range<i64>,
    ) -> bool {
        w.contains(&time.t())
    }

    fn is_node_prop_update_latest(
        &self,
        prop_id: usize,
        node_id: VID,
        time: TimeIndexEntry,
    ) -> bool {
        let nse = self.core_node_entry(node_id);
        let x = nse.tprop(prop_id).active(time.next()..TimeIndexEntry::MAX);
        !x
    }

    fn is_node_prop_update_latest_window(
        &self,
        prop_id: usize,
        node_id: VID,
        time: TimeIndexEntry,
        w: Range<i64>,
    ) -> bool {
        w.contains(&time.t()) && {
            let nse = self.core_node_entry(node_id);
            let x = nse
                .tprop(prop_id)
                .active(time.next()..TimeIndexEntry::start(w.end));
            !x
        }
    }
}

impl EdgeHistoryFilter for GraphStorage {
    fn is_edge_prop_update_available(
        &self,
        _layer_id: usize,
        _prop_id: usize,
        _edge_id: EID,
        _time: TimeIndexEntry,
    ) -> bool {
        // let nse = self.core_node_entry(node_id);
        // nse.tprop(prop_id).at(&time).is_some()
        true
    }

    fn is_edge_prop_update_available_window(
        &self,
        _layer_id: usize,
        _prop_id: usize,
        _edge_id: EID,
        time: TimeIndexEntry,
        w: Range<i64>,
    ) -> bool {
        w.contains(&time.t())
    }

    /// Latest Edge Property Update Semantics:
    /// Determines whether an edge property update at a given `time` is the latest across all layers.
    /// - If any update exists beyond the given `time` in any layer,
    ///   then the update at `time` is not considered the latest.
    /// - The "latest" status is determined globally across layers, not per individual layer.
    fn is_edge_prop_update_latest(
        &self,
        mut layer_ids: &LayerIds,
        layer_id: usize,
        prop_id: usize,
        edge_id: EID,
        time: TimeIndexEntry,
    ) -> bool {
        // TODO: Fix this for secondary indexes
        let time = time.next();
        let ese = self.core_edge(edge_id);

        if layer_ids.contains(&layer_id) {
            // Check if any layer has an active update beyond `time`
            let has_future_update = ese.layer_ids_iter(layer_ids).any(|layer_id| {
                ese.temporal_prop_layer(layer_id, prop_id)
                    .active(time..TimeIndexEntry::MAX)
            });

            // If no layer has a future update, return true
            return !has_future_update;
        };

        false
    }

    fn is_edge_prop_update_latest_window(
        &self,
        mut layer_ids: &LayerIds,
        layer_id: usize,
        prop_id: usize,
        edge_id: EID,
        time: TimeIndexEntry,
        w: Range<i64>,
    ) -> bool {
        w.contains(&time.t()) && {
            let time = time.next();
            let ese = self.core_edge(edge_id);

            if layer_ids.contains(&layer_id) {
                // Check if any layer has an active update beyond `time`
                let has_future_update = ese.layer_ids_iter(layer_ids).any(|layer_id| {
                    ese.temporal_prop_layer(layer_id, prop_id)
                        .active(time..TimeIndexEntry::start(w.end))
                });

                // If no layer has a future update, return true
                return !has_future_update;
            };

            false
        }
    }
}

#[cfg(test)]
mod test_graph_storage {
    use crate::{core::Prop, db::api::view::StaticGraphViewOps, prelude::AdditionOps};

    fn init_graph_for_nodes_tests<G: StaticGraphViewOps + AdditionOps>(graph: G) -> G {
        graph
            .add_node(6, "N1", [("p1", Prop::U64(2u64))], None)
            .unwrap();
        graph
            .add_node(7, "N1", [("p1", Prop::U64(1u64))], None)
            .unwrap();

        graph
            .add_node(6, "N2", [("p1", Prop::U64(1u64))], None)
            .unwrap();
        graph
            .add_node(7, "N2", [("p1", Prop::U64(2u64))], None)
            .unwrap();

        graph
            .add_node(8, "N3", [("p1", Prop::U64(1u64))], None)
            .unwrap();

        graph
            .add_node(9, "N4", [("p1", Prop::U64(1u64))], None)
            .unwrap();

        graph
            .add_node(5, "N5", [("p1", Prop::U64(1u64))], None)
            .unwrap();
        graph
            .add_node(6, "N5", [("p1", Prop::U64(2u64))], None)
            .unwrap();

        graph
            .add_node(5, "N6", [("p1", Prop::U64(1u64))], None)
            .unwrap();
        graph
            .add_node(6, "N6", [("p1", Prop::U64(1u64))], None)
            .unwrap();

        graph
            .add_node(3, "N7", [("p1", Prop::U64(1u64))], None)
            .unwrap();
        graph
            .add_node(5, "N7", [("p1", Prop::U64(1u64))], None)
            .unwrap();

        graph
            .add_node(3, "N8", [("p1", Prop::U64(1u64))], None)
            .unwrap();
        graph
            .add_node(4, "N8", [("p1", Prop::U64(2u64))], None)
            .unwrap();

        graph
    }

    fn init_graph_for_edges_tests<G: StaticGraphViewOps + AdditionOps>(graph: G) -> G {
        graph
            .add_edge(6, "N1", "N2", [("p1", Prop::U64(2u64))], Some("layer1"))
            .unwrap();
        graph
            .add_edge(7, "N1", "N2", [("p1", Prop::U64(1u64))], Some("layer2"))
            .unwrap();

        graph
            .add_edge(6, "N2", "N3", [("p1", Prop::U64(1u64))], Some("layer1"))
            .unwrap();
        graph
            .add_edge(7, "N2", "N3", [("p1", Prop::U64(2u64))], Some("layer2"))
            .unwrap();

        graph
            .add_edge(8, "N3", "N4", [("p1", Prop::U64(1u64))], Some("layer1"))
            .unwrap();

        graph
            .add_edge(9, "N4", "N5", [("p1", Prop::U64(1u64))], Some("layer1"))
            .unwrap();

        graph
            .add_edge(5, "N5", "N6", [("p1", Prop::U64(1u64))], Some("layer1"))
            .unwrap();
        graph
            .add_edge(6, "N5", "N6", [("p1", Prop::U64(2u64))], Some("layer2"))
            .unwrap();

        graph
            .add_edge(5, "N6", "N7", [("p1", Prop::U64(1u64))], Some("layer1"))
            .unwrap();
        graph
            .add_edge(6, "N6", "N7", [("p1", Prop::U64(1u64))], Some("layer2"))
            .unwrap();

        graph
            .add_edge(3, "N7", "N8", [("p1", Prop::U64(1u64))], Some("layer1"))
            .unwrap();
        graph
            .add_edge(5, "N7", "N8", [("p1", Prop::U64(1u64))], Some("layer2"))
            .unwrap();

        graph
            .add_edge(3, "N8", "N1", [("p1", Prop::U64(1u64))], Some("layer1"))
            .unwrap();
        graph
            .add_edge(4, "N8", "N1", [("p1", Prop::U64(2u64))], Some("layer2"))
            .unwrap();

        // TODO: Revisit this test after supporting secondary indexes
        // graph
        //     .add_edge(3, "N9", "N2", [("p1", Prop::U64(1u64))], Some("layer1"))
        //     .unwrap();
        // graph
        //     .add_edge(3, "N9", "N2", [("p1", Prop::U64(2u64))], Some("layer2"))
        //     .unwrap();

        graph
    }

    #[cfg(test)]
    mod test_node_history_filter_event_graph {
        use crate::{
            core::Prop,
            db::api::{
                storage::graph::storage_ops::time_semantics::test_graph_storage::init_graph_for_nodes_tests,
                view::{
                    internal::{CoreGraphOps, NodeHistoryFilter},
                    StaticGraphViewOps,
                },
            },
            prelude::{AdditionOps, Graph, GraphViewOps},
        };
        use raphtory_api::core::storage::timeindex::TimeIndexEntry;

        #[test]
        fn test_is_node_prop_update_latest() {
            let g = Graph::new();
            let g = init_graph_for_nodes_tests(g);

            let prop_id = g.node_meta().temporal_prop_meta().get_id("p1").unwrap();

            let node_id = g.node("N1").unwrap().node;
            let bool = g.is_node_prop_update_latest(prop_id, node_id, TimeIndexEntry::end(7));
            assert!(bool);

            let node_id = g.node("N2").unwrap().node;
            let bool = g.is_node_prop_update_latest(prop_id, node_id, TimeIndexEntry::end(6));
            assert!(!bool);

            let node_id = g.node("N3").unwrap().node;
            let bool = g.is_node_prop_update_latest(prop_id, node_id, TimeIndexEntry::end(8));
            assert!(bool);

            let node_id = g.node("N4").unwrap().node;
            let bool = g.is_node_prop_update_latest(prop_id, node_id, TimeIndexEntry::end(9));
            assert!(bool);

            let node_id = g.node("N5").unwrap().node;
            let bool = g.is_node_prop_update_latest(prop_id, node_id, TimeIndexEntry::end(5));
            assert!(!bool);

            let node_id = g.node("N6").unwrap().node;
            let bool = g.is_node_prop_update_latest(prop_id, node_id, TimeIndexEntry::end(5));
            assert!(!bool);
            let node_id = g.node("N6").unwrap().node;
            let bool = g.is_node_prop_update_latest(prop_id, node_id, TimeIndexEntry::end(6));
            assert!(bool);

            let node_id = g.node("N7").unwrap().node;
            let bool = g.is_node_prop_update_latest(prop_id, node_id, TimeIndexEntry::end(3));
            assert!(!bool);
            let node_id = g.node("N7").unwrap().node;
            let bool = g.is_node_prop_update_latest(prop_id, node_id, TimeIndexEntry::end(5));
            assert!(bool);

            let node_id = g.node("N8").unwrap().node;
            let bool = g.is_node_prop_update_latest(prop_id, node_id, TimeIndexEntry::end(3));
            assert!(!bool);
        }

        #[test]
        fn test_is_node_prop_update_latest_w() {
            let g = Graph::new();
            let g = init_graph_for_nodes_tests(g);

            let prop_id = g.node_meta().temporal_prop_meta().get_id("p1").unwrap();
            let w = 6..9;

            let node_id = g.node("N1").unwrap().node;
            let bool = g.is_node_prop_update_latest_window(
                prop_id,
                node_id,
                TimeIndexEntry::end(7),
                w.clone(),
            );
            assert!(bool);

            let node_id = g.node("N2").unwrap().node;
            let bool = g.is_node_prop_update_latest_window(
                prop_id,
                node_id,
                TimeIndexEntry::end(6),
                w.clone(),
            );
            assert!(!bool);

            let node_id = g.node("N3").unwrap().node;
            let bool = g.is_node_prop_update_latest_window(
                prop_id,
                node_id,
                TimeIndexEntry::end(8),
                w.clone(),
            );
            assert!(bool);

            let node_id = g.node("N4").unwrap().node;
            let bool = g.is_node_prop_update_latest_window(
                prop_id,
                node_id,
                TimeIndexEntry::end(9),
                w.clone(),
            );
            assert!(!bool);

            let node_id = g.node("N5").unwrap().node;
            let bool = g.is_node_prop_update_latest_window(
                prop_id,
                node_id,
                TimeIndexEntry::end(5),
                w.clone(),
            );
            assert!(!bool);

            let node_id = g.node("N6").unwrap().node;
            let bool = g.is_node_prop_update_latest_window(
                prop_id,
                node_id,
                TimeIndexEntry::end(5),
                w.clone(),
            );
            assert!(!bool);
            let node_id = g.node("N6").unwrap().node;
            let bool = g.is_node_prop_update_latest_window(
                prop_id,
                node_id,
                TimeIndexEntry::end(6),
                w.clone(),
            );
            assert!(bool);

            let node_id = g.node("N7").unwrap().node;
            let bool = g.is_node_prop_update_latest_window(
                prop_id,
                node_id,
                TimeIndexEntry::end(3),
                w.clone(),
            );
            assert!(!bool);
            let node_id = g.node("N7").unwrap().node;
            let bool = g.is_node_prop_update_latest_window(
                prop_id,
                node_id,
                TimeIndexEntry::end(5),
                w.clone(),
            );
            assert!(!bool);

            let node_id = g.node("N8").unwrap().node;
            let bool = g.is_node_prop_update_latest_window(
                prop_id,
                node_id,
                TimeIndexEntry::end(3),
                w.clone(),
            );
            assert!(!bool);
        }
    }

    #[cfg(test)]
    mod test_edge_history_filter_event_graph {
        use crate::{
            core::Prop,
            db::api::{
                storage::graph::storage_ops::time_semantics::test_graph_storage::init_graph_for_edges_tests,
                view::{
                    internal::{CoreGraphOps, EdgeHistoryFilter, InternalLayerOps},
                    StaticGraphViewOps,
                },
            },
            prelude::{AdditionOps, Graph, GraphViewOps},
        };
        use raphtory_api::core::storage::timeindex::TimeIndexEntry;

        #[test]
        fn test_is_edge_prop_update_latest() {
            let g = Graph::new();
            let g = init_graph_for_edges_tests(g);

            let prop_id = g.edge_meta().temporal_prop_meta().get_id("p1").unwrap();

            let edge_id = g.edge("N1", "N2").unwrap().edge.pid();
            let bool = g.is_edge_prop_update_latest(
                g.layer_ids(),
                g.get_layer_id("layer2").unwrap(),
                prop_id,
                edge_id,
                TimeIndexEntry::end(7),
            );
            assert!(bool);

            let edge_id = g.edge("N2", "N3").unwrap().edge.pid();
            let bool = g.is_edge_prop_update_latest(
                g.layer_ids(),
                g.get_layer_id("layer1").unwrap(),
                prop_id,
                edge_id,
                TimeIndexEntry::end(6),
            );
            assert!(!bool);

            let edge_id = g.edge("N3", "N4").unwrap().edge.pid();
            let bool = g.is_edge_prop_update_latest(
                g.layer_ids(),
                g.get_layer_id("layer1").unwrap(),
                prop_id,
                edge_id,
                TimeIndexEntry::end(8),
            );
            assert!(bool);

            let edge_id = g.edge("N4", "N5").unwrap().edge.pid();
            let bool = g.is_edge_prop_update_latest(
                g.layer_ids(),
                g.get_layer_id("layer1").unwrap(),
                prop_id,
                edge_id,
                TimeIndexEntry::end(9),
            );
            assert!(bool);

            let edge_id = g.edge("N5", "N6").unwrap().edge.pid();
            let bool = g.is_edge_prop_update_latest(
                g.layer_ids(),
                g.get_layer_id("layer1").unwrap(),
                prop_id,
                edge_id,
                TimeIndexEntry::end(5),
            );
            assert!(!bool);

            let edge_id = g.edge("N6", "N7").unwrap().edge.pid();
            let bool = g.is_edge_prop_update_latest(
                g.layer_ids(),
                g.get_layer_id("layer1").unwrap(),
                prop_id,
                edge_id,
                TimeIndexEntry::end(5),
            );
            assert!(!bool);
            let edge_id = g.edge("N6", "N7").unwrap().edge.pid();
            let bool = g.is_edge_prop_update_latest(
                g.layer_ids(),
                g.get_layer_id("layer2").unwrap(),
                prop_id,
                edge_id,
                TimeIndexEntry::end(6),
            );
            assert!(bool);

            let edge_id = g.edge("N7", "N8").unwrap().edge.pid();
            let bool = g.is_edge_prop_update_latest(
                g.layer_ids(),
                g.get_layer_id("layer1").unwrap(),
                prop_id,
                edge_id,
                TimeIndexEntry::end(3),
            );
            assert!(!bool);
            let edge_id = g.edge("N7", "N8").unwrap().edge.pid();
            let bool = g.is_edge_prop_update_latest(
                g.layer_ids(),
                g.get_layer_id("layer2").unwrap(),
                prop_id,
                edge_id,
                TimeIndexEntry::end(5),
            );
            assert!(bool);

            let edge_id = g.edge("N8", "N1").unwrap().edge.pid();
            let bool = g.is_edge_prop_update_latest(
                g.layer_ids(),
                g.get_layer_id("layer1").unwrap(),
                prop_id,
                edge_id,
                TimeIndexEntry::end(3),
            );
            assert!(!bool);

            // TODO: Revisit this test after supporting secondary indexes
            // let edge_id = g.edge("N9", "N2").unwrap().edge.pid();
            // let bool = g.is_edge_prop_update_latest(prop_id, edge_id, TimeIndexEntry::end(3));
            // assert!(!bool);
        }

        #[test]
        fn test_is_edge_prop_update_latest_w() {
            let g = Graph::new();
            let g = init_graph_for_edges_tests(g);

            let prop_id = g.edge_meta().temporal_prop_meta().get_id("p1").unwrap();
            let w = 6..9;

            let edge_id = g.edge("N1", "N2").unwrap().edge.pid();
            let bool = g.is_edge_prop_update_latest_window(
                g.layer_ids(),
                g.get_layer_id("layer2").unwrap(),
                prop_id,
                edge_id,
                TimeIndexEntry::end(7),
                w.clone(),
            );
            assert!(bool);

            let edge_id = g.edge("N2", "N3").unwrap().edge.pid();
            let bool = g.is_edge_prop_update_latest_window(
                g.layer_ids(),
                g.get_layer_id("layer1").unwrap(),
                prop_id,
                edge_id,
                TimeIndexEntry::end(6),
                w.clone(),
            );
            assert!(!bool);

            let edge_id = g.edge("N3", "N4").unwrap().edge.pid();
            let bool = g.is_edge_prop_update_latest_window(
                g.layer_ids(),
                g.get_layer_id("layer1").unwrap(),
                prop_id,
                edge_id,
                TimeIndexEntry::end(8),
                w.clone(),
            );
            assert!(bool);

            let edge_id = g.edge("N4", "N5").unwrap().edge.pid();
            let bool = g.is_edge_prop_update_latest_window(
                g.layer_ids(),
                g.get_layer_id("layer1").unwrap(),
                prop_id,
                edge_id,
                TimeIndexEntry::end(9),
                w.clone(),
            );
            assert!(!bool);

            let edge_id = g.edge("N5", "N6").unwrap().edge.pid();
            let bool = g.is_edge_prop_update_latest_window(
                g.layer_ids(),
                g.get_layer_id("layer1").unwrap(),
                prop_id,
                edge_id,
                TimeIndexEntry::end(5),
                w.clone(),
            );
            assert!(!bool);

            let edge_id = g.edge("N6", "N7").unwrap().edge.pid();
            let bool = g.is_edge_prop_update_latest_window(
                g.layer_ids(),
                g.get_layer_id("layer1").unwrap(),
                prop_id,
                edge_id,
                TimeIndexEntry::end(5),
                w.clone(),
            );
            assert!(!bool);
            let edge_id = g.edge("N6", "N7").unwrap().edge.pid();
            let bool = g.is_edge_prop_update_latest_window(
                g.layer_ids(),
                g.get_layer_id("layer2").unwrap(),
                prop_id,
                edge_id,
                TimeIndexEntry::end(6),
                w.clone(),
            );
            assert!(bool);

            let edge_id = g.edge("N7", "N8").unwrap().edge.pid();
            let bool = g.is_edge_prop_update_latest_window(
                g.layer_ids(),
                g.get_layer_id("layer1").unwrap(),
                prop_id,
                edge_id,
                TimeIndexEntry::end(3),
                w.clone(),
            );
            assert!(!bool);
            let edge_id = g.edge("N7", "N8").unwrap().edge.pid();
            let bool = g.is_edge_prop_update_latest_window(
                g.layer_ids(),
                g.get_layer_id("layer2").unwrap(),
                prop_id,
                edge_id,
                TimeIndexEntry::end(5),
                w.clone(),
            );
            assert!(!bool);

            let edge_id = g.edge("N8", "N1").unwrap().edge.pid();
            let bool = g.is_edge_prop_update_latest_window(
                g.layer_ids(),
                g.get_layer_id("layer1").unwrap(),
                prop_id,
                edge_id,
                TimeIndexEntry::end(3),
                w.clone(),
            );
            assert!(!bool);

            // TODO: Revisit this test after supporting secondary indexes
            // let edge_id = g.edge("N9", "N2").unwrap().edge.pid();
            // let bool = g.is_edge_prop_update_latest_window(prop_id, edge_id, TimeIndexEntry::end(3), w.clone());
            // assert!(!bool);
        }
    }

    #[cfg(all(test, feature = "search"))]
    mod search_nodes {
        use super::*;
        use crate::{
            db::{
                api::view::SearchableGraphOps,
                graph::views::property_filter::{
                    CompositeNodeFilter, PropertyFilterOps, PropertyRef,
                },
            },
            prelude::{Graph, NodeViewOps, PropertyFilter},
        };

        #[test]
        fn test_search_nodes_latest() {
            let g = Graph::new();
            let g = init_graph_for_nodes_tests(g);
            let filter = PropertyFilter::property("p1").eq(1u64);
            let mut results = g
                .search_nodes(
                    // &CompositeNodeFilter::Property(PropertyFilter::eq(
                    //     PropertyRef::Property("p1".to_string()),
                    //     1u64,
                    // )),
                    filter, 10, 0,
                )
                .expect("Failed to search for nodes")
                .into_iter()
                .map(|v| v.name())
                .collect::<Vec<_>>();
            results.sort();

            assert_eq!(results, vec!["N1", "N3", "N4", "N6", "N7"]);
        }
    }

    #[cfg(all(test, feature = "search"))]
    mod search_edges {
        use super::*;
        use crate::{
            db::{
                api::view::SearchableGraphOps,
                graph::views::property_filter::{
                    CompositeEdgeFilter, PropertyFilterOps, PropertyRef,
                },
            },
            prelude::{EdgeViewOps, Graph, NodeViewOps, PropertyFilter},
        };
        #[test]
        fn test_search_edges_latest() {
            let g = Graph::new();
            let g = init_graph_for_edges_tests(g);
            let filter = PropertyFilter::property("p1").eq(1u64);
            let mut results = g
                .search_edges(
                    // &CompositeEdgeFilter::Property(PropertyFilter::eq(
                    //     PropertyRef::Property("p1".to_string()),
                    //     1u64,
                    // )),
                    filter, 10, 0,
                )
                .expect("Failed to search for nodes")
                .into_iter()
                .map(|e| format!("{}->{}", e.src().name(), e.dst().name()))
                .collect::<Vec<_>>();
            results.sort();

            assert_eq!(
                results,
                vec!["N1->N2", "N3->N4", "N4->N5", "N6->N7", "N7->N8"]
            );
        }
    }
}<|MERGE_RESOLUTION|>--- conflicted
+++ resolved
@@ -1,18 +1,7 @@
 use std::{iter, ops::Range};
 
-<<<<<<< HEAD
-=======
-use itertools::{kmerge, Itertools};
-use raphtory_api::{
-    core::{
-        entities::{edges::edge_ref::EdgeRef, VID},
-        storage::timeindex::{AsTime, TimeIndexEntry},
-    },
-    iter::{BoxedLDIter, IntoDynDBoxed},
-};
-use rayon::iter::ParallelIterator;
-
->>>>>>> 41d224ee
+use raphtory_api::iter::{BoxedLDIter, IntoDynDBoxed};
+
 use super::GraphStorage;
 use crate::{
     core::{
