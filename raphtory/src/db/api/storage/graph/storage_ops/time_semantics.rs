--- conflicted
+++ resolved
@@ -20,21 +20,6 @@
 use rayon::iter::ParallelIterator;
 use std::ops::{Deref, Range};
 
-<<<<<<< HEAD
-impl TimeSemantics for GraphStorage {
-    fn node_earliest_time(&self, v: VID) -> Option<TimeIndexEntry> {
-        self.node_entry(v)
-            .additions()
-            .first_t()
-            .map(|t| TimeIndexEntry::from(t))
-    }
-
-    fn node_latest_time(&self, v: VID) -> Option<TimeIndexEntry> {
-        self.node_entry(v)
-            .additions()
-            .last_t()
-            .map(|t| TimeIndexEntry::from(t))
-=======
 impl GraphTimeSemanticsOps for GraphStorage {
     fn node_time_semantics(&self) -> TimeSemantics {
         TimeSemantics::event()
@@ -42,7 +27,6 @@
 
     fn edge_time_semantics(&self) -> TimeSemantics {
         TimeSemantics::event()
->>>>>>> e98833a5
     }
 
     fn view_start(&self) -> Option<i64> {
