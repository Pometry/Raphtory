--- conflicted
+++ resolved
@@ -434,13 +434,7 @@
 mod test {
     use crate::db::api::state::node_state_ord_ops::{par_top_k, top_k};
 
-<<<<<<< HEAD
     use rand::{distr::{Distribution, Uniform}, Rng};
-=======
-    use rand; // 0.8.5
-
-    use rand::distr::{Distribution, Uniform};
->>>>>>> a44398b5
     use tokio::time::Instant;
 
     fn gen_x_ints(
@@ -461,11 +455,7 @@
         let values = gen_x_ints(
             100_000_000,
             Uniform::new(0, 10000000).unwrap(),
-<<<<<<< HEAD
-            &mut rand::thread_rng(),
-=======
             &mut rand::rng(),
->>>>>>> a44398b5
         ); // [4i32, 2, 3, 100, 4, 2];
         let timer = Instant::now();
         let res1 = top_k(values.clone(), |a, b| a.cmp(b), 100);
