--- conflicted
+++ resolved
@@ -79,16 +79,7 @@
     fn bottom_k(&self, k: usize) -> NodeState<'graph, Self::OwnedValue, Self::Graph>;
 
     /// Returns a tuple of the min result with its key
-<<<<<<< HEAD
     fn min_item(&self) -> Option<(NodeView<&Self::Graph>, Self::Value<'_>)>;
-=======
-    fn min_item(
-        &self,
-    ) -> Option<(
-        NodeView<'_, &Self::BaseGraph, &Self::Graph>,
-        Self::Value<'_>,
-    )>;
->>>>>>> c8157199
 
     /// Min result.
     ///
@@ -99,32 +90,14 @@
     }
 
     /// Returns a tuple of the max result with its key
-<<<<<<< HEAD
     fn max_item(&self) -> Option<(NodeView<&Self::Graph>, Self::Value<'_>)>;
-=======
-    fn max_item(
-        &self,
-    ) -> Option<(
-        NodeView<'_, &Self::BaseGraph, &Self::Graph>,
-        Self::Value<'_>,
-    )>;
->>>>>>> c8157199
 
     fn max(&self) -> Option<Self::Value<'_>> {
         self.max_item().map(|(_, v)| v)
     }
 
     /// Returns a tuple of the median result with its key
-<<<<<<< HEAD
     fn median_item(&self) -> Option<(NodeView<&Self::Graph>, Self::Value<'_>)>;
-=======
-    fn median_item(
-        &self,
-    ) -> Option<(
-        NodeView<'_, &Self::BaseGraph, &Self::Graph>,
-        Self::Value<'_>,
-    )>;
->>>>>>> c8157199
 
     /// Returns:
     ///     PropValue:
@@ -164,16 +137,7 @@
     fn bottom_k(&self, k: usize) -> NodeState<'graph, Self::OwnedValue, Self::Graph>;
 
     /// Returns a tuple of the min result with its key
-<<<<<<< HEAD
     fn min_item(&self) -> Option<(NodeView<&Self::Graph>, Self::Value<'_>)>;
-=======
-    fn min_item(
-        &self,
-    ) -> Option<(
-        NodeView<'_, &Self::BaseGraph, &Self::Graph>,
-        Self::Value<'_>,
-    )>;
->>>>>>> c8157199
 
     /// Min result.
     ///
@@ -184,32 +148,14 @@
     }
 
     /// Returns a tuple of the max result with its key
-<<<<<<< HEAD
     fn max_item(&self) -> Option<(NodeView<&Self::Graph>, Self::Value<'_>)>;
-=======
-    fn max_item(
-        &self,
-    ) -> Option<(
-        NodeView<'_, &Self::BaseGraph, &Self::Graph>,
-        Self::Value<'_>,
-    )>;
->>>>>>> c8157199
 
     fn max(&self) -> Option<Self::Value<'_>> {
         self.max_item().map(|(_, v)| v)
     }
 
     /// Returns a tuple of the median result with its key
-<<<<<<< HEAD
     fn median_item(&self) -> Option<(NodeView<&Self::Graph>, Self::Value<'_>)>;
-=======
-    fn median_item(
-        &self,
-    ) -> Option<(
-        NodeView<'_, &Self::BaseGraph, &Self::Graph>,
-        Self::Value<'_>,
-    )>;
->>>>>>> c8157199
 
     /// Returns:
     ///     PropValue:
@@ -238,7 +184,6 @@
         self.bottom_k_by(Ord::cmp, k)
     }
 
-<<<<<<< HEAD
     fn min_item(&self) -> Option<(NodeView<&Self::Graph>, Self::Value<'_>)> {
         self.min_item_by(Ord::cmp)
     }
@@ -248,32 +193,6 @@
     }
 
     fn median_item(&self) -> Option<(NodeView<&Self::Graph>, Self::Value<'_>)> {
-=======
-    fn min_item(
-        &self,
-    ) -> Option<(
-        NodeView<'_, &Self::BaseGraph, &Self::Graph>,
-        Self::Value<'_>,
-    )> {
-        self.min_item_by(Ord::cmp)
-    }
-
-    fn max_item(
-        &self,
-    ) -> Option<(
-        NodeView<'_, &Self::BaseGraph, &Self::Graph>,
-        Self::Value<'_>,
-    )> {
-        self.max_item_by(Ord::cmp)
-    }
-
-    fn median_item(
-        &self,
-    ) -> Option<(
-        NodeView<'_, &Self::BaseGraph, &Self::Graph>,
-        Self::Value<'_>,
-    )> {
->>>>>>> c8157199
         self.median_item_by(Ord::cmp)
     }
 }
@@ -298,7 +217,6 @@
         self.bottom_k_by(|a, b| a.as_ord().cmp(b.as_ord()), k)
     }
 
-<<<<<<< HEAD
     fn min_item(&self) -> Option<(NodeView<&Self::Graph>, Self::Value<'_>)> {
         self.min_item_by(|a, b| a.as_ord().cmp(b.as_ord()))
     }
@@ -308,32 +226,6 @@
     }
 
     fn median_item(&self) -> Option<(NodeView<&Self::Graph>, Self::Value<'_>)> {
-=======
-    fn min_item(
-        &self,
-    ) -> Option<(
-        NodeView<'_, &Self::BaseGraph, &Self::Graph>,
-        Self::Value<'_>,
-    )> {
-        self.min_item_by(|a, b| a.as_ord().cmp(b.as_ord()))
-    }
-
-    fn max_item(
-        &self,
-    ) -> Option<(
-        NodeView<'_, &Self::BaseGraph, &Self::Graph>,
-        Self::Value<'_>,
-    )> {
-        self.max_item_by(|a, b| a.as_ord().cmp(b.as_ord()))
-    }
-
-    fn median_item(
-        &self,
-    ) -> Option<(
-        NodeView<'_, &Self::BaseGraph, &Self::Graph>,
-        Self::Value<'_>,
-    )> {
->>>>>>> c8157199
         self.median_item_by(|a, b| a.as_ord().cmp(b.as_ord()))
     }
 }
