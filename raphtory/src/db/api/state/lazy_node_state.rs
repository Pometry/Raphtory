--- conflicted
+++ resolved
@@ -267,19 +267,8 @@
             .map(move |node| (node, self.op.apply(&storage, node.node)))
     }
 
-<<<<<<< HEAD
-    fn get_by_index(&self, index: usize) -> Option<(NodeView<&Self::Graph>, Self::Value<'_>)> {
+    fn get_by_index(&self, index: usize) -> Option<(NodeView<'_, &Self::Graph>, Self::Value<'_>)> {
         if self.nodes().is_list_filtered() {
-=======
-    fn get_by_index(
-        &self,
-        index: usize,
-    ) -> Option<(
-        NodeView<'_, &Self::BaseGraph, &Self::Graph>,
-        Self::Value<'_>,
-    )> {
-        if self.graph().filtered() {
->>>>>>> c8157199
             self.iter().nth(index)
         } else {
             let vid = match self.nodes().node_list() {
