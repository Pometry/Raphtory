--- conflicted
+++ resolved
@@ -1,29 +1,19 @@
 use chrono::{DateTime, Utc};
 use crate::{
-<<<<<<< HEAD
     db::{
         api::{
             state::{ops::NodeOpFilter, NodeOp},
             storage::graph::storage_ops::GraphStorage,
-            view::history::History,
+            view::{internal::NodeTimeSemanticsOps, history::History},
         },
         graph::node::NodeView,
     },
     prelude::GraphViewOps,
 };
+use itertools::Itertools;
 use raphtory_api::core::{entities::VID, storage::timeindex::AsTime};
 use raphtory_api::core::storage::timeindex::TimeError;
-=======
-    db::api::{
-        state::{ops::NodeOpFilter, NodeOp},
-        view::internal::NodeTimeSemanticsOps,
-    },
-    prelude::GraphViewOps,
-};
-use itertools::Itertools;
-use raphtory_api::core::entities::VID;
 use raphtory_storage::graph::graph::GraphStorage;
->>>>>>> e98833a5
 
 #[derive(Debug, Clone)]
 pub struct EarliestTime<G> {
@@ -33,21 +23,16 @@
 impl<'graph, G: GraphViewOps<'graph>> NodeOp for EarliestTime<G> {
     type Output = Option<i64>;
 
-<<<<<<< HEAD
-    fn apply(&self, _storage: &GraphStorage, node: VID) -> Self::Output {
-        self.graph.node_earliest_time(node).map(|t| t.t())
+    fn apply(&self, storage: &GraphStorage, node: VID) -> Self::Output {
+        let semantics = self.graph.node_time_semantics();
+        let node = storage.core_node(node);
+        semantics.node_earliest_time(node.as_ref(), &self.graph)
     }
 }
 
 impl<'graph, G: GraphViewOps<'graph>> EarliestTime<G> {
     pub fn dt(self) -> AsDateTime<EarliestTime<G>> {
         AsDateTime{op: self}
-=======
-    fn apply(&self, storage: &GraphStorage, node: VID) -> Self::Output {
-        let semantics = self.graph.node_time_semantics();
-        let node = storage.core_node(node);
-        semantics.node_earliest_time(node.as_ref(), &self.graph)
->>>>>>> e98833a5
     }
 }
 
@@ -77,15 +62,10 @@
 impl<'graph, G: GraphViewOps<'graph>> NodeOp for LatestTime<G> {
     type Output = Option<i64>;
 
-<<<<<<< HEAD
-    fn apply(&self, _storage: &GraphStorage, node: VID) -> Self::Output {
-        self.graph.node_latest_time(node).map(|t| t.t())
-=======
     fn apply(&self, storage: &GraphStorage, node: VID) -> Self::Output {
         let semantics = self.graph.node_time_semantics();
         let node = storage.core_node(node);
         semantics.node_latest_time(node.as_ref(), &self.graph)
->>>>>>> e98833a5
     }
 }
 
@@ -145,13 +125,9 @@
     // _marker: std::marker::PhantomData<&'graph ()>,
 }
 
-impl<'graph, G: GraphViewOps<'graph>> NodeOp for HistoryOp<G> {
-    type Output = History<NodeView<G>>;
+impl<'graph, G: GraphViewOps<'graph>> NodeOp for History<G> {
+    type Output = Vec<i64>;
 
-<<<<<<< HEAD
-    fn apply(&self, _storage: &GraphStorage, node: VID) -> Self::Output {
-        History::new(NodeView::new_internal(self.graph.clone(), node))
-=======
     fn apply(&self, storage: &GraphStorage, node: VID) -> Self::Output {
         let semantics = self.graph.node_time_semantics();
         let node = storage.core_node(node);
@@ -159,7 +135,6 @@
             .node_history(node.as_ref(), &self.graph)
             .dedup()
             .collect()
->>>>>>> e98833a5
     }
 }
 
