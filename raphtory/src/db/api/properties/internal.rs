--- conflicted
+++ resolved
@@ -89,13 +89,8 @@
 
 pub trait InheritTemporalPropertyViewOps: Base {}
 pub trait InheritTemporalPropertiesOps: Base {}
-<<<<<<< HEAD
-pub trait InheritConstantPropertiesOps: Base + Send + Sync {}
-pub trait InheritPropertiesOps: Base + Send + Sync {}
-=======
-pub trait InheritStaticPropertiesOps: Base {}
+pub trait InheritConstantPropertiesOps: Base {}
 pub trait InheritPropertiesOps: Base {}
->>>>>>> 5590d65f
 
 impl<P: InheritPropertiesOps> InheritConstantPropertiesOps for P {}
 impl<P: InheritPropertiesOps> InheritTemporalPropertiesOps for P {}
@@ -181,11 +176,7 @@
     }
 }
 
-<<<<<<< HEAD
-impl<P: InheritConstantPropertiesOps> ConstantPropertiesOps for P
-=======
-impl<P: InheritStaticPropertiesOps + Send + Sync> ConstPropertiesOps for P
->>>>>>> 5590d65f
+impl<P: InheritConstantPropertiesOps + Send + Sync> ConstantPropertiesOps for P
 where
     P::Base: ConstantPropertiesOps,
 {
