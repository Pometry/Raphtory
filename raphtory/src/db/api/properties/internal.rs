<<<<<<< HEAD
use crate::db::api::view::BoxedLIter;
use enum_dispatch::enum_dispatch;
=======
use crate::{core::storage::timeindex::AsTime, db::api::view::BoxedLIter};
use chrono::{DateTime, Utc};
>>>>>>> 79dab9c4
use raphtory_api::{
    core::{
        entities::properties::prop::{Prop, PropType},
        storage::{arc_str::ArcStr, timeindex::TimeIndexEntry},
    },
    inherit::Base,
    iter::IntoDynBoxed,
};

pub trait InternalTemporalPropertyViewOps {
    fn dtype(&self, id: usize) -> PropType;
    fn temporal_value(&self, id: usize) -> Option<Prop>;

    fn temporal_iter(&self, id: usize) -> BoxedLIter<(TimeIndexEntry, Prop)>;

    fn temporal_iter_rev(&self, id: usize) -> BoxedLIter<(TimeIndexEntry, Prop)>;
    fn temporal_history_iter(&self, id: usize) -> BoxedLIter<TimeIndexEntry> {
        self.temporal_iter(id).map(|(t, _)| t).into_dyn_boxed()
    }

    fn temporal_history_iter_rev(&self, id: usize) -> BoxedLIter<TimeIndexEntry> {
        self.temporal_iter_rev(id).map(|(t, _)| t).into_dyn_boxed()
    }

    fn temporal_values_iter(&self, id: usize) -> BoxedLIter<Prop> {
        self.temporal_iter(id).map(|(_, v)| v).into_dyn_boxed()
    }

    fn temporal_values_iter_rev(&self, id: usize) -> BoxedLIter<Prop> {
        self.temporal_iter_rev(id).map(|(_, v)| v).into_dyn_boxed()
    }

    fn temporal_value_at(&self, id: usize, t: i64) -> Option<Prop>;
}

pub trait TemporalPropertiesRowView {
    fn rows(&self) -> BoxedLIter<(TimeIndexEntry, Vec<(usize, Prop)>)>;
}

pub trait InternalMetadataOps: Send + Sync {
    /// Find id for property name (note this only checks the meta-data, not if the property actually exists for the entity)
    fn get_metadata_id(&self, name: &str) -> Option<usize>;
    fn get_metadata_name(&self, id: usize) -> ArcStr;
    fn metadata_ids(&self) -> BoxedLIter<usize>;
    fn metadata_keys(&self) -> BoxedLIter<ArcStr> {
        Box::new(self.metadata_ids().map(|id| self.get_metadata_name(id)))
    }
    fn metadata_values(&self) -> BoxedLIter<Option<Prop>> {
        Box::new(self.metadata_ids().map(|k| self.get_metadata(k)))
    }
    fn get_metadata(&self, id: usize) -> Option<Prop>;
}

pub trait InternalTemporalPropertiesOps: Send + Sync {
    fn get_temporal_prop_id(&self, name: &str) -> Option<usize>;
    fn get_temporal_prop_name(&self, id: usize) -> ArcStr;

    fn temporal_prop_ids(&self) -> BoxedLIter<usize>;
    fn temporal_prop_keys(&self) -> BoxedLIter<ArcStr> {
        Box::new(
            self.temporal_prop_ids()
                .map(|id| self.get_temporal_prop_name(id)),
        )
    }
}

pub trait InternalPropertiesOps:
    InternalTemporalPropertiesOps + InternalTemporalPropertyViewOps + InternalMetadataOps
{
}

impl<P: InternalTemporalPropertiesOps + InternalTemporalPropertyViewOps + InternalMetadataOps>
    InternalPropertiesOps for P
{
}

pub trait InheritTemporalPropertyViewOps: Base {}
pub trait InheritTemporalPropertiesOps: Base {}
pub trait InheritMetadataPropertiesOps: Base {}
pub trait InheritPropertiesOps: Base {}

impl<P: InheritPropertiesOps> InheritMetadataPropertiesOps for P {}
impl<P: InheritPropertiesOps> InheritTemporalPropertiesOps for P {}

impl<P: InheritTemporalPropertyViewOps + Send + Sync> InternalTemporalPropertyViewOps for P
where
    P::Base: InternalTemporalPropertyViewOps,
{
    #[inline]
    fn dtype(&self, id: usize) -> PropType {
        self.base().dtype(id)
    }
    #[inline]
    fn temporal_value(&self, id: usize) -> Option<Prop> {
        self.base().temporal_value(id)
    }

    #[inline]
    fn temporal_iter(&self, id: usize) -> BoxedLIter<(TimeIndexEntry, Prop)> {
        self.base().temporal_iter(id)
    }

    #[inline]
    fn temporal_iter_rev(&self, id: usize) -> BoxedLIter<(TimeIndexEntry, Prop)> {
        self.base().temporal_iter_rev(id)
    }

    #[inline]
    fn temporal_history_iter(&self, id: usize) -> BoxedLIter<TimeIndexEntry> {
        self.base().temporal_history_iter(id)
    }

    #[inline]
    fn temporal_history_iter_rev(&self, id: usize) -> BoxedLIter<TimeIndexEntry> {
        self.base().temporal_history_iter_rev(id)
    }

    #[inline]
    fn temporal_values_iter(&self, id: usize) -> BoxedLIter<Prop> {
        self.base().temporal_values_iter(id)
    }

    #[inline]
    fn temporal_values_iter_rev(&self, id: usize) -> BoxedLIter<Prop> {
        self.base().temporal_values_iter_rev(id)
    }

    #[inline]
    fn temporal_value_at(&self, id: usize, t: i64) -> Option<Prop> {
        self.base().temporal_value_at(id, t)
    }
}

impl<P: InheritTemporalPropertiesOps> InheritTemporalPropertyViewOps for P {}

impl<P: InheritTemporalPropertiesOps + Send + Sync> InternalTemporalPropertiesOps for P
where
    P::Base: InternalTemporalPropertiesOps,
{
    #[inline]
    fn get_temporal_prop_id(&self, name: &str) -> Option<usize> {
        self.base().get_temporal_prop_id(name)
    }

    #[inline]
    fn get_temporal_prop_name(&self, id: usize) -> ArcStr {
        self.base().get_temporal_prop_name(id)
    }

    #[inline]
    fn temporal_prop_ids(&self) -> BoxedLIter<usize> {
        self.base().temporal_prop_ids()
    }

    #[inline]
    fn temporal_prop_keys(&self) -> BoxedLIter<ArcStr> {
        self.base().temporal_prop_keys()
    }
}

impl<P: InheritMetadataPropertiesOps + Send + Sync> InternalMetadataOps for P
where
    P::Base: InternalMetadataOps,
{
    #[inline]
    fn get_metadata_id(&self, name: &str) -> Option<usize> {
        self.base().get_metadata_id(name)
    }

    #[inline]
    fn get_metadata_name(&self, id: usize) -> ArcStr {
        self.base().get_metadata_name(id)
    }

    #[inline]
    fn metadata_ids(&self) -> BoxedLIter<usize> {
        self.base().metadata_ids()
    }

    #[inline]
    fn metadata_keys(&self) -> BoxedLIter<ArcStr> {
        self.base().metadata_keys()
    }

    #[inline]
    fn metadata_values(&self) -> BoxedLIter<Option<Prop>> {
        self.base().metadata_values()
    }

    #[inline]
    fn get_metadata(&self, id: usize) -> Option<Prop> {
        self.base().get_metadata(id)
    }
}<|MERGE_RESOLUTION|>--- conflicted
+++ resolved
@@ -1,10 +1,4 @@
-<<<<<<< HEAD
 use crate::db::api::view::BoxedLIter;
-use enum_dispatch::enum_dispatch;
-=======
-use crate::{core::storage::timeindex::AsTime, db::api::view::BoxedLIter};
-use chrono::{DateTime, Utc};
->>>>>>> 79dab9c4
 use raphtory_api::{
     core::{
         entities::properties::prop::{Prop, PropType},
