--- conflicted
+++ resolved
@@ -1,12 +1,8 @@
-<<<<<<< HEAD
 use crate::core::utils::errors::GraphError;
 use crate::{
     core::{storage::timeindex::AsTime, Prop, PropType},
     db::api::view::{internal::Base, BoxedLIter},
 };
-=======
-use crate::{core::storage::timeindex::AsTime, db::api::view::BoxedLIter};
->>>>>>> e98833a5
 use chrono::{DateTime, Utc};
 use enum_dispatch::enum_dispatch;
 use raphtory_api::{
@@ -23,19 +19,6 @@
     fn dtype(&self, id: usize) -> PropType;
     fn temporal_value(&self, id: usize) -> Option<Prop>;
 
-<<<<<<< HEAD
-    fn temporal_history(&self, id: usize) -> Vec<TimeIndexEntry>;
-
-    fn temporal_history_iter(&self, id: usize) -> BoxedLIter<TimeIndexEntry> {
-        Box::new(self.temporal_history(id).into_iter())
-    }
-
-    fn temporal_history_date_time(&self, id: usize) -> Result<Vec<DateTime<Utc>>, GraphError> {
-        self.temporal_history(id)
-            .iter()
-            .map(|t| t.dt().map_err(GraphError::from))
-            .collect::<Result<Vec<_>, GraphError>>()
-=======
     fn temporal_iter(&self, id: usize) -> BoxedLIter<(TimeIndexEntry, Prop)>;
 
     fn temporal_iter_rev(&self, id: usize) -> BoxedLIter<(TimeIndexEntry, Prop)>;
@@ -53,28 +36,14 @@
         self.temporal_history_iter(id)
             .map(|t| t.dt())
             .collect::<Option<Vec<_>>>()
->>>>>>> e98833a5
     }
 
     fn temporal_values_iter(&self, id: usize) -> BoxedLIter<Prop> {
         self.temporal_iter(id).map(|(_, v)| v).into_dyn_boxed()
     }
 
-<<<<<<< HEAD
-    fn temporal_value_at(&self, id: usize, t: i64) -> Option<Prop> {
-        let history = self
-            .temporal_history(id)
-            .iter()
-            .map(|t| t.t())
-            .collect::<Vec<_>>();
-        match history.binary_search(&t) {
-            Ok(index) => Some(self.temporal_values(id)[index].clone()),
-            Err(index) => (index > 0).then(|| self.temporal_values(id)[index - 1].clone()),
-        }
-=======
     fn temporal_values_iter_rev(&self, id: usize) -> BoxedLIter<Prop> {
         self.temporal_iter_rev(id).map(|(_, v)| v).into_dyn_boxed()
->>>>>>> e98833a5
     }
 
     fn temporal_value_at(&self, id: usize, t: i64) -> Option<Prop>;
@@ -145,13 +114,8 @@
     }
 
     #[inline]
-<<<<<<< HEAD
-    fn temporal_history(&self, id: usize) -> Vec<TimeIndexEntry> {
-        self.base().temporal_history(id)
-=======
     fn temporal_iter(&self, id: usize) -> BoxedLIter<(TimeIndexEntry, Prop)> {
         self.base().temporal_iter(id)
->>>>>>> e98833a5
     }
 
     #[inline]
@@ -170,10 +134,8 @@
     }
 
     #[inline]
-    fn temporal_history_date_time(&self, id: usize) -> Result<Vec<DateTime<Utc>>, GraphError> {
-        self.base()
-            .temporal_history_date_time(id)
-            .map_err(GraphError::from)
+    fn temporal_history_date_time(&self, id: usize) -> Option<Vec<DateTime<Utc>>> {
+        self.base().temporal_history_date_time(id)
     }
 
     #[inline]
