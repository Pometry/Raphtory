<<<<<<< HEAD
=======
use crate::db::api::{properties::internal::InternalPropertiesOps, view::BoxedLIter};
>>>>>>> 79dab9c4
use bigdecimal::BigDecimal;
use chrono::NaiveDateTime;
use raphtory_api::core::{
    entities::properties::prop::{Prop, PropType, PropUnwrap},
    storage::{arc_str::ArcStr, timeindex::TimeIndexEntry},
};
use rustc_hash::FxHashMap;
use std::{
    collections::{HashMap, HashSet},
    fmt::{Debug, Formatter},
    iter::Zip,
    sync::Arc,
};

use crate::db::api::{
    properties::internal::PropertiesOps,
    view::{
        history::{History, ReversedHistoryOps},
        BoxedLIter,
    },
};
use raphtory_api::core::storage::timeindex::AsTime;
#[cfg(feature = "arrow")]
use {arrow_array::ArrayRef, raphtory_api::core::entities::properties::prop::PropArrayUnwrap};

#[derive(Clone)]
pub struct TemporalPropertyView<P: InternalPropertiesOps> {
    pub(crate) id: usize,
    pub(crate) props: P,
}

<<<<<<< HEAD
impl<P: PropertiesOps + Clone> Debug for TemporalPropertyView<P> {
=======
impl<P: InternalPropertiesOps> Debug for TemporalPropertyView<P> {
>>>>>>> 79dab9c4
    fn fmt(&self, f: &mut Formatter<'_>) -> std::fmt::Result {
        f.debug_struct("TemporalPropertyView")
            .field("history", &self.iter().collect::<Vec<_>>())
            .finish()
    }
}

<<<<<<< HEAD
impl<P: PropertiesOps + Clone> PartialEq for TemporalPropertyView<P> {
=======
impl<P: InternalPropertiesOps> PartialEq for TemporalPropertyView<P> {
>>>>>>> 79dab9c4
    fn eq(&self, other: &Self) -> bool {
        self.iter().eq(other.iter())
    }
}

<<<<<<< HEAD
impl<P: PropertiesOps + Clone, RHS, V> PartialEq<RHS> for TemporalPropertyView<P>
=======
impl<P: InternalPropertiesOps, RHS, V> PartialEq<RHS> for TemporalPropertyView<P>
>>>>>>> 79dab9c4
where
    for<'a> &'a RHS: IntoIterator<Item = &'a (TimeIndexEntry, V)>,
    V: Clone + Into<Prop>,
{
    fn eq(&self, other: &RHS) -> bool {
        self.iter()
            .eq(other.into_iter().map(|(t, v)| (*t, v.clone().into())))
    }
}

<<<<<<< HEAD
impl<P: PropertiesOps + Clone> TemporalPropertyView<P> {
=======
impl<P: InternalPropertiesOps> TemporalPropertyView<P> {
>>>>>>> 79dab9c4
    pub(crate) fn new(props: P, key: usize) -> Self {
        TemporalPropertyView { props, id: key }
    }

    pub fn is_empty(&self) -> bool {
        self.iter().next().is_none()
    }

    pub fn dtype(&self) -> PropType {
        self.props.dtype(self.id)
    }

    pub fn id(&self) -> usize {
        self.id
    }

    pub fn history(&self) -> History<Self> {
        History::new(self.clone())
    }

    pub fn history_rev(&self) -> History<ReversedHistoryOps<Self>> {
        History::new(ReversedHistoryOps::new(self.clone()))
    }

    pub fn values(&self) -> BoxedLIter<Prop> {
        self.props.temporal_values_iter(self.id)
    }

    pub fn values_rev(&self) -> BoxedLIter<Prop> {
        self.props.temporal_values_iter_rev(self.id)
    }

    pub fn iter(&self) -> impl Iterator<Item = (TimeIndexEntry, Prop)> + '_ {
        self.history().into_iter().zip(self.values())
    }

    pub fn iter_rev(&self) -> impl Iterator<Item = (TimeIndexEntry, Prop)> + '_ {
        self.history_rev().into_iter().zip(self.values_rev())
    }

    pub fn iter_indexed(&self) -> impl Iterator<Item = (TimeIndexEntry, Prop)> + use<'_, P> {
        self.props.temporal_iter(self.id)
    }

    pub fn iter_indexed_rev(&self) -> impl Iterator<Item = (TimeIndexEntry, Prop)> + use<'_, P> {
        self.props.temporal_iter_rev(self.id)
    }

    pub fn at(&self, t: i64) -> Option<Prop> {
        self.props.temporal_value_at(self.id, t)
    }
    pub fn latest(&self) -> Option<Prop> {
        self.props.temporal_value(self.id)
    }

    pub fn unique(&self) -> Vec<Prop> {
        let unique_props: HashSet<_> = self.values().collect();
        unique_props.into_iter().collect()
    }

    pub fn ordered_dedupe(&self, latest_time: bool) -> Vec<(TimeIndexEntry, Prop)> {
        let mut last_seen_value: Option<Prop> = None;
        let mut result: Vec<(TimeIndexEntry, Prop)> = vec![];

        let mut current_entry: Option<(TimeIndexEntry, Prop)> = None;

        for (t, prop) in self {
            if latest_time {
                if last_seen_value == Some(prop.clone()) {
                    current_entry = Some((t, prop.clone()));
                } else {
                    if let Some(entry) = current_entry.take() {
                        result.push(entry);
                    }
                    current_entry = Some((t, prop.clone()));
                }
                last_seen_value = Some(prop.clone());
            } else if last_seen_value != Some(prop.clone()) {
                result.push((t, prop.clone()));
                last_seen_value = Some(prop.clone());
            }
        }

        if let Some(entry) = current_entry {
            result.push(entry);
        }

        result
    }
}

<<<<<<< HEAD
impl<P: PropertiesOps + Clone> IntoIterator for TemporalPropertyView<P> {
    type Item = (TimeIndexEntry, Prop);
    type IntoIter = Zip<std::vec::IntoIter<TimeIndexEntry>, std::vec::IntoIter<Prop>>;
=======
impl<P: InternalPropertiesOps> IntoIterator for TemporalPropertyView<P> {
    type Item = (i64, Prop);
    type IntoIter = Zip<std::vec::IntoIter<i64>, std::vec::IntoIter<Prop>>;
>>>>>>> 79dab9c4

    fn into_iter(self) -> Self::IntoIter {
        let hist = self.history().iter().collect::<Vec<_>>();
        let vals = self.values().collect::<Vec<_>>();
        hist.into_iter().zip(vals)
    }
}

<<<<<<< HEAD
impl<P: PropertiesOps + Clone> IntoIterator for &TemporalPropertyView<P> {
    type Item = (TimeIndexEntry, Prop);
    type IntoIter = Zip<std::vec::IntoIter<TimeIndexEntry>, std::vec::IntoIter<Prop>>;
=======
impl<P: InternalPropertiesOps> IntoIterator for &TemporalPropertyView<P> {
    type Item = (i64, Prop);
    type IntoIter = Zip<std::vec::IntoIter<i64>, std::vec::IntoIter<Prop>>;
>>>>>>> 79dab9c4

    fn into_iter(self) -> Self::IntoIter {
        let hist = self.history().iter().collect::<Vec<_>>();
        let vals = self.values().collect::<Vec<_>>();
        hist.into_iter().zip(vals)
    }
}
#[derive(Clone)]
pub struct TemporalProperties<P: InternalPropertiesOps + Clone> {
    pub(crate) props: P,
}

impl<P: InternalPropertiesOps + Clone> IntoIterator for TemporalProperties<P> {
    type Item = (ArcStr, TemporalPropertyView<P>);
    type IntoIter = Zip<std::vec::IntoIter<ArcStr>, std::vec::IntoIter<TemporalPropertyView<P>>>;

    fn into_iter(self) -> Self::IntoIter {
        let keys: Vec<_> = self.keys().collect();
        let values: Vec<_> = self.values().collect();
        keys.into_iter().zip(values)
    }
}

impl<P: InternalPropertiesOps + Clone> TemporalProperties<P> {
    pub(crate) fn new(props: P) -> Self {
        Self { props }
    }
    pub fn keys(&self) -> impl Iterator<Item = ArcStr> + '_ {
        self.props.temporal_prop_keys()
    }

    pub fn contains(&self, key: &str) -> bool {
        self.props.get_temporal_prop_id(key).is_some()
    }

    pub fn values(&self) -> impl Iterator<Item = TemporalPropertyView<P>> + '_ {
        self.props
            .temporal_prop_ids()
            .map(|k| TemporalPropertyView::new(self.props.clone(), k))
    }

    pub fn iter_latest(&self) -> impl Iterator<Item = (ArcStr, Prop)> + '_ {
        self.iter().flat_map(|(k, v)| v.latest().map(|v| (k, v)))
    }

    pub fn iter(&self) -> impl Iterator<Item = (ArcStr, TemporalPropertyView<P>)> + '_ {
        self.keys().zip(self.values())
    }

    pub fn iter_filtered(&self) -> impl Iterator<Item = (ArcStr, TemporalPropertyView<P>)> + '_ {
        self.iter().filter(|(_, v)| !v.is_empty())
    }

    pub fn get(&self, key: &str) -> Option<TemporalPropertyView<P>> {
        self.props
            .get_temporal_prop_id(key)
            .map(|k| TemporalPropertyView::new(self.props.clone(), k))
    }

    pub fn get_by_id(&self, id: usize) -> Option<TemporalPropertyView<P>> {
        Some(TemporalPropertyView::new(self.props.clone(), id))
    }

    pub fn histories(&self) -> Vec<(ArcStr, (TimeIndexEntry, Prop))> {
        self.iter()
            .flat_map(|(k, v)| v.into_iter().map(move |v| (k.clone(), v.clone())))
            .collect()
    }

    pub fn histories_timestamps(&self) -> Vec<(ArcStr, (i64, Prop))> {
        self.iter()
            .flat_map(|(k, v)| {
                v.into_iter()
                    .map(|(t, p)| (t.t(), p))
                    .map(move |v| (k.clone(), v.clone()))
            })
            .collect()
    }

    pub fn collect_properties(self) -> Vec<(ArcStr, Prop)> {
        self.iter()
            .flat_map(|(k, v)| v.latest().map(|v| (k.clone(), v)))
            .collect()
    }

    pub fn as_map(&self) -> HashMap<ArcStr, Vec<(TimeIndexEntry, Prop)>> {
        self.iter()
            .map(|(key, value)| (key, value.iter().collect()))
            .collect()
    }
}

<<<<<<< HEAD
impl<P: PropertiesOps + Clone> PropUnwrap for TemporalPropertyView<P> {
=======
impl<P: InternalPropertiesOps> PropUnwrap for TemporalPropertyView<P> {
>>>>>>> 79dab9c4
    fn into_u8(self) -> Option<u8> {
        self.latest().into_u8()
    }

    fn into_u16(self) -> Option<u16> {
        self.latest().into_u16()
    }

    fn into_str(self) -> Option<ArcStr> {
        self.latest().into_str()
    }

    fn into_i32(self) -> Option<i32> {
        self.latest().into_i32()
    }

    fn into_i64(self) -> Option<i64> {
        self.latest().into_i64()
    }

    fn into_u32(self) -> Option<u32> {
        self.latest().into_u32()
    }

    fn into_u64(self) -> Option<u64> {
        self.latest().into_u64()
    }

    fn into_f32(self) -> Option<f32> {
        self.latest().into_f32()
    }

    fn into_f64(self) -> Option<f64> {
        self.latest().into_f64()
    }

    fn into_bool(self) -> Option<bool> {
        self.latest().into_bool()
    }

    fn into_list(self) -> Option<Arc<Vec<Prop>>> {
        self.latest().into_list()
    }

    fn into_map(self) -> Option<Arc<FxHashMap<ArcStr, Prop>>> {
        self.latest().into_map()
    }

    fn into_ndtime(self) -> Option<NaiveDateTime> {
        self.latest().into_ndtime()
    }

    fn as_f64(&self) -> Option<f64> {
        self.latest().as_f64()
    }

    fn into_decimal(self) -> Option<BigDecimal> {
        self.latest().into_decimal()
    }
}

#[cfg(feature = "arrow")]
<<<<<<< HEAD
impl<P: PropertiesOps + Clone> PropArrayUnwrap for TemporalPropertyView<P> {
=======
impl<P: InternalPropertiesOps> PropArrayUnwrap for TemporalPropertyView<P> {
>>>>>>> 79dab9c4
    fn into_array(self) -> Option<ArrayRef> {
        self.latest().into_array()
    }
}<|MERGE_RESOLUTION|>--- conflicted
+++ resolved
@@ -1,7 +1,3 @@
-<<<<<<< HEAD
-=======
-use crate::db::api::{properties::internal::InternalPropertiesOps, view::BoxedLIter};
->>>>>>> 79dab9c4
 use bigdecimal::BigDecimal;
 use chrono::NaiveDateTime;
 use raphtory_api::core::{
@@ -17,7 +13,7 @@
 };
 
 use crate::db::api::{
-    properties::internal::PropertiesOps,
+    properties::internal::InternalPropertiesOps,
     view::{
         history::{History, ReversedHistoryOps},
         BoxedLIter,
@@ -33,11 +29,7 @@
     pub(crate) props: P,
 }
 
-<<<<<<< HEAD
-impl<P: PropertiesOps + Clone> Debug for TemporalPropertyView<P> {
-=======
-impl<P: InternalPropertiesOps> Debug for TemporalPropertyView<P> {
->>>>>>> 79dab9c4
+impl<P: InternalPropertiesOps + Clone> Debug for TemporalPropertyView<P> {
     fn fmt(&self, f: &mut Formatter<'_>) -> std::fmt::Result {
         f.debug_struct("TemporalPropertyView")
             .field("history", &self.iter().collect::<Vec<_>>())
@@ -45,21 +37,13 @@
     }
 }
 
-<<<<<<< HEAD
-impl<P: PropertiesOps + Clone> PartialEq for TemporalPropertyView<P> {
-=======
-impl<P: InternalPropertiesOps> PartialEq for TemporalPropertyView<P> {
->>>>>>> 79dab9c4
+impl<P: InternalPropertiesOps + Clone> PartialEq for TemporalPropertyView<P> {
     fn eq(&self, other: &Self) -> bool {
         self.iter().eq(other.iter())
     }
 }
 
-<<<<<<< HEAD
-impl<P: PropertiesOps + Clone, RHS, V> PartialEq<RHS> for TemporalPropertyView<P>
-=======
-impl<P: InternalPropertiesOps, RHS, V> PartialEq<RHS> for TemporalPropertyView<P>
->>>>>>> 79dab9c4
+impl<P: InternalPropertiesOps + Clone, RHS, V> PartialEq<RHS> for TemporalPropertyView<P>
 where
     for<'a> &'a RHS: IntoIterator<Item = &'a (TimeIndexEntry, V)>,
     V: Clone + Into<Prop>,
@@ -70,11 +54,7 @@
     }
 }
 
-<<<<<<< HEAD
-impl<P: PropertiesOps + Clone> TemporalPropertyView<P> {
-=======
-impl<P: InternalPropertiesOps> TemporalPropertyView<P> {
->>>>>>> 79dab9c4
+impl<P: InternalPropertiesOps + Clone> TemporalPropertyView<P> {
     pub(crate) fn new(props: P, key: usize) -> Self {
         TemporalPropertyView { props, id: key }
     }
@@ -166,15 +146,9 @@
     }
 }
 
-<<<<<<< HEAD
-impl<P: PropertiesOps + Clone> IntoIterator for TemporalPropertyView<P> {
+impl<P: InternalPropertiesOps + Clone> IntoIterator for TemporalPropertyView<P> {
     type Item = (TimeIndexEntry, Prop);
     type IntoIter = Zip<std::vec::IntoIter<TimeIndexEntry>, std::vec::IntoIter<Prop>>;
-=======
-impl<P: InternalPropertiesOps> IntoIterator for TemporalPropertyView<P> {
-    type Item = (i64, Prop);
-    type IntoIter = Zip<std::vec::IntoIter<i64>, std::vec::IntoIter<Prop>>;
->>>>>>> 79dab9c4
 
     fn into_iter(self) -> Self::IntoIter {
         let hist = self.history().iter().collect::<Vec<_>>();
@@ -183,15 +157,9 @@
     }
 }
 
-<<<<<<< HEAD
-impl<P: PropertiesOps + Clone> IntoIterator for &TemporalPropertyView<P> {
+impl<P: InternalPropertiesOps + Clone> IntoIterator for &TemporalPropertyView<P> {
     type Item = (TimeIndexEntry, Prop);
     type IntoIter = Zip<std::vec::IntoIter<TimeIndexEntry>, std::vec::IntoIter<Prop>>;
-=======
-impl<P: InternalPropertiesOps> IntoIterator for &TemporalPropertyView<P> {
-    type Item = (i64, Prop);
-    type IntoIter = Zip<std::vec::IntoIter<i64>, std::vec::IntoIter<Prop>>;
->>>>>>> 79dab9c4
 
     fn into_iter(self) -> Self::IntoIter {
         let hist = self.history().iter().collect::<Vec<_>>();
@@ -284,11 +252,7 @@
     }
 }
 
-<<<<<<< HEAD
-impl<P: PropertiesOps + Clone> PropUnwrap for TemporalPropertyView<P> {
-=======
-impl<P: InternalPropertiesOps> PropUnwrap for TemporalPropertyView<P> {
->>>>>>> 79dab9c4
+impl<P: InternalPropertiesOps + Clone> PropUnwrap for TemporalPropertyView<P> {
     fn into_u8(self) -> Option<u8> {
         self.latest().into_u8()
     }
@@ -351,11 +315,7 @@
 }
 
 #[cfg(feature = "arrow")]
-<<<<<<< HEAD
-impl<P: PropertiesOps + Clone> PropArrayUnwrap for TemporalPropertyView<P> {
-=======
-impl<P: InternalPropertiesOps> PropArrayUnwrap for TemporalPropertyView<P> {
->>>>>>> 79dab9c4
+impl<P: InternalPropertiesOps + Clone> PropArrayUnwrap for TemporalPropertyView<P> {
     fn into_array(self) -> Option<ArrayRef> {
         self.latest().into_array()
     }
