--- conflicted
+++ resolved
@@ -1,20 +1,3 @@
-<<<<<<< HEAD
-use crate::core::utils::errors::GraphError;
-use crate::{
-    core::{Prop, PropType, PropUnwrap},
-    db::api::{
-        properties::internal::PropertiesOps,
-        view::{
-            history::{History, InternalHistoryOps},
-            BoxedLIter,
-        },
-    },
-};
-use arrow_array::ArrayRef;
-use bigdecimal::BigDecimal;
-use chrono::{DateTime, NaiveDateTime, Utc};
-use raphtory_api::core::storage::{arc_str::ArcStr, timeindex::AsTime};
-=======
 use crate::db::api::{properties::internal::PropertiesOps, view::BoxedLIter};
 use bigdecimal::BigDecimal;
 use chrono::{DateTime, NaiveDateTime, Utc};
@@ -22,7 +5,6 @@
     entities::properties::prop::{Prop, PropType, PropUnwrap},
     storage::{arc_str::ArcStr, timeindex::TimeIndexEntry},
 };
->>>>>>> e98833a5
 use rustc_hash::FxHashMap;
 use std::{
     collections::{HashMap, HashSet},
@@ -35,14 +17,11 @@
 use {arrow_array::ArrayRef, raphtory_api::core::entities::properties::prop::PropArrayUnwrap};
 
 #[derive(Clone)]
-pub struct TemporalPropertyView<P: PropertiesOps + Clone> {
+pub struct TemporalPropertyView<P: PropertiesOps> {
     pub(crate) id: usize,
     pub(crate) props: P,
 }
 
-<<<<<<< HEAD
-impl<P: PropertiesOps + Clone> TemporalPropertyView<P> {
-=======
 impl<P: PropertiesOps> Debug for TemporalPropertyView<P> {
     fn fmt(&self, f: &mut Formatter<'_>) -> std::fmt::Result {
         f.debug_struct("TemporalPropertyView")
@@ -69,7 +48,6 @@
 }
 
 impl<P: PropertiesOps> TemporalPropertyView<P> {
->>>>>>> e98833a5
     pub(crate) fn new(props: P, key: usize) -> Self {
         TemporalPropertyView { props, id: key }
     }
@@ -81,13 +59,6 @@
     pub fn dtype(&self) -> PropType {
         self.props.dtype(self.id)
     }
-<<<<<<< HEAD
-    pub fn history(&self) -> History<TemporalPropertyView<P>> {
-        // TODO: Change this to history object?
-        History::new((*self).clone())
-    }
-    pub fn history_date_time(&self) -> Result<Vec<DateTime<Utc>>, GraphError> {
-=======
 
     pub fn id(&self) -> usize {
         self.id
@@ -102,7 +73,6 @@
     }
 
     pub fn history_date_time(&self) -> Option<Vec<DateTime<Utc>>> {
->>>>>>> e98833a5
         self.props.temporal_history_date_time(self.id)
     }
     pub fn values(&self) -> BoxedLIter<Prop> {
@@ -110,9 +80,7 @@
     }
 
     pub fn iter(&self) -> impl Iterator<Item = (i64, Prop)> + '_ {
-        InternalHistoryOps::iter(self)
-            .map(|t| t.t())
-            .zip(self.values())
+        self.history().zip(self.values())
     }
 
     pub fn iter_indexed(&self) -> impl Iterator<Item = (TimeIndexEntry, Prop)> + use<'_, P> {
@@ -121,14 +89,12 @@
 
     pub fn histories(&self) -> impl Iterator<Item = (i64, Prop)> + '_ {
         self.iter()
-    } // TODO: What about histories?
-
-    pub fn histories_date_time(
-        &self,
-    ) -> Result<impl Iterator<Item = (DateTime<Utc>, Prop)>, GraphError> {
+    }
+
+    pub fn histories_date_time(&self) -> Option<impl Iterator<Item = (DateTime<Utc>, Prop)>> {
         let hist = self.history_date_time()?;
         let vals = self.values().collect::<Vec<_>>();
-        Ok(hist.into_iter().zip(vals))
+        Some(hist.into_iter().zip(vals))
     }
 
     pub fn at(&self, t: i64) -> Option<Prop> {
@@ -174,23 +140,23 @@
     }
 }
 
-impl<P: PropertiesOps + Clone> IntoIterator for TemporalPropertyView<P> {
+impl<P: PropertiesOps> IntoIterator for TemporalPropertyView<P> {
     type Item = (i64, Prop);
     type IntoIter = Zip<std::vec::IntoIter<i64>, std::vec::IntoIter<Prop>>;
 
     fn into_iter(self) -> Self::IntoIter {
-        let hist = self.history().iter().map(|t| t.t()).collect::<Vec<_>>();
+        let hist = self.history().collect::<Vec<_>>();
         let vals = self.values().collect::<Vec<_>>();
         hist.into_iter().zip(vals)
     }
 }
 
-impl<P: PropertiesOps + Clone> IntoIterator for &TemporalPropertyView<P> {
+impl<P: PropertiesOps> IntoIterator for &TemporalPropertyView<P> {
     type Item = (i64, Prop);
     type IntoIter = Zip<std::vec::IntoIter<i64>, std::vec::IntoIter<Prop>>;
 
     fn into_iter(self) -> Self::IntoIter {
-        let hist = self.history().iter().map(|t| t.t()).collect::<Vec<_>>();
+        let hist = self.history().collect::<Vec<_>>();
         let vals = self.values().collect::<Vec<_>>();
         hist.into_iter().zip(vals)
     }
@@ -266,7 +232,7 @@
     }
 }
 
-impl<P: PropertiesOps + Clone> PropUnwrap for TemporalPropertyView<P> {
+impl<P: PropertiesOps> PropUnwrap for TemporalPropertyView<P> {
     fn into_u8(self) -> Option<u8> {
         self.latest().into_u8()
     }
