use crate::{
    core::{
        entities::{edges::edge_ref::EdgeRef, VID},
        storage::timeindex::{AsTime, TimeIndexEntry},
    },
    db::{
        api::{
            properties::{internal::InternalPropertiesOps, Metadata, Properties},
            view::{
                internal::{EdgeTimeSemanticsOps, GraphTimeSemanticsOps, GraphView},
                IntoDynBoxed,
            },
        },
        graph::{
            edge::{edge_valid_layer, EdgeView},
            views::layer_graph::LayeredGraph,
        },
    },
    errors::GraphError,
    prelude::{GraphViewOps, LayerOps, NodeViewOps, TimeOps},
};
use chrono::{DateTime, Utc};
use ouroboros::self_referencing;
use raphtory_api::{
    core::{
        entities::{LayerIds, GID},
        storage::arc_str::ArcStr,
    },
    iter::BoxedLIter,
};
use raphtory_storage::{
    core_ops::CoreGraphOps, graph::edges::edge_entry::EdgeStorageEntry, layer_ops::InternalLayerOps,
};
use std::{iter, marker::PhantomData};

#[self_referencing]
pub struct ExplodedIter<'graph, G: GraphViewOps<'graph>> {
    graph: G,
    #[borrows(graph)]
    #[covariant]
    edge: EdgeStorageEntry<'this>,
    #[borrows(edge, graph)]
    #[covariant]
    iter: BoxedLIter<'this, EdgeRef>,
    marker: PhantomData<&'graph ()>,
}

impl<'graph, G: GraphViewOps<'graph>> Iterator for ExplodedIter<'graph, G> {
    type Item = EdgeRef;

    fn next(&mut self) -> Option<Self::Item> {
        self.with_iter_mut(|iter| iter.next())
    }

    fn size_hint(&self) -> (usize, Option<usize>) {
        self.with_iter(|iter| iter.size_hint())
    }
}

fn exploded<'graph, G: GraphView + 'graph>(
    view: G,
    edge_ref: EdgeRef,
) -> BoxedLIter<'graph, EdgeRef> {
    let time_semantics = view.edge_time_semantics();
    ExplodedIterBuilder {
        graph: view,
        edge_builder: |view| view.core_edge(edge_ref.pid()),
        iter_builder: move |edge, graph| {
            time_semantics
                .edge_exploded(edge.as_ref(), graph, graph.layer_ids())
                .map(move |(t, l)| edge_ref.at(t).at_layer(l))
                .into_dyn_boxed()
        },
        marker: Default::default(),
    }
    .build()
    .into_dyn_boxed()
}

fn exploded_layers<'graph, G: GraphView + 'graph>(
    view: G,
    edge_ref: EdgeRef,
) -> BoxedLIter<'graph, EdgeRef> {
    let time_semantics = view.edge_time_semantics();
    ExplodedIterBuilder {
        graph: view,
        edge_builder: |view| view.core_edge(edge_ref.pid()),
        iter_builder: move |edge, graph| {
            time_semantics
                .edge_layers(edge.as_ref(), graph, graph.layer_ids())
                .map(move |l| edge_ref.at_layer(l))
                .into_dyn_boxed()
        },
        marker: Default::default(),
    }
    .build()
    .into_dyn_boxed()
}

pub trait BaseEdgeViewOps<'graph>: Clone + TimeOps<'graph> + LayerOps<'graph> {
    type Graph: GraphViewOps<'graph>;
    type ValueType<T>: 'graph
    where
        T: 'graph;

    type PropType: InternalPropertiesOps + Clone + 'graph;
    type Nodes: NodeViewOps<'graph, Graph = Self::Graph> + 'graph;
    type Exploded: EdgeViewOps<'graph, Graph = Self::Graph> + 'graph;

    fn map<O: 'graph, F: Fn(&Self::Graph, EdgeRef) -> O + Send + Sync + Clone + 'graph>(
        &self,
        op: F,
    ) -> Self::ValueType<O>;

    fn as_props(&self) -> Self::ValueType<Properties<Self::PropType>>;

    fn as_metadata(&self) -> Self::ValueType<Metadata<'graph, Self::PropType>>;

    fn map_nodes<F: for<'a> Fn(&'a Self::Graph, EdgeRef) -> VID + Send + Sync + Clone + 'graph>(
        &self,
        op: F,
    ) -> Self::Nodes;

    fn map_exploded<
        I: Iterator<Item = EdgeRef> + Send + Sync + 'graph,
        F: for<'a> Fn(&'a Self::Graph, EdgeRef) -> I + Send + Sync + Clone + 'graph,
    >(
        &self,
        op: F,
    ) -> Self::Exploded;
}

pub trait EdgeViewOps<'graph>: TimeOps<'graph> + LayerOps<'graph> + Clone {
    type ValueType<T>: 'graph
    where
        T: 'graph;
    type PropType: InternalPropertiesOps + Clone + 'graph;
    type Graph: GraphViewOps<'graph>;
    type Nodes: NodeViewOps<'graph, Graph = Self::Graph>;

    type Exploded: EdgeViewOps<'graph, Graph = Self::Graph>;

    /// List the activation timestamps for the edge
    fn history(&self) -> Self::ValueType<Vec<i64>>;

    /// Returns the number of times a change to the history was made.
    fn history_counts(&self) -> Self::ValueType<usize>;

    /// List the activation timestamps for the edge as NaiveDateTime objects if parseable
    fn history_date_time(&self) -> Self::ValueType<Option<Vec<DateTime<Utc>>>>;

    /// List the deletion timestamps for the edge
    fn deletions(&self) -> Self::ValueType<Vec<i64>>;

    /// List the deletion timestamps for the edge as NaiveDateTime objects if parseable
    fn deletions_date_time(&self) -> Self::ValueType<Option<Vec<DateTime<Utc>>>>;

    /// Check that the latest status of the edge is valid (i.e., not deleted)
    fn is_valid(&self) -> Self::ValueType<bool>;

    /// Check that the latest status of the edge is deleted (i.e., not valid)
    fn is_deleted(&self) -> Self::ValueType<bool>;

    /// If the edge is a loop then returns true, else false
    fn is_self_loop(&self) -> Self::ValueType<bool>;

    /// Return a view of the properties of the edge
    fn properties(&self) -> Self::ValueType<Properties<Self::PropType>>;

    /// Return a view of the metadata of the edge
    fn metadata(&self) -> Self::ValueType<Metadata<'graph, Self::PropType>>;

    /// Returns the source node of the edge.
    ///
    /// Returns:
    ///     Nodes:
    fn src(&self) -> Self::Nodes;

    /// Returns the destination node of the edge.
    ///
    /// Returns:
    ///     Nodes:
    fn dst(&self) -> Self::Nodes;

    /// Returns the node at the other end of the edge (same as `dst()` for out-edges and `src()` for in-edges)
    ///
    /// Returns:
    ///     Nodes:
    fn nbr(&self) -> Self::Nodes;

    /// Check if the edge is active (has some update within the current bound) at a given time point.
    fn is_active(&self) -> Self::ValueType<bool>;

    /// Returns the id of the edge.
    ///
    /// Returns:
    ///     GID:
    fn id(&self) -> Self::ValueType<(GID, GID)>;

    /// Explodes an edge and returns all instances it had been updated as separate edges
    ///
    /// Returns:
    ///     Edges:
    fn explode(&self) -> Self::Exploded;

    /// Returns:
    ///     Edges:
    fn explode_layers(&self) -> Self::Exploded;

    /// Gets the first time an edge was seen
    ///
    /// Returns:
    ///     int:
    fn earliest_time(&self) -> Self::ValueType<Option<i64>>;

    /// Returns:
    ///     DateTime:
    fn earliest_date_time(&self) -> Self::ValueType<Option<DateTime<Utc>>>;

    /// Returns:
    ///     DateTime:
    fn latest_date_time(&self) -> Self::ValueType<Option<DateTime<Utc>>>;

    /// Gets the latest time an edge was updated
    ///
    /// Returns:
    ///     int:
    fn latest_time(&self) -> Self::ValueType<Option<i64>>;

    /// Gets the time stamp of the edge if it is exploded
    ///
    /// Returns:
    ///     int:
    fn time(&self) -> Self::ValueType<Result<i64, GraphError>>;

    /// Returns:
    ///     DateTime:
    fn date_time(&self) -> Self::ValueType<Option<DateTime<Utc>>>;

    /// Gets the layer name for the edge if it is restricted to a single layer
    ///
    /// Returns:
    ///     str:
    fn layer_name(&self) -> Self::ValueType<Result<ArcStr, GraphError>>;

    /// Gets the TimeIndexEntry if the edge is exploded
    fn time_and_index(&self) -> Self::ValueType<Result<TimeIndexEntry, GraphError>>;

    /// Gets the name of the layer this edge belongs to
    ///
    /// Returns:
    ///     str:
    fn layer_names(&self) -> Self::ValueType<Vec<ArcStr>>;
}

impl<'graph, E: BaseEdgeViewOps<'graph>> EdgeViewOps<'graph> for E {
    type ValueType<T>
        = E::ValueType<T>
    where
        T: 'graph;
    type PropType = E::PropType;
    type Graph = E::Graph;
    type Nodes = E::Nodes;

    type Exploded = E::Exploded;

    /// list the activation timestamps for the edge
    fn history(&self) -> Self::ValueType<Vec<i64>> {
        self.map(|g, e| {
            if edge_valid_layer(g, e) {
                match e.time() {
                    Some(t) => vec![t.t()],
                    None => {
                        let time_semantics = g.edge_time_semantics();
                        let edge = g.core_edge(e.pid());
                        match e.layer() {
                            None => time_semantics
                                .edge_history(edge.as_ref(), g, g.layer_ids())
                                .map(|(ti, _)| ti.t())
                                .collect(),
                            Some(layer) => time_semantics
                                .edge_history(edge.as_ref(), g, &LayerIds::One(layer))
                                .map(|(ti, _)| ti.t())
                                .collect(),
                        }
                    }
                }
            } else {
                vec![]
            }
        })
    }

    /// Returns the number of times a change to the history was made.
    ///
    /// Returns:
    ///     int:
    fn history_counts(&self) -> Self::ValueType<usize> {
        self.map(|g, e| {
            if edge_valid_layer(g, e) {
                match e.time() {
                    Some(_) => 1,
                    None => match e.layer() {
                        None => g
                            .edge_time_semantics()
                            .edge_exploded_count(g.core_edge(e.pid()).as_ref(), g),
                        Some(layer) => g.edge_time_semantics().edge_exploded_count(
                            g.core_edge(e.pid()).as_ref(),
                            LayeredGraph::new(g, LayerIds::One(layer)),
                        ),
                    },
                }
            } else {
                0
            }
        })
    }

    /// Returns:
    ///     Optional[List[datetime]]:
    fn history_date_time(&self) -> Self::ValueType<Option<Vec<DateTime<Utc>>>> {
        self.map(|g, e| {
            if edge_valid_layer(g, e) {
                match e.time() {
                    Some(t) => Some(vec![t.dt()?]),
                    None => {
                        let time_semantics = g.edge_time_semantics();
                        let edge = g.core_edge(e.pid());
                        match e.layer() {
                            None => time_semantics
                                .edge_history(edge.as_ref(), g, g.layer_ids())
                                .map(|(ti, _)| ti.dt())
                                .collect(),
                            Some(layer) => time_semantics
                                .edge_history(edge.as_ref(), g, &LayerIds::One(layer))
                                .map(|(ti, _)| ti.dt())
                                .collect(),
                        }
                    }
                }
            } else {
                Some(vec![])
            }
        })
    }

    /// Returns:
    ///     list[int]
    fn deletions(&self) -> Self::ValueType<Vec<i64>> {
        self.map(|g, e| {
            EdgeView::new(g, e)
                .deletions_hist()
                .map(|(t, _)| t.t())
                .collect()
        })
    }

    /// Returns:
    ///     Optional[List[datetime]]:
    fn deletions_date_time(&self) -> Self::ValueType<Option<Vec<DateTime<Utc>>>> {
        self.map(|g, e| {
            EdgeView::new(g, e)
                .deletions_hist()
                .map(|(t, _)| t.dt())
                .collect()
        })
    }

    /// Returns:
    ///     boolean:
    fn is_valid(&self) -> Self::ValueType<bool> {
        self.map(|g, e| {
            if edge_valid_layer(g, e) {
                let time_semantics = g.edge_time_semantics();
                let edge = g.core_edge(e.pid());
                match e.time() {
                    None => match e.layer() {
                        None => time_semantics.edge_is_valid(edge.as_ref(), g),
                        Some(layer) => time_semantics.edge_is_valid(
                            edge.as_ref(),
                            LayeredGraph::new(g, LayerIds::One(layer)),
                        ),
                    },
                    Some(t) => {
                        let layer = e.layer().expect("exploded edge should have layer");
                        time_semantics.edge_is_valid_exploded(edge.as_ref(), g, t, layer)
                    }
                }
            } else {
                false
            }
        })
    }

    /// Returns:
    ///     boolean:
    fn is_deleted(&self) -> Self::ValueType<bool> {
        self.map(|g, e| {
            if edge_valid_layer(g, e) {
                let time_semantics = g.edge_time_semantics();
                let edge = g.core_edge(e.pid());
                match e.time() {
                    None => match e.layer() {
                        None => time_semantics.edge_is_deleted(edge.as_ref(), g),
                        Some(layer) => time_semantics.edge_is_deleted(
                            edge.as_ref(),
                            LayeredGraph::new(g, LayerIds::One(layer)),
                        ),
                    },
                    Some(t) => {
                        let layer = e.layer().expect("exploded edge should have layer");
                        time_semantics.edge_is_deleted_exploded(edge.as_ref(), g, t, layer)
                    }
                }
            } else {
                false
            }
        })
    }

    /// Returns true if the source and destination nodes are identical.
    ///
    ///  Returns:
    ///     boolean:
    fn is_self_loop(&self) -> Self::ValueType<bool> {
        self.map(|_g, e| e.src() == e.dst())
    }

    /// Returns a view of the properties of the edge
    ///
    /// Returns:
    ///     properties:
    fn properties(&self) -> Self::ValueType<Properties<Self::PropType>> {
        self.as_props()
    }

    /// Returns:
    ///     metadata:
    fn metadata(&self) -> Self::ValueType<Metadata<'graph, Self::PropType>> {
        self.as_metadata()
    }

    /// Returns the source node of the edge.
    ///
    /// Returns:
    ///     Nodes:
    fn src(&self) -> Self::Nodes {
        self.map_nodes(|_, e| e.src())
    }

    /// Returns the destination node of the edge.
    ///
    /// Returns:
    ///     Nodes:
    fn dst(&self) -> Self::Nodes {
        self.map_nodes(|_, e| e.dst())
    }

    /// Returns:
    ///     Nodes:
    fn nbr(&self) -> Self::Nodes {
        self.map_nodes(|_, e| e.remote())
    }

    /// Check if an edge is active is active (has some update within the current bound) at a given time point.
    ///
    /// Returns:
    ///     bool:
    fn is_active(&self) -> Self::ValueType<bool> {
        self.map(move |g, e| {
            if edge_valid_layer(g, e) {
                let edge = g.core_edge(e.pid());
                let time_semantics = g.edge_time_semantics();
                match e.time() {
                    None => match e.layer() {
                        None => time_semantics.edge_is_active(edge.as_ref(), g),
                        Some(layer_id) => time_semantics.edge_is_active(
                            edge.as_ref(),
                            LayeredGraph::new(g, LayerIds::One(layer_id)),
                        ),
                    },
                    Some(t) => time_semantics.edge_is_active_exploded(
                        edge.as_ref(),
                        g,
                        t,
                        e.layer().expect("exploded edge should have layer"),
                    ),
                }
            } else {
                false
            }
        })
    }

    fn id(&self) -> Self::ValueType<(GID, GID)> {
        self.map(|g, e| (g.node_id(e.src()), g.node_id(e.dst())))
    }

    /// Explodes an edge and returns all instances it had been updated as seperate edges
    fn explode(&self) -> Self::Exploded {
        self.map_exploded(|g, e| {
            if edge_valid_layer(g, e) {
                match e.time() {
                    Some(_) => iter::once(e).into_dyn_boxed(),
                    None => {
                        let view = g.clone();
                        match e.layer() {
                            None => exploded(view, e),
                            Some(layer) => {
                                exploded(LayeredGraph::new(view, LayerIds::One(layer)), e)
                            }
                        }
                    }
                }
            } else {
                iter::empty().into_dyn_boxed()
            }
        })
    }

    fn explode_layers(&self) -> Self::Exploded {
        self.map_exploded(|g, e| {
            if edge_valid_layer(g, e) {
                match e.layer() {
                    Some(_) => Box::new(iter::once(e)),
                    None => {
                        let g = g.clone();
                        exploded_layers(g, e)
                    }
                }
            } else {
                iter::empty().into_dyn_boxed()
            }
        })
    }

    /// Gets the first time an edge was seen
    fn earliest_time(&self) -> Self::ValueType<Option<i64>> {
        self.map(|g, e| {
            if edge_valid_layer(g, e) {
                let time_semantics = g.edge_time_semantics();
                match e.time() {
                    None => match e.layer() {
                        None => time_semantics.edge_earliest_time(g.core_edge(e.pid()).as_ref(), g),
                        Some(layer) => time_semantics.edge_earliest_time(
                            g.core_edge(e.pid()).as_ref(),
                            LayeredGraph::new(g, LayerIds::One(layer)),
                        ),
                    },

                    Some(t) => time_semantics.edge_exploded_earliest_time(
                        g.core_edge(e.pid()).as_ref(),
                        g,
                        t,
                        e.layer().expect("exploded edge should have layer"),
                    ),
                }
            } else {
                None
            }
        })
    }

    fn earliest_date_time(&self) -> Self::ValueType<Option<DateTime<Utc>>> {
        self.map(|g, e| {
            if edge_valid_layer(g, e) {
                let time_semantics = g.edge_time_semantics();
                match e.time() {
                    None => time_semantics
                        .edge_earliest_time(g.core_edge(e.pid()).as_ref(), g)?
                        .dt(),
                    Some(t) => time_semantics
                        .edge_exploded_earliest_time(
                            g.core_edge(e.pid()).as_ref(),
                            g,
                            t,
                            e.layer().expect("exploded edge should have layer"),
                        )?
                        .dt(),
                }
            } else {
                None
            }
        })
    }

    fn latest_date_time(&self) -> Self::ValueType<Option<DateTime<Utc>>> {
        self.map(|g, e| {
            if edge_valid_layer(g, e) {
                let time_semantics = g.edge_time_semantics();
                match e.time() {
                    None => time_semantics
                        .edge_latest_time(g.core_edge(e.pid()).as_ref(), g)?
                        .dt(),
                    Some(t) => time_semantics
                        .edge_exploded_latest_time(
                            g.core_edge(e.pid()).as_ref(),
                            g,
                            t,
                            e.layer().expect("exploded edge should have layer"),
                        )?
                        .dt(),
                }
            } else {
                None
            }
        })
    }

    /// Gets the latest time an edge was updated
    fn latest_time(&self) -> Self::ValueType<Option<i64>> {
        self.map(|g, e| {
            if edge_valid_layer(g, e) {
                let time_semantics = g.edge_time_semantics();
                match e.time() {
                    None => match e.layer() {
                        None => time_semantics.edge_latest_time(g.core_edge(e.pid()).as_ref(), g),

                        Some(layer) => time_semantics.edge_latest_time(
                            g.core_edge(e.pid()).as_ref(),
                            LayeredGraph::new(g, LayerIds::One(layer)),
                        ),
                    },
                    Some(t) => time_semantics.edge_exploded_latest_time(
                        g.core_edge(e.pid()).as_ref(),
                        g,
                        t,
                        e.layer().expect("exploded edge should have layer"),
                    ),
                }
            } else {
                None
            }
        })
    }

    /// Gets the time stamp of the edge if it is exploded
    fn time(&self) -> Self::ValueType<Result<i64, GraphError>> {
        self.map(|_, e| e.time_t().ok_or_else(|| GraphError::TimeAPIError))
    }

    fn date_time(&self) -> Self::ValueType<Option<DateTime<Utc>>> {
        self.map(|_, e| e.time_t()?.dt())
    }

    /// Gets the layer name for the edge if it is restricted to a single layer
    fn layer_name(&self) -> Self::ValueType<Result<ArcStr, GraphError>> {
        self.map(|g, e| {
            e.layer()
                .map(|l_id| g.get_layer_name(l_id))
                .ok_or_else(|| GraphError::LayerNameAPIError)
        })
    }

    /// Gets the TimeIndexEntry if the edge is exploded
    fn time_and_index(&self) -> Self::ValueType<Result<TimeIndexEntry, GraphError>> {
        self.map(|_, e| e.time().ok_or(GraphError::TimeAPIError))
    }

    /// Gets the name of the layer this edge belongs to
    fn layer_names(&self) -> Self::ValueType<Vec<ArcStr>> {
        self.map(|g, e| {
            if edge_valid_layer(g, e) {
                let layer_names = g.edge_meta().layer_meta().get_keys();
                match e.layer() {
                    None => {
                        let time_semantics = g.edge_time_semantics();
                        time_semantics
                            .edge_layers(g.core_edge(e.pid()).as_ref(), g, g.layer_ids())
                            .map(|layer| layer_names[layer].clone())
                            .collect()
                    }
                    Some(l) => {
                        vec![layer_names[l].clone()]
                    }
                }
            } else {
                vec![]
            }
        })
    }
<<<<<<< HEAD
}

#[cfg(test)]
mod test_edge_view {
    use crate::{prelude::*, test_storage, test_utils::test_graph};
    use std::string::ToString;

    #[test]
    fn test_exploded_edge_properties() {
        let graph = Graph::new();
        let actual_prop_values = vec![0, 1, 2, 3];
        for v in actual_prop_values.iter() {
            graph.add_edge(0, 1, 2, [("test", *v)], None).unwrap();
        }

        test_storage!(&graph, |graph| {
            let prop_values: Vec<_> = graph
                .edge(1, 2)
                .unwrap()
                .explode()
                .properties()
                .flat_map(|p| p.get("test").into_i32())
                .collect();
            assert_eq!(prop_values, actual_prop_values)
        });
    }

    #[test]
    fn test_exploded_edge_properties_window() {
        let graph = Graph::new();
        let actual_prop_values_0 = vec![0, 1, 2, 3];
        for v in actual_prop_values_0.iter() {
            graph.add_edge(0, 1, 2, [("test", *v)], None).unwrap();
        }
        let actual_prop_values_1 = vec![4, 5, 6];
        for v in actual_prop_values_1.iter() {
            graph.add_edge(1, 1, 2, [("test", *v)], None).unwrap();
        }
        test_storage!(&graph, |graph| {
            let prop_values: Vec<_> = graph
                .at(0)
                .edge(1, 2)
                .unwrap()
                .explode()
                .properties()
                .flat_map(|p| p.get("test").into_i32())
                .collect();
            assert_eq!(prop_values, actual_prop_values_0);
            let prop_values: Vec<_> = graph
                .at(1)
                .edge(1, 2)
                .unwrap()
                .explode()
                .properties()
                .flat_map(|p| p.get("test").into_i32())
                .collect();
            assert_eq!(prop_values, actual_prop_values_1)
        });
    }

    #[test]
    fn test_exploded_edge_multilayer() {
        let graph = Graph::new();
        let expected_prop_values = vec![0, 1, 2, 3];
        for v in expected_prop_values.iter() {
            graph
                .add_edge(0, 1, 2, [("test", *v)], Some((v % 2).to_string().as_str()))
                .unwrap();
        }
        // FIXME: Needs support for secondary time index in disk storage (Issue #30)
        test_graph(&graph, |graph| {
            let prop_values: Vec<_> = graph
                .edge(1, 2)
                .unwrap()
                .explode()
                .properties()
                .flat_map(|p| p.get("test").into_i32())
                .collect();
            let actual_layers: Vec<_> = graph
                .edge(1, 2)
                .unwrap()
                .explode()
                .layer_name()
                .flatten()
                .collect();
            let expected_layers: Vec<_> = expected_prop_values
                .iter()
                .map(|v| (v % 2).to_string())
                .collect();
            assert_eq!(prop_values, expected_prop_values);
            assert_eq!(actual_layers, expected_layers);

            assert!(graph.edge(1, 2).unwrap().layer_name().is_err());
            assert!(graph.edges().layer_name().all(|l| l.is_err()));
            assert!(graph
                .edge(1, 2)
                .unwrap()
                .explode()
                .layer_name()
                .all(|l| l.is_ok()));
            assert!(graph
                .edge(1, 2)
                .unwrap()
                .explode_layers()
                .layer_name()
                .all(|l| l.is_ok()));
            assert!(graph.edges().explode().layer_name().all(|l| l.is_ok()));
            assert!(graph
                .edges()
                .explode_layers()
                .layer_name()
                .all(|l| l.is_ok()));

            assert!(graph.edge(1, 2).unwrap().time().is_err());
            assert!(graph.edges().time().all(|l| l.is_err()));
            assert!(graph
                .edge(1, 2)
                .unwrap()
                .explode()
                .time()
                .all(|l| l.is_ok()));
            assert!(graph
                .edge(1, 2)
                .unwrap()
                .explode_layers()
                .time()
                .all(|l| l.is_err()));
            assert!(graph.edges().explode().time().all(|l| l.is_ok()));
            assert!(graph.edges().explode_layers().time().all(|l| l.is_err()));
        });
    }

    #[test]
    fn test_sorting_by_secondary_index() {
        let graph = Graph::new();
        graph.add_edge(0, 2, 3, NO_PROPS, None).unwrap();
        graph.add_edge(0, 1, 2, NO_PROPS, None).unwrap();
        graph.add_edge(0, 1, 2, [("second", true)], None).unwrap();
        graph.add_edge(0, 2, 3, [("second", true)], None).unwrap();

        //FIXME: DiskGraph does not preserve secondary index (see #1780)
        test_graph(&graph, |graph| {
            let mut exploded_edges: Vec<_> = graph.edges().explode().into_iter().collect();
            exploded_edges.sort_by_key(|a| a.time_and_index().unwrap());

            let res: Vec<_> = exploded_edges
                .into_iter()
                .filter_map(|e| {
                    Some((
                        e.src().id().as_u64()?,
                        e.dst().id().as_u64()?,
                        e.properties().get("second").into_bool(),
                    ))
                })
                .collect();
            assert_eq!(
                res,
                vec![
                    (2, 3, None),
                    (1, 2, None),
                    (1, 2, Some(true)),
                    (2, 3, Some(true))
                ]
            )
        });
    }
=======
>>>>>>> c8157199
}<|MERGE_RESOLUTION|>--- conflicted
+++ resolved
@@ -679,173 +679,4 @@
             }
         })
     }
-<<<<<<< HEAD
-}
-
-#[cfg(test)]
-mod test_edge_view {
-    use crate::{prelude::*, test_storage, test_utils::test_graph};
-    use std::string::ToString;
-
-    #[test]
-    fn test_exploded_edge_properties() {
-        let graph = Graph::new();
-        let actual_prop_values = vec![0, 1, 2, 3];
-        for v in actual_prop_values.iter() {
-            graph.add_edge(0, 1, 2, [("test", *v)], None).unwrap();
-        }
-
-        test_storage!(&graph, |graph| {
-            let prop_values: Vec<_> = graph
-                .edge(1, 2)
-                .unwrap()
-                .explode()
-                .properties()
-                .flat_map(|p| p.get("test").into_i32())
-                .collect();
-            assert_eq!(prop_values, actual_prop_values)
-        });
-    }
-
-    #[test]
-    fn test_exploded_edge_properties_window() {
-        let graph = Graph::new();
-        let actual_prop_values_0 = vec![0, 1, 2, 3];
-        for v in actual_prop_values_0.iter() {
-            graph.add_edge(0, 1, 2, [("test", *v)], None).unwrap();
-        }
-        let actual_prop_values_1 = vec![4, 5, 6];
-        for v in actual_prop_values_1.iter() {
-            graph.add_edge(1, 1, 2, [("test", *v)], None).unwrap();
-        }
-        test_storage!(&graph, |graph| {
-            let prop_values: Vec<_> = graph
-                .at(0)
-                .edge(1, 2)
-                .unwrap()
-                .explode()
-                .properties()
-                .flat_map(|p| p.get("test").into_i32())
-                .collect();
-            assert_eq!(prop_values, actual_prop_values_0);
-            let prop_values: Vec<_> = graph
-                .at(1)
-                .edge(1, 2)
-                .unwrap()
-                .explode()
-                .properties()
-                .flat_map(|p| p.get("test").into_i32())
-                .collect();
-            assert_eq!(prop_values, actual_prop_values_1)
-        });
-    }
-
-    #[test]
-    fn test_exploded_edge_multilayer() {
-        let graph = Graph::new();
-        let expected_prop_values = vec![0, 1, 2, 3];
-        for v in expected_prop_values.iter() {
-            graph
-                .add_edge(0, 1, 2, [("test", *v)], Some((v % 2).to_string().as_str()))
-                .unwrap();
-        }
-        // FIXME: Needs support for secondary time index in disk storage (Issue #30)
-        test_graph(&graph, |graph| {
-            let prop_values: Vec<_> = graph
-                .edge(1, 2)
-                .unwrap()
-                .explode()
-                .properties()
-                .flat_map(|p| p.get("test").into_i32())
-                .collect();
-            let actual_layers: Vec<_> = graph
-                .edge(1, 2)
-                .unwrap()
-                .explode()
-                .layer_name()
-                .flatten()
-                .collect();
-            let expected_layers: Vec<_> = expected_prop_values
-                .iter()
-                .map(|v| (v % 2).to_string())
-                .collect();
-            assert_eq!(prop_values, expected_prop_values);
-            assert_eq!(actual_layers, expected_layers);
-
-            assert!(graph.edge(1, 2).unwrap().layer_name().is_err());
-            assert!(graph.edges().layer_name().all(|l| l.is_err()));
-            assert!(graph
-                .edge(1, 2)
-                .unwrap()
-                .explode()
-                .layer_name()
-                .all(|l| l.is_ok()));
-            assert!(graph
-                .edge(1, 2)
-                .unwrap()
-                .explode_layers()
-                .layer_name()
-                .all(|l| l.is_ok()));
-            assert!(graph.edges().explode().layer_name().all(|l| l.is_ok()));
-            assert!(graph
-                .edges()
-                .explode_layers()
-                .layer_name()
-                .all(|l| l.is_ok()));
-
-            assert!(graph.edge(1, 2).unwrap().time().is_err());
-            assert!(graph.edges().time().all(|l| l.is_err()));
-            assert!(graph
-                .edge(1, 2)
-                .unwrap()
-                .explode()
-                .time()
-                .all(|l| l.is_ok()));
-            assert!(graph
-                .edge(1, 2)
-                .unwrap()
-                .explode_layers()
-                .time()
-                .all(|l| l.is_err()));
-            assert!(graph.edges().explode().time().all(|l| l.is_ok()));
-            assert!(graph.edges().explode_layers().time().all(|l| l.is_err()));
-        });
-    }
-
-    #[test]
-    fn test_sorting_by_secondary_index() {
-        let graph = Graph::new();
-        graph.add_edge(0, 2, 3, NO_PROPS, None).unwrap();
-        graph.add_edge(0, 1, 2, NO_PROPS, None).unwrap();
-        graph.add_edge(0, 1, 2, [("second", true)], None).unwrap();
-        graph.add_edge(0, 2, 3, [("second", true)], None).unwrap();
-
-        //FIXME: DiskGraph does not preserve secondary index (see #1780)
-        test_graph(&graph, |graph| {
-            let mut exploded_edges: Vec<_> = graph.edges().explode().into_iter().collect();
-            exploded_edges.sort_by_key(|a| a.time_and_index().unwrap());
-
-            let res: Vec<_> = exploded_edges
-                .into_iter()
-                .filter_map(|e| {
-                    Some((
-                        e.src().id().as_u64()?,
-                        e.dst().id().as_u64()?,
-                        e.properties().get("second").into_bool(),
-                    ))
-                })
-                .collect();
-            assert_eq!(
-                res,
-                vec![
-                    (2, 3, None),
-                    (1, 2, None),
-                    (1, 2, Some(true)),
-                    (2, 3, Some(true))
-                ]
-            )
-        });
-    }
-=======
->>>>>>> c8157199
 }