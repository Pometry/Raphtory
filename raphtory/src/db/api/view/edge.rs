--- conflicted
+++ resolved
@@ -103,15 +103,9 @@
     where
         T: 'graph;
 
-<<<<<<< HEAD
-    type PropType: PropertiesOps + Clone + 'graph;
+    type PropType: InternalPropertiesOps + Clone + 'graph;
     type Nodes: NodeViewOps<'graph, Graph = Self::Graph> + 'graph;
     type Exploded: EdgeViewOps<'graph, Graph = Self::Graph> + 'graph;
-=======
-    type PropType: InternalPropertiesOps + Clone + 'graph;
-    type Nodes: NodeViewOps<'graph, Graph = Self::BaseGraph, BaseGraph = Self::BaseGraph> + 'graph;
-    type Exploded: EdgeViewOps<'graph, Graph = Self::Graph, BaseGraph = Self::BaseGraph> + 'graph;
->>>>>>> 17080650
 
     fn map<O: 'graph, F: Fn(&Self::Graph, EdgeRef) -> O + Send + Sync + Clone + 'graph>(
         &self,
@@ -617,7 +611,8 @@
 #[cfg(test)]
 mod test_edge_view {
     use crate::{prelude::*, test_storage, test_utils::test_graph};
-
+    use std::string::ToString;
+    
     #[test]
     fn test_exploded_edge_properties() {
         let graph = Graph::new();
