use crate::{
<<<<<<< HEAD
    core::{
        entities::{edges::edge_ref::EdgeRef, vertices::vertex_ref::VertexRef, LayerIds},
        Prop,
=======
    core::entities::{edges::edge_ref::EdgeRef, vertices::vertex_ref::VertexRef},
    db::api::{
        properties::{
            internal::{ConstPropertiesOps, TemporalPropertiesOps, TemporalPropertyViewOps},
            Properties,
        },
        view::{internal::*, *},
>>>>>>> fbce020e
    },
};

pub trait EdgeViewInternalOps<G: GraphViewOps, V: VertexViewOps<Graph = G>> {
    fn graph(&self) -> G;

    fn eref(&self) -> EdgeRef;

    fn new_vertex(&self, v: VertexRef) -> V;

    fn new_edge(&self, e: EdgeRef) -> Self;
}

pub trait EdgeViewOps:
    EdgeViewInternalOps<Self::Graph, Self::Vertex>
    + ConstPropertiesOps
    + TemporalPropertiesOps
    + TemporalPropertyViewOps
    + Sized
    + Clone
{
    type Graph: GraphViewOps;
    type Vertex: VertexViewOps<Graph = Self::Graph>;
    type EList: EdgeListOps<Graph = Self::Graph, Vertex = Self::Vertex>;

<<<<<<< HEAD
    fn property(&self, name: &str, include_static: bool) -> Option<Prop> {
        let props = self.property_history(name);
        match props.last() {
            None => {
                if include_static {
                    self.graph().static_edge_prop(self.eref(), name)
                } else {
                    None
                }
            }
            Some((_, prop)) => Some(prop.clone()),
        }
    }

    fn property_history(&self, name: &str) -> Vec<(i64, Prop)> {
        match self.eref().time() {
            None => self
                .graph()
                .temporal_edge_prop_vec(self.eref(), name, LayerIds::All),
            Some(t) => self.graph().temporal_edge_prop_vec_window(
                self.eref(),
                name,
                t,
                t.saturating_add(1),
                LayerIds::All,
            ),
        }
    }

=======
    /// list the activation timestamps for the edge
>>>>>>> fbce020e
    fn history(&self) -> Vec<i64> {
        self.graph()
            .edge_t(self.eref(), LayerIds::All)
            .map(|e| e.time().expect("exploded"))
            .collect()
    }

    /// Return a view of the properties of the edge
    fn properties(&self) -> Properties<Self> {
        Properties::new(self.clone())
    }

    /// Returns the source vertex of the edge.
    fn src(&self) -> Self::Vertex {
        let vertex = self.eref().src();
        self.new_vertex(vertex)
    }

    /// Returns the destination vertex of the edge.
    fn dst(&self) -> Self::Vertex {
        let vertex = self.eref().dst();
        self.new_vertex(vertex)
    }

    /// Check if edge is active at a given time point
    fn active(&self, t: i64) -> bool {
        match self.eref().time() {
            Some(tt) => tt <= t && t <= self.latest_time().unwrap_or(tt),
            None => self.graph().has_edge_ref_window(
                self.eref().src(),
                self.eref().dst(),
                t,
                t.saturating_add(1),
                LayerIds::All,
            ),
        }
    }

    /// Returns the id of the edge.
    fn id(
        &self,
    ) -> (
        <Self::Vertex as VertexViewOps>::ValueType<u64>,
        <Self::Vertex as VertexViewOps>::ValueType<u64>,
    ) {
        (self.src().id(), self.dst().id())
    }

    /// Explodes an edge and returns all instances it had been updated as seperate edges
    fn explode(&self) -> Self::EList;

    fn explode_layers(&self) -> Self::EList;

    /// Gets the first time an edge was seen
    fn earliest_time(&self) -> Option<i64> {
        self.graph().edge_earliest_time(self.eref(), LayerIds::All)
    }

    /// Gets the latest time an edge was updated
    fn latest_time(&self) -> Option<i64> {
        self.graph().edge_latest_time(self.eref(), LayerIds::All)
    }

    /// Gets the time stamp of the edge if it is exploded
    fn time(&self) -> Option<i64> {
        self.eref().time()
    }

    /// Gets the name of the layer this edge belongs to
    fn layer_names(&self) -> Vec<String> {
        if let Some(layer_ids) = self.graph().get_layer_ids(self.eref().pid()) {
            match layer_ids {
                LayerIds::All => self.graph().get_unique_layers(),
                LayerIds::One(id) => vec![self.graph().get_layer_name_by_id(id)],
                LayerIds::Multiple(ids) => ids
                    .iter()
                    .map(|id| self.graph().get_layer_name_by_id(*id))
                    .collect(),
            }
        } else {
            vec![]
        }
    }
}

/// This trait defines the operations that can be
/// performed on a list of edges in a temporal graph view.
pub trait EdgeListOps:
    IntoIterator<Item = Self::ValueType<Self::Edge>, IntoIter = Self::IterType<Self::Edge>> + Sized
{
    type Graph: GraphViewOps;
    type Vertex: VertexViewOps<Graph = Self::Graph>;
    type Edge: EdgeViewOps<Graph = Self::Graph, Vertex = Self::Vertex>;
    type ValueType<T>;

    /// the type of list of vertices
    type VList: VertexListOps<Graph = Self::Graph, Vertex = Self::Vertex>;

    /// the type of iterator
    type IterType<T>: Iterator<Item = Self::ValueType<T>>;
    fn properties(self) -> Self::IterType<Properties<Self::Edge>>;

    /// gets the source vertices of the edges in the list
    fn src(self) -> Self::VList;

    /// gets the destination vertices of the edges in the list
    fn dst(self) -> Self::VList;

    fn id(self) -> Self::IterType<(u64, u64)>;

    /// returns a list of exploded edges that include an edge at each point in time
    fn explode(self) -> Self::IterType<Self::Edge>;

    /// Get the timestamp for the earliest activity of the edge
    fn earliest_time(self) -> Self::IterType<Option<i64>>;

    /// Get the timestamp for the latest activity of the edge
    fn latest_time(self) -> Self::IterType<Option<i64>>;
}<|MERGE_RESOLUTION|>--- conflicted
+++ resolved
@@ -1,17 +1,11 @@
 use crate::{
-<<<<<<< HEAD
-    core::{
-        entities::{edges::edge_ref::EdgeRef, vertices::vertex_ref::VertexRef, LayerIds},
-        Prop,
-=======
-    core::entities::{edges::edge_ref::EdgeRef, vertices::vertex_ref::VertexRef},
+    core::entities::{edges::edge_ref::EdgeRef, vertices::vertex_ref::VertexRef, LayerIds},
     db::api::{
         properties::{
             internal::{ConstPropertiesOps, TemporalPropertiesOps, TemporalPropertyViewOps},
             Properties,
         },
         view::{internal::*, *},
->>>>>>> fbce020e
     },
 };
 
@@ -37,39 +31,7 @@
     type Vertex: VertexViewOps<Graph = Self::Graph>;
     type EList: EdgeListOps<Graph = Self::Graph, Vertex = Self::Vertex>;
 
-<<<<<<< HEAD
-    fn property(&self, name: &str, include_static: bool) -> Option<Prop> {
-        let props = self.property_history(name);
-        match props.last() {
-            None => {
-                if include_static {
-                    self.graph().static_edge_prop(self.eref(), name)
-                } else {
-                    None
-                }
-            }
-            Some((_, prop)) => Some(prop.clone()),
-        }
-    }
-
-    fn property_history(&self, name: &str) -> Vec<(i64, Prop)> {
-        match self.eref().time() {
-            None => self
-                .graph()
-                .temporal_edge_prop_vec(self.eref(), name, LayerIds::All),
-            Some(t) => self.graph().temporal_edge_prop_vec_window(
-                self.eref(),
-                name,
-                t,
-                t.saturating_add(1),
-                LayerIds::All,
-            ),
-        }
-    }
-
-=======
     /// list the activation timestamps for the edge
->>>>>>> fbce020e
     fn history(&self) -> Vec<i64> {
         self.graph()
             .edge_t(self.eref(), LayerIds::All)
