<<<<<<< HEAD
use std::iter;

=======
>>>>>>> e98833a5
use crate::{
    core::{
        entities::{edges::edge_ref::EdgeRef, VID},
        storage::timeindex::{AsTime, TimeIndexEntry},
    },
    db::{
        api::{
            properties::{internal::PropertiesOps, Properties},
            view::{
                internal::{EdgeTimeSemanticsOps, GraphTimeSemanticsOps},
                BoxableGraphView, IntoDynBoxed,
            },
        },
        graph::{
            edge::{edge_valid_layer, EdgeView},
            views::layer_graph::LayeredGraph,
        },
    },
    errors::GraphError,
    prelude::{GraphViewOps, LayerOps, NodeViewOps, TimeOps},
};
use chrono::{DateTime, Utc};
<<<<<<< HEAD
use raphtory_api::core::{entities::GID, storage::arc_str::ArcStr};
=======
use ouroboros::self_referencing;
use raphtory_api::{
    core::{
        entities::{LayerIds, GID},
        storage::arc_str::ArcStr,
    },
    iter::BoxedLIter,
};
use raphtory_storage::{
    core_ops::CoreGraphOps, graph::edges::edge_entry::EdgeStorageEntry, layer_ops::InternalLayerOps,
};
use std::{iter, marker::PhantomData};

#[self_referencing]
pub struct ExplodedIter<'graph, G: GraphViewOps<'graph>> {
    graph: G,
    #[borrows(graph)]
    #[covariant]
    edge: EdgeStorageEntry<'this>,
    #[borrows(edge, graph)]
    #[covariant]
    iter: BoxedLIter<'this, EdgeRef>,
    marker: PhantomData<&'graph ()>,
}

impl<'graph, G: GraphViewOps<'graph>> Iterator for ExplodedIter<'graph, G> {
    type Item = EdgeRef;

    fn next(&mut self) -> Option<Self::Item> {
        self.with_iter_mut(|iter| iter.next())
    }

    fn size_hint(&self) -> (usize, Option<usize>) {
        self.with_iter(|iter| iter.size_hint())
    }
}

fn exploded<'graph, G: BoxableGraphView + Clone + 'graph>(
    view: G,
    edge_ref: EdgeRef,
) -> BoxedLIter<'graph, EdgeRef> {
    let time_semantics = view.edge_time_semantics();
    ExplodedIterBuilder {
        graph: view,
        edge_builder: |view| view.core_edge(edge_ref.pid()),
        iter_builder: move |edge, graph| {
            time_semantics
                .edge_exploded(edge.as_ref(), graph, graph.layer_ids())
                .map(move |(t, l)| edge_ref.at(t).at_layer(l))
                .into_dyn_boxed()
        },
        marker: Default::default(),
    }
    .build()
    .into_dyn_boxed()
}

fn exploded_layers<'graph, G: BoxableGraphView + Clone + 'graph>(
    view: G,
    edge_ref: EdgeRef,
) -> BoxedLIter<'graph, EdgeRef> {
    let time_semantics = view.edge_time_semantics();
    ExplodedIterBuilder {
        graph: view,
        edge_builder: |view| view.core_edge(edge_ref.pid()),
        iter_builder: move |edge, graph| {
            time_semantics
                .edge_layers(edge.as_ref(), graph, graph.layer_ids())
                .map(move |l| edge_ref.at_layer(l))
                .into_dyn_boxed()
        },
        marker: Default::default(),
    }
    .build()
    .into_dyn_boxed()
}
>>>>>>> e98833a5

pub trait BaseEdgeViewOps<'graph>: Clone + TimeOps<'graph> + LayerOps<'graph> {
    type BaseGraph: GraphViewOps<'graph>;
    type Graph: GraphViewOps<'graph>;
    type ValueType<T>: 'graph
    where
        T: 'graph;

    type PropType: PropertiesOps + Clone + 'graph;
    type Nodes: NodeViewOps<'graph, Graph = Self::BaseGraph, BaseGraph = Self::BaseGraph> + 'graph;
    type Exploded: EdgeViewOps<'graph, Graph = Self::Graph, BaseGraph = Self::BaseGraph> + 'graph;

    fn map<O: 'graph, F: Fn(&Self::Graph, EdgeRef) -> O + Send + Sync + Clone + 'graph>(
        &self,
        op: F,
    ) -> Self::ValueType<O>;

    fn as_props(&self) -> Self::ValueType<Properties<Self::PropType>>;

    fn map_nodes<F: for<'a> Fn(&'a Self::Graph, EdgeRef) -> VID + Send + Sync + Clone + 'graph>(
        &self,
        op: F,
    ) -> Self::Nodes;

    fn map_exploded<
        I: Iterator<Item = EdgeRef> + Send + Sync + 'graph,
        F: for<'a> Fn(&'a Self::Graph, EdgeRef) -> I + Send + Sync + Clone + 'graph,
    >(
        &self,
        op: F,
    ) -> Self::Exploded;
}

pub trait EdgeViewOps<'graph>: TimeOps<'graph> + LayerOps<'graph> + Clone {
    type ValueType<T>: 'graph
    where
        T: 'graph;
    type PropType: PropertiesOps + Clone + 'graph;
    type Graph: GraphViewOps<'graph>;
    type BaseGraph: GraphViewOps<'graph>;
    type Nodes: NodeViewOps<'graph, BaseGraph = Self::BaseGraph, Graph = Self::BaseGraph>;

    type Exploded: EdgeViewOps<'graph, BaseGraph = Self::BaseGraph, Graph = Self::Graph>;

    /// List the activation timestamps for the edge
    fn history(&self) -> Self::ValueType<Vec<i64>>;

    fn history_counts(&self) -> Self::ValueType<usize>;

    /// List the activation timestamps for the edge as NaiveDateTime objects if parseable
    fn history_date_time(&self) -> Self::ValueType<Result<Vec<DateTime<Utc>>, GraphError>>;

    /// List the deletion timestamps for the edge
    fn deletions(&self) -> Self::ValueType<Vec<i64>>;

    /// List the deletion timestamps for the edge as NaiveDateTime objects if parseable
    fn deletions_date_time(&self) -> Self::ValueType<Result<Vec<DateTime<Utc>>, GraphError>>;

    /// Check that the latest status of the edge is valid (i.e., not deleted)
    fn is_valid(&self) -> Self::ValueType<bool>;

    /// Check that the latest status of the edge is deleted (i.e., not valid)
    fn is_deleted(&self) -> Self::ValueType<bool>;

    /// If the edge is a loop then returns true, else false
    fn is_self_loop(&self) -> Self::ValueType<bool>;

    /// Return a view of the properties of the edge
    fn properties(&self) -> Self::ValueType<Properties<Self::PropType>>;

    /// Returns the source node of the edge.
    fn src(&self) -> Self::Nodes;

    /// Returns the destination node of the edge.
    fn dst(&self) -> Self::Nodes;

    /// Returns the node at the other end of the edge (same as `dst()` for out-edges and `src()` for in-edges)
    fn nbr(&self) -> Self::Nodes;

    /// Check if edge is active at a given time point
    fn is_active(&self) -> Self::ValueType<bool>;

    /// Returns the id of the edge.
    fn id(&self) -> Self::ValueType<(GID, GID)>;

    /// Explodes an edge and returns all instances it had been updated as seperate edges
    fn explode(&self) -> Self::Exploded;

    fn explode_layers(&self) -> Self::Exploded;

    /// Gets the first time an edge was seen
    fn earliest_time(&self) -> Self::ValueType<Option<i64>>;

    fn earliest_date_time(&self) -> Self::ValueType<Result<Option<DateTime<Utc>>, GraphError>>;

    fn latest_date_time(&self) -> Self::ValueType<Result<Option<DateTime<Utc>>, GraphError>>;

    /// Gets the latest time an edge was updated
    fn latest_time(&self) -> Self::ValueType<Option<i64>>;

    /// Gets the time stamp of the edge if it is exploded
    fn time(&self) -> Self::ValueType<Result<i64, GraphError>>;

    fn date_time(&self) -> Self::ValueType<Result<DateTime<Utc>, GraphError>>;

    /// Gets the layer name for the edge if it is restricted to a single layer
    fn layer_name(&self) -> Self::ValueType<Result<ArcStr, GraphError>>;

    /// Gets the TimeIndexEntry if the edge is exploded
    fn time_and_index(&self) -> Self::ValueType<Result<TimeIndexEntry, GraphError>>;

    /// Gets the name of the layer this edge belongs to
    fn layer_names(&self) -> Self::ValueType<Vec<ArcStr>>;
}

impl<'graph, E: BaseEdgeViewOps<'graph>> EdgeViewOps<'graph> for E {
    type ValueType<T>
        = E::ValueType<T>
    where
        T: 'graph;
    type PropType = E::PropType;
    type Graph = E::Graph;
    type BaseGraph = E::BaseGraph;
    type Nodes = E::Nodes;

    type Exploded = E::Exploded;

    /// list the activation timestamps for the edge
    fn history(&self) -> Self::ValueType<Vec<i64>> {
        self.map(|g, e| {
            if edge_valid_layer(g, e) {
                match e.time() {
                    Some(t) => vec![t.t()],
                    None => {
                        let time_semantics = g.edge_time_semantics();
                        let edge = g.core_edge(e.pid());
                        match e.layer() {
                            None => time_semantics
                                .edge_history(edge.as_ref(), g, g.layer_ids())
                                .map(|(ti, _)| ti.t())
                                .collect(),
                            Some(layer) => time_semantics
                                .edge_history(edge.as_ref(), g, &LayerIds::One(layer))
                                .map(|(ti, _)| ti.t())
                                .collect(),
                        }
                    }
                }
            } else {
                vec![]
            }
        })
    }

    fn history_counts(&self) -> Self::ValueType<usize> {
        self.map(|g, e| {
            if edge_valid_layer(g, e) {
                match e.time() {
                    Some(_) => 1,
                    None => match e.layer() {
                        None => g
                            .edge_time_semantics()
                            .edge_exploded_count(g.core_edge(e.pid()).as_ref(), g),
                        Some(layer) => g.edge_time_semantics().edge_exploded_count(
                            g.core_edge(e.pid()).as_ref(),
                            LayeredGraph::new(g, LayerIds::One(layer)),
                        ),
                    },
                }
            } else {
                0
            }
        })
    }

<<<<<<< HEAD
    fn history_date_time(&self) -> Self::ValueType<Result<Vec<DateTime<Utc>>, GraphError>> {
        self.map(move |g, e| {
            g.edge_history(e, g.layer_ids())
                .map(|t| t.dt().map_err(GraphError::from))
                .collect::<Result<Vec<_>, GraphError>>()
=======
    fn history_date_time(&self) -> Self::ValueType<Option<Vec<DateTime<Utc>>>> {
        self.map(|g, e| {
            if edge_valid_layer(g, e) {
                match e.time() {
                    Some(t) => Some(vec![t.dt()?]),
                    None => {
                        let time_semantics = g.edge_time_semantics();
                        let edge = g.core_edge(e.pid());
                        match e.layer() {
                            None => time_semantics
                                .edge_history(edge.as_ref(), g, g.layer_ids())
                                .map(|(ti, _)| ti.dt())
                                .collect(),
                            Some(layer) => time_semantics
                                .edge_history(edge.as_ref(), g, &LayerIds::One(layer))
                                .map(|(ti, _)| ti.dt())
                                .collect(),
                        }
                    }
                }
            } else {
                Some(vec![])
            }
>>>>>>> e98833a5
        })
    }

    fn deletions(&self) -> Self::ValueType<Vec<i64>> {
        self.map(|g, e| {
            EdgeView::new(g, e)
                .deletions_hist()
                .map(|(t, _)| t.t())
                .collect()
        })
    }

    fn deletions_date_time(&self) -> Self::ValueType<Result<Vec<DateTime<Utc>>, GraphError>> {
        self.map(|g, e| {
<<<<<<< HEAD
            g.edge_deletion_history(e, &g.layer_ids().constrain_from_edge(e))
                .into_iter()
                .map(|t| t.dt().map_err(GraphError::from))
                .collect::<Result<Vec<_>, GraphError>>()
=======
            EdgeView::new(g, e)
                .deletions_hist()
                .map(|(t, _)| t.dt())
                .collect()
>>>>>>> e98833a5
        })
    }

    fn is_valid(&self) -> Self::ValueType<bool> {
        self.map(|g, e| {
            if edge_valid_layer(g, e) {
                let time_semantics = g.edge_time_semantics();
                let edge = g.core_edge(e.pid());
                match e.time() {
                    None => match e.layer() {
                        None => time_semantics.edge_is_valid(edge.as_ref(), g),
                        Some(layer) => time_semantics.edge_is_valid(
                            edge.as_ref(),
                            LayeredGraph::new(g, LayerIds::One(layer)),
                        ),
                    },
                    Some(t) => {
                        let layer = e.layer().expect("exploded edge should have layer");
                        time_semantics.edge_is_valid_exploded(edge.as_ref(), g, t, layer)
                    }
                }
            } else {
                false
            }
        })
    }

    fn is_deleted(&self) -> Self::ValueType<bool> {
        self.map(|g, e| {
            if edge_valid_layer(g, e) {
                let time_semantics = g.edge_time_semantics();
                let edge = g.core_edge(e.pid());
                match e.time() {
                    None => match e.layer() {
                        None => time_semantics.edge_is_deleted(edge.as_ref(), g),
                        Some(layer) => time_semantics.edge_is_deleted(
                            edge.as_ref(),
                            LayeredGraph::new(g, LayerIds::One(layer)),
                        ),
                    },
                    Some(t) => {
                        let layer = e.layer().expect("exploded edge should have layer");
                        time_semantics.edge_is_deleted_exploded(edge.as_ref(), g, t, layer)
                    }
                }
            } else {
                false
            }
        })
    }

    fn is_self_loop(&self) -> Self::ValueType<bool> {
        self.map(|_g, e| e.src() == e.dst())
    }

    /// Return a view of the properties of the edge
    fn properties(&self) -> Self::ValueType<Properties<Self::PropType>> {
        self.as_props()
    }

    /// Returns the source node of the edge.
    fn src(&self) -> Self::Nodes {
        self.map_nodes(|_, e| e.src())
    }

    /// Returns the destination node of the edge.
    fn dst(&self) -> Self::Nodes {
        self.map_nodes(|_, e| e.dst())
    }

    fn nbr(&self) -> Self::Nodes {
        self.map_nodes(|_, e| e.remote())
    }

    /// Check if edge is active (i.e. has some update within the current bound)
    fn is_active(&self) -> Self::ValueType<bool> {
        self.map(move |g, e| {
            if edge_valid_layer(g, e) {
                let edge = g.core_edge(e.pid());
                let time_semantics = g.edge_time_semantics();
                match e.time() {
                    None => match e.layer() {
                        None => time_semantics.edge_is_active(edge.as_ref(), g),
                        Some(layer_id) => time_semantics.edge_is_active(
                            edge.as_ref(),
                            LayeredGraph::new(g, LayerIds::One(layer_id)),
                        ),
                    },
                    Some(t) => time_semantics.edge_is_active_exploded(
                        edge.as_ref(),
                        g,
                        t,
                        e.layer().expect("exploded edge should have layer"),
                    ),
                }
            } else {
                false
            }
        })
    }

    fn id(&self) -> Self::ValueType<(GID, GID)> {
        self.map(|g, e| (g.node_id(e.src()), g.node_id(e.dst())))
    }

    /// Explodes an edge and returns all instances it had been updated as seperate edges
    fn explode(&self) -> Self::Exploded {
        self.map_exploded(|g, e| {
            if edge_valid_layer(g, e) {
                match e.time() {
                    Some(_) => iter::once(e).into_dyn_boxed(),
                    None => {
                        let view = g.clone();
                        match e.layer() {
                            None => exploded(view, e),
                            Some(layer) => {
                                exploded(LayeredGraph::new(view, LayerIds::One(layer)), e)
                            }
                        }
                    }
                }
            } else {
                iter::empty().into_dyn_boxed()
            }
        })
    }

    fn explode_layers(&self) -> Self::Exploded {
        self.map_exploded(|g, e| {
            if edge_valid_layer(g, e) {
                match e.layer() {
                    Some(_) => Box::new(iter::once(e)),
                    None => {
                        let g = g.clone();
                        exploded_layers(g, e)
                    }
                }
            } else {
                iter::empty().into_dyn_boxed()
            }
        })
    }

    /// Gets the first time an edge was seen
    fn earliest_time(&self) -> Self::ValueType<Option<i64>> {
        self.map(|g, e| {
            if edge_valid_layer(g, e) {
                let time_semantics = g.edge_time_semantics();
                match e.time() {
                    None => match e.layer() {
                        None => time_semantics.edge_earliest_time(g.core_edge(e.pid()).as_ref(), g),
                        Some(layer) => time_semantics.edge_earliest_time(
                            g.core_edge(e.pid()).as_ref(),
                            LayeredGraph::new(g, LayerIds::One(layer)),
                        ),
                    },

                    Some(t) => time_semantics.edge_exploded_earliest_time(
                        g.core_edge(e.pid()).as_ref(),
                        g,
                        t,
                        e.layer().expect("exploded edge should have layer"),
                    ),
                }
            } else {
                None
            }
        })
    }

<<<<<<< HEAD
    fn earliest_date_time(&self) -> Self::ValueType<Result<Option<DateTime<Utc>>, GraphError>> {
        self.map(
            |g, e| match g.edge_earliest_time(e, &g.layer_ids().constrain_from_edge(e)) {
                Some(t) => t.dt().map(|dt| Some(dt)).map_err(GraphError::from),
                None => Ok(None),
            },
        )
    }

    fn latest_date_time(&self) -> Self::ValueType<Result<Option<DateTime<Utc>>, GraphError>> {
        self.map(
            |g, e| match g.edge_latest_time(e, &g.layer_ids().constrain_from_edge(e)) {
                Some(t) => t.dt().map(|dt| Some(dt)).map_err(GraphError::from),
                None => Ok(None),
            },
        )
=======
    fn earliest_date_time(&self) -> Self::ValueType<Option<DateTime<Utc>>> {
        self.map(|g, e| {
            if edge_valid_layer(g, e) {
                let time_semantics = g.edge_time_semantics();
                match e.time() {
                    None => time_semantics
                        .edge_earliest_time(g.core_edge(e.pid()).as_ref(), g)?
                        .dt(),
                    Some(t) => time_semantics
                        .edge_exploded_earliest_time(
                            g.core_edge(e.pid()).as_ref(),
                            g,
                            t,
                            e.layer().expect("exploded edge should have layer"),
                        )?
                        .dt(),
                }
            } else {
                None
            }
        })
    }

    fn latest_date_time(&self) -> Self::ValueType<Option<DateTime<Utc>>> {
        self.map(|g, e| {
            if edge_valid_layer(g, e) {
                let time_semantics = g.edge_time_semantics();
                match e.time() {
                    None => time_semantics
                        .edge_latest_time(g.core_edge(e.pid()).as_ref(), g)?
                        .dt(),
                    Some(t) => time_semantics
                        .edge_exploded_latest_time(
                            g.core_edge(e.pid()).as_ref(),
                            g,
                            t,
                            e.layer().expect("exploded edge should have layer"),
                        )?
                        .dt(),
                }
            } else {
                None
            }
        })
>>>>>>> e98833a5
    }

    /// Gets the latest time an edge was updated
    fn latest_time(&self) -> Self::ValueType<Option<i64>> {
        self.map(|g, e| {
            if edge_valid_layer(g, e) {
                let time_semantics = g.edge_time_semantics();
                match e.time() {
                    None => match e.layer() {
                        None => time_semantics.edge_latest_time(g.core_edge(e.pid()).as_ref(), g),

                        Some(layer) => time_semantics.edge_latest_time(
                            g.core_edge(e.pid()).as_ref(),
                            LayeredGraph::new(g, LayerIds::One(layer)),
                        ),
                    },
                    Some(t) => time_semantics.edge_exploded_latest_time(
                        g.core_edge(e.pid()).as_ref(),
                        g,
                        t,
                        e.layer().expect("exploded edge should have layer"),
                    ),
                }
            } else {
                None
            }
        })
    }

    /// Gets the time stamp of the edge if it is exploded
    fn time(&self) -> Self::ValueType<Result<i64, GraphError>> {
        self.map(|_, e| e.time_t().ok_or_else(|| GraphError::TimeAPIError))
    }

    fn date_time(&self) -> Self::ValueType<Result<DateTime<Utc>, GraphError>> {
        self.map(|_, e| match e.time_t() {
            Some(t) => t.dt().map_err(GraphError::from),
            None => Err(GraphError::TimeAPIError),
        })
    }

    /// Gets the layer name for the edge if it is restricted to a single layer
    fn layer_name(&self) -> Self::ValueType<Result<ArcStr, GraphError>> {
        self.map(|g, e| {
            e.layer()
                .map(|l_id| g.get_layer_name(l_id))
                .ok_or_else(|| GraphError::LayerNameAPIError)
        })
    }

    /// Gets the TimeIndexEntry if the edge is exploded
    fn time_and_index(&self) -> Self::ValueType<Result<TimeIndexEntry, GraphError>> {
        self.map(|_, e| e.time().ok_or(GraphError::TimeAPIError))
    }

    /// Gets the name of the layer this edge belongs to
    fn layer_names(&self) -> Self::ValueType<Vec<ArcStr>> {
        self.map(|g, e| {
            if edge_valid_layer(g, e) {
                let layer_names = g.edge_meta().layer_meta().get_keys();
                match e.layer() {
                    None => {
                        let time_semantics = g.edge_time_semantics();
                        time_semantics
                            .edge_layers(g.core_edge(e.pid()).as_ref(), g, g.layer_ids())
                            .map(|layer| layer_names[layer].clone())
                            .collect()
                    }
                    Some(l) => {
                        vec![layer_names[l].clone()]
                    }
                }
            } else {
                vec![]
            }
        })
    }
}

#[cfg(test)]
mod test_edge_view {
    use crate::{prelude::*, test_storage, test_utils::test_graph};

    #[test]
    fn test_exploded_edge_properties() {
        let graph = Graph::new();
        let actual_prop_values = vec![0, 1, 2, 3];
        for v in actual_prop_values.iter() {
            graph.add_edge(0, 1, 2, [("test", *v)], None).unwrap();
        }

        test_storage!(&graph, |graph| {
            let prop_values: Vec<_> = graph
                .edge(1, 2)
                .unwrap()
                .explode()
                .properties()
                .flat_map(|p| p.get("test").into_i32())
                .collect();
            assert_eq!(prop_values, actual_prop_values)
        });
    }

    #[test]
    fn test_exploded_edge_properties_window() {
        let graph = Graph::new();
        let actual_prop_values_0 = vec![0, 1, 2, 3];
        for v in actual_prop_values_0.iter() {
            graph.add_edge(0, 1, 2, [("test", *v)], None).unwrap();
        }
        let actual_prop_values_1 = vec![4, 5, 6];
        for v in actual_prop_values_1.iter() {
            graph.add_edge(1, 1, 2, [("test", *v)], None).unwrap();
        }
        test_storage!(&graph, |graph| {
            let prop_values: Vec<_> = graph
                .at(0)
                .edge(1, 2)
                .unwrap()
                .explode()
                .properties()
                .flat_map(|p| p.get("test").into_i32())
                .collect();
            assert_eq!(prop_values, actual_prop_values_0);
            let prop_values: Vec<_> = graph
                .at(1)
                .edge(1, 2)
                .unwrap()
                .explode()
                .properties()
                .flat_map(|p| p.get("test").into_i32())
                .collect();
            assert_eq!(prop_values, actual_prop_values_1)
        });
    }

    #[test]
    fn test_exploded_edge_multilayer() {
        let graph = Graph::new();
        let expected_prop_values = vec![0, 1, 2, 3];
        for v in expected_prop_values.iter() {
            graph
                .add_edge(0, 1, 2, [("test", *v)], Some((v % 2).to_string().as_str()))
                .unwrap();
        }
        // FIXME: Needs support for secondary time index in disk storage (Issue #30)
        test_graph(&graph, |graph| {
            let prop_values: Vec<_> = graph
                .edge(1, 2)
                .unwrap()
                .explode()
                .properties()
                .flat_map(|p| p.get("test").into_i32())
                .collect();
            let actual_layers: Vec<_> = graph
                .edge(1, 2)
                .unwrap()
                .explode()
                .layer_name()
                .flatten()
                .collect();
            let expected_layers: Vec<_> = expected_prop_values
                .iter()
                .map(|v| (v % 2).to_string())
                .collect();
            assert_eq!(prop_values, expected_prop_values);
            assert_eq!(actual_layers, expected_layers);

            assert!(graph.edge(1, 2).unwrap().layer_name().is_err());
            assert!(graph.edges().layer_name().all(|l| l.is_err()));
            assert!(graph
                .edge(1, 2)
                .unwrap()
                .explode()
                .layer_name()
                .all(|l| l.is_ok()));
            assert!(graph
                .edge(1, 2)
                .unwrap()
                .explode_layers()
                .layer_name()
                .all(|l| l.is_ok()));
            assert!(graph.edges().explode().layer_name().all(|l| l.is_ok()));
            assert!(graph
                .edges()
                .explode_layers()
                .layer_name()
                .all(|l| l.is_ok()));

            assert!(graph.edge(1, 2).unwrap().time().is_err());
            assert!(graph.edges().time().all(|l| l.is_err()));
            assert!(graph
                .edge(1, 2)
                .unwrap()
                .explode()
                .time()
                .all(|l| l.is_ok()));
            assert!(graph
                .edge(1, 2)
                .unwrap()
                .explode_layers()
                .time()
                .all(|l| l.is_err()));
            assert!(graph.edges().explode().time().all(|l| l.is_ok()));
            assert!(graph.edges().explode_layers().time().all(|l| l.is_err()));
        });
    }

    #[test]
    fn test_sorting_by_secondary_index() {
        let graph = Graph::new();
        graph.add_edge(0, 2, 3, NO_PROPS, None).unwrap();
        graph.add_edge(0, 1, 2, NO_PROPS, None).unwrap();
        graph.add_edge(0, 1, 2, [("second", true)], None).unwrap();
        graph.add_edge(0, 2, 3, [("second", true)], None).unwrap();

        //FIXME: DiskGraph does not preserve secondary index (see #1780)
        test_graph(&graph, |graph| {
            let mut exploded_edges: Vec<_> = graph.edges().explode().into_iter().collect();
            exploded_edges.sort_by_key(|a| a.time_and_index().unwrap());

            let res: Vec<_> = exploded_edges
                .into_iter()
                .filter_map(|e| {
                    Some((
                        e.src().id().as_u64()?,
                        e.dst().id().as_u64()?,
                        e.properties().get("second").into_bool(),
                    ))
                })
                .collect();
            assert_eq!(
                res,
                vec![
                    (2, 3, None),
                    (1, 2, None),
                    (1, 2, Some(true)),
                    (2, 3, Some(true))
                ]
            )
        });
    }
}<|MERGE_RESOLUTION|>--- conflicted
+++ resolved
@@ -1,8 +1,3 @@
-<<<<<<< HEAD
-use std::iter;
-
-=======
->>>>>>> e98833a5
 use crate::{
     core::{
         entities::{edges::edge_ref::EdgeRef, VID},
@@ -25,9 +20,6 @@
     prelude::{GraphViewOps, LayerOps, NodeViewOps, TimeOps},
 };
 use chrono::{DateTime, Utc};
-<<<<<<< HEAD
-use raphtory_api::core::{entities::GID, storage::arc_str::ArcStr};
-=======
 use ouroboros::self_referencing;
 use raphtory_api::{
     core::{
@@ -104,7 +96,6 @@
     .build()
     .into_dyn_boxed()
 }
->>>>>>> e98833a5
 
 pub trait BaseEdgeViewOps<'graph>: Clone + TimeOps<'graph> + LayerOps<'graph> {
     type BaseGraph: GraphViewOps<'graph>;
@@ -280,13 +271,6 @@
         })
     }
 
-<<<<<<< HEAD
-    fn history_date_time(&self) -> Self::ValueType<Result<Vec<DateTime<Utc>>, GraphError>> {
-        self.map(move |g, e| {
-            g.edge_history(e, g.layer_ids())
-                .map(|t| t.dt().map_err(GraphError::from))
-                .collect::<Result<Vec<_>, GraphError>>()
-=======
     fn history_date_time(&self) -> Self::ValueType<Option<Vec<DateTime<Utc>>>> {
         self.map(|g, e| {
             if edge_valid_layer(g, e) {
@@ -310,7 +294,6 @@
             } else {
                 Some(vec![])
             }
->>>>>>> e98833a5
         })
     }
 
@@ -325,17 +308,10 @@
 
     fn deletions_date_time(&self) -> Self::ValueType<Result<Vec<DateTime<Utc>>, GraphError>> {
         self.map(|g, e| {
-<<<<<<< HEAD
-            g.edge_deletion_history(e, &g.layer_ids().constrain_from_edge(e))
-                .into_iter()
-                .map(|t| t.dt().map_err(GraphError::from))
-                .collect::<Result<Vec<_>, GraphError>>()
-=======
             EdgeView::new(g, e)
                 .deletions_hist()
                 .map(|(t, _)| t.dt())
                 .collect()
->>>>>>> e98833a5
         })
     }
 
@@ -506,24 +482,6 @@
         })
     }
 
-<<<<<<< HEAD
-    fn earliest_date_time(&self) -> Self::ValueType<Result<Option<DateTime<Utc>>, GraphError>> {
-        self.map(
-            |g, e| match g.edge_earliest_time(e, &g.layer_ids().constrain_from_edge(e)) {
-                Some(t) => t.dt().map(|dt| Some(dt)).map_err(GraphError::from),
-                None => Ok(None),
-            },
-        )
-    }
-
-    fn latest_date_time(&self) -> Self::ValueType<Result<Option<DateTime<Utc>>, GraphError>> {
-        self.map(
-            |g, e| match g.edge_latest_time(e, &g.layer_ids().constrain_from_edge(e)) {
-                Some(t) => t.dt().map(|dt| Some(dt)).map_err(GraphError::from),
-                None => Ok(None),
-            },
-        )
-=======
     fn earliest_date_time(&self) -> Self::ValueType<Option<DateTime<Utc>>> {
         self.map(|g, e| {
             if edge_valid_layer(g, e) {
@@ -568,7 +526,6 @@
                 None
             }
         })
->>>>>>> e98833a5
     }
 
     /// Gets the latest time an edge was updated
