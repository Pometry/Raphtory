use std::iter;

use chrono::{DateTime, Utc};

use crate::{
    core::{
        entities::{edges::edge_ref::EdgeRef, VID},
        storage::timeindex::{AsTime, TimeIndexEntry},
        utils::errors::GraphError,
        ArcStr,
    },
    db::api::{
        properties::{internal::PropertiesOps, Properties},
        view::{
            internal::{CoreGraphOps, InternalLayerOps, TimeSemantics},
            BoxedIter, IntoDynBoxed,
        },
    },
    prelude::{GraphViewOps, LayerOps, NodeViewOps, TimeOps},
};

pub trait BaseEdgeViewOps<'graph>: Clone + TimeOps<'graph> + LayerOps<'graph> {
    type BaseGraph: GraphViewOps<'graph>;
    type Graph: GraphViewOps<'graph>;
    type ValueType<T>: 'graph
    where
        T: 'graph;

    type PropType: PropertiesOps + Clone + 'graph;
    type Nodes: NodeViewOps<'graph, Graph = Self::BaseGraph, BaseGraph = Self::BaseGraph> + 'graph;
    type Exploded: EdgeViewOps<'graph, Graph = Self::Graph, BaseGraph = Self::BaseGraph> + 'graph;

    fn map<O: 'graph, F: Fn(&Self::Graph, EdgeRef) -> O + Send + Sync + Clone + 'graph>(
        &self,
        op: F,
    ) -> Self::ValueType<O>;

    fn as_props(&self) -> Self::ValueType<Properties<Self::PropType>>;

    fn map_nodes<F: for<'a> Fn(&'a Self::Graph, EdgeRef) -> VID + Send + Sync + Clone + 'graph>(
        &self,
        op: F,
    ) -> Self::Nodes;

    fn map_exploded<
        I: Iterator<Item = EdgeRef> + Send + 'graph,
        F: for<'a> Fn(&'a Self::Graph, EdgeRef) -> I + Send + Sync + Clone + 'graph,
    >(
        &self,
        op: F,
    ) -> Self::Exploded;
}

pub trait EdgeViewOps<'graph>: TimeOps<'graph> + LayerOps<'graph> + Clone {
    type ValueType<T>: 'graph
    where
        T: 'graph;
    type PropType: PropertiesOps + Clone + 'graph;
    type Graph: GraphViewOps<'graph>;
    type BaseGraph: GraphViewOps<'graph>;
    type Nodes: NodeViewOps<'graph, BaseGraph = Self::BaseGraph, Graph = Self::BaseGraph>;

    type Exploded: EdgeViewOps<'graph, BaseGraph = Self::BaseGraph, Graph = Self::Graph>;

    /// List the activation timestamps for the edge
    fn history(&self) -> Self::ValueType<Vec<i64>>;

    /// List the activation timestamps for the edge as NaiveDateTime objects if parseable
    fn history_date_time(&self) -> Self::ValueType<Option<Vec<DateTime<Utc>>>>;

    /// List the deletion timestamps for the edge
    fn deletions(&self) -> Self::ValueType<Vec<i64>>;

    /// List the deletion timestamps for the edge as NaiveDateTime objects if parseable
    fn deletions_date_time(&self) -> Self::ValueType<Option<Vec<DateTime<Utc>>>>;

    /// Check that the latest status of the edge is valid (i.e., not deleted)
    fn is_valid(&self) -> Self::ValueType<bool>;

    /// Check that the latest status of the edge is deleted (i.e., not valid)
    fn is_deleted(&self) -> Self::ValueType<bool>;

    /// If the edge is a loop then returns true, else false
    fn is_self_loop(&self) -> Self::ValueType<bool>;

    /// Return a view of the properties of the edge
    fn properties(&self) -> Self::ValueType<Properties<Self::PropType>>;

    /// Returns the source node of the edge.
    fn src(&self) -> Self::Nodes;

    /// Returns the destination node of the edge.
    fn dst(&self) -> Self::Nodes;

    /// Returns the node at the other end of the edge (same as `dst()` for out-edges and `src()` for in-edges)
    fn nbr(&self) -> Self::Nodes;

    /// Check if edge is active at a given time point
    fn active(&self, t: i64) -> Self::ValueType<bool>;

    /// Returns the id of the edge.
    fn id(&self) -> Self::ValueType<(u64, u64)>;

    /// Explodes an edge and returns all instances it had been updated as seperate edges
    fn explode(&self) -> Self::Exploded;

    fn explode_layers(&self) -> Self::Exploded;

    /// Gets the first time an edge was seen
    fn earliest_time(&self) -> Self::ValueType<Option<i64>>;

    fn earliest_date_time(&self) -> Self::ValueType<Option<DateTime<Utc>>>;

    fn latest_date_time(&self) -> Self::ValueType<Option<DateTime<Utc>>>;

    /// Gets the latest time an edge was updated
    fn latest_time(&self) -> Self::ValueType<Option<i64>>;

    /// Gets the time stamp of the edge if it is exploded
    fn time(&self) -> Self::ValueType<Result<i64, GraphError>>;

    fn date_time(&self) -> Self::ValueType<Option<DateTime<Utc>>>;

    /// Gets the layer name for the edge if it is restricted to a single layer
    fn layer_name(&self) -> Self::ValueType<Result<ArcStr, GraphError>>;

    /// Gets the TimeIndexEntry if the edge is exploded
    fn time_and_index(&self) -> Self::ValueType<Option<TimeIndexEntry>>;

    /// Gets the name of the layer this edge belongs to
    fn layer_names(&self) -> Self::ValueType<BoxedIter<ArcStr>>;
}

impl<'graph, E: BaseEdgeViewOps<'graph>> EdgeViewOps<'graph> for E {
    type ValueType<T> = E::ValueType<T> where T: 'graph;
    type PropType = E::PropType;
    type Graph = E::Graph;
    type BaseGraph = E::BaseGraph;
    type Nodes = E::Nodes;

    type Exploded = E::Exploded;

    /// list the activation timestamps for the edge
    fn history(&self) -> Self::ValueType<Vec<i64>> {
        self.map(|g, e| g.edge_history(e, g.layer_ids().constrain_from_edge(e)))
    }

    fn history_date_time(&self) -> Self::ValueType<Option<Vec<DateTime<Utc>>>> {
        self.map(move |g, e| {
            g.edge_history(e, g.layer_ids().constrain_from_edge(e))
                .into_iter()
                .map(|t| t.dt())
                .collect()
        })
    }

    fn deletions(&self) -> Self::ValueType<Vec<i64>> {
        self.map(move |g, e| g.edge_deletion_history(e, &g.layer_ids().constrain_from_edge(e)))
    }

    fn deletions_date_time(&self) -> Self::ValueType<Option<Vec<DateTime<Utc>>>> {
        self.map(|g, e| {
            g.edge_deletion_history(e, &g.layer_ids().constrain_from_edge(e))
                .into_iter()
                .map(|t| t.dt())
                .collect()
        })
    }

    fn is_valid(&self) -> Self::ValueType<bool> {
        self.map(|g, e| g.edge_is_valid(e, &g.layer_ids().constrain_from_edge(e)))
    }

    fn is_deleted(&self) -> Self::ValueType<bool> {
        self.map(|g, e| !g.edge_is_valid(e, &g.layer_ids().constrain_from_edge(e)))
    }

    fn is_self_loop(&self) -> Self::ValueType<bool> {
        self.map(|_g, e| e.src() == e.dst())
    }

    /// Return a view of the properties of the edge
    fn properties(&self) -> Self::ValueType<Properties<Self::PropType>> {
        self.as_props()
    }

    /// Returns the source node of the edge.
    fn src(&self) -> Self::Nodes {
        self.map_nodes(|_, e| e.src())
    }

    /// Returns the destination node of the edge.
    fn dst(&self) -> Self::Nodes {
        self.map_nodes(|_, e| e.dst())
    }

    fn nbr(&self) -> Self::Nodes {
        self.map_nodes(|_, e| e.remote())
    }

    /// Check if edge is active at a given time point
    fn active(&self, t: i64) -> Self::ValueType<bool> {
        self.map(move |g, e| match e.time() {
            Some(tt) => {
                tt.t() <= t
                    && t <= g
                        .edge_latest_time(e, &g.layer_ids().constrain_from_edge(e))
                        .unwrap_or(tt.t())
            }
            None => {
                let edge = g.core_edge(e.into());
                g.include_edge_window(edge.as_ref(), t..t.saturating_add(1), g.layer_ids())
            }
        })
    }

    fn id(&self) -> Self::ValueType<(u64, u64)> {
        self.map(|g, e| (g.node_id(e.src()), g.node_id(e.dst())))
    }

    /// Explodes an edge and returns all instances it had been updated as seperate edges
    fn explode(&self) -> Self::Exploded {
        self.map_exploded(|g, e| match e.time() {
            Some(_) => Box::new(iter::once(e)),
            None => g.edge_exploded(e, &g.layer_ids().constrain_from_edge(e)),
        })
    }

    fn explode_layers(&self) -> Self::Exploded {
        self.map_exploded(|g, e| match e.layer() {
            Some(_) => Box::new(iter::once(e)),
            None => g.edge_layers(e, g.layer_ids()),
        })
    }

    /// Gets the first time an edge was seen
    fn earliest_time(&self) -> Self::ValueType<Option<i64>> {
        self.map(|g, e| g.edge_earliest_time(e, &g.layer_ids().constrain_from_edge(e)))
    }

    fn earliest_date_time(&self) -> Self::ValueType<Option<DateTime<Utc>>> {
        self.map(|g, e| {
            g.edge_earliest_time(e, &g.layer_ids().constrain_from_edge(e))?
                .dt()
        })
    }

    fn latest_date_time(&self) -> Self::ValueType<Option<DateTime<Utc>>> {
        self.map(|g, e| {
            g.edge_latest_time(e, &g.layer_ids().constrain_from_edge(e))?
                .dt()
        })
    }

    /// Gets the latest time an edge was updated
    fn latest_time(&self) -> Self::ValueType<Option<i64>> {
        self.map(|g, e| g.edge_latest_time(e, &g.layer_ids().constrain_from_edge(e)))
    }

    /// Gets the time stamp of the edge if it is exploded
    fn time(&self) -> Self::ValueType<Result<i64, GraphError>> {
        self.map(|_, e| e.time_t().ok_or_else(|| GraphError::TimeAPIError))
    }

    fn date_time(&self) -> Self::ValueType<Option<DateTime<Utc>>> {
        self.map(|_, e| e.time_t()?.dt())
    }

    /// Gets the layer name for the edge if it is restricted to a single layer
    fn layer_name(&self) -> Self::ValueType<Result<ArcStr, GraphError>> {
        self.map(|g, e| {
            e.layer()
                .map(|l_id| g.get_layer_name(*l_id))
                .ok_or_else(|| GraphError::LayerNameAPIError)
        })
    }

    /// Gets the TimeIndexEntry if the edge is exploded
    fn time_and_index(&self) -> Self::ValueType<Option<TimeIndexEntry>> {
        self.map(|_, e| e.time())
    }

    /// Gets the name of the layer this edge belongs to
    fn layer_names(&self) -> Self::ValueType<BoxedIter<ArcStr>> {
        self.map(|g, e| {
            let layer_names = g.edge_meta().layer_meta().get_keys();
            g.edge_layers(e, &g.layer_ids().constrain_from_edge(e))
                .map(move |ee| {
                    layer_names[*ee.layer().expect("exploded edge should have layer")].clone()
                })
                .into_dyn_boxed()
        })
    }
}

#[cfg(test)]
mod test_edge_view {
    use crate::{db::api::view::StaticGraphViewOps, prelude::*};
    use tempfile::TempDir;

    #[test]
    fn test_exploded_edge_properties() {
        let graph = Graph::new();
        let actual_prop_values = vec![0, 1, 2, 3];
        for v in actual_prop_values.iter() {
            graph.add_edge(0, 1, 2, [("test", *v)], None).unwrap();
        }

        let test_dir = TempDir::new().unwrap();
        #[cfg(feature = "arrow")]
        let arrow_graph = graph.persist_as_arrow(test_dir.path()).unwrap();

        fn test<G: StaticGraphViewOps>(graph: &G, actual_prop_values: &[i32]) {
            let prop_values: Vec<_> = graph
                .edge(1, 2)
                .unwrap()
                .explode()
                .properties()
                .flat_map(|p| p.get("test").into_i32())
                .collect();
            assert_eq!(prop_values, actual_prop_values)
        }
        test(&graph, &actual_prop_values);
        #[cfg(feature = "arrow")]
        test(&arrow_graph, &actual_prop_values);
    }

    #[test]
    fn test_exploded_edge_properties_window() {
        let graph = Graph::new();
        let actual_prop_values_0 = vec![0, 1, 2, 3];
        for v in actual_prop_values_0.iter() {
            graph.add_edge(0, 1, 2, [("test", *v)], None).unwrap();
        }
        let actual_prop_values_1 = vec![4, 5, 6];
        for v in actual_prop_values_1.iter() {
            graph.add_edge(1, 1, 2, [("test", *v)], None).unwrap();
        }

        let test_dir = TempDir::new().unwrap();
        #[cfg(feature = "arrow")]
        let arrow_graph = graph.persist_as_arrow(test_dir.path()).unwrap();

        fn test<G: StaticGraphViewOps>(
            graph: &G,
            actual_prop_values_0: &[i32],
            actual_prop_values_1: &[i32],
        ) {
            let prop_values: Vec<_> = graph
                .at(0)
                .edge(1, 2)
                .unwrap()
                .explode()
                .properties()
                .flat_map(|p| p.get("test").into_i32())
                .collect();
            assert_eq!(prop_values, actual_prop_values_0);
            let prop_values: Vec<_> = graph
                .at(1)
                .edge(1, 2)
                .unwrap()
                .explode()
                .properties()
                .flat_map(|p| p.get("test").into_i32())
                .collect();
            assert_eq!(prop_values, actual_prop_values_1)
        }
        test(&graph, &actual_prop_values_0, &actual_prop_values_1);
        #[cfg(feature = "arrow")]
        test(&arrow_graph, &actual_prop_values_0, &actual_prop_values_1);
    }

    #[test]
    fn test_exploded_edge_multilayer() {
        let graph = Graph::new();
        let expected_prop_values = vec![0, 1, 2, 3];
        for v in expected_prop_values.iter() {
            graph
                .add_edge(0, 1, 2, [("test", *v)], Some((v % 2).to_string().as_str()))
                .unwrap();
        }

<<<<<<< HEAD
        let prop_values: Vec<_> = g
            .edge(1, 2)
            .unwrap()
            .explode()
            .properties()
            .flat_map(|p| p.get("test").into_i32())
            .collect();
        let actual_layers: Vec<_> = g
            .edge(1, 2)
            .unwrap()
            .explode()
            .layer_name()
            .flatten()
            .collect();
        let expected_layers: Vec<_> = expected_prop_values
            .iter()
            .map(|v| (v % 2).to_string())
            .collect();
        assert_eq!(prop_values, expected_prop_values);
        assert_eq!(actual_layers, expected_layers);

        assert!(g.edge(1, 2).unwrap().layer_name().is_err());
        assert!(g.edges().layer_name().all(|l| l.is_err()));
        assert!(g
            .edge(1, 2)
            .unwrap()
            .explode()
            .layer_name()
            .all(|l| l.is_ok()));
        assert!(g
            .edge(1, 2)
            .unwrap()
            .explode_layers()
            .layer_name()
            .all(|l| l.is_ok()));
        assert!(g.edges().explode().layer_name().all(|l| l.is_ok()));
        assert!(g.edges().explode_layers().layer_name().all(|l| l.is_ok()));

        assert!(g.edge(1, 2).unwrap().time().is_err());
        assert!(g.edges().time().all(|l| l.is_err()));
        assert!(g.edge(1, 2).unwrap().explode().time().all(|l| l.is_ok()));
        assert!(g
            .edge(1, 2)
            .unwrap()
            .explode_layers()
            .time()
            .all(|l| l.is_err()));
        assert!(g.edges().explode().time().all(|l| l.is_ok()));
        assert!(g.edges().explode_layers().time().all(|l| l.is_err()));
=======
        let test_dir = TempDir::new().unwrap();
        #[cfg(feature = "arrow")]
        let arrow_graph = graph.persist_as_arrow(test_dir.path()).unwrap();

        fn test<G: StaticGraphViewOps>(graph: &G, expected_prop_values: &[i32]) {
            let prop_values: Vec<_> = graph
                .edge(1, 2)
                .unwrap()
                .explode()
                .properties()
                .flat_map(|p| p.get("test").into_i32())
                .collect();
            let actual_layers: Vec<_> = graph
                .edge(1, 2)
                .unwrap()
                .explode()
                .layer_name()
                .flatten()
                .collect();
            let expected_layers: Vec<_> = expected_prop_values
                .iter()
                .map(|v| (v % 2).to_string())
                .collect();
            assert_eq!(prop_values, expected_prop_values);
            assert_eq!(actual_layers, expected_layers);
        }
        test(&graph, &expected_prop_values);
        // FIXME: Needs multilayer support (Issue #47)
        // test(&arrow_graph, &expected_prop_values);
>>>>>>> ae0111c8
    }

    #[test]
    fn test_sorting_by_secondary_index() {
<<<<<<< HEAD
        let g = Graph::new();
        g.add_edge(0, 2, 3, NO_PROPS, None).unwrap();
        g.add_edge(0, 1, 2, NO_PROPS, None).unwrap();
        g.add_edge(0, 1, 2, [("second", true)], None).unwrap();
        g.add_edge(0, 2, 3, [("second", true)], None).unwrap();

        let mut exploded_edges: Vec<_> = g.edges().explode().iter().collect();
        exploded_edges.sort_by_key(|a| a.time_and_index());

        let res: Vec<_> = exploded_edges
            .into_iter()
            .map(|e| {
                (
                    e.src().id(),
                    e.dst().id(),
                    e.properties().get("second").into_bool(),
                )
            })
            .collect();
        assert_eq!(
            res,
            vec![
                (2, 3, None),
                (1, 2, None),
                (1, 2, Some(true)),
                (2, 3, Some(true)),
            ]
        )
=======
        let graph = Graph::new();
        graph.add_edge(0, 2, 3, NO_PROPS, None).unwrap();
        graph.add_edge(0, 1, 2, NO_PROPS, None).unwrap();
        graph.add_edge(0, 1, 2, [("second", true)], None).unwrap();
        graph.add_edge(0, 2, 3, [("second", true)], None).unwrap();

        let test_dir = TempDir::new().unwrap();
        #[cfg(feature = "arrow")]
        let arrow_graph = graph.persist_as_arrow(test_dir.path()).unwrap();

        fn test<G: StaticGraphViewOps>(graph: &G) {
            let mut exploded_edges: Vec<_> = graph.edges().explode().iter().collect();
            exploded_edges.sort_by_key(|a| a.time_and_index());

            let res: Vec<_> = exploded_edges
                .into_iter()
                .map(|e| {
                    (
                        e.src().id(),
                        e.dst().id(),
                        e.properties().get("second").into_bool(),
                    )
                })
                .collect();
            assert_eq!(
                res,
                vec![
                    (2, 3, None),
                    (1, 2, None),
                    (1, 2, Some(true)),
                    (2, 3, Some(true))
                ]
            )
        }
        test(&graph);
        // FIXME: boolean properties not supported yet (Issue #48)
        // test(&arrow_graph);
>>>>>>> ae0111c8
    }
}<|MERGE_RESOLUTION|>--- conflicted
+++ resolved
@@ -380,57 +380,6 @@
                 .unwrap();
         }
 
-<<<<<<< HEAD
-        let prop_values: Vec<_> = g
-            .edge(1, 2)
-            .unwrap()
-            .explode()
-            .properties()
-            .flat_map(|p| p.get("test").into_i32())
-            .collect();
-        let actual_layers: Vec<_> = g
-            .edge(1, 2)
-            .unwrap()
-            .explode()
-            .layer_name()
-            .flatten()
-            .collect();
-        let expected_layers: Vec<_> = expected_prop_values
-            .iter()
-            .map(|v| (v % 2).to_string())
-            .collect();
-        assert_eq!(prop_values, expected_prop_values);
-        assert_eq!(actual_layers, expected_layers);
-
-        assert!(g.edge(1, 2).unwrap().layer_name().is_err());
-        assert!(g.edges().layer_name().all(|l| l.is_err()));
-        assert!(g
-            .edge(1, 2)
-            .unwrap()
-            .explode()
-            .layer_name()
-            .all(|l| l.is_ok()));
-        assert!(g
-            .edge(1, 2)
-            .unwrap()
-            .explode_layers()
-            .layer_name()
-            .all(|l| l.is_ok()));
-        assert!(g.edges().explode().layer_name().all(|l| l.is_ok()));
-        assert!(g.edges().explode_layers().layer_name().all(|l| l.is_ok()));
-
-        assert!(g.edge(1, 2).unwrap().time().is_err());
-        assert!(g.edges().time().all(|l| l.is_err()));
-        assert!(g.edge(1, 2).unwrap().explode().time().all(|l| l.is_ok()));
-        assert!(g
-            .edge(1, 2)
-            .unwrap()
-            .explode_layers()
-            .time()
-            .all(|l| l.is_err()));
-        assert!(g.edges().explode().time().all(|l| l.is_ok()));
-        assert!(g.edges().explode_layers().time().all(|l| l.is_err()));
-=======
         let test_dir = TempDir::new().unwrap();
         #[cfg(feature = "arrow")]
         let arrow_graph = graph.persist_as_arrow(test_dir.path()).unwrap();
@@ -456,45 +405,43 @@
                 .collect();
             assert_eq!(prop_values, expected_prop_values);
             assert_eq!(actual_layers, expected_layers);
+
+            assert!(graph.edge(1, 2).unwrap().layer_name().is_err());
+            assert!(graph.edges().layer_name().all(|l| l.is_err()));
+            assert!(graph
+                .edge(1, 2)
+                .unwrap()
+                .explode()
+                .layer_name()
+                .all(|l| l.is_ok()));
+            assert!(graph
+                .edge(1, 2)
+                .unwrap()
+                .explode_layers()
+                .layer_name()
+                .all(|l| l.is_ok()));
+            assert!(graph.edges().explode().layer_name().all(|l| l.is_ok()));
+            assert!(graph.edges().explode_layers().layer_name().all(|l| l.is_ok()));
+
+            assert!(graph.edge(1, 2).unwrap().time().is_err());
+            assert!(graph.edges().time().all(|l| l.is_err()));
+            assert!(graph.edge(1, 2).unwrap().explode().time().all(|l| l.is_ok()));
+            assert!(graph
+                .edge(1, 2)
+                .unwrap()
+                .explode_layers()
+                .time()
+                .all(|l| l.is_err()));
+            assert!(graph.edges().explode().time().all(|l| l.is_ok()));
+            assert!(graph.edges().explode_layers().time().all(|l| l.is_err()));
         }
         test(&graph, &expected_prop_values);
         // FIXME: Needs multilayer support (Issue #47)
         // test(&arrow_graph, &expected_prop_values);
->>>>>>> ae0111c8
     }
 
     #[test]
     fn test_sorting_by_secondary_index() {
-<<<<<<< HEAD
-        let g = Graph::new();
-        g.add_edge(0, 2, 3, NO_PROPS, None).unwrap();
-        g.add_edge(0, 1, 2, NO_PROPS, None).unwrap();
-        g.add_edge(0, 1, 2, [("second", true)], None).unwrap();
-        g.add_edge(0, 2, 3, [("second", true)], None).unwrap();
-
-        let mut exploded_edges: Vec<_> = g.edges().explode().iter().collect();
-        exploded_edges.sort_by_key(|a| a.time_and_index());
-
-        let res: Vec<_> = exploded_edges
-            .into_iter()
-            .map(|e| {
-                (
-                    e.src().id(),
-                    e.dst().id(),
-                    e.properties().get("second").into_bool(),
-                )
-            })
-            .collect();
-        assert_eq!(
-            res,
-            vec![
-                (2, 3, None),
-                (1, 2, None),
-                (1, 2, Some(true)),
-                (2, 3, Some(true)),
-            ]
-        )
-=======
         let graph = Graph::new();
         graph.add_edge(0, 2, 3, NO_PROPS, None).unwrap();
         graph.add_edge(0, 1, 2, NO_PROPS, None).unwrap();
@@ -532,6 +479,5 @@
         test(&graph);
         // FIXME: boolean properties not supported yet (Issue #48)
         // test(&arrow_graph);
->>>>>>> ae0111c8
     }
 }