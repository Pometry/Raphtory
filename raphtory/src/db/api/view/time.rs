--- conflicted
+++ resolved
@@ -23,11 +23,8 @@
         db::{api::view::internal::OneHopFilter, graph::views::window_graph::WindowedGraph},
         prelude::{GraphViewOps, TimeOps},
     };
-<<<<<<< HEAD
+    use raphtory_storage::core_ops::CoreGraphOps;
     use raphtory_api::core::storage::timeindex::{AsTime, EventTime};
-=======
-    use raphtory_storage::core_ops::CoreGraphOps;
->>>>>>> 43c2835d
     use std::cmp::{max, min};
 
     pub trait InternalTimeOps<'graph> {
