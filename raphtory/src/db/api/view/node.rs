use crate::{
    core::{
        entities::{edges::edge_ref::EdgeRef, VID},
        storage::timeindex::AsTime,
    },
    db::api::{
        properties::internal::InternalPropertiesOps,
        state::{ops, NodeOp},
        view::{node_edges, TimeOps},
    },
    prelude::{EdgeViewOps, GraphViewOps, LayerOps},
};
use chrono::{DateTime, Utc};
use itertools::Itertools;
use raphtory_api::core::Direction;
use raphtory_storage::graph::graph::GraphStorage;

pub trait BaseNodeViewOps<'graph>: Clone + TimeOps<'graph> + LayerOps<'graph> {
    type Graph: GraphViewOps<'graph>;
    type ValueType<Op>: 'graph
    where
        Op: NodeOp + 'graph,
        Op::Output: 'graph;
<<<<<<< HEAD
    type PropType: PropertiesOps + Clone + 'graph;
    type PathType: NodeViewOps<'graph, Graph = Self::Graph> + 'graph;
    type Edges: EdgeViewOps<'graph, Graph = Self::Graph> + 'graph;
=======

    type PropType: InternalPropertiesOps + Clone + 'graph;
    type PathType: NodeViewOps<'graph, BaseGraph = Self::BaseGraph, Graph = Self::BaseGraph>
        + 'graph;
    type Edges: EdgeViewOps<'graph, Graph = Self::Graph, BaseGraph = Self::BaseGraph> + 'graph;
>>>>>>> 17080650

    fn graph(&self) -> &Self::Graph;

    fn map<F: NodeOp + Clone + 'graph>(&self, op: F) -> Self::ValueType<F>;

    fn map_edges<
        I: Iterator<Item = EdgeRef> + Send + Sync + 'graph,
        F: Fn(&GraphStorage, &Self::Graph, VID) -> I + Send + Sync + Clone + 'graph,
    >(
        &self,
        op: F,
    ) -> Self::Edges;

    fn hop<
        I: Iterator<Item = VID> + Send + Sync + 'graph,
        F: for<'a> Fn(&GraphStorage, &'a Self::Graph, VID) -> I + Send + Sync + Clone + 'graph,
    >(
        &self,
        op: F,
    ) -> Self::PathType;
}

/// Operations defined for a node
pub trait NodeViewOps<'graph>: Clone + TimeOps<'graph> + LayerOps<'graph> {
    type Graph: GraphViewOps<'graph>;
    type ValueType<T: NodeOp>: 'graph
    where
        T: 'graph,
        T::Output: 'graph;
    type PathType: NodeViewOps<'graph, Graph = Self::Graph> + 'graph;
    type Edges: EdgeViewOps<'graph, Graph = Self::Graph> + 'graph;

    /// Get the numeric id of the node
    fn id(&self) -> Self::ValueType<ops::Id>;

    /// Get the name of this node if a user has set one otherwise it returns the ID.
    ///
    /// Returns:
    ///
    /// The name of the node if one exists, otherwise the ID as a string.
    fn name(&self) -> Self::ValueType<ops::Name>;

    /// Returns the type of node
    fn node_type(&self) -> Self::ValueType<ops::Type>;

    fn node_type_id(&self) -> Self::ValueType<ops::TypeId>;

    /// Get the timestamp for the earliest activity of the node
    fn earliest_time(&self) -> Self::ValueType<ops::EarliestTime<Self::Graph>>;

    fn earliest_date_time(
        &self,
    ) -> Self::ValueType<ops::Map<ops::EarliestTime<Self::Graph>, Option<DateTime<Utc>>>>;

    /// Get the timestamp for the latest activity of the node
    fn latest_time(&self) -> Self::ValueType<ops::LatestTime<Self::Graph>>;

    fn latest_date_time(
        &self,
    ) -> Self::ValueType<ops::Map<ops::LatestTime<Self::Graph>, Option<DateTime<Utc>>>>;

    /// Gets the history of the node (time that the node was added and times when changes were made to the node)
    fn history(&self) -> Self::ValueType<ops::History<Self::Graph>>;

    fn edge_history_count(&self) -> Self::ValueType<ops::EdgeHistoryCount<Self::Graph>>;

    /// Gets the history of the node (time that the node was added and times when changes were made to the node) as `DateTime<Utc>` objects if parseable
    fn history_date_time(
        &self,
    ) -> Self::ValueType<ops::Map<ops::History<Self::Graph>, Option<Vec<DateTime<Utc>>>>>;

    //Returns true if the node has any updates within the current window, otherwise false
    fn is_active(&self) -> Self::ValueType<ops::Map<ops::History<Self::Graph>, bool>>;

    /// Get a view of the temporal properties of this node.
    ///
    /// Returns:
    ///
    /// A view with the names of the properties as keys and the property values as values.
    fn properties(&self) -> Self::ValueType<ops::GetProperties<'graph, Self::Graph>>;

    /// Get a view of the metadata of this node.
    fn metadata(&self) -> Self::ValueType<ops::GetMetadata<'graph, Self::Graph>>;

    /// Get the degree of this node (i.e., the number of edges that are incident to it).
    ///
    /// Returns:
    ///
    /// The degree of this node.
    fn degree(&self) -> Self::ValueType<ops::Degree<Self::Graph>>;

    /// Get the in-degree of this node (i.e., the number of edges that point into it).
    ///
    /// Returns:
    ///
    /// The in-degree of this node.
    fn in_degree(&self) -> Self::ValueType<ops::Degree<Self::Graph>>;

    /// Get the out-degree of this node (i.e., the number of edges that point out of it).
    ///
    /// Returns:
    ///
    /// The out-degree of this node.
    fn out_degree(&self) -> Self::ValueType<ops::Degree<Self::Graph>>;

    /// Get the edges that are incident to this node.
    ///
    /// Returns:
    ///
    /// An iterator over the edges that are incident to this node.
    fn edges(&self) -> Self::Edges;

    /// Get the edges that point into this node.
    ///
    /// Returns:
    ///
    /// An iterator over the edges that point into this node.
    fn in_edges(&self) -> Self::Edges;

    /// Get the edges that point out of this node.
    ///
    /// Returns:
    ///
    /// An iterator over the edges that point out of this node.
    fn out_edges(&self) -> Self::Edges;

    /// Get the neighbours of this node.
    ///
    /// Returns:
    ///
    /// An iterator over the neighbours of this node.
    fn neighbours(&self) -> Self::PathType;

    /// Get the neighbours of this node that point into this node.
    ///
    /// Returns:
    ///
    /// An iterator over the neighbours of this node that point into this node.
    fn in_neighbours(&self) -> Self::PathType;

    /// Get the neighbours of this node that point out of this node.
    ///
    /// Returns:
    ///
    /// An iterator over the neighbours of this node that point out of this node.
    fn out_neighbours(&self) -> Self::PathType;
}

impl<'graph, V: BaseNodeViewOps<'graph> + 'graph> NodeViewOps<'graph> for V {
    type Graph = V::Graph;
    type ValueType<T: NodeOp + 'graph>
        = V::ValueType<T>
    where
        T::Output: 'graph;
    type PathType = V::PathType;
    type Edges = V::Edges;

    #[inline]
    fn id(&self) -> Self::ValueType<ops::Id> {
        self.map(ops::Id)
    }

    #[inline]
    fn name(&self) -> Self::ValueType<ops::Name> {
        self.map(ops::Name)
    }

    #[inline]
    fn node_type(&self) -> Self::ValueType<ops::Type> {
        self.map(ops::Type)
    }

    #[inline]
    fn node_type_id(&self) -> Self::ValueType<ops::TypeId> {
        self.map(ops::TypeId)
    }

    #[inline]
    fn earliest_time(&self) -> Self::ValueType<ops::EarliestTime<Self::Graph>> {
        let op = ops::EarliestTime {
            graph: self.graph().clone(),
        };
        self.map(op)
    }

    #[inline]
    fn earliest_date_time(
        &self,
    ) -> Self::ValueType<ops::Map<ops::EarliestTime<Self::Graph>, Option<DateTime<Utc>>>> {
        let op = ops::EarliestTime {
            graph: self.graph().clone(),
        }
        .map(|t| t.and_then(|t| t.dt()));
        self.map(op)
    }

    #[inline]
    fn latest_time(&self) -> Self::ValueType<ops::LatestTime<Self::Graph>> {
        let op = ops::LatestTime {
            graph: self.graph().clone(),
        };
        self.map(op)
    }

    #[inline]
    fn latest_date_time(
        &self,
    ) -> Self::ValueType<ops::Map<ops::LatestTime<Self::Graph>, Option<DateTime<Utc>>>> {
        let op = ops::LatestTime {
            graph: self.graph().clone(),
        }
        .map(|t| t.and_then(|t| t.dt()));
        self.map(op)
    }

    #[inline]
    fn history(&self) -> Self::ValueType<ops::History<Self::Graph>> {
        let op = ops::History {
            graph: self.graph().clone(),
        };
        self.map(op)
    }

    #[inline]
    fn edge_history_count(&self) -> Self::ValueType<ops::EdgeHistoryCount<Self::Graph>> {
        let op = ops::EdgeHistoryCount {
            graph: self.graph().clone(),
        };
        self.map(op)
    }

    #[inline]
    fn history_date_time(
        &self,
    ) -> Self::ValueType<ops::Map<ops::History<Self::Graph>, Option<Vec<DateTime<Utc>>>>> {
        let op = ops::History {
            graph: self.graph().clone(),
        }
        .map(|h| h.into_iter().map(|t| t.dt()).collect());
        self.map(op)
    }

    fn is_active(&self) -> Self::ValueType<ops::Map<ops::History<Self::Graph>, bool>> {
        let op = ops::History {
            graph: self.graph().clone(),
        }
        .map(|h| !h.is_empty());
        self.map(op)
    }

    #[inline]
    fn properties(&self) -> Self::ValueType<ops::GetProperties<'graph, Self::Graph>> {
        let op = ops::GetProperties::new(self.graph().clone());
        self.map(op)
    }

<<<<<<< HEAD
=======
    #[inline]
    fn metadata(&self) -> Self::ValueType<ops::GetMetadata<'graph, Self::Graph>> {
        let op = ops::GetMetadata::new(self.graph().clone());
        self.map(op)
    }

>>>>>>> 17080650
    #[inline]
    fn degree(&self) -> Self::ValueType<ops::Degree<Self::Graph>> {
        let op = ops::Degree {
            graph: self.graph().clone(),
            dir: Direction::BOTH,
        };
        self.map(op)
    }

    #[inline]
    fn in_degree(&self) -> Self::ValueType<ops::Degree<Self::Graph>> {
        let op = ops::Degree {
            graph: self.graph().clone(),
            dir: Direction::IN,
        };
        self.map(op)
    }

    #[inline]
    fn out_degree(&self) -> Self::ValueType<ops::Degree<Self::Graph>> {
        let op = ops::Degree {
            graph: self.graph().clone(),
            dir: Direction::OUT,
        };
        self.map(op)
    }

    #[inline]
    fn edges(&self) -> Self::Edges {
        self.map_edges(|cg, g, v| {
            let cg = cg.clone();
            let g = g.clone();
            node_edges(cg, g, v, Direction::BOTH)
        })
    }

    #[inline]
    fn in_edges(&self) -> Self::Edges {
        self.map_edges(|cg, g, v| {
            let cg = cg.clone();
            let g = g.clone();
            node_edges(cg, g, v, Direction::IN)
        })
    }

    #[inline]
    fn out_edges(&self) -> Self::Edges {
        self.map_edges(|cg, g, v| {
            let cg = cg.clone();
            let g = g.clone();
            node_edges(cg, g, v, Direction::OUT)
        })
    }

    #[inline]
    fn neighbours(&self) -> Self::PathType {
        self.hop(|cg, g, v| {
            let cg = cg.clone();
            let g = g.clone();
            node_edges(cg, g, v, Direction::BOTH)
                .map(|e| e.remote())
                .dedup()
        })
    }

    #[inline]
    fn in_neighbours(&self) -> Self::PathType {
        self.hop(|cg, g, v| {
            let cg = cg.clone();
            let g = g.clone();
            node_edges(cg, g, v, Direction::IN)
                .map(|e| e.remote())
                .dedup()
        })
    }

    #[inline]
    fn out_neighbours(&self) -> Self::PathType {
        self.hop(|cg, g, v| {
            let cg = cg.clone();
            let g = g.clone();
            node_edges(cg, g, v, Direction::OUT)
                .map(|e| e.remote())
                .dedup()
        })
    }
}<|MERGE_RESOLUTION|>--- conflicted
+++ resolved
@@ -21,17 +21,9 @@
     where
         Op: NodeOp + 'graph,
         Op::Output: 'graph;
-<<<<<<< HEAD
-    type PropType: PropertiesOps + Clone + 'graph;
+    type PropType: InternalPropertiesOps + Clone + 'graph;
     type PathType: NodeViewOps<'graph, Graph = Self::Graph> + 'graph;
     type Edges: EdgeViewOps<'graph, Graph = Self::Graph> + 'graph;
-=======
-
-    type PropType: InternalPropertiesOps + Clone + 'graph;
-    type PathType: NodeViewOps<'graph, BaseGraph = Self::BaseGraph, Graph = Self::BaseGraph>
-        + 'graph;
-    type Edges: EdgeViewOps<'graph, Graph = Self::Graph, BaseGraph = Self::BaseGraph> + 'graph;
->>>>>>> 17080650
 
     fn graph(&self) -> &Self::Graph;
 
@@ -288,15 +280,12 @@
         self.map(op)
     }
 
-<<<<<<< HEAD
-=======
     #[inline]
     fn metadata(&self) -> Self::ValueType<ops::GetMetadata<'graph, Self::Graph>> {
         let op = ops::GetMetadata::new(self.graph().clone());
         self.map(op)
     }
 
->>>>>>> 17080650
     #[inline]
     fn degree(&self) -> Self::ValueType<ops::Degree<Self::Graph>> {
         let op = ops::Degree {
