--- conflicted
+++ resolved
@@ -11,14 +11,9 @@
     prelude::{EdgeViewOps, GraphViewOps, LayerOps},
 };
 use chrono::{DateTime, Utc};
-<<<<<<< HEAD
-use raphtory_api::core::storage::timeindex::TimeError;
-use crate::db::api::state::ops::LatestTime;
-=======
 use itertools::Itertools;
 use raphtory_api::core::Direction;
 use raphtory_storage::graph::graph::GraphStorage;
->>>>>>> e98833a5
 
 pub trait BaseNodeViewOps<'graph>: Clone + TimeOps<'graph> + LayerOps<'graph> {
     type BaseGraph: GraphViewOps<'graph>;
@@ -83,29 +78,25 @@
 
     fn earliest_date_time(
         &self,
-    ) -> Self::ValueType<
-        ops::AsDateTime<ops::EarliestTime<Self::Graph>>,
-    >;
+    ) -> Self::ValueType<ops::Map<ops::EarliestTime<Self::Graph>, Option<DateTime<Utc>>>>;
 
     /// Get the timestamp for the latest activity of the node
     fn latest_time(&self) -> Self::ValueType<ops::LatestTime<Self::Graph>>;
 
     fn latest_date_time(
         &self,
-    ) -> Self::ValueType<
-        ops::AsDateTime<ops::LatestTime<Self::Graph>>,
-    >;
+    ) -> Self::ValueType<ops::Map<ops::LatestTime<Self::Graph>, Option<DateTime<Utc>>>>;
 
     /// Gets the history of the node (time that the node was added and times when changes were made to the node)
-    fn history(&self) -> Self::ValueType<ops::HistoryOp<Self::Graph>>;
+    fn history(&self) -> Self::ValueType<ops::History<Self::Graph>>;
 
     /// Gets the history of the node (time that the node was added and times when changes were made to the node) as `DateTime<Utc>` objects if parseable
     fn history_date_time(
         &self,
-    ) -> Self::ValueType<ops::Map<ops::HistoryOp<Self::Graph>, Result<Vec<DateTime<Utc>>, TimeError>>>;
+    ) -> Self::ValueType<ops::Map<ops::History<Self::Graph>, Option<Vec<DateTime<Utc>>>>>;
 
     //Returns true if the node has any updates within the current window, otherwise false
-    fn is_active(&self) -> Self::ValueType<ops::Map<ops::HistoryOp<Self::Graph>, bool>>;
+    fn is_active(&self) -> Self::ValueType<ops::Map<ops::History<Self::Graph>, bool>>;
 
     /// Get a view of the temporal properties of this node.
     ///
@@ -212,16 +203,14 @@
         };
         self.map(op)
     }
-    // could not change TimeError to GraphError because it doesn't implement Clone
     #[inline]
     fn earliest_date_time(
         &self,
-    ) -> Self::ValueType<
-        ops::AsDateTime<ops::EarliestTime<Self::Graph>>,
-    > {
+    ) -> Self::ValueType<ops::Map<ops::EarliestTime<Self::Graph>, Option<DateTime<Utc>>>> {
         let op = ops::EarliestTime {
             graph: self.graph().clone(),
-        }.dt();
+        }
+        .map(|t| t.and_then(|t| t.dt()));
         self.map(op)
     }
 
@@ -236,18 +225,17 @@
     #[inline]
     fn latest_date_time(
         &self,
-    ) -> Self::ValueType<
-        ops::AsDateTime<LatestTime<Self::Graph>>,
-    > {
+    ) -> Self::ValueType<ops::Map<ops::LatestTime<Self::Graph>, Option<DateTime<Utc>>>> {
         let op = ops::LatestTime {
             graph: self.graph().clone(),
-        }.dt();
-        self.map(op)
-    }
-
-    #[inline]
-    fn history(&self) -> Self::ValueType<ops::HistoryOp<Self::Graph>> {
-        let op = ops::HistoryOp {
+        }
+        .map(|t| t.and_then(|t| t.dt()));
+        self.map(op)
+    }
+
+    #[inline]
+    fn history(&self) -> Self::ValueType<ops::History<Self::Graph>> {
+        let op = ops::History {
             graph: self.graph().clone(),
         };
         self.map(op)
@@ -255,24 +243,19 @@
     #[inline]
     fn history_date_time(
         &self,
-    ) -> Self::ValueType<ops::Map<ops::HistoryOp<Self::Graph>, Result<Vec<DateTime<Utc>>, TimeError>>>
-    {
-        let op = ops::HistoryOp {
+    ) -> Self::ValueType<ops::Map<ops::History<Self::Graph>, Option<Vec<DateTime<Utc>>>>> {
+        let op = ops::History {
             graph: self.graph().clone(),
         }
-        .map(|h| {
-            h.iter()
-                .map(|t| t.dt())
-                .collect::<Result<Vec<_>, TimeError>>()
-        });
-        self.map(op)
-    }
-
-    fn is_active(&self) -> Self::ValueType<ops::Map<ops::HistoryOp<Self::Graph>, bool>> {
-        let op = ops::HistoryOp {
+        .map(|h| h.into_iter().map(|t| t.dt()).collect());
+        self.map(op)
+    }
+
+    fn is_active(&self) -> Self::ValueType<ops::Map<ops::History<Self::Graph>, bool>> {
+        let op = ops::History {
             graph: self.graph().clone(),
         }
-        .map(|h| h.iter().next() != None);
+        .map(|h| !h.is_empty());
         self.map(op)
     }
 
