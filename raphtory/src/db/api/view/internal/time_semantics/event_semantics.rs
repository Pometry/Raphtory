--- conflicted
+++ resolved
@@ -422,15 +422,9 @@
         view: G,
         t: TimeIndexEntry,
         layer: usize,
-<<<<<<< HEAD
-    ) -> Option<TimeIndexEntry> {
-        view.filter_edge_history(e.eid().with_layer(layer), t, view.layer_ids())
+    ) -> Option<TimeIndexEntry> {
+        view.internal_filter_exploded_edge(e.eid().with_layer(layer), t, view.layer_ids())
             .then_some(t)
-=======
-    ) -> Option<i64> {
-        view.internal_filter_exploded_edge(e.eid().with_layer(layer), t, view.layer_ids())
-            .then_some(t.t())
->>>>>>> 7ba5f535
     }
 
     fn edge_exploded_earliest_time_window<'graph, G: GraphView + 'graph>(
