--- conflicted
+++ resolved
@@ -113,9 +113,16 @@
     }
 
     #[inline]
-<<<<<<< HEAD
     fn node_history_window_rev<'graph, G: GraphView + 'graph>(
-=======
+        self,
+        node: NodeStorageRef<'graph>,
+        view: G,
+        w: Range<i64>,
+    ) -> impl Iterator<Item = TimeIndexEntry> + Send + Sync + 'graph {
+        for_all_iter!(self, semantics => semantics.node_history_window_rev(node, view, w))
+    }
+
+    #[inline]
     fn node_edge_history_count<'graph, G: GraphView + 'graph>(
         self,
         node: NodeStorageRef<'graph>,
@@ -126,18 +133,12 @@
 
     #[inline]
     fn node_edge_history_count_window<'graph, G: GraphView + 'graph>(
->>>>>>> 7ba5f535
-        self,
-        node: NodeStorageRef<'graph>,
-        view: G,
-        w: Range<i64>,
-<<<<<<< HEAD
-    ) -> impl Iterator<Item = TimeIndexEntry> + Send + Sync + 'graph {
-        for_all_iter!(self, semantics => semantics.node_history_window_rev(node, view, w))
-=======
+        self,
+        node: NodeStorageRef<'graph>,
+        view: G,
+        w: Range<i64>,
     ) -> usize {
         for_all!(self, semantics => semantics.node_edge_history_count_window(node, view, w))
->>>>>>> 7ba5f535
     }
 
     #[inline]
