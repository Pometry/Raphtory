use crate::{
    db::api::view::internal::{FilterOps, FilterState, FilterVariants, GraphView},
    prelude::{GraphViewOps, LayerOps},
};
use either::Either;
use raphtory_api::core::{
    entities::{
        properties::{prop::Prop, tprop::TPropOps},
        LayerIds, ELID,
    },
    storage::timeindex::{TimeIndexEntry, TimeIndexOps},
};
use raphtory_storage::graph::edges::{
    edge_ref::EdgeStorageRef, edge_storage_ops::EdgeStorageOps, edges::EdgesStorage,
};
use rayon::iter::ParallelIterator;
use std::{iter, ops::Range};

#[derive(Clone)]
pub struct FilteredEdgeTimeIndex<'graph, G, TS> {
    eid: ELID,
    time_index: TS,
    view: G,
    _marker: std::marker::PhantomData<&'graph ()>,
}

<<<<<<< HEAD
impl<
        'a,
        'graph: 'a,
        TS: TimeIndexOps<'a, IndexType = TimeIndexEntry, RangeType = TS>,
        G: GraphViewOps<'graph>,
    > TimeIndexOps<'a> for FilteredEdgeTimeIndex<'graph, G, TS>
=======
impl<'graph, G> FilteredEdgeTimeIndex<'graph, G> {
    pub fn invert(self) -> InvertedFilteredEdgeTimeIndex<'graph, G> {
        InvertedFilteredEdgeTimeIndex {
            eid: self.eid,
            time_index: self.time_index,
            view: self.view,
        }
    }

    pub fn unfiltered(&self) -> TimeIndexRef<'graph> {
        self.time_index.clone()
    }
}

impl<'a, 'graph: 'a, G: GraphViewOps<'graph>> TimeIndexOps<'a>
    for FilteredEdgeTimeIndex<'graph, G>
>>>>>>> 9921b2cf
{
    type IndexType = TimeIndexEntry;
    type RangeType = Self;

    #[inline]
    fn active(&self, w: Range<Self::IndexType>) -> bool {
        if self.view.internal_exploded_edge_filtered() {
            self.time_index
                .range(w)
                .iter()
                .find(|t| {
                    self.view
                        .internal_filter_exploded_edge(self.eid, *t, self.view.layer_ids())
                })
                .is_some()
        } else {
            self.time_index.active(w)
        }
    }

    fn range(&self, w: Range<Self::IndexType>) -> Self::RangeType {
        Self {
            eid: self.eid,
            time_index: self.time_index.range(w),
            view: self.view.clone(),
            _marker: std::marker::PhantomData,
        }
    }

    fn iter(self) -> impl Iterator<Item = Self::IndexType> + Send + Sync + 'a {
        if self.view.internal_exploded_edge_filtered() {
            let view = self.view.clone();
            let eid = self.eid;
            Either::Left(
                self.time_index
                    .iter()
                    .filter(move |t| view.internal_filter_exploded_edge(eid, *t, view.layer_ids())),
            )
        } else {
            Either::Right(self.time_index.iter())
        }
    }

    fn iter_rev(self) -> impl Iterator<Item = Self::IndexType> + Send + Sync + 'a {
        if self.view.internal_exploded_edge_filtered() {
            let view = self.view.clone();
            let eid = self.eid;
            Either::Left(
                self.time_index
                    .iter_rev()
                    .filter(move |t| view.internal_filter_exploded_edge(eid, *t, view.layer_ids())),
            )
        } else {
            Either::Right(self.time_index.iter_rev())
        }
    }

    fn len(&self) -> usize {
<<<<<<< HEAD
        if self.view.edge_history_filtered() {
            self.clone().iter().count()
=======
        if self.view.internal_exploded_edge_filtered() {
            self.iter().count()
>>>>>>> 9921b2cf
        } else {
            self.time_index.len()
        }
    }
}

#[derive(Clone)]
pub struct InvertedFilteredEdgeTimeIndex<'graph, G> {
    eid: ELID,
    time_index: TimeIndexRef<'graph>,
    view: G,
}

impl<'a, 'graph: 'a, G: GraphViewOps<'graph>> TimeIndexOps<'a>
    for InvertedFilteredEdgeTimeIndex<'graph, G>
{
    type IndexType = TimeIndexEntry;
    type RangeType = Self;

    #[inline]
    fn active(&self, w: Range<Self::IndexType>) -> bool {
        if self.view.internal_exploded_edge_filtered() {
            self.time_index
                .range(w)
                .iter()
                .find(|t| {
                    !self
                        .view
                        .internal_filter_exploded_edge(self.eid, *t, self.view.layer_ids())
                })
                .is_some()
        } else {
            false
        }
    }

    fn range(&self, w: Range<Self::IndexType>) -> Self::RangeType {
        Self {
            eid: self.eid,
            time_index: self.time_index.range(w),
            view: self.view.clone(),
        }
    }

    fn iter(self) -> impl Iterator<Item = Self::IndexType> + Send + Sync + 'a {
        if self.view.internal_exploded_edge_filtered() {
            let view = self.view.clone();
            let eid = self.eid;
            Either::Left(
                self.time_index.iter().filter(move |t| {
                    !view.internal_filter_exploded_edge(eid, *t, view.layer_ids())
                }),
            )
        } else {
            Either::Right(iter::empty())
        }
    }

    fn iter_rev(self) -> impl Iterator<Item = Self::IndexType> + Send + Sync + 'a {
        if self.view.internal_exploded_edge_filtered() {
            let view = self.view.clone();
            let eid = self.eid;
            Either::Left(
                self.time_index.iter_rev().filter(move |t| {
                    !view.internal_filter_exploded_edge(eid, *t, view.layer_ids())
                }),
            )
        } else {
            Either::Right(iter::empty())
        }
    }

    fn len(&self) -> usize {
        if self.view.internal_exploded_edge_filtered() {
            self.iter().count()
        } else {
            0
        }
    }
}

#[derive(Copy, Clone)]
pub struct FilteredEdgeTProp<G, P> {
    eid: ELID,
    view: G,
    props: P,
}

impl<'graph, G: GraphViewOps<'graph>, P: TPropOps<'graph>> TPropOps<'graph>
    for FilteredEdgeTProp<G, P>
{
    // fn iter(
    //     self,
    // ) -> impl DoubleEndedIterator<Item = (TimeIndexEntry, Prop)> + Send + Sync + 'graph {
    //     let view = self.view.clone();
    //     let eid = self.eid;
    //     self.props
    //         .iter()
    //         .filter(move |(t, _)| view.filter_edge_history(eid, *t, view.layer_ids()))
    // }

    // fn iter_window(
    //     self,
    //     r: Range<TimeIndexEntry>,
    // ) -> impl DoubleEndedIterator<Item = (TimeIndexEntry, Prop)> + Send + Sync + 'graph {
    //     let view = self.view.clone();
    //     let eid = self.eid;
    //     self.props
    //         .iter_window(r)
    //         .filter(move |(t, _)| view.filter_edge_history(eid, *t, view.layer_ids()))
    // }

    fn at(&self, ti: &TimeIndexEntry) -> Option<Prop> {
        if self
            .view
            .filter_edge_history(self.eid, *ti, self.view.layer_ids())
        {
            self.props.at(ti)
        } else {
            None
        }
    }

    fn iter_inner(
        self,
        range: Option<Range<TimeIndexEntry>>,
    ) -> impl Iterator<Item = (TimeIndexEntry, Prop)> + Send + Sync + 'graph {
        let view = self.view.clone();
        let eid = self.eid;
        self.props
<<<<<<< HEAD
            .iter_inner(range)
            .filter(move |(t, _)| view.filter_edge_history(eid, *t, view.layer_ids()))
=======
            .iter()
            .filter(move |(t, _)| view.internal_filter_exploded_edge(eid, *t, view.layer_ids()))
>>>>>>> 9921b2cf
    }

    fn iter_inner_rev(
        self,
        range: Option<Range<TimeIndexEntry>>,
    ) -> impl Iterator<Item = (TimeIndexEntry, Prop)> + Send + Sync + 'graph {
        let view = self.view.clone();
        let eid = self.eid;
        self.props
<<<<<<< HEAD
            .iter_inner_rev(range)
            .filter(move |(t, _)| view.filter_edge_history(eid, *t, view.layer_ids()))
    }
=======
            .iter_window(r)
            .filter(move |(t, _)| view.internal_filter_exploded_edge(eid, *t, view.layer_ids()))
    }

    fn at(&self, ti: &TimeIndexEntry) -> Option<Prop> {
        if self
            .view
            .internal_filter_exploded_edge(self.eid, *ti, self.view.layer_ids())
        {
            self.props.at(ti)
        } else {
            None
        }
    }
>>>>>>> 9921b2cf
}

pub trait FilteredEdgeStorageOps<'a> {
    fn filtered_additions_iter<G: GraphView + 'a>(
        self,
        view: G,
        layer_ids: &'a LayerIds,
    ) -> impl Iterator<Item = (usize, FilteredEdgeTimeIndex<'a, G>)>;

    fn filtered_deletions_iter<G: GraphViewOps<'a>>(
        self,
        view: G,
        layer_ids: &'a LayerIds,
    ) -> impl Iterator<Item = (usize, FilteredEdgeTimeIndex<'a, G>)>;

    fn filtered_updates_iter<G: GraphViewOps<'a>>(
        self,
        view: G,
        layer_ids: &'a LayerIds,
    ) -> impl Iterator<
        Item = (
            usize,
            FilteredEdgeTimeIndex<'a, G>,
            FilteredEdgeTimeIndex<'a, G>,
        ),
    > + 'a;

    fn filtered_additions<G: GraphViewOps<'a>>(
        self,
        layer_id: usize,
        view: G,
    ) -> FilteredEdgeTimeIndex<'a, G>;

    fn filtered_deletions<G: GraphViewOps<'a>>(
        self,
        layer_id: usize,
        view: G,
    ) -> FilteredEdgeTimeIndex<'a, G>;

    fn filtered_temporal_prop_layer<G: GraphViewOps<'a>>(
        self,
        layer_id: usize,
        prop_id: usize,
        view: G,
    ) -> impl TPropOps<'a> + Sync + 'a;

    fn filtered_temporal_prop_iter<G: GraphView + 'a>(
        self,
        prop_id: usize,
        view: G,
        layer_ids: &'a LayerIds,
    ) -> impl Iterator<Item = (usize, impl TPropOps<'a>)> + 'a;

    fn filtered_edge_metadata<'graph, G: GraphView + 'graph>(
        &self,
        view: G,
        prop_id: usize,
        layer_filter: impl Fn(usize) -> bool,
    ) -> Option<Prop>;
}

impl<'a> FilteredEdgeStorageOps<'a> for EdgeStorageRef<'a> {
    fn filtered_additions_iter<G: GraphView + 'a>(
        self,
        view: G,
        layer_ids: &'a LayerIds,
<<<<<<< HEAD
    ) -> impl Iterator<
        Item = (
            usize,
            FilteredEdgeTimeIndex<'a, G, storage::EdgeAdditions<'a>>,
        ),
    > {
        let eid = self.eid();
        self.additions_iter(layer_ids)
            .map(move |(layer_id, additions)| {
                (
                    layer_id,
                    FilteredEdgeTimeIndex {
                        eid: eid.with_layer(layer_id),
                        time_index: additions,
                        view: view.clone(),
                        _marker: std::marker::PhantomData,
                    },
                )
            })
=======
    ) -> impl Iterator<Item = (usize, FilteredEdgeTimeIndex<'a, G>)> {
        self.layer_ids_iter(layer_ids).filter_map(move |layer| {
            let view = view.clone();
            view.internal_filter_edge_layer(self, layer)
                .then(move || (layer, self.filtered_additions(layer, view.clone())))
        })
>>>>>>> 9921b2cf
    }

    fn filtered_deletions_iter<G: GraphViewOps<'a>>(
        self,
        view: G,
        layer_ids: &'a LayerIds,
<<<<<<< HEAD
    ) -> impl Iterator<
        Item = (
            usize,
            FilteredEdgeTimeIndex<'a, G, storage::EdgeDeletions<'a>>,
        ),
    > {
        let eid = self.eid();
        self.deletions_iter(layer_ids)
            .map(move |(layer_id, deletions)| {
                (
                    layer_id,
                    FilteredEdgeTimeIndex {
                        eid: eid.with_layer_deletion(layer_id),
                        time_index: deletions,
                        view: view.clone(),
                        _marker: std::marker::PhantomData,
                    },
                )
            })
=======
    ) -> impl Iterator<Item = (usize, FilteredEdgeTimeIndex<'a, G>)> {
        self.layer_ids_iter(layer_ids).filter_map(move |layer| {
            let view = view.clone();
            view.internal_filter_edge_layer(self, layer)
                .then(move || (layer, self.filtered_deletions(layer, view.clone())))
        })
>>>>>>> 9921b2cf
    }

    fn filtered_updates_iter<G: GraphViewOps<'a>>(
        self,
        view: G,
        layer_ids: &'a LayerIds,
    ) -> impl Iterator<
        Item = (
            usize,
            FilteredEdgeTimeIndex<'a, G, storage::EdgeAdditions<'a>>,
            FilteredEdgeTimeIndex<'a, G, storage::EdgeDeletions<'a>>,
        ),
    > + 'a {
        self.layer_ids_iter(layer_ids).filter_map(move |layer_id| {
            let view = view.clone();
            view.internal_filter_edge_layer(self, layer_id)
                .then(move || {
                    (
                        layer_id,
                        self.filtered_additions(layer_id, view.clone()),
                        self.filtered_deletions(layer_id, view.clone()),
                    )
                })
        })
    }

    fn filtered_additions<G: GraphViewOps<'a>>(
        self,
        layer_id: usize,
        view: G,
    ) -> FilteredEdgeTimeIndex<'a, G, storage::EdgeAdditions<'a>> {
        FilteredEdgeTimeIndex {
            eid: self.eid().with_layer(layer_id),
            time_index: self.additions(layer_id),
            view,
            _marker: std::marker::PhantomData,
        }
    }

    fn filtered_deletions<G: GraphViewOps<'a>>(
        self,
        layer_id: usize,
        view: G,
    ) -> FilteredEdgeTimeIndex<'a, G, storage::EdgeDeletions<'a>> {
        FilteredEdgeTimeIndex {
            eid: self.eid().with_layer_deletion(layer_id),
            time_index: self.deletions(layer_id),
            view,
            _marker: std::marker::PhantomData,
        }
    }

    fn filtered_temporal_prop_layer<G: GraphViewOps<'a>>(
        self,
        layer_id: usize,
        prop_id: usize,
        view: G,
    ) -> impl TPropOps<'a> + Sync + 'a {
        FilteredEdgeTProp {
            eid: self.eid().with_layer(layer_id),
            view,
            props: self.temporal_prop_layer(layer_id, prop_id),
        }
    }

    fn filtered_temporal_prop_iter<G: GraphView + 'a>(
        self,
        prop_id: usize,
        view: G,
        layer_ids: &'a LayerIds,
    ) -> impl Iterator<Item = (usize, impl TPropOps<'a>)> + 'a {
        self.layer_ids_iter(layer_ids).filter_map(move |layer_id| {
            let view = view.clone();
            view.internal_filter_edge_layer(self, layer_id)
                .then(move || {
                    (
                        layer_id,
                        self.filtered_temporal_prop_layer(layer_id, prop_id, view.clone()),
                    )
                })
        })
    }

    fn filtered_edge_metadata<'graph, G: GraphView + 'graph>(
        &self,
        view: G,
        prop_id: usize,
        layer_filter: impl Fn(usize) -> bool,
    ) -> Option<Prop> {
        let layer_ids = view.layer_ids();
        let mut values = self
            .metadata_iter(layer_ids, prop_id)
            .filter(|(layer, _)| layer_filter(*layer));
        if view.num_layers() > 1 {
            let mut values = values.peekable();
            if values.peek().is_some() {
                Some(Prop::map(
                    values.map(|(layer_id, v)| (view.get_layer_name(layer_id), v)),
                ))
            } else {
                None
            }
        } else {
            values.next().map(|(_, v)| v)
        }
    }
}

pub trait FilteredEdgesStorageOps {
    fn filtered_par_iter<'a, G: GraphView + 'a>(
        &'a self,
        view: G,
        layer_ids: &'a LayerIds,
    ) -> impl ParallelIterator<Item = EdgeStorageRef<'a>> + 'a;
}

impl FilteredEdgesStorageOps for EdgesStorage {
    fn filtered_par_iter<'a, G: GraphView + 'a>(
        &'a self,
        view: G,
        layer_ids: &'a LayerIds,
    ) -> impl ParallelIterator<Item = EdgeStorageRef<'a>> + 'a {
        let par_iter = self.par_iter(layer_ids);
        match view.filter_state() {
            FilterState::Neither => FilterVariants::Neither(par_iter),
            FilterState::Both => FilterVariants::Both(par_iter.filter(move |&e| {
                view.filter_edge(e)
                    && view.filter_node(view.core_node(e.src()).as_ref())
                    && view.filter_node(view.core_node(e.dst()).as_ref())
            })),
            FilterState::Nodes => FilterVariants::Nodes(par_iter.filter(move |&e| {
                view.filter_node(view.core_node(e.src()).as_ref())
                    && view.filter_node(view.core_node(e.dst()).as_ref())
            })),
            FilterState::Edges | FilterState::BothIndependent => {
                FilterVariants::Edges(par_iter.filter(move |&e| view.filter_edge(e)))
            }
        }
    }
}<|MERGE_RESOLUTION|>--- conflicted
+++ resolved
@@ -24,15 +24,12 @@
     _marker: std::marker::PhantomData<&'graph ()>,
 }
 
-<<<<<<< HEAD
 impl<
-        'a,
-        'graph: 'a,
-        TS: TimeIndexOps<'a, IndexType = TimeIndexEntry, RangeType = TS>,
-        G: GraphViewOps<'graph>,
-    > TimeIndexOps<'a> for FilteredEdgeTimeIndex<'graph, G, TS>
-=======
-impl<'graph, G> FilteredEdgeTimeIndex<'graph, G> {
+    'a,
+    'graph: 'a,
+    TS: TimeIndexOps<'a, IndexType = TimeIndexEntry, RangeType = TS>,
+    G: GraphViewOps<'graph>,
+> FilteredEdgeTimeIndex<'graph, G, TS> {
     pub fn invert(self) -> InvertedFilteredEdgeTimeIndex<'graph, G> {
         InvertedFilteredEdgeTimeIndex {
             eid: self.eid,
@@ -46,9 +43,13 @@
     }
 }
 
-impl<'a, 'graph: 'a, G: GraphViewOps<'graph>> TimeIndexOps<'a>
-    for FilteredEdgeTimeIndex<'graph, G>
->>>>>>> 9921b2cf
+impl<
+    'a,
+    'graph: 'a,
+    TS: TimeIndexOps<'a, IndexType = TimeIndexEntry, RangeType = TS>,
+    G: GraphViewOps<'graph>,
+> TimeIndexOps<'a>
+    for FilteredEdgeTimeIndex<'graph, G, TS>
 {
     type IndexType = TimeIndexEntry;
     type RangeType = Self;
@@ -107,13 +108,8 @@
     }
 
     fn len(&self) -> usize {
-<<<<<<< HEAD
-        if self.view.edge_history_filtered() {
-            self.clone().iter().count()
-=======
         if self.view.internal_exploded_edge_filtered() {
             self.iter().count()
->>>>>>> 9921b2cf
         } else {
             self.time_index.len()
         }
@@ -229,7 +225,7 @@
     fn at(&self, ti: &TimeIndexEntry) -> Option<Prop> {
         if self
             .view
-            .filter_edge_history(self.eid, *ti, self.view.layer_ids())
+            .internal_filter_exploded_edge(self.eid, *ti, self.view.layer_ids())
         {
             self.props.at(ti)
         } else {
@@ -244,13 +240,8 @@
         let view = self.view.clone();
         let eid = self.eid;
         self.props
-<<<<<<< HEAD
             .iter_inner(range)
-            .filter(move |(t, _)| view.filter_edge_history(eid, *t, view.layer_ids()))
-=======
-            .iter()
             .filter(move |(t, _)| view.internal_filter_exploded_edge(eid, *t, view.layer_ids()))
->>>>>>> 9921b2cf
     }
 
     fn iter_inner_rev(
@@ -260,26 +251,9 @@
         let view = self.view.clone();
         let eid = self.eid;
         self.props
-<<<<<<< HEAD
             .iter_inner_rev(range)
-            .filter(move |(t, _)| view.filter_edge_history(eid, *t, view.layer_ids()))
-    }
-=======
-            .iter_window(r)
             .filter(move |(t, _)| view.internal_filter_exploded_edge(eid, *t, view.layer_ids()))
     }
-
-    fn at(&self, ti: &TimeIndexEntry) -> Option<Prop> {
-        if self
-            .view
-            .internal_filter_exploded_edge(self.eid, *ti, self.view.layer_ids())
-        {
-            self.props.at(ti)
-        } else {
-            None
-        }
-    }
->>>>>>> 9921b2cf
 }
 
 pub trait FilteredEdgeStorageOps<'a> {
@@ -346,68 +320,24 @@
         self,
         view: G,
         layer_ids: &'a LayerIds,
-<<<<<<< HEAD
-    ) -> impl Iterator<
-        Item = (
-            usize,
-            FilteredEdgeTimeIndex<'a, G, storage::EdgeAdditions<'a>>,
-        ),
-    > {
-        let eid = self.eid();
-        self.additions_iter(layer_ids)
-            .map(move |(layer_id, additions)| {
-                (
-                    layer_id,
-                    FilteredEdgeTimeIndex {
-                        eid: eid.with_layer(layer_id),
-                        time_index: additions,
-                        view: view.clone(),
-                        _marker: std::marker::PhantomData,
-                    },
-                )
-            })
-=======
-    ) -> impl Iterator<Item = (usize, FilteredEdgeTimeIndex<'a, G>)> {
+    ) -> impl Iterator<Item = (usize, FilteredEdgeTimeIndex<'a, G, storage::EdgeAdditions<'a>>)> {
         self.layer_ids_iter(layer_ids).filter_map(move |layer| {
             let view = view.clone();
             view.internal_filter_edge_layer(self, layer)
                 .then(move || (layer, self.filtered_additions(layer, view.clone())))
         })
->>>>>>> 9921b2cf
     }
 
     fn filtered_deletions_iter<G: GraphViewOps<'a>>(
         self,
         view: G,
         layer_ids: &'a LayerIds,
-<<<<<<< HEAD
-    ) -> impl Iterator<
-        Item = (
-            usize,
-            FilteredEdgeTimeIndex<'a, G, storage::EdgeDeletions<'a>>,
-        ),
-    > {
-        let eid = self.eid();
-        self.deletions_iter(layer_ids)
-            .map(move |(layer_id, deletions)| {
-                (
-                    layer_id,
-                    FilteredEdgeTimeIndex {
-                        eid: eid.with_layer_deletion(layer_id),
-                        time_index: deletions,
-                        view: view.clone(),
-                        _marker: std::marker::PhantomData,
-                    },
-                )
-            })
-=======
-    ) -> impl Iterator<Item = (usize, FilteredEdgeTimeIndex<'a, G>)> {
+    ) -> impl Iterator<Item = (usize, FilteredEdgeTimeIndex<'a, G, storage::EdgeAdditions<'a>>)> {
         self.layer_ids_iter(layer_ids).filter_map(move |layer| {
             let view = view.clone();
             view.internal_filter_edge_layer(self, layer)
                 .then(move || (layer, self.filtered_deletions(layer, view.clone())))
         })
->>>>>>> 9921b2cf
     }
 
     fn filtered_updates_iter<G: GraphViewOps<'a>>(
