use crate::{
    db::api::view::internal::{FilterOps, FilterState, FilterVariants, GraphView},
    prelude::{GraphViewOps, LayerOps},
};
use either::Either;
use raphtory_api::core::{
    entities::{
        properties::{prop::Prop, tprop::TPropOps},
        LayerIds, ELID,
    },
    storage::timeindex::{TimeIndexEntry, TimeIndexOps},
};
use raphtory_storage::graph::edges::{
    edge_ref::EdgeStorageRef,
    edge_storage_ops::{EdgeStorageOps, TimeIndexRef},
    edges::EdgesStorage,
};
use rayon::iter::ParallelIterator;
use std::{iter, ops::Range};

#[derive(Clone)]
pub struct FilteredEdgeTimeIndex<'graph, G> {
    eid: ELID,
    time_index: TimeIndexRef<'graph>,
    view: G,
}

impl<'graph, G> FilteredEdgeTimeIndex<'graph, G> {
    pub fn invert(self) -> InvertedFilteredEdgeTimeIndex<'graph, G> {
        InvertedFilteredEdgeTimeIndex {
            eid: self.eid,
            time_index: self.time_index,
            view: self.view,
        }
    }

    pub fn unfiltered(&self) -> TimeIndexRef<'graph> {
        self.time_index.clone()
    }
}

impl<'a, 'graph: 'a, G: GraphViewOps<'graph>> TimeIndexOps<'a>
    for FilteredEdgeTimeIndex<'graph, G>
{
    type IndexType = TimeIndexEntry;
    type RangeType = Self;

    #[inline]
    fn active(&self, w: Range<Self::IndexType>) -> bool {
        if self.view.internal_exploded_edge_filtered() {
            self.time_index
                .range(w)
                .iter()
                .find(|t| {
                    self.view
                        .internal_filter_exploded_edge(self.eid, *t, self.view.layer_ids())
                })
                .is_some()
        } else {
            self.time_index.active(w)
        }
    }

    fn range(&self, w: Range<Self::IndexType>) -> Self::RangeType {
        Self {
            eid: self.eid,
            time_index: self.time_index.range(w),
            view: self.view.clone(),
        }
    }

    fn iter(self) -> impl Iterator<Item = Self::IndexType> + Send + Sync + 'a {
        if self.view.internal_exploded_edge_filtered() {
            let view = self.view.clone();
            let eid = self.eid;
            Either::Left(
                self.time_index
                    .iter()
                    .filter(move |t| view.internal_filter_exploded_edge(eid, *t, view.layer_ids())),
            )
        } else {
            Either::Right(self.time_index.iter())
        }
    }

    fn iter_rev(self) -> impl Iterator<Item = Self::IndexType> + Send + Sync + 'a {
        if self.view.internal_exploded_edge_filtered() {
            let view = self.view.clone();
            let eid = self.eid;
            Either::Left(
                self.time_index
                    .iter_rev()
                    .filter(move |t| view.internal_filter_exploded_edge(eid, *t, view.layer_ids())),
            )
        } else {
            Either::Right(self.time_index.iter_rev())
        }
    }

    fn len(&self) -> usize {
        if self.view.internal_exploded_edge_filtered() {
            self.iter().count()
        } else {
            self.time_index.len()
        }
    }
}

#[derive(Clone)]
pub struct InvertedFilteredEdgeTimeIndex<'graph, G> {
    eid: ELID,
    time_index: TimeIndexRef<'graph>,
    view: G,
}

impl<'a, 'graph: 'a, G: GraphViewOps<'graph>> TimeIndexOps<'a>
    for InvertedFilteredEdgeTimeIndex<'graph, G>
{
    type IndexType = TimeIndexEntry;
    type RangeType = Self;

    #[inline]
    fn active(&self, w: Range<Self::IndexType>) -> bool {
        if self.view.internal_exploded_edge_filtered() {
            self.time_index
                .range(w)
                .iter()
                .find(|t| {
                    !self
                        .view
                        .internal_filter_exploded_edge(self.eid, *t, self.view.layer_ids())
                })
                .is_some()
        } else {
            false
        }
    }

    fn range(&self, w: Range<Self::IndexType>) -> Self::RangeType {
        Self {
            eid: self.eid,
            time_index: self.time_index.range(w),
            view: self.view.clone(),
        }
    }

    fn iter(self) -> impl Iterator<Item = Self::IndexType> + Send + Sync + 'a {
        if self.view.internal_exploded_edge_filtered() {
            let view = self.view.clone();
            let eid = self.eid;
            Either::Left(
                self.time_index.iter().filter(move |t| {
                    !view.internal_filter_exploded_edge(eid, *t, view.layer_ids())
                }),
            )
        } else {
            Either::Right(iter::empty())
        }
    }

    fn iter_rev(self) -> impl Iterator<Item = Self::IndexType> + Send + Sync + 'a {
        if self.view.internal_exploded_edge_filtered() {
            let view = self.view.clone();
            let eid = self.eid;
            Either::Left(
                self.time_index.iter_rev().filter(move |t| {
                    !view.internal_filter_exploded_edge(eid, *t, view.layer_ids())
                }),
            )
        } else {
            Either::Right(iter::empty())
        }
    }

    fn len(&self) -> usize {
        if self.view.internal_exploded_edge_filtered() {
            self.iter().count()
        } else {
            0
        }
    }
}

#[derive(Copy, Clone)]
pub struct FilteredEdgeTProp<G, P> {
    eid: ELID,
    view: G,
    props: P,
}

impl<'graph, G: GraphViewOps<'graph>, P: TPropOps<'graph>> TPropOps<'graph>
    for FilteredEdgeTProp<G, P>
{
    fn iter(
        self,
    ) -> impl DoubleEndedIterator<Item = (TimeIndexEntry, Prop)> + Send + Sync + 'graph {
        let view = self.view.clone();
        let eid = self.eid;
        self.props
            .iter()
            .filter(move |(t, _)| view.internal_filter_exploded_edge(eid, *t, view.layer_ids()))
    }

    fn iter_window(
        self,
        r: Range<TimeIndexEntry>,
    ) -> impl DoubleEndedIterator<Item = (TimeIndexEntry, Prop)> + Send + Sync + 'graph {
        let view = self.view.clone();
        let eid = self.eid;
        self.props
            .iter_window(r)
            .filter(move |(t, _)| view.internal_filter_exploded_edge(eid, *t, view.layer_ids()))
    }

    fn at(&self, ti: &TimeIndexEntry) -> Option<Prop> {
        if self
            .view
            .internal_filter_exploded_edge(self.eid, *ti, self.view.layer_ids())
        {
            self.props.at(ti)
        } else {
            None
        }
    }
}

pub trait FilteredEdgeStorageOps<'a> {
    fn filtered_layer_ids_iter<G: GraphView + 'a>(
        self,
        view: G,
        layer_ids: &'a LayerIds,
    ) -> impl Iterator<Item = usize> + 'a;

    fn filtered_additions_iter<G: GraphView + 'a>(
        self,
        view: G,
        layer_ids: &'a LayerIds,
    ) -> impl Iterator<Item = (usize, FilteredEdgeTimeIndex<'a, G>)>;

    fn filtered_deletions_iter<G: GraphViewOps<'a>>(
        self,
        view: G,
        layer_ids: &'a LayerIds,
    ) -> impl Iterator<Item = (usize, FilteredEdgeTimeIndex<'a, G>)>;

    fn filtered_updates_iter<G: GraphViewOps<'a>>(
        self,
        view: G,
        layer_ids: &'a LayerIds,
    ) -> impl Iterator<
        Item = (
            usize,
            FilteredEdgeTimeIndex<'a, G>,
            FilteredEdgeTimeIndex<'a, G>,
        ),
    > + 'a;

    fn filtered_additions<G: GraphViewOps<'a>>(
        self,
        layer_id: usize,
        view: G,
    ) -> FilteredEdgeTimeIndex<'a, G>;

    fn filtered_deletions<G: GraphViewOps<'a>>(
        self,
        layer_id: usize,
        view: G,
    ) -> FilteredEdgeTimeIndex<'a, G>;

    fn filtered_temporal_prop_layer<G: GraphViewOps<'a>>(
        self,
        layer_id: usize,
        prop_id: usize,
        view: G,
    ) -> impl TPropOps<'a> + Sync + 'a;

    fn filtered_temporal_prop_iter<G: GraphView + 'a>(
        self,
        prop_id: usize,
        view: G,
        layer_ids: &'a LayerIds,
    ) -> impl Iterator<Item = (usize, impl TPropOps<'a>)> + 'a;

    fn filtered_edge_metadata<'graph, G: GraphView + 'graph>(
        &self,
        view: G,
        prop_id: usize,
        layer_filter: impl Fn(usize) -> bool,
    ) -> Option<Prop>;
}

impl<'a> FilteredEdgeStorageOps<'a> for EdgeStorageRef<'a> {
    fn filtered_layer_ids_iter<G: GraphView + 'a>(
        self,
        view: G,
        layer_ids: &'a LayerIds,
    ) -> impl Iterator<Item = usize> + 'a {
        self.layer_ids_iter(layer_ids)
            .filter(move |layer_id| view.internal_filter_edge_layer(self, *layer_id))
    }

    fn filtered_additions_iter<G: GraphView + 'a>(
        self,
        view: G,
        layer_ids: &'a LayerIds,
    ) -> impl Iterator<Item = (usize, FilteredEdgeTimeIndex<'a, G>)> {
        self.filtered_layer_ids_iter(view.clone(), layer_ids)
            .map(move |layer_id| (layer_id, self.filtered_additions(layer_id, view.clone())))
    }

    fn filtered_deletions_iter<G: GraphViewOps<'a>>(
        self,
        view: G,
        layer_ids: &'a LayerIds,
    ) -> impl Iterator<Item = (usize, FilteredEdgeTimeIndex<'a, G>)> {
        self.filtered_layer_ids_iter(view.clone(), layer_ids)
            .map(move |layer| (layer, self.filtered_deletions(layer, view.clone())))
    }

    fn filtered_updates_iter<G: GraphViewOps<'a>>(
        self,
        view: G,
        layer_ids: &'a LayerIds,
    ) -> impl Iterator<
        Item = (
            usize,
            FilteredEdgeTimeIndex<'a, G>,
            FilteredEdgeTimeIndex<'a, G>,
        ),
    > + 'a {
        self.filtered_layer_ids_iter(view.clone(), layer_ids)
            .map(move |layer_id| {
                (
                    layer_id,
                    self.filtered_additions(layer_id, view.clone()),
                    self.filtered_deletions(layer_id, view.clone()),
                )
            })
    }

    fn filtered_additions<G: GraphViewOps<'a>>(
        self,
        layer_id: usize,
        view: G,
    ) -> FilteredEdgeTimeIndex<'a, G> {
        FilteredEdgeTimeIndex {
            eid: self.eid().with_layer(layer_id),
            time_index: self.additions(layer_id),
            view,
        }
    }

    fn filtered_deletions<G: GraphViewOps<'a>>(
        self,
        layer_id: usize,
        view: G,
    ) -> FilteredEdgeTimeIndex<'a, G> {
        FilteredEdgeTimeIndex {
            eid: self.eid().with_layer_deletion(layer_id),
            time_index: self.deletions(layer_id),
            view,
        }
    }

    fn filtered_temporal_prop_layer<G: GraphViewOps<'a>>(
        self,
        layer_id: usize,
        prop_id: usize,
        view: G,
    ) -> impl TPropOps<'a> + Sync + 'a {
        FilteredEdgeTProp {
            eid: self.eid().with_layer(layer_id),
            view,
            props: self.temporal_prop_layer(layer_id, prop_id),
        }
    }

    fn filtered_temporal_prop_iter<G: GraphView + 'a>(
        self,
        prop_id: usize,
        view: G,
        layer_ids: &'a LayerIds,
    ) -> impl Iterator<Item = (usize, impl TPropOps<'a>)> + 'a {
        self.filtered_layer_ids_iter(view.clone(), layer_ids)
            .map(move |layer_id| {
                (
                    layer_id,
                    self.filtered_temporal_prop_layer(layer_id, prop_id, view.clone()),
                )
            })
    }

    fn filtered_edge_metadata<'graph, G: GraphView + 'graph>(
        &self,
        view: G,
        prop_id: usize,
        layer_filter: impl Fn(usize) -> bool,
    ) -> Option<Prop> {
        let layer_ids = view.layer_ids();
        let mut values = self
            .metadata_iter(layer_ids, prop_id)
            .filter(|(layer, _)| layer_filter(*layer));
        if view.num_layers() > 1 {
            let mut values = values.peekable();
            if values.peek().is_some() {
                Some(Prop::map(
                    values.map(|(layer_id, v)| (view.get_layer_name(layer_id), v)),
                ))
            } else {
                None
            }
        } else {
            values.next().map(|(_, v)| v)
        }
    }
}

pub trait FilteredEdgesStorageOps {
    fn filtered_par_iter<'a, G: GraphView + 'a>(
        &'a self,
        view: G,
        layer_ids: &'a LayerIds,
    ) -> impl ParallelIterator<Item = EdgeStorageRef<'a>> + 'a;
}

impl FilteredEdgesStorageOps for EdgesStorage {
    fn filtered_par_iter<'a, G: GraphView + 'a>(
        &'a self,
        view: G,
        layer_ids: &'a LayerIds,
    ) -> impl ParallelIterator<Item = EdgeStorageRef<'a>> + 'a {
        let par_iter = self.par_iter(layer_ids);
        match view.filter_state() {
            FilterState::Neither => FilterVariants::Neither(par_iter),
<<<<<<< HEAD
            FilterState::Both => {
                FilterVariants::Both(par_iter.filter(move |&e| {
                    view.filter_edge(e)
                        && view.filter_node(view.core_node(e.src()).as_ref())
                        && view.filter_node(view.core_node(e.dst()).as_ref())
                }))
            }
            FilterState::Nodes => {
                FilterVariants::Nodes(par_iter.filter(move |&e| {
                    view.filter_node(view.core_node(e.src()).as_ref())
                        && view.filter_node(view.core_node(e.dst()).as_ref())
                }))
            }
=======
            FilterState::Both => FilterVariants::Both(par_iter.filter(move |&e| {
                view.filter_edge(e)
                    && view.filter_node(view.core_node(e.src()).as_ref())
                    && view.filter_node(view.core_node(e.dst()).as_ref())
            })),
            FilterState::Nodes => FilterVariants::Nodes(par_iter.filter(move |&e| {
                view.filter_node(view.core_node(e.src()).as_ref())
                    && view.filter_node(view.core_node(e.dst()).as_ref())
            })),
>>>>>>> 41a7707a
            FilterState::Edges | FilterState::BothIndependent => {
                FilterVariants::Edges(par_iter.filter(move |&e| view.filter_edge(e)))
            }
        }
    }
}<|MERGE_RESOLUTION|>--- conflicted
+++ resolved
@@ -432,21 +432,6 @@
         let par_iter = self.par_iter(layer_ids);
         match view.filter_state() {
             FilterState::Neither => FilterVariants::Neither(par_iter),
-<<<<<<< HEAD
-            FilterState::Both => {
-                FilterVariants::Both(par_iter.filter(move |&e| {
-                    view.filter_edge(e)
-                        && view.filter_node(view.core_node(e.src()).as_ref())
-                        && view.filter_node(view.core_node(e.dst()).as_ref())
-                }))
-            }
-            FilterState::Nodes => {
-                FilterVariants::Nodes(par_iter.filter(move |&e| {
-                    view.filter_node(view.core_node(e.src()).as_ref())
-                        && view.filter_node(view.core_node(e.dst()).as_ref())
-                }))
-            }
-=======
             FilterState::Both => FilterVariants::Both(par_iter.filter(move |&e| {
                 view.filter_edge(e)
                     && view.filter_node(view.core_node(e.src()).as_ref())
@@ -456,7 +441,6 @@
                 view.filter_node(view.core_node(e.src()).as_ref())
                     && view.filter_node(view.core_node(e.dst()).as_ref())
             })),
->>>>>>> 41a7707a
             FilterState::Edges | FilterState::BothIndependent => {
                 FilterVariants::Edges(par_iter.filter(move |&e| view.filter_edge(e)))
             }
