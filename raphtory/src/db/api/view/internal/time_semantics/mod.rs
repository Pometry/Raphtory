use crate::db::api::view::BoxedLDIter;
use raphtory_api::{
    core::{entities::properties::prop::Prop, storage::timeindex::TimeIndexEntry},
    inherit::Base,
};
use std::ops::Range;

mod base_time_semantics;
mod event_semantics;
pub mod filtered_edge;
pub mod filtered_node;
mod history_filter;
mod persistent_semantics;
mod time_semantics;
mod time_semantics_ops;
mod window_time_semantics;

pub use history_filter::*;
pub use time_semantics::TimeSemantics;
pub use time_semantics_ops::*;

<<<<<<< HEAD
use crate::db::api::view::MaterializedGraph;
use enum_dispatch::enum_dispatch;
use raphtory_api::{
    core::{entities::properties::prop::Prop, storage::timeindex::TimeIndexEntry},
    inherit::Base,
    iter::BoxedLIter,
};
use std::ops::Range;

=======
>>>>>>> 9921b2cf
/// Methods for defining time windowing semantics for a graph
pub trait GraphTimeSemanticsOps {
    fn node_time_semantics(&self) -> TimeSemantics;

    fn edge_time_semantics(&self) -> TimeSemantics;

    /// Returns the start of the current view or `None` if unbounded
    fn view_start(&self) -> Option<i64>;

    /// Returns the end of the current view or `None` if unbounded
    fn view_end(&self) -> Option<i64>;

    /// Returns the timestamp for the earliest activity
    fn earliest_time_global(&self) -> Option<i64>;
    /// Returns the timestamp for the latest activity
    fn latest_time_global(&self) -> Option<i64>;
    /// Returns the timestamp for the earliest activity in the window
    fn earliest_time_window(&self, start: i64, end: i64) -> Option<i64>;

    /// Returns the timestamp for the latest activity in the window
    fn latest_time_window(&self, start: i64, end: i64) -> Option<i64>;

    /// Check if graph has temporal property with the given id
    ///
    /// # Arguments
    ///
    /// * `prop_id` - The id of the property to retrieve.
    fn has_temporal_prop(&self, prop_id: usize) -> bool;

    /// Returns an Iterator of all temporal values of the graph property with the given id
    ///
    /// # Arguments
    ///
    /// * `prop_id` - The id of the property to retrieve.
    ///
    /// Returns:
    ///
    /// A vector of tuples representing the temporal values of the property
    /// that fall within the specified time window, where the first element of each tuple is the timestamp
    /// and the second element is the property value.
    fn temporal_prop_iter(&self, prop_id: usize) -> BoxedLIter<(TimeIndexEntry, Prop)>;
    /// Check if graph has temporal property with the given id in the window
    ///
    /// # Arguments
    ///
    /// * `prop_id` - The id of the property to retrieve.
    /// * `w` - time window
    fn has_temporal_prop_window(&self, prop_id: usize, w: Range<i64>) -> bool;

    /// Returns all temporal values of the graph property with the given name
    /// that fall within the specified time window.
    ///
    /// # Arguments
    ///
    /// * `name` - The name of the property to retrieve.
    /// * `start` - The start time of the window to consider.
    /// * `end` - The end time of the window to consider.
    ///
    /// Returns:
    ///
    /// Iterator of tuples representing the temporal values of the property
    /// that fall within the specified time window, where the first element of each tuple is the timestamp
    /// and the second element is the property value.
    fn temporal_prop_iter_window(
        &self,
        prop_id: usize,
        start: i64,
        end: i64,
    ) -> BoxedLIter<(TimeIndexEntry, Prop)>;

    /// Returns all temporal values of the graph property with the given name
    /// that fall within the specified time window in reverse order.
    ///
    /// # Arguments
    ///
    /// * `name` - The name of the property to retrieve.
    /// * `start` - The start time of the window to consider.
    /// * `end` - The end time of the window to consider.
    ///
    /// Returns:
    ///
    /// Iterator of tuples representing the temporal values of the property in reverse order
    /// that fall within the specified time window, where the first element of each tuple is the timestamp
    /// and the second element is the property value.
    fn temporal_prop_iter_window_rev(
        &self,
        prop_id: usize,
        start: i64,
        end: i64,
    ) -> BoxedLIter<(TimeIndexEntry, Prop)>;

    /// Returns the value and update time for the temporal graph property at or before a given timestamp
    fn temporal_prop_last_at(
        &self,
        prop_id: usize,
        t: TimeIndexEntry,
    ) -> Option<(TimeIndexEntry, Prop)>;

    fn temporal_prop_last_at_window(
        &self,
        prop_id: usize,
        t: TimeIndexEntry,
        w: Range<i64>,
    ) -> Option<(TimeIndexEntry, Prop)>;
}

pub trait InheritTimeSemantics: Base {}

impl<G: InheritTimeSemantics> DelegateTimeSemantics for G
where
    <G as Base>::Base: GraphTimeSemanticsOps,
{
    type Internal = <G as Base>::Base;

    fn graph(&self) -> &Self::Internal {
        self.base()
    }
}

pub trait DelegateTimeSemantics {
    type Internal: GraphTimeSemanticsOps + ?Sized;

    fn graph(&self) -> &Self::Internal;
}

impl<G: DelegateTimeSemantics + ?Sized> GraphTimeSemanticsOps for G {
    #[inline]
    fn node_time_semantics(&self) -> TimeSemantics {
        self.graph().node_time_semantics()
    }

    #[inline]
    fn edge_time_semantics(&self) -> TimeSemantics {
        self.graph().edge_time_semantics()
    }
    #[inline]
    fn view_start(&self) -> Option<i64> {
        self.graph().view_start()
    }
    #[inline]
    fn view_end(&self) -> Option<i64> {
        self.graph().view_end()
    }
    #[inline]
    fn earliest_time_global(&self) -> Option<i64> {
        self.graph().earliest_time_global()
    }
    #[inline]
    fn latest_time_global(&self) -> Option<i64> {
        self.graph().latest_time_global()
    }
    #[inline]
    fn earliest_time_window(&self, start: i64, end: i64) -> Option<i64> {
        self.graph().earliest_time_window(start, end)
    }

    #[inline]
    fn latest_time_window(&self, start: i64, end: i64) -> Option<i64> {
        self.graph().latest_time_window(start, end)
    }

    #[inline]
    fn has_temporal_prop(&self, prop_id: usize) -> bool {
        self.graph().has_temporal_prop(prop_id)
    }

    #[inline]
    fn temporal_prop_iter(&self, prop_id: usize) -> BoxedLIter<(TimeIndexEntry, Prop)> {
        self.graph().temporal_prop_iter(prop_id)
    }

    #[inline]
    fn has_temporal_prop_window(&self, prop_id: usize, w: Range<i64>) -> bool {
        self.graph().has_temporal_prop_window(prop_id, w)
    }

    #[inline]
    fn temporal_prop_iter_window(
        &self,
        prop_id: usize,
        start: i64,
        end: i64,
    ) -> BoxedLIter<(TimeIndexEntry, Prop)> {
        self.graph().temporal_prop_iter_window(prop_id, start, end)
    }

    #[inline]
    fn temporal_prop_iter_window_rev(
        &self,
        prop_id: usize,
        start: i64,
        end: i64,
    ) -> BoxedLIter<(TimeIndexEntry, Prop)> {
        self.graph()
            .temporal_prop_iter_window_rev(prop_id, start, end)
    }

    #[inline]
    fn temporal_prop_last_at(
        &self,
        prop_id: usize,
        t: TimeIndexEntry,
    ) -> Option<(TimeIndexEntry, Prop)> {
        self.graph().temporal_prop_last_at(prop_id, t)
    }

    #[inline]
    fn temporal_prop_last_at_window(
        &self,
        prop_id: usize,
        t: TimeIndexEntry,
        w: Range<i64>,
    ) -> Option<(TimeIndexEntry, Prop)> {
        self.graph().temporal_prop_last_at_window(prop_id, t, w)
    }
}<|MERGE_RESOLUTION|>--- conflicted
+++ resolved
@@ -1,9 +1,9 @@
-use crate::db::api::view::BoxedLDIter;
 use raphtory_api::{
     core::{entities::properties::prop::Prop, storage::timeindex::TimeIndexEntry},
     inherit::Base,
 };
 use std::ops::Range;
+use raphtory_api::iter::BoxedLIter;
 
 mod base_time_semantics;
 mod event_semantics;
@@ -19,18 +19,6 @@
 pub use time_semantics::TimeSemantics;
 pub use time_semantics_ops::*;
 
-<<<<<<< HEAD
-use crate::db::api::view::MaterializedGraph;
-use enum_dispatch::enum_dispatch;
-use raphtory_api::{
-    core::{entities::properties::prop::Prop, storage::timeindex::TimeIndexEntry},
-    inherit::Base,
-    iter::BoxedLIter,
-};
-use std::ops::Range;
-
-=======
->>>>>>> 9921b2cf
 /// Methods for defining time windowing semantics for a graph
 pub trait GraphTimeSemanticsOps {
     fn node_time_semantics(&self) -> TimeSemantics;
