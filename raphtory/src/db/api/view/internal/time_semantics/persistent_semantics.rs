--- conflicted
+++ resolved
@@ -179,18 +179,11 @@
         view: G,
         w: Range<i64>,
     ) -> Option<i64> {
-<<<<<<< HEAD
-        let additions = node.additions();
-        let mut earliest = additions.iter().next().map(|t| t.t());
-        if let Some(earliest) = earliest {
-            if earliest <= w.start {
-=======
         let history = node.history(&view);
         let prop_earliest = history.prop_history().range_t(i64::MIN..w.end).first_t();
 
         if let Some(prop_earliest) = prop_earliest {
             if prop_earliest <= w.start {
->>>>>>> 9921b2cf
                 return Some(w.start);
             }
         }
