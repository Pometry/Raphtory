--- conflicted
+++ resolved
@@ -179,33 +179,7 @@
         node: NodeStorageRef<'graph>,
         view: G,
         w: Range<i64>,
-<<<<<<< HEAD
-    ) -> Option<TimeIndexEntry> {
-        let additions = node.additions();
-        let mut earliest = additions.prop_events().next().map(|t| t.t());
-        if let Some(earliest) = earliest {
-            if earliest <= w.start {
-                return Some(TimeIndexEntry::start(w.start));
-            }
-        }
-
-        let edge_semantics = view.edge_time_semantics();
-        for e in node.edges_iter(view.layer_ids(), Direction::BOTH) {
-            let edge = view.core_edge(e.pid());
-            if let Some(edge_earliest_time) =
-                edge_semantics.edge_earliest_time_window(edge.as_ref(), &view, w.clone())
-            {
-                if edge_earliest_time.t() <= w.start {
-                    return Some(TimeIndexEntry::start(w.start));
-                }
-                if edge_earliest_time.t() < earliest.unwrap_or(w.end) {
-                    earliest = Some(edge_earliest_time.t());
-                }
-            }
-        }
-        earliest.map(|t| TimeIndexEntry::start(t))
-=======
-    ) -> Option<i64> {
+    ) -> Option<TimeIndexEntry> {
         let history = node.history(&view);
         let prop_earliest = history.prop_history().range_t(i64::MIN..w.end).first_t();
 
@@ -224,7 +198,6 @@
             .range_t(w.start.saturating_add(1)..w.end)
             .first_t();
         prop_earliest.into_iter().chain(edge_earliest).min()
->>>>>>> 7ba5f535
     }
 
     fn node_latest_time_window<'graph, G: GraphViewOps<'graph>>(
@@ -232,14 +205,7 @@
         node: NodeStorageRef<'graph>,
         view: G,
         w: Range<i64>,
-<<<<<<< HEAD
-    ) -> Option<TimeIndexEntry> {
-        node.history(view)
-            .range_t(i64::MIN..w.end)
-            .last()
-            .map(|t| t.max(TimeIndexEntry::from(w.start)))
-=======
-    ) -> Option<i64> {
+    ) -> Option<TimeIndexEntry> {
         let history = node.history(&view);
         history
             .range_t(w.start.saturating_add(1)..w.end)
@@ -251,7 +217,6 @@
                     || node_has_valid_edges(history.edge_history(), TimeIndexEntry::end(w.start)))
                 .then_some(w.start)
             })
->>>>>>> 7ba5f535
     }
 
     fn node_history<'graph, G: GraphViewOps<'graph>>(
@@ -695,17 +660,10 @@
         view: G,
     ) -> Option<TimeIndexEntry> {
         e.filtered_additions_iter(&view, view.layer_ids())
-<<<<<<< HEAD
-            .filter_map(|(_, additions)| additions.first())
+            .flat_map(|(_, additions)| additions.unfiltered().first())
             .chain(
                 e.filtered_deletions_iter(&view, view.layer_ids())
-                    .filter_map(|(_, deletions)| deletions.first()),
-=======
-            .flat_map(|(_, additions)| additions.unfiltered().first_t())
-            .chain(
-                e.filtered_deletions_iter(&view, view.layer_ids())
-                    .flat_map(|(_, deletions)| deletions.first_t()),
->>>>>>> 7ba5f535
+                    .flat_map(|(_, deletions)| deletions.first()),
             )
             .min()
     }
@@ -779,25 +737,14 @@
         &self,
         e: EdgeStorageRef,
         view: G,
-<<<<<<< HEAD
-    ) -> Option<TimeIndexEntry> {
-        if edge_alive_at_end(e, i64::MAX, &view) {
-            view.latest_time_global().map(TimeIndexEntry::end)
-        } else {
-            e.filtered_deletions_iter(&view, view.layer_ids())
-                .filter_map(|(_, d)| d.last())
-                .max()
-        }
-=======
-    ) -> Option<i64> {
+    ) -> Option<TimeIndexEntry> {
         e.filtered_additions_iter(&view, view.layer_ids())
-            .flat_map(|(_, additions)| additions.unfiltered().last_t())
+            .flat_map(|(_, additions)| additions.unfiltered().last())
             .chain(
                 e.filtered_deletions_iter(&view, view.layer_ids())
-                    .flat_map(|(_, deletions)| deletions.last_t()),
+                    .flat_map(|(_, deletions)| deletions.last()),
             )
             .max()
->>>>>>> 7ba5f535
     }
 
     fn edge_latest_time_window<'graph, G: GraphViewOps<'graph>>(
@@ -805,18 +752,7 @@
         e: EdgeStorageRef,
         view: G,
         w: Range<i64>,
-<<<<<<< HEAD
-    ) -> Option<TimeIndexEntry> {
-        if edge_alive_at_end(e, w.end, &view) {
-            Some(TimeIndexEntry::end(w.end - 1))
-        } else {
-            e.filtered_deletions_iter(&view, view.layer_ids())
-                .filter_map(|(_, deletions)| {
-                    deletions.range_t(w.start.saturating_add(1)..w.end).last()
-                })
-                .max()
-=======
-    ) -> Option<i64> {
+    ) -> Option<TimeIndexEntry> {
         let interior_window = w.start.saturating_add(1)..w.end;
         let last_update_in_window = e
             .filtered_additions_iter(&view, view.layer_ids())
@@ -824,19 +760,18 @@
                 additions
                     .unfiltered()
                     .range_t(interior_window.clone())
-                    .last_t()
+                    .last()
             })
             .chain(
                 e.filtered_deletions_iter(&view, view.layer_ids())
-                    .flat_map(|(_, deletions)| deletions.range_t(interior_window.clone()).last_t()),
+                    .flat_map(|(_, deletions)| deletions.range_t(interior_window.clone()).last()),
             )
             .max();
 
         if last_update_in_window.is_some() {
             last_update_in_window
         } else {
-            edge_alive_at_start(e, w.start, &view).then_some(w.start)
->>>>>>> 7ba5f535
+            edge_alive_at_start(e, w.start, &view).then_some(TimeIndexEntry::start(w.start))
         }
     }
 
