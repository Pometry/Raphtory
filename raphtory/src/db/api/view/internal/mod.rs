--- conflicted
+++ resolved
@@ -1,17 +1,3 @@
-<<<<<<< HEAD
-mod base_filter;
-mod core_deletion_ops;
-mod edge_filter_ops;
-mod filter_ops;
-mod into_dynamic;
-mod list_ops;
-mod materialize;
-mod node_filter_ops;
-pub(crate) mod time_semantics;
-mod wrapped_graph;
-
-=======
->>>>>>> 17080650
 use crate::{
     db::{
         api::{
@@ -29,21 +15,17 @@
     sync::Arc,
 };
 
-<<<<<<< HEAD
-pub use base_filter::*;
-pub use core_deletion_ops::*;
-=======
 mod edge_filter_ops;
 mod filter_ops;
 mod into_dynamic;
 mod list_ops;
 mod materialize;
 mod node_filter_ops;
-mod one_hop_filter;
 pub(crate) mod time_semantics;
 mod wrapped_graph;
-
->>>>>>> 17080650
+mod base_filter;
+
+pub use base_filter::*;
 pub use edge_filter_ops::*;
 pub use filter_ops::*;
 pub use into_dynamic::{IntoDynHop, IntoDynamic};
