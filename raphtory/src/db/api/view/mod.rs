//! Defines the `ViewApi` trait, which represents the API for querying a view of the graph.

mod edge;
<<<<<<< HEAD
pub(crate) mod filter_ops;
=======
mod edge_property_filter;
pub mod exploded_edge_property_filter;
>>>>>>> c8157199
pub(crate) mod graph;
pub mod internal;
mod layer;
pub(crate) mod node;
pub(crate) mod time;

pub(crate) use edge::BaseEdgeViewOps;
pub use edge::EdgeViewOps;
use ouroboros::self_referencing;
use std::marker::PhantomData;

use crate::db::api::view::internal::{filtered_node::FilteredNodeStorageOps, GraphView};
pub use filter_ops::{Filter, Select};
pub use graph::*;
pub use internal::{
    BoxableGraphView, DynamicGraph, InheritViewOps, IntoDynHop, IntoDynamic, MaterializedGraph,
};
pub use layer::*;
pub(crate) use node::BaseNodeViewOps;
pub use node::NodeViewOps;
use raphtory_api::core::{
    entities::{edges::edge_ref::EdgeRef, VID},
    Direction,
};
pub use raphtory_api::{
    inherit::Base,
    iter::{BoxedIter, BoxedLDIter, BoxedLIter, IntoDynBoxed},
};
use raphtory_storage::graph::{graph::GraphStorage, nodes::node_entry::NodeStorageEntry};
pub use time::*;

#[self_referencing]
pub struct EdgesIter<'graph, G: GraphViewOps<'graph>> {
    view: G,
    storage: GraphStorage,
    #[borrows(storage)]
    #[covariant]
    node: NodeStorageEntry<'this>,
    #[borrows(node, view)]
    #[covariant]
    iter: BoxedLIter<'this, EdgeRef>,
    marker: PhantomData<&'graph ()>,
}

impl<'graph, G: GraphViewOps<'graph>> Iterator for EdgesIter<'graph, G> {
    type Item = EdgeRef;

    fn next(&mut self) -> Option<Self::Item> {
        self.with_iter_mut(|iter| iter.next())
    }

    fn size_hint(&self) -> (usize, Option<usize>) {
        self.with_iter(|iter| iter.size_hint())
    }
}

pub(crate) fn node_edges<'graph, G: GraphView + 'graph>(
    storage: GraphStorage,
    view: G,
    node: VID,
    dir: Direction,
) -> BoxedLIter<'graph, EdgeRef> {
    EdgesIterBuilder {
        storage,
        view,
        node_builder: |view| view.core_node(node),
        iter_builder: move |node, graph| {
            node.filtered_edges_iter(graph, graph.layer_ids(), dir)
                .into_dyn_boxed()
        },
        marker: Default::default(),
    }
    .build()
    .into_dyn_boxed()
}<|MERGE_RESOLUTION|>--- conflicted
+++ resolved
@@ -1,12 +1,7 @@
 //! Defines the `ViewApi` trait, which represents the API for querying a view of the graph.
 
 mod edge;
-<<<<<<< HEAD
-pub(crate) mod filter_ops;
-=======
-mod edge_property_filter;
-pub mod exploded_edge_property_filter;
->>>>>>> c8157199
+pub mod filter_ops;
 pub(crate) mod graph;
 pub mod internal;
 mod layer;
