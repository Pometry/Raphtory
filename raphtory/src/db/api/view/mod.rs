//! Defines the `ViewApi` trait, which represents the API for querying a view of the graph.

mod edge;
mod graph;
pub(crate) mod internal;
mod layer;
pub(crate) mod node;
<<<<<<< HEAD
=======
mod node_types_filter;
mod reset_filter;
>>>>>>> a3621e30
pub(crate) mod time;

pub(crate) use edge::BaseEdgeViewOps;
pub use edge::EdgeViewOps;

pub use graph::*;
pub use internal::{
    Base, BoxableGraphView, DynamicGraph, InheritViewOps, IntoDynamic, MaterializedGraph,
};
pub use layer::*;
pub(crate) use node::BaseNodeViewOps;
pub use node::NodeViewOps;
<<<<<<< HEAD
=======
pub use node_types_filter::*;
pub use reset_filter::*;
>>>>>>> a3621e30
pub use time::*;

pub type BoxedIter<T> = Box<dyn Iterator<Item = T> + Send>;
pub type BoxedLIter<'a, T> = Box<dyn Iterator<Item = T> + Send + 'a>;

pub trait IntoDynBoxed<'a, T> {
    fn into_dyn_boxed(self) -> BoxedLIter<'a, T>;
}

impl<'a, T, I: Iterator<Item = T> + Send + 'a> IntoDynBoxed<'a, T> for I {
    fn into_dyn_boxed(self) -> BoxedLIter<'a, T> {
        Box::new(self)
    }
}<|MERGE_RESOLUTION|>--- conflicted
+++ resolved
@@ -5,11 +5,8 @@
 pub(crate) mod internal;
 mod layer;
 pub(crate) mod node;
-<<<<<<< HEAD
-=======
 mod node_types_filter;
 mod reset_filter;
->>>>>>> a3621e30
 pub(crate) mod time;
 
 pub(crate) use edge::BaseEdgeViewOps;
@@ -22,11 +19,8 @@
 pub use layer::*;
 pub(crate) use node::BaseNodeViewOps;
 pub use node::NodeViewOps;
-<<<<<<< HEAD
-=======
 pub use node_types_filter::*;
 pub use reset_filter::*;
->>>>>>> a3621e30
 pub use time::*;
 
 pub type BoxedIter<T> = Box<dyn Iterator<Item = T> + Send>;
