--- conflicted
+++ resolved
@@ -23,11 +23,7 @@
             nodes::Nodes,
             views::{
                 cached_view::CachedView, node_subgraph::NodeSubgraph,
-<<<<<<< HEAD
-                node_type_filtered_subgraph::TypeFilteredSubgraph, valid_graph::ValidGraph,
-=======
-                node_type_filtered_subgraph::TypeFilteredSubgraph, property_filter::FilterExpr,
->>>>>>> 32a3c3f4
+                node_type_filtered_subgraph::TypeFilteredSubgraph, valid_graph::ValidGraph,property_filter::FilterExpr,
             },
         },
     },
