use crate::{
    core::{
        entities::{
            graph::tgraph::InnerTemporalGraph, vertices::vertex_ref::VertexRef, LayerIds, VID,
        },
        utils::{errors::GraphError, time::IntoTime},
    },
    db::{
        api::{
            mutation::{AdditionOps, PropertyAdditionOps},
            properties::Properties,
            view::{internal::*, layer::LayerOps, *},
        },
        graph::{
            edge::EdgeView,
            vertex::VertexView,
            vertices::Vertices,
            views::{
                layer_graph::LayeredGraph, vertex_subgraph::VertexSubgraph,
                window_graph::WindowedGraph,
            },
        },
    },
    prelude::NO_PROPS,
};
use itertools::Itertools;
use rustc_hash::FxHashSet;

/// This trait GraphViewOps defines operations for accessing
/// information about a graph. The trait has associated types
/// that are used to define the type of the vertices, edges
/// and the corresponding iterators.
pub trait GraphViewOps: BoxableGraphView + Clone + Sized {
    fn subgraph<I: IntoIterator<Item = V>, V: Into<VertexRef>>(
        &self,
        vertices: I,
    ) -> VertexSubgraph<Self>;
    /// Return all the layer ids in the graph
    fn get_unique_layers(&self) -> Vec<String>;
    /// Timestamp of earliest activity in the graph
    fn earliest_time(&self) -> Option<i64>;
    /// Timestamp of latest activity in the graph
    fn latest_time(&self) -> Option<i64>;
    /// Return the number of vertices in the graph.
    fn num_vertices(&self) -> usize;

    /// Check if the graph is empty.
    fn is_empty(&self) -> bool {
        self.num_vertices() == 0
    }

    /// Return the number of edges in the graph.
    fn num_edges(&self) -> usize;

    /// Check if the graph contains a vertex `v`.
    fn has_vertex<T: Into<VertexRef>>(&self, v: T) -> bool;

    /// Check if the graph contains an edge given a pair of vertices `(src, dst)`.
    fn has_edge<T: Into<VertexRef>, L: Into<Layer>>(&self, src: T, dst: T, layer: L) -> bool;

    /// Get a vertex `v`.
    fn vertex<T: Into<VertexRef>>(&self, v: T) -> Option<VertexView<Self>>;

    /// Return a View of the vertices in the Graph
    fn vertices(&self) -> Vertices<Self>;

    /// Get an edge `(src, dst)`.
    fn edge<T: Into<VertexRef>, L: Into<Layer>>(
        &self,
        src: T,
        dst: T,
        layer: L,
    ) -> Option<EdgeView<Self>>;

    /// Return an iterator over all edges in the graph.
    fn edges(&self) -> Box<dyn Iterator<Item = EdgeView<Self>> + Send>;

    /// Get all property values of this graph.
    ///
    /// # Returns
    ///
    /// A view of the properties of the graph
    fn properties(&self) -> Properties<Self>;

    /// Get a graph clone
    ///
    /// # Arguments
    ///
    /// # Returns
    /// Graph - Returns clone of the graph
    fn materialize(&self) -> Result<MaterializedGraph, GraphError>;
}

impl<G: BoxableGraphView + Sized + Clone> GraphViewOps for G {
    fn subgraph<I: IntoIterator<Item = V>, V: Into<VertexRef>>(
        &self,
        vertices: I,
    ) -> VertexSubgraph<G> {
        let vertices: FxHashSet<VID> = vertices
            .into_iter()
            .flat_map(|v| self.local_vertex_ref(v.into()))
            .collect();
        VertexSubgraph::new(self.clone(), vertices)
    }

    /// Return all the layer ids in the graph
    fn get_unique_layers(&self) -> Vec<String> {
        self.get_unique_layers_internal()
            .into_iter()
            .map(|id| self.get_layer_name_by_id(id))
            .collect_vec()
    }

    fn earliest_time(&self) -> Option<i64> {
        self.earliest_time_global()
    }

    fn latest_time(&self) -> Option<i64> {
        self.latest_time_global()
    }

    fn num_vertices(&self) -> usize {
        self.vertices_len()
    }

    fn num_edges(&self) -> usize {
        self.edges_len(LayerIds::All)
    }

    fn has_vertex<T: Into<VertexRef>>(&self, v: T) -> bool {
        self.has_vertex_ref(v.into())
    }

    fn has_edge<T: Into<VertexRef>, L: Into<Layer>>(&self, src: T, dst: T, layer: L) -> bool {
        match self.get_layer_id(layer.into()) {
            Some(layer_id) => self.has_edge_ref(src.into(), dst.into(), layer_id),
            None => false,
        }
    }

    fn vertex<T: Into<VertexRef>>(&self, v: T) -> Option<VertexView<Self>> {
        let v = v.into();
        self.local_vertex_ref(v)
            .map(|v| VertexView::new_local(self.clone(), v))
    }

    fn vertices(&self) -> Vertices<Self> {
        let graph = self.clone();
        Vertices::new(graph)
    }

    fn edge<T: Into<VertexRef>, L: Into<Layer>>(
        &self,
        src: T,
        dst: T,
        layer: L,
    ) -> Option<EdgeView<Self>> {
        let layer_id = self.get_layer_id(layer.into())?;

        self.edge_ref(src.into(), dst.into(), layer_id)
            .map(|e| EdgeView::new(self.clone(), e))
    }

    fn edges(&self) -> Box<dyn Iterator<Item = EdgeView<Self>> + Send> {
        Box::new(self.vertices().iter().flat_map(|v| v.out_edges()))
    }

    fn properties(&self) -> Properties<Self> {
        Properties::new(self.clone())
    }

    fn materialize(&self) -> Result<MaterializedGraph, GraphError> {
        let g = InnerTemporalGraph::default();
        // Add edges first so we definitely have all associated vertices (important in case of persistent edges)
        for e in self.edges() {
            let layer_names = e.layer_names();
            // FIXME: this needs to be verified
            for ee in e.explode() {
<<<<<<< HEAD
                for layer in layer_names.iter() {
                    g.add_edge(
                        ee.time().unwrap(),
                        ee.src().id(),
                        ee.dst().id(),
                        ee.properties(false),
                        Some(layer),
                    )?;
                }
=======
                g.add_edge(
                    ee.time().unwrap(),
                    ee.src().id(),
                    ee.dst().id(),
                    ee.properties().temporal().collect_properties(),
                    layer,
                )?;
>>>>>>> fbce020e
            }
            if self.include_deletions() {
                for t in self.edge_deletion_history(e.edge, LayerIds::All) {
                    for layer in layer_names.iter() {
                        g.delete_edge(t, e.src().id(), e.dst().id(), Some(layer))?;
                    }
                }
            }
<<<<<<< HEAD
            for layer in layer_names.iter() {
                g.add_edge_properties(
                    e.src().id(),
                    e.dst().id(),
                    e.static_properties(),
                    Some(layer),
                )?;
            }
=======

            g.add_edge_properties(e.src().id(), e.dst().id(), e.properties().constant(), layer)?;
>>>>>>> fbce020e
        }

        for v in self.vertices().iter() {
            for h in v.history() {
                g.add_vertex(h, v.id(), NO_PROPS)?;
            }
            for (name, prop_view) in v.properties().temporal().iter() {
                for (t, prop) in prop_view.iter() {
                    g.add_vertex(t, v.id(), [(name.clone(), prop)])?;
                }
            }
            g.add_vertex_properties(v.id(), v.properties().constant())?;
        }

        g.add_static_properties(self.properties().constant())?;

        Ok(self.new_base_graph(g))
    }
}

impl<G: GraphViewOps> TimeOps for G {
    type WindowedViewType = WindowedGraph<Self>;

    fn start(&self) -> Option<i64> {
        self.view_start()
    }

    fn end(&self) -> Option<i64> {
        self.view_end()
    }

    fn window<T: IntoTime>(&self, t_start: T, t_end: T) -> WindowedGraph<Self> {
        WindowedGraph::new(self.clone(), t_start, t_end)
    }
}

impl<G: GraphViewOps> LayerOps for G {
    type LayeredViewType = LayeredGraph<G>;

    fn default_layer(&self) -> Self::LayeredViewType {
        LayeredGraph::new(self.clone(), 0.into())
    }

    fn layer<L: Into<Layer>>(&self, layers: L) -> Option<Self::LayeredViewType> {
        let layers = layers.into();
        let ids = self.get_layer_id(layers)?;
        Some(LayeredGraph::new(self.clone(), ids))
    }
}

#[cfg(test)]
mod test_materialize {
    use crate::prelude::*;

    #[test]
    fn test_materialize() {
        let g = Graph::new();
        g.add_edge(0, 1, 2, [("layer1", "1")], Some("1")).unwrap();
        g.add_edge(0, 1, 2, [("layer2", "2")], Some("2")).unwrap();

        let gm = g.materialize().unwrap();
        assert!(!g
            .layer("2")
            .unwrap()
            .edge(1, 2, Layer::All)
            .unwrap()
            .has_property("layer1", false));
        assert!(!gm
            .into_events()
            .unwrap()
            .layer("2")
            .unwrap()
            .edge(1, 2, Layer::All)
            .unwrap()
            .has_property("layer1", false));
    }
}<|MERGE_RESOLUTION|>--- conflicted
+++ resolved
@@ -176,17 +176,6 @@
             let layer_names = e.layer_names();
             // FIXME: this needs to be verified
             for ee in e.explode() {
-<<<<<<< HEAD
-                for layer in layer_names.iter() {
-                    g.add_edge(
-                        ee.time().unwrap(),
-                        ee.src().id(),
-                        ee.dst().id(),
-                        ee.properties(false),
-                        Some(layer),
-                    )?;
-                }
-=======
                 g.add_edge(
                     ee.time().unwrap(),
                     ee.src().id(),
@@ -194,7 +183,6 @@
                     ee.properties().temporal().collect_properties(),
                     layer,
                 )?;
->>>>>>> fbce020e
             }
             if self.include_deletions() {
                 for t in self.edge_deletion_history(e.edge, LayerIds::All) {
@@ -203,19 +191,8 @@
                     }
                 }
             }
-<<<<<<< HEAD
-            for layer in layer_names.iter() {
-                g.add_edge_properties(
-                    e.src().id(),
-                    e.dst().id(),
-                    e.static_properties(),
-                    Some(layer),
-                )?;
-            }
-=======
 
             g.add_edge_properties(e.src().id(), e.dst().id(), e.properties().constant(), layer)?;
->>>>>>> fbce020e
         }
 
         for v in self.vertices().iter() {
