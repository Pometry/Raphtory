--- conflicted
+++ resolved
@@ -60,7 +60,7 @@
     fn edges(&self) -> Edges<'graph, Self>;
 
     /// Return an unlocked iterator over all edges in the graph.
-    fn edges_unlocked(&self) -> Edges<'graph, Self, Self>;
+    fn edges_unlocked(&self) -> Edges<'graph, Self>;
 
     /// Return a View of the nodes in the Graph
     fn nodes(&self) -> Nodes<'graph, Self>;
@@ -169,41 +169,7 @@
     fn is_indexed(&self) -> bool;
 }
 
-<<<<<<< HEAD
-impl<'graph, G: GraphView + 'graph> GraphViewOps<'graph> for G {
-    fn edges(&self) -> Edges<'graph, Self> {
-        let graph = self.clone();
-        let edges: Arc<dyn Fn() -> BoxedLIter<'graph, EdgeRef> + Send + Sync + 'graph> =
-            match graph.node_list() {
-                NodeList::All { .. } => Arc::new(move || {
-                    let edges = graph.core_graph().owned_edges();
-                    let layer_ids = graph.layer_ids().clone();
-                    let graph = graph.clone();
-                    GenLockedIter::from(
-                        (edges, layer_ids, graph),
-                        move |(edges, layer_ids, graph)| {
-                            let iter = edges.iter(layer_ids);
-                            if graph.filtered() {
-                                iter.filter_map(|e| graph.filter_edge(e).then(|| e.out_ref()))
-                                    .into_dyn_boxed()
-                            } else {
-                                iter.map(|e| e.out_ref()).into_dyn_boxed()
-                            }
-                        },
-                    )
-                    .into_dyn_boxed()
-                }),
-                NodeList::List { elems } => Arc::new(move || {
-                    let cg = graph.core_graph().lock();
-                    let graph = graph.clone();
-                    elems
-                        .clone()
-                        .into_iter()
-                        .flat_map(move |node| {
-                            node_edges(cg.clone(), graph.clone(), node, Direction::OUT)
-                        })
-=======
-fn edges_inner<'graph, G: GraphView + 'graph>(g: &G, locked: bool) -> Edges<'graph, G, G> {
+fn edges_inner<'graph, G: GraphView + 'graph>(g: &G, locked: bool) -> Edges<'graph, G> {
     let graph = g.clone();
     let edges: Arc<dyn Fn() -> BoxedLIter<'graph, EdgeRef> + Send + Sync + 'graph> = match graph
         .node_list()
@@ -221,7 +187,6 @@
                 let iter = edges.iter(layer_ids);
                 if graph.filtered() {
                     iter.filter_map(|e| graph.filter_edge(e.as_ref()).then(|| e.out_ref()))
->>>>>>> c8157199
                         .into_dyn_boxed()
                 } else {
                     iter.map(|e| e.out_ref()).into_dyn_boxed()
@@ -235,12 +200,6 @@
             } else {
                 graph.core_graph().clone()
             };
-<<<<<<< HEAD
-        Edges {
-            base_graph: self.clone(),
-            edges,
-        }
-=======
             let graph = graph.clone();
             elems
                 .clone()
@@ -251,19 +210,17 @@
     };
     Edges {
         base_graph: g.clone(),
-        graph: g.clone(),
         edges,
     }
 }
 
 impl<'graph, G: GraphView + 'graph> GraphViewOps<'graph> for G {
-    fn edges(&self) -> Edges<'graph, Self, Self> {
+    fn edges(&self) -> Edges<'graph, Self> {
         edges_inner(self, true)
     }
 
-    fn edges_unlocked(&self) -> Edges<'graph, Self, Self> {
+    fn edges_unlocked(&self) -> Edges<'graph, Self> {
         edges_inner(self, false)
->>>>>>> c8157199
     }
 
     fn nodes(&self) -> Nodes<'graph, Self> {
