--- conflicted
+++ resolved
@@ -222,28 +222,17 @@
         let storage = self.core_graph().lock();
 
         // preserve all property mappings
-<<<<<<< HEAD
         let mut node_meta = Meta::new();
         let mut edge_meta = Meta::new();
 
-        node_meta.set_const_prop_meta(self.node_meta().const_prop_meta().deep_clone());
+        node_meta.set_metadata_mapper(self.node_meta().const_prop_meta().deep_clone());
         node_meta.set_temporal_prop_meta(self.node_meta().temporal_prop_meta().deep_clone());
-        edge_meta.set_const_prop_meta(self.edge_meta().const_prop_meta().deep_clone());
+        edge_meta.set_metadata_mapper(self.edge_meta().const_prop_meta().deep_clone());
         edge_meta.set_temporal_prop_meta(self.edge_meta().temporal_prop_meta().deep_clone());
 
         let mut g = TemporalGraph::new_with_meta(Default::default(), node_meta, edge_meta);
         // Copy all graph properties
         g.graph_meta = self.graph_meta().deep_clone().into();
-=======
-        g.node_meta
-            .set_metadata_mapper(self.node_meta().metadata_mapper().deep_clone());
-        g.node_meta
-            .set_temporal_prop_meta(self.node_meta().temporal_prop_mapper().deep_clone());
-        g.edge_meta
-            .set_metadata_mapper(self.edge_meta().metadata_mapper().deep_clone());
-        g.edge_meta
-            .set_temporal_prop_meta(self.edge_meta().temporal_prop_mapper().deep_clone());
->>>>>>> 9921b2cf
 
         let layer_map: Vec<_> = match self.layer_ids() {
             LayerIds::None => {
@@ -335,23 +324,13 @@
                             writer.add_props(t, node_pos, 0, row, 0);
                         }
 
-<<<<<<< HEAD
                         writer.update_c_props(
                             node_pos,
                             0,
-                            node.const_prop_ids()
-                                .filter_map(|id| node.get_const_prop(id).map(|prop| (id, prop))),
+                            node.metadata_ids()
+                                .filter_map(|id| node.get_metadata(id).map(|prop| (id, prop))),
                             0,
                         );
-=======
-                        for metadata_id in node.metadata_ids() {
-                            if let Some(prop_value) = node.get_metadata(metadata_id) {
-                                new_node
-                                    .node_store_mut()
-                                    .add_metadata(metadata_id, prop_value)?;
-                            }
-                        }
->>>>>>> 9921b2cf
                     }
                 }
                 Ok::<(), MutationError>(())
@@ -379,7 +358,6 @@
                                 let t = edge.edge.time().unwrap();
                                 writer.add_edge(t, edge_pos, src, dst, [], layer, 0);
                             }
-<<<<<<< HEAD
                             //TODO: move this in edge.row()
                             for (t, t_props) in edge
                                 .properties()
@@ -399,20 +377,14 @@
                                     .map(|(_, prop_id, prop)| (prop_id, prop))
                                     .collect::<Vec<_>>();
                                 writer.add_edge(t, edge_pos, src, dst, props, layer, 0);
-=======
-                            for c_prop in edge.metadata_ids() {
-                                if let Some(prop_value) = edge.get_metadata(c_prop) {
-                                    new_edge.layer_mut(layer).add_metadata(c_prop, prop_value)?;
-                                }
->>>>>>> 9921b2cf
                             }
                             writer.update_c_props(
                                 edge_pos,
                                 src,
                                 dst,
                                 layer,
-                                edge.const_prop_ids().filter_map(move |prop_id| {
-                                    edge.get_const_prop(prop_id).map(|prop| (prop_id, prop))
+                                edge.metadata_ids().filter_map(move |prop_id| {
+                                    edge.get_metadata(prop_id).map(|prop| (prop_id, prop))
                                 }),
                             );
                         }
@@ -495,7 +467,6 @@
                         self,
                         self.layer_ids(),
                     ) {
-<<<<<<< HEAD
                         let src = node_map[edge.edge.src().index()];
                         let dst = node_map[edge.edge.dst().index()];
 
@@ -516,13 +487,6 @@
                                 eid.with_layer_deletion(layer),
                                 0,
                             );
-=======
-                        if let Some(src_node) = shard.get_mut(node_map[edge.edge.src().index()]) {
-                            src_node.update_time(t, EID(eid).with_layer_deletion(layer_map[layer]));
-                        }
-                        if let Some(dst_node) = shard.get_mut(node_map[edge.edge.dst().index()]) {
-                            dst_node.update_time(t, EID(eid).with_layer_deletion(layer_map[layer]));
->>>>>>> 9921b2cf
                         }
                     }
                 }
