--- conflicted
+++ resolved
@@ -86,14 +86,9 @@
 
     /// Return all the layer ids in the graph
     fn unique_layers(&self) -> BoxedIter<ArcStr>;
-<<<<<<< HEAD
+
     /// TimeIndexEntry of earliest activity in the graph
     fn earliest_time(&self) -> Option<TimeIndexEntry>;
-=======
-
-    /// Timestamp of earliest activity in the graph
-    fn earliest_time(&self) -> Option<i64>;
->>>>>>> 7ba5f535
 
     /// TimeIndexEntry of latest activity in the graph
     fn latest_time(&self) -> Option<TimeIndexEntry>;
