#[cfg(feature = "search")]
use crate::search::{fallback_filter_edges, fallback_filter_nodes};
use crate::{
    core::entities::{graph::tgraph::TemporalGraph, nodes::node_ref::AsNodeRef, LayerIds, VID},
    db::{
        api::{
            properties::{internal::InternalMetadataOps, Metadata, Properties},
            view::{internal::*, *},
        },
        graph::{
            create_node_type_filter,
            edge::EdgeView,
            edges::Edges,
            node::NodeView,
            nodes::Nodes,
            views::{
                cached_view::CachedView,
                filter::{
                    model::{AsEdgeFilter, AsNodeFilter},
                    node_type_filtered_graph::NodeTypeFilteredGraph,
                },
                node_subgraph::NodeSubgraph,
                valid_graph::ValidGraph,
            },
        },
    },
    errors::GraphError,
    prelude::*,
};
use ahash::HashSet;
use raphtory_api::{
    atomic_extra::atomic_usize_from_mut_slice,
    core::{
        entities::{properties::meta::PropMapper, EID},
        storage::{arc_str::ArcStr, timeindex::TimeIndexEntry},
        Direction,
    },
};
use raphtory_core::utils::iter::GenLockedIter;
use raphtory_storage::{
    graph::{
        edges::edge_storage_ops::EdgeStorageOps, graph::GraphStorage,
        nodes::node_storage_ops::NodeStorageOps,
    },
    mutation::{addition_ops::InternalAdditionOps, MutationError},
};
use rayon::prelude::*;
use rustc_hash::FxHashSet;
use std::sync::{atomic::Ordering, Arc};

/// This trait GraphViewOps defines operations for accessing
/// information about a graph. The trait has associated types
/// that are used to define the type of the nodes, edges
/// and the corresponding iterators.
///
pub trait GraphViewOps<'graph>: BoxableGraphView + Sized + Clone + 'graph {
    /// Return an iterator over all edges in the graph.
    fn edges(&self) -> Edges<'graph, Self, Self>;

    /// Return a View of the nodes in the Graph
    fn nodes(&self) -> Nodes<'graph, Self, Self>;

    /// Get a graph clone
    ///
    /// Returns:
    ///     Graph: Returns clone of the graph
    fn materialize(&self) -> Result<MaterializedGraph, GraphError>;

    fn subgraph<I: IntoIterator<Item = V>, V: AsNodeRef>(&self, nodes: I) -> NodeSubgraph<Self>;

    fn cache_view(&self) -> CachedView<Self>;

    fn valid(&self) -> ValidGraph<Self>;

    fn subgraph_node_types<I: IntoIterator<Item = V>, V: AsRef<str>>(
        &self,
        nodes_types: I,
    ) -> NodeTypeFilteredGraph<Self>;

    fn exclude_nodes<I: IntoIterator<Item = V>, V: AsNodeRef>(
        &self,
        nodes: I,
    ) -> NodeSubgraph<Self>;

    /// Return all the layer ids in the graph
    fn unique_layers(&self) -> BoxedIter<ArcStr>;

    /// Get the `TimeIndexEntry` of the earliest activity in the graph.
    fn earliest_time(&self) -> Option<TimeIndexEntry>;

    /// Get the `TimeIndexEntry` of the latest activity in the graph.
    fn latest_time(&self) -> Option<TimeIndexEntry>;

    /// Return the number of nodes in the graph.
    fn count_nodes(&self) -> usize;

    /// Check if the graph is empty.
    fn is_empty(&self) -> bool {
        self.count_nodes() == 0
    }

    /// Return the number of edges in the graph.
    fn count_edges(&self) -> usize;

    // Return the number of temporal edges in the graph.
    fn count_temporal_edges(&self) -> usize;

    /// Check if the graph contains a node `v`.
    fn has_node<T: AsNodeRef>(&self, v: T) -> bool;

    /// Check if the graph contains an edge given a pair of nodes `(src, dst)`.
    fn has_edge<T: AsNodeRef>(&self, src: T, dst: T) -> bool;

    /// Get a node `v`.
    fn node<T: AsNodeRef>(&self, v: T) -> Option<NodeView<'graph, Self, Self>>;

    /// Get an edge `(src, dst)`.
    fn edge<T: AsNodeRef>(&self, src: T, dst: T) -> Option<EdgeView<Self, Self>>;

    /// Get all property values of this graph.
    ///
    /// Returns:
    ///
    /// A view of the properties of the graph
    fn properties(&self) -> Properties<Self>;

    /// Get a view of the metadat for this graph
    fn metadata(&self) -> Metadata<'graph, Self>;
}

#[cfg(feature = "search")]
pub trait SearchableGraphOps: Sized {
    fn get_index_spec(&self) -> Result<IndexSpec, GraphError>;

    fn search_nodes<F: AsNodeFilter>(
        &self,
        filter: F,
        limit: usize,
        offset: usize,
    ) -> Result<Vec<NodeView<'static, Self>>, GraphError>;

    fn search_edges<F: AsEdgeFilter>(
        &self,
        filter: F,
        limit: usize,
        offset: usize,
    ) -> Result<Vec<EdgeView<Self>>, GraphError>;

    fn is_indexed(&self) -> bool;
}

impl<'graph, G: GraphView + 'graph> GraphViewOps<'graph> for G {
    fn edges(&self) -> Edges<'graph, Self, Self> {
        let graph = self.clone();
        let edges: Arc<dyn Fn() -> BoxedLIter<'graph, EdgeRef> + Send + Sync + 'graph> =
            match graph.node_list() {
                NodeList::All { .. } => Arc::new(move || {
                    let edges = graph.core_graph().owned_edges();
                    let layer_ids = graph.layer_ids().clone();
                    let graph = graph.clone();
                    GenLockedIter::from(
                        (edges, layer_ids, graph),
                        move |(edges, layer_ids, graph)| {
                            let iter = edges.iter(layer_ids);
                            if graph.filtered() {
                                iter.filter_map(|e| graph.filter_edge(e).then(|| e.out_ref()))
                                    .into_dyn_boxed()
                            } else {
                                iter.map(|e| e.out_ref()).into_dyn_boxed()
                            }
                        },
                    )
                    .into_dyn_boxed()
                }),
                NodeList::List { elems } => Arc::new(move || {
                    let cg = graph.core_graph().lock();
                    let graph = graph.clone();
                    elems
                        .clone()
                        .into_iter()
                        .flat_map(move |node| {
                            node_edges(cg.clone(), graph.clone(), node, Direction::OUT)
                        })
                        .into_dyn_boxed()
                }),
            };
        Edges {
            base_graph: self.clone(),
            graph: self.clone(),
            edges,
        }
    }

    fn nodes(&self) -> Nodes<'graph, Self, Self> {
        let graph = self.clone();
        Nodes::new(graph)
    }

    fn materialize(&self) -> Result<MaterializedGraph, GraphError> {
        let storage = self.core_graph().lock();
        let mut g = TemporalGraph::default();

        // Copy all graph properties
        g.graph_meta = self.graph_meta().deep_clone();

        // preserve all property mappings
        g.node_meta
            .set_metadata_mapper(self.node_meta().metadata_mapper().deep_clone());
        g.node_meta
            .set_temporal_prop_meta(self.node_meta().temporal_prop_mapper().deep_clone());
        g.edge_meta
            .set_metadata_mapper(self.edge_meta().metadata_mapper().deep_clone());
        g.edge_meta
            .set_temporal_prop_meta(self.edge_meta().temporal_prop_mapper().deep_clone());

        let layer_map: Vec<_> = match self.layer_ids() {
            LayerIds::None => {
                // no layers to map
                vec![]
            }
            LayerIds::All => {
                let mut layer_map = vec![0; self.unfiltered_num_layers()];
                let layers = storage.edge_meta().layer_meta().get_keys();
                for id in 0..layers.len() {
                    let new_id = g
                        .resolve_layer_inner(Some(&layers[id]))
                        .map_err(MutationError::from)?
                        .inner();
                    layer_map[id] = new_id;
                }
                layer_map
            }
            LayerIds::One(l_id) => {
                let mut layer_map = vec![0; self.unfiltered_num_layers()];
                let new_id = g
                    .resolve_layer_inner(Some(&storage.edge_meta().get_layer_name_by_id(*l_id)))
                    .map_err(MutationError::from)?;
                layer_map[*l_id] = new_id.inner();
                layer_map
            }
            LayerIds::Multiple(ids) => {
                let mut layer_map = vec![0; self.unfiltered_num_layers()];
                let layers = storage.edge_meta().layer_meta().get_keys();
                for id in ids {
                    let new_id = g
                        .resolve_layer_inner(Some(&layers[id]))
                        .map_err(MutationError::from)?
                        .inner();
                    layer_map[id] = new_id;
                }
                layer_map
            }
        };

        if let Some(earliest) = self.earliest_time() {
            g.update_time(earliest);
        } else {
            return Ok(self.new_base_graph(g.into()));
        };

        if let Some(latest) = self.latest_time() {
            g.update_time(latest);
        } else {
            return Ok(self.new_base_graph(g.into()));
        };

        // Set event counter to be the same as old graph to avoid any possibility for duplicate event ids
        g.event_counter
            .fetch_max(storage.read_event_id(), Ordering::Relaxed);

        let g = GraphStorage::from(g);

        {
            // scope for the write lock
            let mut new_storage = g.write_lock()?;
            new_storage.nodes.resize(self.count_nodes());

            let mut node_map = vec![VID::default(); storage.unfiltered_num_nodes()];
            let node_map_shared =
                atomic_usize_from_mut_slice(bytemuck::cast_slice_mut(&mut node_map));

            new_storage.nodes.par_iter_mut().try_for_each(|mut shard| {
                for (index, node) in self.nodes().iter().enumerate() {
                    let new_id = VID(index);
                    let gid = node.id();
                    if let Some(mut new_node) = shard.set(new_id, gid.as_ref()) {
                        node_map_shared[node.node.index()].store(index, Ordering::Relaxed);
                        if let Some(node_type) = node.node_type() {
                            let new_type_id = g
                                .node_meta()
                                .node_type_meta()
                                .get_or_create_id(&node_type)
                                .inner();
                            new_node.node_store_mut().node_type = new_type_id;
                        }
                        g.set_node(gid.as_ref(), new_id)?;

                        for (t, rows) in node.rows() {
                            let prop_offset = new_node.t_props_log_mut().push(rows)?;
                            new_node.node_store_mut().update_t_prop_time(t, prop_offset);
                        }

                        for metadata_id in node.metadata_ids() {
                            if let Some(prop_value) = node.get_metadata(metadata_id) {
                                new_node
                                    .node_store_mut()
                                    .add_metadata(metadata_id, prop_value)?;
                            }
                        }
                    }
                }
                Ok::<(), MutationError>(())
            })?;

            new_storage.edges.par_iter_mut().try_for_each(|mut shard| {
                for (eid, edge) in self.edges().iter().enumerate() {
                    if let Some(mut new_edge) = shard.get_mut(EID(eid)) {
                        let edge_store = new_edge.edge_store_mut();
                        edge_store.src = node_map[edge.edge.src().index()];
                        edge_store.dst = node_map[edge.edge.dst().index()];
                        edge_store.eid = EID(eid);
                        for edge in edge.explode_layers() {
                            let layer = layer_map[edge.edge.layer().unwrap()];
                            let additions = new_edge.additions_mut(layer);
                            for edge in edge.explode() {
                                let t = edge.edge.time().unwrap();
                                additions.insert(t);
                            }
                            for t_prop in edge.properties().temporal().values() {
                                let prop_id = t_prop.id();
                                for (t, prop_value) in t_prop.iter_indexed() {
                                    new_edge.layer_mut(layer).add_prop(t, prop_id, prop_value)?;
                                }
                            }
                            for c_prop in edge.metadata_ids() {
                                if let Some(prop_value) = edge.get_metadata(c_prop) {
                                    new_edge.layer_mut(layer).add_metadata(c_prop, prop_value)?;
                                }
                            }
                        }

                        let time_semantics = self.edge_time_semantics();
                        let edge_entry = self.core_edge(edge.edge.pid());
                        for (t, layer) in time_semantics.edge_deletion_history(
                            edge_entry.as_ref(),
                            self,
                            self.layer_ids(),
                        ) {
                            new_edge.deletions_mut(layer_map[layer]).insert(t);
                        }
                    }
                }
                Ok::<(), MutationError>(())
            })?;

            new_storage.nodes.par_iter_mut().try_for_each(|mut shard| {
                for (eid, edge) in self.edges().iter().enumerate() {
                    if let Some(src_node) = shard.get_mut(node_map[edge.edge.src().index()]) {
                        for e in edge.explode() {
                            let t = e.time_and_index().expect("exploded edge should have time");
                            let l = layer_map[e.edge.layer().unwrap()];
                            src_node.update_time(t, EID(eid).with_layer(l));
                        }
                        for ee in edge.explode_layers() {
                            src_node.add_edge(
                                node_map[edge.edge.dst().index()],
                                Direction::OUT,
                                layer_map[ee.edge.layer().unwrap()],
                                EID(eid),
                            );
                        }
                    }
                    if let Some(dst_node) = shard.get_mut(node_map[edge.edge.dst().index()]) {
                        for e in edge.explode() {
                            let t = e.time_and_index().expect("exploded edge should have time");
                            let l = layer_map[e.edge.layer().unwrap()];
                            dst_node.update_time(t, EID(eid).with_layer(l));
                        }
                        for ee in edge.explode_layers() {
                            dst_node.add_edge(
                                node_map[edge.edge.src().index()],
                                Direction::IN,
                                layer_map[ee.edge.layer().unwrap()],
                                EID(eid),
                            );
                        }
                    }

                    let edge_time_semantics = self.edge_time_semantics();
                    let edge_entry = self.core_edge(edge.edge.pid());
                    for (t, layer) in edge_time_semantics.edge_deletion_history(
                        edge_entry.as_ref(),
                        self,
                        self.layer_ids(),
                    ) {
                        if let Some(src_node) = shard.get_mut(node_map[edge.edge.src().index()]) {
                            src_node.update_time(t, EID(eid).with_layer_deletion(layer_map[layer]));
                        }
                        if let Some(dst_node) = shard.get_mut(node_map[edge.edge.dst().index()]) {
                            dst_node.update_time(t, EID(eid).with_layer_deletion(layer_map[layer]));
                        }
                    }
                }

                Ok::<(), MutationError>(())
            })?;
        }

        Ok(self.new_base_graph(g))
    }

    fn subgraph<I: IntoIterator<Item = V>, V: AsNodeRef>(&self, nodes: I) -> NodeSubgraph<G> {
        NodeSubgraph::new(self.clone(), nodes)
    }

    fn cache_view(&self) -> CachedView<G> {
        CachedView::new(self.clone())
    }

    fn valid(&self) -> ValidGraph<Self> {
        ValidGraph::new(self.clone())
    }

    fn subgraph_node_types<I: IntoIterator<Item = V>, V: AsRef<str>>(
        &self,
        node_types: I,
    ) -> NodeTypeFilteredGraph<Self> {
        let node_types_filter =
            create_node_type_filter(self.node_meta().node_type_meta(), node_types);
        NodeTypeFilteredGraph::new(self.clone(), node_types_filter)
    }

    fn exclude_nodes<I: IntoIterator<Item = V>, V: AsNodeRef>(&self, nodes: I) -> NodeSubgraph<G> {
        let _layer_ids = self.layer_ids();

        let nodes_to_exclude: FxHashSet<VID> = nodes
            .into_iter()
            .flat_map(|v| (&self).node(v).map(|v| v.node))
            .collect();

        let nodes_to_include = self
            .nodes()
            .into_iter()
            .filter(|node| !nodes_to_exclude.contains(&node.node))
            .map(|node| node.node);

        NodeSubgraph::new(self.clone(), nodes_to_include)
    }

    /// Return all the layer ids in the graph
    fn unique_layers(&self) -> BoxedIter<ArcStr> {
        self.get_layer_names_from_ids(self.layer_ids())
    }

    /// Get the `TimeIndexEntry` of the earliest activity in the graph.
    #[inline]
    fn earliest_time(&self) -> Option<TimeIndexEntry> {
        match self.filter_state() {
            FilterState::Neither => self.earliest_time_global().map(TimeIndexEntry::start), // TODO: change earliest_time_global() to return TimeIndexEntry
            _ => self
                .properties()
                .temporal()
                .values()
                .flat_map(|prop| prop.history().earliest_time())
                .min()
                .into_iter()
                .chain(
                    self.nodes()
                        .earliest_time()
                        .par_iter_values()
                        .flatten()
                        .min(),
                )
                .min(),
        }
    }

    /// Get the `TimeIndexEntry` of the latest activity in the graph.
    #[inline]
    fn latest_time(&self) -> Option<TimeIndexEntry> {
        match self.filter_state() {
            FilterState::Neither => self.latest_time_global().map(TimeIndexEntry::end), // TODO: change latest_time_global to return TimeIndexEntry
            _ => self
                .properties()
                .temporal()
                .values()
                .flat_map(|prop| prop.history().latest_time())
                .max()
                .into_iter()
                .chain(self.nodes().latest_time().par_iter_values().flatten().max())
                .max(),
        }
    }

    #[inline]
    fn count_nodes(&self) -> usize {
        (&self).nodes().len()
    }

    #[inline]
    fn count_edges(&self) -> usize {
        if self.filtered() {
            let edges = self.core_edges();
            edges
                .as_ref()
                .par_iter(self.layer_ids())
                .filter(|e| self.filter_edge(e.as_ref()))
                .count()
        } else {
            self.unfiltered_num_edges()
        }
    }

    fn count_temporal_edges(&self) -> usize {
        let core_edges = self.core_edges();
        let layer_ids = self.layer_ids();
        let edge_time_semantics = self.edge_time_semantics();
        if self.filtered() {
            core_edges
                .as_ref()
                .par_iter(layer_ids)
                .filter(|e| self.filter_edge(e.as_ref()))
                .map(move |edge| edge_time_semantics.edge_exploded_count(edge.as_ref(), self))
                .sum()
        } else {
            core_edges
                .as_ref()
                .par_iter(layer_ids)
                .map(move |edge| edge_time_semantics.edge_exploded_count(edge.as_ref(), self))
                .sum()
        }
    }

    #[inline]
    fn has_node<T: AsNodeRef>(&self, v: T) -> bool {
        if let Some(node_id) = self.internalise_node(v.as_node_ref()) {
            if self.filtered() {
                let node = self.core_node(node_id);
                self.filter_node(node.as_ref())
            } else {
                true
            }
        } else {
            false
        }
    }

    #[inline]
    fn has_edge<T: AsNodeRef>(&self, src: T, dst: T) -> bool {
        (&self).edge(src, dst).is_some()
    }

    fn node<T: AsNodeRef>(&self, v: T) -> Option<NodeView<'graph, Self, Self>> {
        let v = v.as_node_ref();
        let vid = self.internalise_node(v)?;
        if self.filtered() {
            let core_node = self.core_node(vid);
            if !self.filter_node(core_node.as_ref()) {
                return None;
            }
        }
        Some(NodeView::new_internal(self.clone(), vid))
    }

    fn edge<T: AsNodeRef>(&self, src: T, dst: T) -> Option<EdgeView<Self, Self>> {
        let layer_ids = self.layer_ids();
        let src = self.internalise_node(src.as_node_ref())?;
        let dst = self.internalise_node(dst.as_node_ref())?;
        let src_node = self.core_node(src);
        let edge_ref = src_node.find_edge(dst, layer_ids)?;
        match self.filter_state() {
            FilterState::Neither => {}
            FilterState::Both | FilterState::BothIndependent | FilterState::Edges => {
                let edge = self.core_edge(edge_ref.pid());
                if !self.filter_edge(edge.as_ref()) {
                    return None;
                }
            }
            FilterState::Nodes => {
                if !self.filter_node(src_node.as_ref()) {
                    return None;
                }
                let dst_node = self.core_node(dst);
                if !self.filter_node(dst_node.as_ref()) {
                    return None;
                }
            }
        }
        Some(EdgeView::new(self.clone(), edge_ref))
    }

    fn properties(&self) -> Properties<Self> {
        Properties::new(self.clone())
    }

    fn metadata(&self) -> Metadata<'graph, Self> {
        Metadata::new(self.clone())
    }
}

#[derive(Debug, Clone, PartialEq, Default)]
pub struct IndexSpec {
    pub(crate) node_metadata: HashSet<usize>,
    pub(crate) node_properties: HashSet<usize>,
    pub(crate) edge_metadata: HashSet<usize>,
    pub(crate) edge_properties: HashSet<usize>,
}

/// (Experimental) IndexSpec data structure.
impl IndexSpec {
    pub(crate) fn diff(existing: &IndexSpec, requested: &IndexSpec) -> Option<IndexSpec> {
        fn diff_props(existing: &HashSet<usize>, requested: &HashSet<usize>) -> HashSet<usize> {
            requested.difference(existing).copied().collect()
        }

        let node_metadata = diff_props(&existing.node_metadata, &requested.node_metadata);
        let node_properties = diff_props(&existing.node_properties, &requested.node_properties);
        let edge_metadata = diff_props(&existing.edge_metadata, &requested.edge_metadata);
        let edge_properties = diff_props(&existing.edge_properties, &requested.edge_properties);

        if node_metadata.is_empty()
            && node_properties.is_empty()
            && edge_metadata.is_empty()
            && edge_properties.is_empty()
        {
            None
        } else {
            Some(IndexSpec {
                node_metadata,
                node_properties,
                edge_metadata,
                edge_properties,
            })
        }
    }

    pub(crate) fn union(existing: &IndexSpec, other: &IndexSpec) -> IndexSpec {
        fn union_props(a: &HashSet<usize>, b: &HashSet<usize>) -> HashSet<usize> {
            a.union(b).copied().collect()
        }

        IndexSpec {
            node_metadata: union_props(&existing.node_metadata, &other.node_metadata),
            node_properties: union_props(&existing.node_properties, &other.node_properties),
            edge_metadata: union_props(&existing.edge_metadata, &other.edge_metadata),
            edge_properties: union_props(&existing.edge_properties, &other.edge_properties),
        }
    }

    pub fn props<G: BoxableGraphView + Sized + Clone + 'static>(
        &self,
        graph: &G,
    ) -> ResolvedIndexSpec {
        let extract_names = |props: &HashSet<usize>, meta: &PropMapper| {
            let mut names: Vec<String> = props
                .iter()
                .map(|prop_id| meta.get_name(*prop_id).to_string())
                .collect();
            names.sort();
            names
        };

        ResolvedIndexSpec {
            node_metadata: extract_names(&self.node_metadata, graph.node_meta().metadata_mapper()),
            node_properties: extract_names(
                &self.node_properties,
                graph.node_meta().temporal_prop_mapper(),
            ),
            edge_metadata: extract_names(&self.edge_metadata, graph.edge_meta().metadata_mapper()),
            edge_properties: extract_names(
                &self.edge_properties,
                graph.edge_meta().temporal_prop_mapper(),
            ),
        }
    }
}

#[derive(Debug, Clone, PartialEq, Default)]
pub struct ResolvedIndexSpec {
    pub node_metadata: Vec<String>,
    pub node_properties: Vec<String>,
    pub edge_metadata: Vec<String>,
    pub edge_properties: Vec<String>,
}

impl ResolvedIndexSpec {
    pub fn to_vec(&self) -> Vec<Vec<String>> {
        vec![
            self.node_metadata.clone(),
            self.node_properties.clone(),
            self.edge_metadata.clone(),
            self.edge_properties.clone(),
        ]
    }
}

#[derive(Clone)]
/// (Experimental) Creates a IndexSpec data structure containing the specified properties and metadata.
pub struct IndexSpecBuilder<G: BoxableGraphView + Sized + Clone + 'static> {
    pub graph: G,
    node_metadata: Option<HashSet<usize>>,
    node_properties: Option<HashSet<usize>>,
    edge_metadata: Option<HashSet<usize>>,
    edge_properties: Option<HashSet<usize>>,
}

impl<G: BoxableGraphView + Sized + Clone + 'static> IndexSpecBuilder<G> {
    /// Create a new IndexSpecBuilder.
    ///
    /// Arguments:
    ///     graph:
    pub fn new(graph: G) -> Self {
        Self {
            graph,
            node_metadata: None,
            node_properties: None,
            edge_metadata: None,
            edge_properties: None,
        }
    }

    /// Include all node properties and metadata in the IndexSpec.
    ///
    /// Returns:
    ///     IndexSpecBuilder:
    pub fn with_all_node_properties_and_metadata(mut self) -> Self {
        self.node_metadata = Some(Self::extract_props(
            self.graph.node_meta().metadata_mapper(),
        ));
        self.node_properties = Some(Self::extract_props(
            self.graph.node_meta().temporal_prop_mapper(),
        ));
        self
    }

    /// Include all node metadata in the IndexSpec.
    ///
    /// Returns:
    ///     IndexSpecBuilder:
    pub fn with_all_node_metadata(mut self) -> Self {
        self.node_metadata = Some(Self::extract_props(
            self.graph.node_meta().metadata_mapper(),
        ));
        self
    }

    /// Include all node properties in the IndexSpec.
    ///
    /// Returns:
    ///     IndexSpecBuilder:
    pub fn with_all_node_properties(mut self) -> Self {
        self.node_properties = Some(Self::extract_props(
            self.graph.node_meta().temporal_prop_mapper(),
        ));
        self
    }

    /// Include the specified node metadata in the IndexSpec.
    ///
    /// Specified node metadata is gathered using the extract_named_props function.
    ///
    /// Returns:
    ///     IndexSpecBuilder:
    pub fn with_node_metadata<S: AsRef<str>>(
        mut self,
        props: impl IntoIterator<Item = S>,
    ) -> Result<Self, GraphError> {
        self.node_metadata = Some(Self::extract_named_props(
            self.graph.node_meta().metadata_mapper(),
            props,
        )?);
        Ok(self)
    }

    /// Include the specified node properties in the IndexSpec.
    ///
    /// Specified node properties is gathered using the extract_named_props function.
    ///
    /// Returns:
    ///     IndexSpecBuilder:
    pub fn with_node_properties<S: AsRef<str>>(
        mut self,
        props: impl IntoIterator<Item = S>,
    ) -> Result<Self, GraphError> {
        self.node_properties = Some(Self::extract_named_props(
            self.graph.node_meta().temporal_prop_mapper(),
            props,
        )?);
        Ok(self)
    }

    /// Include all edge properties and metadata in the IndexSpec.
    ///
    /// Returns:
    ///     IndexSpecBuilder:
    pub fn with_all_edge_properties_and_metadata(mut self) -> Self {
        self.edge_metadata = Some(Self::extract_props(
            self.graph.edge_meta().metadata_mapper(),
        ));
        self.edge_properties = Some(Self::extract_props(
            self.graph.edge_meta().temporal_prop_mapper(),
        ));
        self
    }

    /// Include all edge metadata in the IndexSpec.
    ///
    /// Returns:
    ///     IndexSpecBuilder:
    pub fn with_all_edge_metadata(mut self) -> Self {
        self.edge_metadata = Some(Self::extract_props(
            self.graph.edge_meta().metadata_mapper(),
        ));
        self
    }

    /// Include all edge properties in the IndexSpec.
    ///
    /// Returns:
    ///     IndexSpecBuilder:
    pub fn with_all_edge_properties(mut self) -> Self {
        self.edge_properties = Some(Self::extract_props(
            self.graph.edge_meta().temporal_prop_mapper(),
        ));
        self
    }

    /// Include the specified edge metadata in the IndexSpec.
    ///
    /// Specified edge metadata is gathered using the extract_named_props function.
    ///
    /// Returns:
    ///     IndexSpecBuilder:
    pub fn with_edge_metadata<S: AsRef<str>>(
        mut self,
        props: impl IntoIterator<Item = S>,
    ) -> Result<Self, GraphError> {
        self.edge_metadata = Some(Self::extract_named_props(
            self.graph.edge_meta().metadata_mapper(),
            props,
        )?);
        Ok(self)
    }

    /// Include the specified edge properties in the IndexSpec.
    ///
    /// Specified edge properties is gathered using the extract_named_props function.
    ///
    /// Returns:
    ///     IndexSpecBuilder:
    pub fn with_edge_properties<S: AsRef<str>>(
        mut self,
        props: impl IntoIterator<Item = S>,
    ) -> Result<Self, GraphError> {
        self.edge_properties = Some(Self::extract_named_props(
            self.graph.edge_meta().temporal_prop_mapper(),
            props,
        )?);
        Ok(self)
    }

    /// Extract properties or metadata.
    fn extract_props(meta: &PropMapper) -> HashSet<usize> {
        (0..meta.len()).collect()
    }

    /// Extract specified named properties or metadata.
    fn extract_named_props<S: AsRef<str>>(
        meta: &PropMapper,
        keys: impl IntoIterator<Item = S>,
    ) -> Result<HashSet<usize>, GraphError> {
        keys.into_iter()
            .map(|k| {
                let s = k.as_ref();
                let id = meta
                    .get_id(s)
                    .ok_or_else(|| GraphError::PropertyMissingError(s.to_string()))?;
                Ok(id)
            })
            .collect()
    }

    /// Create a new IndexSpec.
    ///
    /// Returns:
    ///     IndexSpec:
    pub fn build(self) -> IndexSpec {
        IndexSpec {
            node_metadata: self.node_metadata.unwrap_or_default(),
            node_properties: self.node_properties.unwrap_or_default(),
            edge_metadata: self.edge_metadata.unwrap_or_default(),
            edge_properties: self.edge_properties.unwrap_or_default(),
        }
    }
}

#[cfg(feature = "search")]
impl<G: StaticGraphViewOps> SearchableGraphOps for G {
    fn get_index_spec(&self) -> Result<IndexSpec, GraphError> {
        self.get_storage()
            .map_or(Err(GraphError::IndexingNotSupported), |storage| {
                storage.get_index_spec()
            })
    }

    fn search_nodes<F: AsNodeFilter>(
        &self,
        filter: F,
        limit: usize,
        offset: usize,
    ) -> Result<Vec<NodeView<'static, G>>, GraphError> {
        if let Some(storage) = self.get_storage() {
            let guard = storage.get_index().read();
            if let Some(searcher) = guard.searcher() {
                return searcher.search_nodes(self, filter, limit, offset);
            }
        }

        fallback_filter_nodes(self, &filter.as_node_filter(), limit, offset)
    }

    fn search_edges<F: AsEdgeFilter>(
        &self,
        filter: F,
        limit: usize,
        offset: usize,
    ) -> Result<Vec<EdgeView<Self>>, GraphError> {
        if let Some(storage) = self.get_storage() {
            let guard = storage.get_index().read();
            if let Some(searcher) = guard.searcher() {
                return searcher.search_edges(self, filter, limit, offset);
            }
        }

        fallback_filter_edges(self, &filter.as_edge_filter(), limit, offset)
    }

    fn is_indexed(&self) -> bool {
        self.get_storage().is_some_and(|s| s.is_indexed())
    }
}

pub trait StaticGraphViewOps: GraphView + 'static {}

impl<G: GraphView + 'static> StaticGraphViewOps for G {}

impl<'graph, G: GraphViewOps<'graph> + 'graph> OneHopFilter<'graph> for G {
    type BaseGraph = G;
    type FilteredGraph = G;
    type Filtered<GH: GraphViewOps<'graph> + 'graph> = GH;

    fn current_filter(&self) -> &Self::FilteredGraph {
        self
    }

    fn base_graph(&self) -> &Self::BaseGraph {
        self
    }

    fn one_hop_filtered<GH: GraphViewOps<'graph> + 'graph>(
        &self,
        filtered_graph: GH,
    ) -> Self::Filtered<GH> {
        filtered_graph
    }
<<<<<<< HEAD
}

#[cfg(test)]
mod test_exploded_edges {
    use crate::{prelude::*, test_storage};
    use itertools::Itertools;

    #[test]
    fn test_add_node_properties_ordered_by_secondary_index() {
        let graph: Graph = Graph::new();
        graph.add_node((0, 3), 0, [("prop", "1")], None).unwrap();
        graph.add_node((0, 2), 0, [("prop", "2")], None).unwrap();
        graph.add_node((0, 1), 0, [("prop", "3")], None).unwrap();

        let props = graph
            .node("0")
            .map(|node| {
                node.properties()
                    .temporal()
                    .get("prop")
                    .unwrap()
                    .values()
                    .map(|x| x.to_string())
                    .collect_vec()
            })
            .unwrap();

        assert_eq!(
            props,
            vec!["3".to_string(), "2".to_string(), "1".to_string()]
        );
    }

    #[test]
    fn test_add_node_properties_overwritten_for_same_secondary_index() {
        let graph: Graph = Graph::new();
        graph.add_node((0, 1), 0, [("prop", "1")], None).unwrap();
        graph.add_node((0, 1), 0, [("prop", "2")], None).unwrap();
        graph.add_node((0, 1), 0, [("prop", "3")], None).unwrap();

        let props = graph
            .node(0)
            .map(|node| {
                node.properties()
                    .temporal()
                    .get("prop")
                    .unwrap()
                    .values()
                    .map(|x| x.to_string())
                    .collect_vec()
            })
            .unwrap();

        assert_eq!(props, vec!["3".to_string()]);

        let graph: Graph = Graph::new();
        graph.add_node((0, 1), 0, [("prop", "1")], None).unwrap();
        graph.add_node((0, 2), 0, [("prop", "2")], None).unwrap();
        graph.add_node((0, 2), 0, [("prop", "3")], None).unwrap();

        let props = graph
            .node(0)
            .map(|node| {
                node.properties()
                    .temporal()
                    .get("prop")
                    .unwrap()
                    .values()
                    .map(|x| x.to_string())
                    .collect_vec()
            })
            .unwrap();

        assert_eq!(props, vec!["1".to_string(), "3".to_string()]);
    }

    #[test]
    fn test_create_node_properties_ordered_by_secondary_index() {
        let graph: Graph = Graph::new();
        graph.create_node((0, 3), 0, [("prop", "1")], None).unwrap();
        graph.add_node((0, 2), 0, [("prop", "2")], None).unwrap();
        graph.add_node((0, 1), 0, [("prop", "3")], None).unwrap();

        let props = graph
            .node("0")
            .map(|node| {
                node.properties()
                    .temporal()
                    .get("prop")
                    .unwrap()
                    .values()
                    .map(|x| x.to_string())
                    .collect_vec()
            })
            .unwrap();

        assert_eq!(
            props,
            vec!["3".to_string(), "2".to_string(), "1".to_string()]
        );
    }

    #[test]
    fn test_create_node_properties_overwritten_for_same_secondary_index() {
        let graph: Graph = Graph::new();
        graph.create_node((0, 1), 0, [("prop", "1")], None).unwrap();
        graph.add_node((0, 1), 0, [("prop", "2")], None).unwrap();
        graph.add_node((0, 1), 0, [("prop", "3")], None).unwrap();

        let props = graph
            .node(0)
            .map(|node| {
                node.properties()
                    .temporal()
                    .get("prop")
                    .unwrap()
                    .values()
                    .map(|x| x.to_string())
                    .collect_vec()
            })
            .unwrap();

        assert_eq!(props, vec!["3".to_string()]);

        let graph: Graph = Graph::new();
        graph.create_node((0, 1), 0, [("prop", "1")], None).unwrap();
        graph.add_node((0, 2), 0, [("prop", "2")], None).unwrap();
        graph.add_node((0, 2), 0, [("prop", "3")], None).unwrap();

        let props = graph
            .node(0)
            .map(|node| {
                node.properties()
                    .temporal()
                    .get("prop")
                    .unwrap()
                    .values()
                    .map(|x| x.to_string())
                    .collect_vec()
            })
            .unwrap();

        assert_eq!(props, vec!["1".to_string(), "3".to_string()]);
    }

    #[test]
    fn test_add_edge_properties_ordered_by_secondary_index() {
        let graph: Graph = Graph::new();
        graph.add_edge((0, 3), 0, 1, [("prop", "1")], None).unwrap();
        graph.add_edge((0, 2), 0, 1, [("prop", "2")], None).unwrap();
        graph.add_edge((0, 1), 0, 1, [("prop", "3")], None).unwrap();

        let props = graph
            .edge(0, 1)
            .map(|edge| {
                edge.properties()
                    .temporal()
                    .get("prop")
                    .unwrap()
                    .values()
                    .map(|x| x.to_string())
                    .collect_vec()
            })
            .unwrap();

        assert_eq!(
            props,
            vec!["3".to_string(), "2".to_string(), "1".to_string()]
        );
    }

    #[test]
    fn test_add_edge_properties_overwritten_for_same_secondary_index() {
        let graph: Graph = Graph::new();
        graph.add_edge((0, 1), 0, 1, [("prop", "1")], None).unwrap();
        graph.add_edge((0, 1), 0, 1, [("prop", "2")], None).unwrap();
        graph.add_edge((0, 1), 0, 1, [("prop", "3")], None).unwrap();

        let props = graph
            .edge(0, 1)
            .map(|edge| {
                edge.properties()
                    .temporal()
                    .get("prop")
                    .unwrap()
                    .values()
                    .map(|x| x.to_string())
                    .collect_vec()
            })
            .unwrap();

        assert_eq!(props, vec!["3".to_string()]);

        let graph: Graph = Graph::new();
        graph.add_edge((0, 1), 0, 1, [("prop", "1")], None).unwrap();
        graph.add_edge((0, 2), 0, 1, [("prop", "2")], None).unwrap();
        graph.add_edge((0, 2), 0, 1, [("prop", "3")], None).unwrap();

        let props = graph
            .edge(0, 1)
            .map(|edge| {
                edge.properties()
                    .temporal()
                    .get("prop")
                    .unwrap()
                    .values()
                    .map(|x| x.to_string())
                    .collect_vec()
            })
            .unwrap();

        assert_eq!(props, vec!["1".to_string(), "3".to_string()]);
    }

    #[test]
    fn test_add_properties_properties_ordered_by_secondary_index() {
        let graph: Graph = Graph::new();
        graph.add_properties((0, 3), [("prop", "1")]).unwrap();
        graph.add_properties((0, 2), [("prop", "2")]).unwrap();
        graph.add_properties((0, 1), [("prop", "3")]).unwrap();

        let props = graph
            .properties()
            .temporal()
            .get("prop")
            .unwrap()
            .values()
            .map(|x| x.to_string())
            .collect_vec();

        assert_eq!(
            props,
            vec!["3".to_string(), "2".to_string(), "1".to_string()]
        );
    }

    #[test]
    fn test_add_properties_properties_overwritten_for_same_secondary_index() {
        let graph: Graph = Graph::new();
        graph.add_properties((0, 1), [("prop", "1")]).unwrap();
        graph.add_properties((0, 1), [("prop", "2")]).unwrap();
        graph.add_properties((0, 1), [("prop", "3")]).unwrap();

        let props = graph
            .properties()
            .temporal()
            .get("prop")
            .unwrap()
            .values()
            .map(|x| x.to_string())
            .collect_vec();

        assert_eq!(props, vec!["3".to_string()]);

        let graph: Graph = Graph::new();
        graph.add_edge((0, 1), 0, 1, NO_PROPS, None).unwrap();
        graph.add_edge((0, 2), 0, 1, NO_PROPS, None).unwrap();
        graph.add_edge((0, 2), 0, 1, NO_PROPS, None).unwrap();

        graph.add_properties((0, 1), [("prop", "1")]).unwrap();
        graph.add_properties((0, 2), [("prop", "2")]).unwrap();
        graph.add_properties((0, 2), [("prop", "3")]).unwrap();

        let props = graph
            .properties()
            .temporal()
            .get("prop")
            .unwrap()
            .values()
            .map(|x| x.to_string())
            .collect_vec();

        assert_eq!(props, vec!["1".to_string(), "3".to_string()]);
    }

    #[test]
    fn test_node_add_updates_properties_ordered_by_secondary_index() {
        let graph: Graph = Graph::new();
        graph.add_node(0, 0, NO_PROPS, None).unwrap();

        graph
            .node(0)
            .unwrap()
            .add_updates((0, 3), [("prop", "1")])
            .unwrap();
        graph
            .node(0)
            .unwrap()
            .add_updates((0, 2), [("prop", "2")])
            .unwrap();
        graph
            .node(0)
            .unwrap()
            .add_updates((0, 1), [("prop", "3")])
            .unwrap();

        let props = graph
            .node("0")
            .map(|node| {
                node.properties()
                    .temporal()
                    .get("prop")
                    .unwrap()
                    .values()
                    .map(|x| x.to_string())
                    .collect_vec()
            })
            .unwrap();

        assert_eq!(
            props,
            vec!["3".to_string(), "2".to_string(), "1".to_string()]
        );
    }

    #[test]
    fn test_node_add_updates_properties_overwritten_for_same_secondary_index() {
        let graph: Graph = Graph::new();
        graph.add_node(0, 0, NO_PROPS, None).unwrap();
        graph.add_node(0, 0, NO_PROPS, None).unwrap();
        graph.add_node(0, 0, NO_PROPS, None).unwrap();

        graph
            .node(0)
            .unwrap()
            .add_updates((0, 1), [("prop", "1")])
            .unwrap();
        graph
            .node(0)
            .unwrap()
            .add_updates((0, 1), [("prop", "2")])
            .unwrap();
        graph
            .node(0)
            .unwrap()
            .add_updates((0, 1), [("prop", "3")])
            .unwrap();

        let props = graph
            .node("0")
            .map(|node| {
                node.properties()
                    .temporal()
                    .get("prop")
                    .unwrap()
                    .values()
                    .map(|x| x.to_string())
                    .collect_vec()
            })
            .unwrap();

        assert_eq!(props, vec!["3".to_string()]);

        let graph: Graph = Graph::new();
        graph.add_node(0, 0, NO_PROPS, None).unwrap();
        graph.add_node(0, 0, NO_PROPS, None).unwrap();
        graph.add_node(0, 0, NO_PROPS, None).unwrap();

        graph.add_node(0, 0, NO_PROPS, None).unwrap();
        graph.add_node(0, 0, NO_PROPS, None).unwrap();
        graph.add_node(0, 0, NO_PROPS, None).unwrap();

        graph
            .node(0)
            .unwrap()
            .add_updates((0, 1), [("prop", "1")])
            .unwrap();
        graph
            .node(0)
            .unwrap()
            .add_updates((0, 2), [("prop", "2")])
            .unwrap();
        graph
            .node(0)
            .unwrap()
            .add_updates((0, 2), [("prop", "3")])
            .unwrap();

        let props = graph
            .node("0")
            .map(|node| {
                node.properties()
                    .temporal()
                    .get("prop")
                    .unwrap()
                    .values()
                    .map(|x| x.to_string())
                    .collect_vec()
            })
            .unwrap();

        assert_eq!(props, vec!["1".to_string(), "3".to_string()]);
    }

    #[test]
    fn test_edge_add_updates_properties_ordered_by_secondary_index() {
        let graph: Graph = Graph::new();
        graph.add_edge(0, 0, 1, NO_PROPS, None).unwrap();

        graph
            .edge(0, 1)
            .unwrap()
            .add_updates((0, 3), [("prop", "1")], None)
            .unwrap();
        graph
            .edge(0, 1)
            .unwrap()
            .add_updates((0, 2), [("prop", "2")], None)
            .unwrap();
        graph
            .edge(0, 1)
            .unwrap()
            .add_updates((0, 1), [("prop", "3")], None)
            .unwrap();

        let props = graph
            .edge(0, 1)
            .map(|edge| {
                edge.properties()
                    .temporal()
                    .get("prop")
                    .unwrap()
                    .values()
                    .map(|x| x.to_string())
                    .collect_vec()
            })
            .unwrap();

        assert_eq!(
            props,
            vec!["3".to_string(), "2".to_string(), "1".to_string()]
        );
    }

    #[test]
    fn test_edge_add_updates_properties_overwritten_for_same_secondary_index() {
        let graph: Graph = Graph::new();
        graph.add_edge(0, 0, 1, NO_PROPS, None).unwrap();

        graph
            .edge(0, 1)
            .unwrap()
            .add_updates((0, 1), [("prop", "1")], None)
            .unwrap();
        graph
            .edge(0, 1)
            .unwrap()
            .add_updates((0, 1), [("prop", "2")], None)
            .unwrap();
        graph
            .edge(0, 1)
            .unwrap()
            .add_updates((0, 1), [("prop", "3")], None)
            .unwrap();

        let props = graph
            .edge(0, 1)
            .map(|edge| {
                edge.properties()
                    .temporal()
                    .get("prop")
                    .unwrap()
                    .values()
                    .map(|x| x.to_string())
                    .collect_vec()
            })
            .unwrap();

        assert_eq!(props, vec!["3".to_string()]);

        let graph: Graph = Graph::new();
        graph.add_edge(0, 0, 1, NO_PROPS, None).unwrap();
        graph.add_edge(0, 0, 1, NO_PROPS, None).unwrap();
        graph.add_edge(0, 0, 1, NO_PROPS, None).unwrap();

        graph
            .edge(0, 1)
            .unwrap()
            .add_updates((0, 1), [("prop", "1")], None)
            .unwrap();
        graph
            .edge(0, 1)
            .unwrap()
            .add_updates((0, 2), [("prop", "2")], None)
            .unwrap();
        graph
            .edge(0, 1)
            .unwrap()
            .add_updates((0, 2), [("prop", "3")], None)
            .unwrap();

        let props = graph
            .edge(0, 1)
            .map(|edge| {
                edge.properties()
                    .temporal()
                    .get("prop")
                    .unwrap()
                    .values()
                    .map(|x| x.to_string())
                    .collect_vec()
            })
            .unwrap();

        assert_eq!(props, vec!["1".to_string(), "3".to_string()]);
    }

    #[test]
    fn test_exploded_edges() {
        let graph: Graph = Graph::new();
        graph.add_edge(0, 0, 1, NO_PROPS, None).unwrap();
        graph.add_edge(1, 0, 1, NO_PROPS, None).unwrap();
        graph.add_edge(2, 0, 1, NO_PROPS, None).unwrap();
        graph.add_edge(3, 0, 1, NO_PROPS, None).unwrap();
        test_storage!(&graph, |graph| {
            assert_eq!(graph.count_temporal_edges(), 4)
        });
    }
}

#[cfg(test)]
mod test_materialize {
    use crate::{
        db::graph::graph::{assert_graph_equal, assert_graph_equal_timestamps},
        prelude::*,
        test_storage,
        test_utils::{build_edge_list, build_graph_from_edge_list},
    };
    use proptest::{arbitrary::any, proptest};
    use raphtory_api::core::storage::arc_str::OptionAsStr;
    use raphtory_storage::core_ops::CoreGraphOps;
    use std::ops::Range;

    #[test]
    fn test_materialize() {
        let g = Graph::new();
        g.add_edge(0, 1, 2, [("layer1", "1")], Some("1")).unwrap();
        g.add_edge(0, 1, 2, [("layer2", "2")], Some("2")).unwrap();

        let gm = g.materialize().unwrap();

        assert_graph_equal(&g, &gm);
        assert_eq!(
            gm.nodes().name().iter_values().collect::<Vec<String>>(),
            vec!["1", "2"]
        );

        assert!(g
            .layers("2")
            .unwrap()
            .edge(1, 2)
            .unwrap()
            .properties()
            .temporal()
            .get("layer1")
            .and_then(|prop| prop.latest())
            .is_none());
        assert!(gm
            .into_events()
            .unwrap()
            .layers("2")
            .unwrap()
            .edge(1, 2)
            .unwrap()
            .properties()
            .temporal()
            .get("layer1")
            .and_then(|prop| prop.latest())
            .is_none());
    }

    #[test]
    fn test_graph_properties() {
        let g = Graph::new();
        g.add_properties(1, [("test", "test")]).unwrap();
        g.add_metadata([("test_metadata", "test2")]).unwrap();

        test_storage!(&g, |g| {
            let gm = g.materialize().unwrap();
            assert_graph_equal(&g, &gm);
        });
    }

    #[test]
    fn materialize_prop_test() {
        proptest!(|(edges in build_edge_list(100, 100), w in any::<Range<i64>>())| {
            let g = build_graph_from_edge_list(&edges);
            test_storage!(&g, |g| {
                let gm = g.materialize().unwrap();
                assert_graph_equal_timestamps(&g, &gm);
                let gw = g.window(w.start, w.end);
                let gmw = gw.materialize().unwrap();
                assert_graph_equal_timestamps(&gw, &gmw);
            });
        })
    }

    #[test]
    fn test_subgraph() {
        let g = Graph::new();
        g.add_node(0, 1, NO_PROPS, None).unwrap();
        g.add_node(0, 2, NO_PROPS, None).unwrap();
        g.add_node(0, 3, NO_PROPS, None).unwrap();
        g.add_node(0, 4, NO_PROPS, None).unwrap();
        g.add_node(0, 5, NO_PROPS, None).unwrap();

        let nodes_subgraph = g.subgraph(vec![4, 5]);
        assert_eq!(
            nodes_subgraph
                .nodes()
                .name()
                .iter_values()
                .collect::<Vec<String>>(),
            vec!["4", "5"]
        );
        let gm = nodes_subgraph.materialize().unwrap();
        assert_graph_equal(&nodes_subgraph, &gm);
    }

    #[test]
    fn test_exclude_nodes() {
        let g = Graph::new();
        g.add_node(0, 1, NO_PROPS, None).unwrap();
        g.add_node(0, 2, NO_PROPS, None).unwrap();
        g.add_node(0, 3, NO_PROPS, None).unwrap();
        g.add_node(0, 4, NO_PROPS, None).unwrap();
        g.add_node(0, 5, NO_PROPS, None).unwrap();

        let exclude_nodes_subgraph = g.exclude_nodes(vec![4, 5]);
        assert_eq!(
            exclude_nodes_subgraph
                .nodes()
                .name()
                .iter_values()
                .collect::<Vec<String>>(),
            vec!["1", "2", "3"]
        );
        let gm = exclude_nodes_subgraph.materialize().unwrap();
        assert_graph_equal(&exclude_nodes_subgraph, &gm);
    }

    #[test]
    fn testing_node_types() {
        let graph = Graph::new();
        graph.add_node(0, "A", NO_PROPS, None).unwrap();
        graph.add_node(1, "B", NO_PROPS, Some("H")).unwrap();

        test_storage!(&graph, |graph| {
            let node_a = graph.node("A").unwrap();
            let node_b = graph.node("B").unwrap();
            let node_a_type = node_a.node_type();
            let node_a_type_str = node_a_type.as_str();

            assert_eq!(node_a_type_str, None);
            assert_eq!(node_b.node_type().as_str(), Some("H"));
        });

        // Nodes with No type can be overwritten
        let node_a = graph.add_node(1, "A", NO_PROPS, Some("TYPEA")).unwrap();
        assert_eq!(node_a.node_type().as_str(), Some("TYPEA"));

        // Check that overwriting a node type returns an error
        assert!(graph.add_node(2, "A", NO_PROPS, Some("TYPEB")).is_err());
        // Double check that the type did not actually change
        assert_eq!(graph.node("A").unwrap().node_type().as_str(), Some("TYPEA"));
        // Check that the update is not added to the graph
        let all_node_types = graph.get_all_node_types();
        assert_eq!(all_node_types.len(), 2);
    }

    #[test]
    fn changing_property_type_errors() {
        let g = Graph::new();
        let props_0 = [("test", Prop::U64(1))];
        let props_1 = [("test", Prop::F64(0.1))];
        g.add_properties(0, props_0.clone()).unwrap();
        assert!(g.add_properties(1, props_1.clone()).is_err());

        g.add_node(0, 1, props_0.clone(), None).unwrap();
        assert!(g.add_node(1, 1, props_1.clone(), None).is_err());

        g.add_edge(0, 1, 2, props_0.clone(), None).unwrap();
        assert!(g.add_edge(1, 1, 2, props_1.clone(), None).is_err());
    }

    #[test]
    fn test_edge_layer_properties() {
        let g = Graph::new();
        g.add_edge(1, "A", "B", [("greeting", "howdy")], Some("layer 1"))
            .unwrap();
        g.add_edge(2, "A", "B", [("greeting", "ola")], Some("layer 2"))
            .unwrap();
        g.add_edge(2, "A", "B", [("greeting", "hello")], Some("layer 2"))
            .unwrap();
        g.add_edge(3, "A", "B", [("greeting", "namaste")], Some("layer 3"))
            .unwrap();

        let edge_ab = g.edge("A", "B").unwrap();
        let props = edge_ab
            .properties()
            .iter()
            .filter_map(|(k, v)| v.map(move |v| (k.to_string(), v.to_string())))
            .collect::<Vec<_>>();
        assert_eq!(props, vec![("greeting".to_string(), "namaste".to_string())]);
    }
=======
>>>>>>> fbd73262
}<|MERGE_RESOLUTION|>--- conflicted
+++ resolved
@@ -963,712 +963,4 @@
     ) -> Self::Filtered<GH> {
         filtered_graph
     }
-<<<<<<< HEAD
-}
-
-#[cfg(test)]
-mod test_exploded_edges {
-    use crate::{prelude::*, test_storage};
-    use itertools::Itertools;
-
-    #[test]
-    fn test_add_node_properties_ordered_by_secondary_index() {
-        let graph: Graph = Graph::new();
-        graph.add_node((0, 3), 0, [("prop", "1")], None).unwrap();
-        graph.add_node((0, 2), 0, [("prop", "2")], None).unwrap();
-        graph.add_node((0, 1), 0, [("prop", "3")], None).unwrap();
-
-        let props = graph
-            .node("0")
-            .map(|node| {
-                node.properties()
-                    .temporal()
-                    .get("prop")
-                    .unwrap()
-                    .values()
-                    .map(|x| x.to_string())
-                    .collect_vec()
-            })
-            .unwrap();
-
-        assert_eq!(
-            props,
-            vec!["3".to_string(), "2".to_string(), "1".to_string()]
-        );
-    }
-
-    #[test]
-    fn test_add_node_properties_overwritten_for_same_secondary_index() {
-        let graph: Graph = Graph::new();
-        graph.add_node((0, 1), 0, [("prop", "1")], None).unwrap();
-        graph.add_node((0, 1), 0, [("prop", "2")], None).unwrap();
-        graph.add_node((0, 1), 0, [("prop", "3")], None).unwrap();
-
-        let props = graph
-            .node(0)
-            .map(|node| {
-                node.properties()
-                    .temporal()
-                    .get("prop")
-                    .unwrap()
-                    .values()
-                    .map(|x| x.to_string())
-                    .collect_vec()
-            })
-            .unwrap();
-
-        assert_eq!(props, vec!["3".to_string()]);
-
-        let graph: Graph = Graph::new();
-        graph.add_node((0, 1), 0, [("prop", "1")], None).unwrap();
-        graph.add_node((0, 2), 0, [("prop", "2")], None).unwrap();
-        graph.add_node((0, 2), 0, [("prop", "3")], None).unwrap();
-
-        let props = graph
-            .node(0)
-            .map(|node| {
-                node.properties()
-                    .temporal()
-                    .get("prop")
-                    .unwrap()
-                    .values()
-                    .map(|x| x.to_string())
-                    .collect_vec()
-            })
-            .unwrap();
-
-        assert_eq!(props, vec!["1".to_string(), "3".to_string()]);
-    }
-
-    #[test]
-    fn test_create_node_properties_ordered_by_secondary_index() {
-        let graph: Graph = Graph::new();
-        graph.create_node((0, 3), 0, [("prop", "1")], None).unwrap();
-        graph.add_node((0, 2), 0, [("prop", "2")], None).unwrap();
-        graph.add_node((0, 1), 0, [("prop", "3")], None).unwrap();
-
-        let props = graph
-            .node("0")
-            .map(|node| {
-                node.properties()
-                    .temporal()
-                    .get("prop")
-                    .unwrap()
-                    .values()
-                    .map(|x| x.to_string())
-                    .collect_vec()
-            })
-            .unwrap();
-
-        assert_eq!(
-            props,
-            vec!["3".to_string(), "2".to_string(), "1".to_string()]
-        );
-    }
-
-    #[test]
-    fn test_create_node_properties_overwritten_for_same_secondary_index() {
-        let graph: Graph = Graph::new();
-        graph.create_node((0, 1), 0, [("prop", "1")], None).unwrap();
-        graph.add_node((0, 1), 0, [("prop", "2")], None).unwrap();
-        graph.add_node((0, 1), 0, [("prop", "3")], None).unwrap();
-
-        let props = graph
-            .node(0)
-            .map(|node| {
-                node.properties()
-                    .temporal()
-                    .get("prop")
-                    .unwrap()
-                    .values()
-                    .map(|x| x.to_string())
-                    .collect_vec()
-            })
-            .unwrap();
-
-        assert_eq!(props, vec!["3".to_string()]);
-
-        let graph: Graph = Graph::new();
-        graph.create_node((0, 1), 0, [("prop", "1")], None).unwrap();
-        graph.add_node((0, 2), 0, [("prop", "2")], None).unwrap();
-        graph.add_node((0, 2), 0, [("prop", "3")], None).unwrap();
-
-        let props = graph
-            .node(0)
-            .map(|node| {
-                node.properties()
-                    .temporal()
-                    .get("prop")
-                    .unwrap()
-                    .values()
-                    .map(|x| x.to_string())
-                    .collect_vec()
-            })
-            .unwrap();
-
-        assert_eq!(props, vec!["1".to_string(), "3".to_string()]);
-    }
-
-    #[test]
-    fn test_add_edge_properties_ordered_by_secondary_index() {
-        let graph: Graph = Graph::new();
-        graph.add_edge((0, 3), 0, 1, [("prop", "1")], None).unwrap();
-        graph.add_edge((0, 2), 0, 1, [("prop", "2")], None).unwrap();
-        graph.add_edge((0, 1), 0, 1, [("prop", "3")], None).unwrap();
-
-        let props = graph
-            .edge(0, 1)
-            .map(|edge| {
-                edge.properties()
-                    .temporal()
-                    .get("prop")
-                    .unwrap()
-                    .values()
-                    .map(|x| x.to_string())
-                    .collect_vec()
-            })
-            .unwrap();
-
-        assert_eq!(
-            props,
-            vec!["3".to_string(), "2".to_string(), "1".to_string()]
-        );
-    }
-
-    #[test]
-    fn test_add_edge_properties_overwritten_for_same_secondary_index() {
-        let graph: Graph = Graph::new();
-        graph.add_edge((0, 1), 0, 1, [("prop", "1")], None).unwrap();
-        graph.add_edge((0, 1), 0, 1, [("prop", "2")], None).unwrap();
-        graph.add_edge((0, 1), 0, 1, [("prop", "3")], None).unwrap();
-
-        let props = graph
-            .edge(0, 1)
-            .map(|edge| {
-                edge.properties()
-                    .temporal()
-                    .get("prop")
-                    .unwrap()
-                    .values()
-                    .map(|x| x.to_string())
-                    .collect_vec()
-            })
-            .unwrap();
-
-        assert_eq!(props, vec!["3".to_string()]);
-
-        let graph: Graph = Graph::new();
-        graph.add_edge((0, 1), 0, 1, [("prop", "1")], None).unwrap();
-        graph.add_edge((0, 2), 0, 1, [("prop", "2")], None).unwrap();
-        graph.add_edge((0, 2), 0, 1, [("prop", "3")], None).unwrap();
-
-        let props = graph
-            .edge(0, 1)
-            .map(|edge| {
-                edge.properties()
-                    .temporal()
-                    .get("prop")
-                    .unwrap()
-                    .values()
-                    .map(|x| x.to_string())
-                    .collect_vec()
-            })
-            .unwrap();
-
-        assert_eq!(props, vec!["1".to_string(), "3".to_string()]);
-    }
-
-    #[test]
-    fn test_add_properties_properties_ordered_by_secondary_index() {
-        let graph: Graph = Graph::new();
-        graph.add_properties((0, 3), [("prop", "1")]).unwrap();
-        graph.add_properties((0, 2), [("prop", "2")]).unwrap();
-        graph.add_properties((0, 1), [("prop", "3")]).unwrap();
-
-        let props = graph
-            .properties()
-            .temporal()
-            .get("prop")
-            .unwrap()
-            .values()
-            .map(|x| x.to_string())
-            .collect_vec();
-
-        assert_eq!(
-            props,
-            vec!["3".to_string(), "2".to_string(), "1".to_string()]
-        );
-    }
-
-    #[test]
-    fn test_add_properties_properties_overwritten_for_same_secondary_index() {
-        let graph: Graph = Graph::new();
-        graph.add_properties((0, 1), [("prop", "1")]).unwrap();
-        graph.add_properties((0, 1), [("prop", "2")]).unwrap();
-        graph.add_properties((0, 1), [("prop", "3")]).unwrap();
-
-        let props = graph
-            .properties()
-            .temporal()
-            .get("prop")
-            .unwrap()
-            .values()
-            .map(|x| x.to_string())
-            .collect_vec();
-
-        assert_eq!(props, vec!["3".to_string()]);
-
-        let graph: Graph = Graph::new();
-        graph.add_edge((0, 1), 0, 1, NO_PROPS, None).unwrap();
-        graph.add_edge((0, 2), 0, 1, NO_PROPS, None).unwrap();
-        graph.add_edge((0, 2), 0, 1, NO_PROPS, None).unwrap();
-
-        graph.add_properties((0, 1), [("prop", "1")]).unwrap();
-        graph.add_properties((0, 2), [("prop", "2")]).unwrap();
-        graph.add_properties((0, 2), [("prop", "3")]).unwrap();
-
-        let props = graph
-            .properties()
-            .temporal()
-            .get("prop")
-            .unwrap()
-            .values()
-            .map(|x| x.to_string())
-            .collect_vec();
-
-        assert_eq!(props, vec!["1".to_string(), "3".to_string()]);
-    }
-
-    #[test]
-    fn test_node_add_updates_properties_ordered_by_secondary_index() {
-        let graph: Graph = Graph::new();
-        graph.add_node(0, 0, NO_PROPS, None).unwrap();
-
-        graph
-            .node(0)
-            .unwrap()
-            .add_updates((0, 3), [("prop", "1")])
-            .unwrap();
-        graph
-            .node(0)
-            .unwrap()
-            .add_updates((0, 2), [("prop", "2")])
-            .unwrap();
-        graph
-            .node(0)
-            .unwrap()
-            .add_updates((0, 1), [("prop", "3")])
-            .unwrap();
-
-        let props = graph
-            .node("0")
-            .map(|node| {
-                node.properties()
-                    .temporal()
-                    .get("prop")
-                    .unwrap()
-                    .values()
-                    .map(|x| x.to_string())
-                    .collect_vec()
-            })
-            .unwrap();
-
-        assert_eq!(
-            props,
-            vec!["3".to_string(), "2".to_string(), "1".to_string()]
-        );
-    }
-
-    #[test]
-    fn test_node_add_updates_properties_overwritten_for_same_secondary_index() {
-        let graph: Graph = Graph::new();
-        graph.add_node(0, 0, NO_PROPS, None).unwrap();
-        graph.add_node(0, 0, NO_PROPS, None).unwrap();
-        graph.add_node(0, 0, NO_PROPS, None).unwrap();
-
-        graph
-            .node(0)
-            .unwrap()
-            .add_updates((0, 1), [("prop", "1")])
-            .unwrap();
-        graph
-            .node(0)
-            .unwrap()
-            .add_updates((0, 1), [("prop", "2")])
-            .unwrap();
-        graph
-            .node(0)
-            .unwrap()
-            .add_updates((0, 1), [("prop", "3")])
-            .unwrap();
-
-        let props = graph
-            .node("0")
-            .map(|node| {
-                node.properties()
-                    .temporal()
-                    .get("prop")
-                    .unwrap()
-                    .values()
-                    .map(|x| x.to_string())
-                    .collect_vec()
-            })
-            .unwrap();
-
-        assert_eq!(props, vec!["3".to_string()]);
-
-        let graph: Graph = Graph::new();
-        graph.add_node(0, 0, NO_PROPS, None).unwrap();
-        graph.add_node(0, 0, NO_PROPS, None).unwrap();
-        graph.add_node(0, 0, NO_PROPS, None).unwrap();
-
-        graph.add_node(0, 0, NO_PROPS, None).unwrap();
-        graph.add_node(0, 0, NO_PROPS, None).unwrap();
-        graph.add_node(0, 0, NO_PROPS, None).unwrap();
-
-        graph
-            .node(0)
-            .unwrap()
-            .add_updates((0, 1), [("prop", "1")])
-            .unwrap();
-        graph
-            .node(0)
-            .unwrap()
-            .add_updates((0, 2), [("prop", "2")])
-            .unwrap();
-        graph
-            .node(0)
-            .unwrap()
-            .add_updates((0, 2), [("prop", "3")])
-            .unwrap();
-
-        let props = graph
-            .node("0")
-            .map(|node| {
-                node.properties()
-                    .temporal()
-                    .get("prop")
-                    .unwrap()
-                    .values()
-                    .map(|x| x.to_string())
-                    .collect_vec()
-            })
-            .unwrap();
-
-        assert_eq!(props, vec!["1".to_string(), "3".to_string()]);
-    }
-
-    #[test]
-    fn test_edge_add_updates_properties_ordered_by_secondary_index() {
-        let graph: Graph = Graph::new();
-        graph.add_edge(0, 0, 1, NO_PROPS, None).unwrap();
-
-        graph
-            .edge(0, 1)
-            .unwrap()
-            .add_updates((0, 3), [("prop", "1")], None)
-            .unwrap();
-        graph
-            .edge(0, 1)
-            .unwrap()
-            .add_updates((0, 2), [("prop", "2")], None)
-            .unwrap();
-        graph
-            .edge(0, 1)
-            .unwrap()
-            .add_updates((0, 1), [("prop", "3")], None)
-            .unwrap();
-
-        let props = graph
-            .edge(0, 1)
-            .map(|edge| {
-                edge.properties()
-                    .temporal()
-                    .get("prop")
-                    .unwrap()
-                    .values()
-                    .map(|x| x.to_string())
-                    .collect_vec()
-            })
-            .unwrap();
-
-        assert_eq!(
-            props,
-            vec!["3".to_string(), "2".to_string(), "1".to_string()]
-        );
-    }
-
-    #[test]
-    fn test_edge_add_updates_properties_overwritten_for_same_secondary_index() {
-        let graph: Graph = Graph::new();
-        graph.add_edge(0, 0, 1, NO_PROPS, None).unwrap();
-
-        graph
-            .edge(0, 1)
-            .unwrap()
-            .add_updates((0, 1), [("prop", "1")], None)
-            .unwrap();
-        graph
-            .edge(0, 1)
-            .unwrap()
-            .add_updates((0, 1), [("prop", "2")], None)
-            .unwrap();
-        graph
-            .edge(0, 1)
-            .unwrap()
-            .add_updates((0, 1), [("prop", "3")], None)
-            .unwrap();
-
-        let props = graph
-            .edge(0, 1)
-            .map(|edge| {
-                edge.properties()
-                    .temporal()
-                    .get("prop")
-                    .unwrap()
-                    .values()
-                    .map(|x| x.to_string())
-                    .collect_vec()
-            })
-            .unwrap();
-
-        assert_eq!(props, vec!["3".to_string()]);
-
-        let graph: Graph = Graph::new();
-        graph.add_edge(0, 0, 1, NO_PROPS, None).unwrap();
-        graph.add_edge(0, 0, 1, NO_PROPS, None).unwrap();
-        graph.add_edge(0, 0, 1, NO_PROPS, None).unwrap();
-
-        graph
-            .edge(0, 1)
-            .unwrap()
-            .add_updates((0, 1), [("prop", "1")], None)
-            .unwrap();
-        graph
-            .edge(0, 1)
-            .unwrap()
-            .add_updates((0, 2), [("prop", "2")], None)
-            .unwrap();
-        graph
-            .edge(0, 1)
-            .unwrap()
-            .add_updates((0, 2), [("prop", "3")], None)
-            .unwrap();
-
-        let props = graph
-            .edge(0, 1)
-            .map(|edge| {
-                edge.properties()
-                    .temporal()
-                    .get("prop")
-                    .unwrap()
-                    .values()
-                    .map(|x| x.to_string())
-                    .collect_vec()
-            })
-            .unwrap();
-
-        assert_eq!(props, vec!["1".to_string(), "3".to_string()]);
-    }
-
-    #[test]
-    fn test_exploded_edges() {
-        let graph: Graph = Graph::new();
-        graph.add_edge(0, 0, 1, NO_PROPS, None).unwrap();
-        graph.add_edge(1, 0, 1, NO_PROPS, None).unwrap();
-        graph.add_edge(2, 0, 1, NO_PROPS, None).unwrap();
-        graph.add_edge(3, 0, 1, NO_PROPS, None).unwrap();
-        test_storage!(&graph, |graph| {
-            assert_eq!(graph.count_temporal_edges(), 4)
-        });
-    }
-}
-
-#[cfg(test)]
-mod test_materialize {
-    use crate::{
-        db::graph::graph::{assert_graph_equal, assert_graph_equal_timestamps},
-        prelude::*,
-        test_storage,
-        test_utils::{build_edge_list, build_graph_from_edge_list},
-    };
-    use proptest::{arbitrary::any, proptest};
-    use raphtory_api::core::storage::arc_str::OptionAsStr;
-    use raphtory_storage::core_ops::CoreGraphOps;
-    use std::ops::Range;
-
-    #[test]
-    fn test_materialize() {
-        let g = Graph::new();
-        g.add_edge(0, 1, 2, [("layer1", "1")], Some("1")).unwrap();
-        g.add_edge(0, 1, 2, [("layer2", "2")], Some("2")).unwrap();
-
-        let gm = g.materialize().unwrap();
-
-        assert_graph_equal(&g, &gm);
-        assert_eq!(
-            gm.nodes().name().iter_values().collect::<Vec<String>>(),
-            vec!["1", "2"]
-        );
-
-        assert!(g
-            .layers("2")
-            .unwrap()
-            .edge(1, 2)
-            .unwrap()
-            .properties()
-            .temporal()
-            .get("layer1")
-            .and_then(|prop| prop.latest())
-            .is_none());
-        assert!(gm
-            .into_events()
-            .unwrap()
-            .layers("2")
-            .unwrap()
-            .edge(1, 2)
-            .unwrap()
-            .properties()
-            .temporal()
-            .get("layer1")
-            .and_then(|prop| prop.latest())
-            .is_none());
-    }
-
-    #[test]
-    fn test_graph_properties() {
-        let g = Graph::new();
-        g.add_properties(1, [("test", "test")]).unwrap();
-        g.add_metadata([("test_metadata", "test2")]).unwrap();
-
-        test_storage!(&g, |g| {
-            let gm = g.materialize().unwrap();
-            assert_graph_equal(&g, &gm);
-        });
-    }
-
-    #[test]
-    fn materialize_prop_test() {
-        proptest!(|(edges in build_edge_list(100, 100), w in any::<Range<i64>>())| {
-            let g = build_graph_from_edge_list(&edges);
-            test_storage!(&g, |g| {
-                let gm = g.materialize().unwrap();
-                assert_graph_equal_timestamps(&g, &gm);
-                let gw = g.window(w.start, w.end);
-                let gmw = gw.materialize().unwrap();
-                assert_graph_equal_timestamps(&gw, &gmw);
-            });
-        })
-    }
-
-    #[test]
-    fn test_subgraph() {
-        let g = Graph::new();
-        g.add_node(0, 1, NO_PROPS, None).unwrap();
-        g.add_node(0, 2, NO_PROPS, None).unwrap();
-        g.add_node(0, 3, NO_PROPS, None).unwrap();
-        g.add_node(0, 4, NO_PROPS, None).unwrap();
-        g.add_node(0, 5, NO_PROPS, None).unwrap();
-
-        let nodes_subgraph = g.subgraph(vec![4, 5]);
-        assert_eq!(
-            nodes_subgraph
-                .nodes()
-                .name()
-                .iter_values()
-                .collect::<Vec<String>>(),
-            vec!["4", "5"]
-        );
-        let gm = nodes_subgraph.materialize().unwrap();
-        assert_graph_equal(&nodes_subgraph, &gm);
-    }
-
-    #[test]
-    fn test_exclude_nodes() {
-        let g = Graph::new();
-        g.add_node(0, 1, NO_PROPS, None).unwrap();
-        g.add_node(0, 2, NO_PROPS, None).unwrap();
-        g.add_node(0, 3, NO_PROPS, None).unwrap();
-        g.add_node(0, 4, NO_PROPS, None).unwrap();
-        g.add_node(0, 5, NO_PROPS, None).unwrap();
-
-        let exclude_nodes_subgraph = g.exclude_nodes(vec![4, 5]);
-        assert_eq!(
-            exclude_nodes_subgraph
-                .nodes()
-                .name()
-                .iter_values()
-                .collect::<Vec<String>>(),
-            vec!["1", "2", "3"]
-        );
-        let gm = exclude_nodes_subgraph.materialize().unwrap();
-        assert_graph_equal(&exclude_nodes_subgraph, &gm);
-    }
-
-    #[test]
-    fn testing_node_types() {
-        let graph = Graph::new();
-        graph.add_node(0, "A", NO_PROPS, None).unwrap();
-        graph.add_node(1, "B", NO_PROPS, Some("H")).unwrap();
-
-        test_storage!(&graph, |graph| {
-            let node_a = graph.node("A").unwrap();
-            let node_b = graph.node("B").unwrap();
-            let node_a_type = node_a.node_type();
-            let node_a_type_str = node_a_type.as_str();
-
-            assert_eq!(node_a_type_str, None);
-            assert_eq!(node_b.node_type().as_str(), Some("H"));
-        });
-
-        // Nodes with No type can be overwritten
-        let node_a = graph.add_node(1, "A", NO_PROPS, Some("TYPEA")).unwrap();
-        assert_eq!(node_a.node_type().as_str(), Some("TYPEA"));
-
-        // Check that overwriting a node type returns an error
-        assert!(graph.add_node(2, "A", NO_PROPS, Some("TYPEB")).is_err());
-        // Double check that the type did not actually change
-        assert_eq!(graph.node("A").unwrap().node_type().as_str(), Some("TYPEA"));
-        // Check that the update is not added to the graph
-        let all_node_types = graph.get_all_node_types();
-        assert_eq!(all_node_types.len(), 2);
-    }
-
-    #[test]
-    fn changing_property_type_errors() {
-        let g = Graph::new();
-        let props_0 = [("test", Prop::U64(1))];
-        let props_1 = [("test", Prop::F64(0.1))];
-        g.add_properties(0, props_0.clone()).unwrap();
-        assert!(g.add_properties(1, props_1.clone()).is_err());
-
-        g.add_node(0, 1, props_0.clone(), None).unwrap();
-        assert!(g.add_node(1, 1, props_1.clone(), None).is_err());
-
-        g.add_edge(0, 1, 2, props_0.clone(), None).unwrap();
-        assert!(g.add_edge(1, 1, 2, props_1.clone(), None).is_err());
-    }
-
-    #[test]
-    fn test_edge_layer_properties() {
-        let g = Graph::new();
-        g.add_edge(1, "A", "B", [("greeting", "howdy")], Some("layer 1"))
-            .unwrap();
-        g.add_edge(2, "A", "B", [("greeting", "ola")], Some("layer 2"))
-            .unwrap();
-        g.add_edge(2, "A", "B", [("greeting", "hello")], Some("layer 2"))
-            .unwrap();
-        g.add_edge(3, "A", "B", [("greeting", "namaste")], Some("layer 3"))
-            .unwrap();
-
-        let edge_ab = g.edge("A", "B").unwrap();
-        let props = edge_ab
-            .properties()
-            .iter()
-            .filter_map(|(k, v)| v.map(move |v| (k.to_string(), v.to_string())))
-            .collect::<Vec<_>>();
-        assert_eq!(props, vec![("greeting".to_string(), "namaste".to_string())]);
-    }
-=======
->>>>>>> fbd73262
 }