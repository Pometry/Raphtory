use crate::{
    core::{
        entities::{graph::tgraph::TemporalGraph, nodes::node_ref::AsNodeRef, LayerIds, VID},
        storage::timeindex::AsTime,
    },
    db::{
        api::{
            properties::{internal::ConstantPropertiesOps, Properties},
            view::{internal::*, *},
        },
        graph::{
            create_node_type_filter,
            edge::EdgeView,
            edges::Edges,
            node::NodeView,
            nodes::Nodes,
            views::{
                cached_view::CachedView,
                filter::{
                    model::{AsEdgeFilter, AsNodeFilter},
                    node_type_filtered_graph::NodeTypeFilteredGraph,
                },
                node_subgraph::NodeSubgraph,
                valid_graph::ValidGraph,
            },
        },
    },
    errors::GraphError,
    prelude::*,
};
use ahash::HashSet;
use chrono::{DateTime, Utc};
use raphtory_api::{
    atomic_extra::atomic_usize_from_mut_slice,
    core::{
<<<<<<< HEAD
        entities::EID,
        storage::{
            arc_str::ArcStr,
            timeindex::{TimeError, TimeIndexEntry},
        },
=======
        entities::{properties::meta::PropMapper, EID},
        storage::{arc_str::ArcStr, timeindex::TimeIndexEntry},
>>>>>>> e98833a5
        Direction,
    },
    GraphType,
};
use raphtory_core::utils::iter::GenLockedIter;
use raphtory_storage::{
    graph::{
        edges::edge_storage_ops::EdgeStorageOps, graph::GraphStorage,
        nodes::node_storage_ops::NodeStorageOps,
    },
    mutation::{addition_ops::InternalAdditionOps, MutationError},
};
use rayon::prelude::*;
use rustc_hash::FxHashSet;
use std::sync::{atomic::Ordering, Arc};

/// This trait GraphViewOps defines operations for accessing
/// information about a graph. The trait has associated types
/// that are used to define the type of the nodes, edges
/// and the corresponding iterators.
///
pub trait GraphViewOps<'graph>: BoxableGraphView + Sized + Clone + 'graph {
    /// Return an iterator over all edges in the graph.
    fn edges(&self) -> Edges<'graph, Self, Self>;

    /// Return a View of the nodes in the Graph
    fn nodes(&self) -> Nodes<'graph, Self, Self>;

    /// Get a graph clone
    ///
    /// # Arguments
    ///
    /// Returns:
    /// Graph - Returns clone of the graph
    fn materialize(&self) -> Result<MaterializedGraph, GraphError>;

    fn subgraph<I: IntoIterator<Item = V>, V: AsNodeRef>(&self, nodes: I) -> NodeSubgraph<Self>;

    fn cache_view(&self) -> CachedView<Self>;

    fn valid(&self) -> Result<ValidGraph<Self>, GraphError>;

    fn subgraph_node_types<I: IntoIterator<Item = V>, V: AsRef<str>>(
        &self,
        nodes_types: I,
    ) -> NodeTypeFilteredGraph<Self>;

    fn exclude_nodes<I: IntoIterator<Item = V>, V: AsNodeRef>(
        &self,
        nodes: I,
    ) -> NodeSubgraph<Self>;

    /// Return all the layer ids in the graph
    fn unique_layers(&self) -> BoxedIter<ArcStr>;
    /// Timestamp of earliest activity in the graph
    fn earliest_time(&self) -> Option<i64>;

    /// UTC DateTime of earliest activity in the graph
    fn earliest_date_time(&self) -> Result<Option<DateTime<Utc>>, GraphError> {
        match self.earliest_time() {
            Some(earliest_time) => earliest_time
                .dt()
                .map(|dt| Some(dt))
                .map_err(GraphError::from),
            None => Ok(None),
        }
    }
    /// Timestamp of latest activity in the graph
    fn latest_time(&self) -> Option<i64>;

    /// UTC DateTime of latest activity in the graph
    fn latest_date_time(&self) -> Result<Option<DateTime<Utc>>, GraphError> {
        match self.latest_time() {
            Some(latest_time) => latest_time
                .dt()
                .map(|dt| Some(dt))
                .map_err(GraphError::from),
            None => Ok(None),
        }
    }
    /// Return the number of nodes in the graph.
    fn count_nodes(&self) -> usize;

    /// Check if the graph is empty.
    fn is_empty(&self) -> bool {
        self.count_nodes() == 0
    }

    /// Return the number of edges in the graph.
    fn count_edges(&self) -> usize;

    // Return the number of temporal edges in the graph.
    fn count_temporal_edges(&self) -> usize;

    /// Check if the graph contains a node `v`.
    fn has_node<T: AsNodeRef>(&self, v: T) -> bool;

    /// Check if the graph contains an edge given a pair of nodes `(src, dst)`.
    fn has_edge<T: AsNodeRef>(&self, src: T, dst: T) -> bool;

    /// Get a node `v`.
    fn node<T: AsNodeRef>(&self, v: T) -> Option<NodeView<'graph, Self, Self>>;

    /// Get an edge `(src, dst)`.
    fn edge<T: AsNodeRef>(&self, src: T, dst: T) -> Option<EdgeView<Self, Self>>;

    /// Get all property values of this graph.
    ///
    /// Returns:
    ///
    /// A view of the properties of the graph
    fn properties(&self) -> Properties<Self>;
}

#[cfg(feature = "search")]
pub trait SearchableGraphOps: Sized {
    fn get_index_spec(&self) -> Result<IndexSpec, GraphError>;

    fn search_nodes<F: AsNodeFilter>(
        &self,
        filter: F,
        limit: usize,
        offset: usize,
    ) -> Result<Vec<NodeView<'static, Self>>, GraphError>;

    fn search_edges<F: AsEdgeFilter>(
        &self,
        filter: F,
        limit: usize,
        offset: usize,
    ) -> Result<Vec<EdgeView<Self>>, GraphError>;

    fn is_indexed(&self) -> bool;
}

impl<'graph, G: GraphView + 'graph> GraphViewOps<'graph> for G {
    fn edges(&self) -> Edges<'graph, Self, Self> {
        let graph = self.clone();
        let edges: Arc<dyn Fn() -> BoxedLIter<'graph, EdgeRef> + Send + Sync + 'graph> =
            match graph.node_list() {
                NodeList::All { .. } => Arc::new(move || {
                    let edges = graph.core_graph().owned_edges();
                    let layer_ids = graph.layer_ids().clone();
                    let graph = graph.clone();
                    GenLockedIter::from(
                        (edges, layer_ids, graph),
                        move |(edges, layer_ids, graph)| {
                            let iter = edges.iter(layer_ids);
                            match graph.filter_state() {
                                FilterState::Neither => iter.map(|e| e.out_ref()).into_dyn_boxed(),
                                FilterState::Both => {
                                    let nodes = graph.core_graph().core_nodes();
                                    iter.filter_map(move |e| {
                                        (graph.filter_edge(e, graph.layer_ids())
                                            && graph.filter_node(nodes.node_entry(e.src()))
                                            && graph.filter_node(nodes.node_entry(e.dst())))
                                        .then_some(e.out_ref())
                                    })
                                    .into_dyn_boxed()
                                }
                                FilterState::Nodes => {
                                    let nodes = graph.core_graph().core_nodes();
                                    iter.filter_map(move |e| {
                                        (graph.filter_node(nodes.node_entry(e.src()))
                                            && graph.filter_node(nodes.node_entry(e.dst())))
                                        .then_some(e.out_ref())
                                    })
                                    .into_dyn_boxed()
                                }
                                FilterState::Edges | FilterState::BothIndependent => iter
                                    .filter_map(move |e| {
                                        graph
                                            .filter_edge(e, graph.layer_ids())
                                            .then_some(e.out_ref())
                                    })
                                    .into_dyn_boxed(),
                            }
                        },
                    )
                    .into_dyn_boxed()
                }),
                NodeList::List { elems } => Arc::new(move || {
                    let cg = graph.core_graph().lock();
                    let graph = graph.clone();
                    elems
                        .clone()
                        .into_iter()
                        .flat_map(move |node| {
                            node_edges(cg.clone(), graph.clone(), node, Direction::OUT)
                        })
                        .into_dyn_boxed()
                }),
            };
        Edges {
            base_graph: self.clone(),
            graph: self.clone(),
            edges,
        }
    }

    fn nodes(&self) -> Nodes<'graph, Self, Self> {
        let graph = self.clone();
        Nodes::new(graph)
    }

    fn materialize(&self) -> Result<MaterializedGraph, GraphError> {
        let storage = self.core_graph().lock();
        let mut g = TemporalGraph::default();

        // Copy all graph properties
        g.graph_meta = self.graph_meta().deep_clone();

        // preserve all property mappings
        g.node_meta
            .set_const_prop_meta(self.node_meta().const_prop_meta().deep_clone());
        g.node_meta
            .set_temporal_prop_meta(self.node_meta().temporal_prop_meta().deep_clone());
        g.edge_meta
            .set_const_prop_meta(self.edge_meta().const_prop_meta().deep_clone());
        g.edge_meta
            .set_temporal_prop_meta(self.edge_meta().temporal_prop_meta().deep_clone());

        let layer_map: Vec<_> = match self.layer_ids() {
            LayerIds::None => {
                // no layers to map
                vec![]
            }
            LayerIds::All => {
                let mut layer_map = vec![0; self.unfiltered_num_layers()];
                let layers = storage.edge_meta().layer_meta().get_keys();
                for id in 0..layers.len() {
                    let new_id = g
                        .resolve_layer_inner(Some(&layers[id]))
                        .map_err(MutationError::from)?
                        .inner();
                    layer_map[id] = new_id;
                }
                layer_map
            }
            LayerIds::One(l_id) => {
                let mut layer_map = vec![0; self.unfiltered_num_layers()];
                let new_id = g
                    .resolve_layer_inner(Some(&storage.edge_meta().get_layer_name_by_id(*l_id)))
                    .map_err(MutationError::from)?;
                layer_map[*l_id] = new_id.inner();
                layer_map
            }
            LayerIds::Multiple(ids) => {
                let mut layer_map = vec![0; self.unfiltered_num_layers()];
                let layers = storage.edge_meta().layer_meta().get_keys();
                for id in ids {
                    let new_id = g
                        .resolve_layer_inner(Some(&layers[id]))
                        .map_err(MutationError::from)?
                        .inner();
                    layer_map[id] = new_id;
                }
                layer_map
            }
        };

        if let Some(earliest) = self.earliest_time() {
            g.update_time(TimeIndexEntry::start(earliest));
        } else {
            return Ok(self.new_base_graph(g.into()));
        };

        if let Some(latest) = self.latest_time() {
            g.update_time(TimeIndexEntry::end(latest));
        } else {
            return Ok(self.new_base_graph(g.into()));
        };

        // Set event counter to be the same as old graph to avoid any possibility for duplicate event ids
        g.event_counter
            .fetch_max(storage.read_event_id(), Ordering::Relaxed);

        let g = GraphStorage::from(g);

        {
            // scope for the write lock
            let mut new_storage = g.write_lock()?;
            new_storage.nodes.resize(self.count_nodes());

            let mut node_map = vec![VID::default(); storage.unfiltered_num_nodes()];
            let node_map_shared =
                atomic_usize_from_mut_slice(bytemuck::cast_slice_mut(&mut node_map));

            new_storage.nodes.par_iter_mut().try_for_each(|mut shard| {
                for (index, node) in self.nodes().iter().enumerate() {
                    let new_id = VID(index);
                    let gid = node.id();
                    if let Some(mut new_node) = shard.set(new_id, gid.as_ref()) {
                        node_map_shared[node.node.index()].store(index, Ordering::Relaxed);
                        if let Some(node_type) = node.node_type() {
                            let new_type_id = g
                                .node_meta()
                                .node_type_meta()
                                .get_or_create_id(&node_type)
                                .inner();
                            new_node.node_store_mut().node_type = new_type_id;
                        }
                        g.set_node(gid.as_ref(), new_id)?;

                        for (t, rows) in node.rows() {
                            let prop_offset = new_node.t_props_log_mut().push(rows)?;
                            new_node.node_store_mut().update_t_prop_time(t, prop_offset);
                        }

                        for c_prop_id in node.const_prop_ids() {
                            if let Some(prop_value) = node.get_const_prop(c_prop_id) {
                                new_node
                                    .node_store_mut()
                                    .add_constant_prop(c_prop_id, prop_value)?;
                            }
                        }
                    }
                }
                Ok::<(), MutationError>(())
            })?;

            new_storage.edges.par_iter_mut().try_for_each(|mut shard| {
                for (eid, edge) in self.edges().iter().enumerate() {
                    if let Some(mut new_edge) = shard.get_mut(EID(eid)) {
                        let edge_store = new_edge.edge_store_mut();
                        edge_store.src = node_map[edge.edge.src().index()];
                        edge_store.dst = node_map[edge.edge.dst().index()];
                        edge_store.eid = EID(eid);
                        for edge in edge.explode_layers() {
                            let layer = layer_map[edge.edge.layer().unwrap()];
                            let additions = new_edge.additions_mut(layer);
                            for edge in edge.explode() {
                                let t = edge.edge.time().unwrap();
                                additions.insert(t);
                            }
                            for t_prop in edge.properties().temporal().values() {
                                let prop_id = t_prop.id();
                                for (t, prop_value) in t_prop.iter_indexed() {
                                    new_edge.layer_mut(layer).add_prop(t, prop_id, prop_value)?;
                                }
                            }
                            for c_prop in edge.const_prop_ids() {
                                if let Some(prop_value) = edge.get_const_prop(c_prop) {
                                    new_edge
                                        .layer_mut(layer)
                                        .add_constant_prop(c_prop, prop_value)?;
                                }
                            }
                        }

                        let time_semantics = self.edge_time_semantics();
                        let edge_entry = self.core_edge(edge.edge.pid());
                        for (t, layer) in time_semantics.edge_deletion_history(
                            edge_entry.as_ref(),
                            self,
                            self.layer_ids(),
                        ) {
                            new_edge.deletions_mut(layer_map[layer]).insert(t);
                        }
                    }
                }
                Ok::<(), MutationError>(())
            })?;

            new_storage.nodes.par_iter_mut().try_for_each(|mut shard| {
                for (eid, edge) in self.edges().iter().enumerate() {
                    if let Some(src_node) = shard.get_mut(node_map[edge.edge.src().index()]) {
                        for e in edge.explode() {
                            let t = e.time_and_index().expect("exploded edge should have time");
                            let l = layer_map[e.edge.layer().unwrap()];
                            src_node.update_time(t, EID(eid).with_layer(l));
                        }
                        for ee in edge.explode_layers() {
                            src_node.add_edge(
                                node_map[edge.edge.dst().index()],
                                Direction::OUT,
                                layer_map[ee.edge.layer().unwrap()],
                                EID(eid),
                            );
                        }
                    }
                    if let Some(dst_node) = shard.get_mut(node_map[edge.edge.dst().index()]) {
                        for e in edge.explode() {
                            let t = e.time_and_index().expect("exploded edge should have time");
                            let l = layer_map[e.edge.layer().unwrap()];
                            dst_node.update_time(t, EID(eid).with_layer(l));
                        }
                        for ee in edge.explode_layers() {
                            dst_node.add_edge(
                                node_map[edge.edge.src().index()],
                                Direction::IN,
                                layer_map[ee.edge.layer().unwrap()],
                                EID(eid),
                            );
                        }
                    }

                    let edge_time_semantics = self.edge_time_semantics();
                    let edge_entry = self.core_edge(edge.edge.pid());
                    for (t, layer) in edge_time_semantics.edge_deletion_history(
                        edge_entry.as_ref(),
                        self,
                        self.layer_ids(),
                    ) {
                        if let Some(src_node) = shard.get_mut(node_map[edge.edge.src().index()]) {
                            src_node.update_time(
                                t,
                                edge.edge.pid().with_layer_deletion(layer_map[layer]),
                            );
                        }
                        if let Some(dst_node) = shard.get_mut(node_map[edge.edge.dst().index()]) {
                            dst_node.update_time(
                                t,
                                edge.edge.pid().with_layer_deletion(layer_map[layer]),
                            );
                        }
                    }
                }

                Ok::<(), MutationError>(())
            })?;
        }

        Ok(self.new_base_graph(g))
    }

    fn subgraph<I: IntoIterator<Item = V>, V: AsNodeRef>(&self, nodes: I) -> NodeSubgraph<G> {
        NodeSubgraph::new(self.clone(), nodes)
    }

    fn cache_view(&self) -> CachedView<G> {
        CachedView::new(self.clone())
    }

    fn valid(&self) -> Result<ValidGraph<Self>, GraphError> {
        match self.graph_type() {
            GraphType::EventGraph => Err(GraphError::EventGraphNoValidView),
            GraphType::PersistentGraph => Ok(ValidGraph::new(self.clone())),
        }
    }

    fn subgraph_node_types<I: IntoIterator<Item = V>, V: AsRef<str>>(
        &self,
        node_types: I,
    ) -> NodeTypeFilteredGraph<Self> {
        let node_types_filter =
            create_node_type_filter(self.node_meta().node_type_meta(), node_types);
        NodeTypeFilteredGraph::new(self.clone(), node_types_filter)
    }

    fn exclude_nodes<I: IntoIterator<Item = V>, V: AsNodeRef>(&self, nodes: I) -> NodeSubgraph<G> {
        let _layer_ids = self.layer_ids();

        let nodes_to_exclude: FxHashSet<VID> = nodes
            .into_iter()
            .flat_map(|v| (&self).node(v).map(|v| v.node))
            .collect();

        let nodes_to_include = self
            .nodes()
            .into_iter()
            .filter(|node| !nodes_to_exclude.contains(&node.node))
            .map(|node| node.node);

        NodeSubgraph::new(self.clone(), nodes_to_include)
    }

    /// Return all the layer ids in the graph
    fn unique_layers(&self) -> BoxedIter<ArcStr> {
        self.get_layer_names_from_ids(self.layer_ids())
    }

    #[inline]
    fn earliest_time(&self) -> Option<i64> {
        match self.filter_state() {
            FilterState::Neither => self.earliest_time_global(),
            _ => self
                .properties()
                .temporal()
                .values()
                .flat_map(|prop| prop.history().next())
                .min()
                .into_iter()
                .chain(
                    self.nodes()
                        .earliest_time()
                        .par_iter_values()
                        .flatten()
                        .min(),
                )
                .min(),
        }
    }

    #[inline]
    fn latest_time(&self) -> Option<i64> {
        match self.filter_state() {
            FilterState::Neither => self.latest_time_global(),
            _ => self
                .properties()
                .temporal()
                .values()
                .flat_map(|prop| prop.history_rev().next())
                .max()
                .into_iter()
                .chain(self.nodes().latest_time().par_iter_values().flatten().max())
                .max(),
        }
    }

    #[inline]
    fn count_nodes(&self) -> usize {
        (&self).nodes().len()
    }

    #[inline]
    fn count_edges(&self) -> usize {
        match self.filter_state() {
            FilterState::Neither => {
                if matches!(self.layer_ids(), LayerIds::All) {
                    self.unfiltered_num_edges()
                } else {
                    self.core_edges().as_ref().count(self.layer_ids())
                }
            }
            FilterState::Both => {
                let edges = self.core_edges();
                let nodes = self.core_nodes();
                edges
                    .as_ref()
                    .par_iter(self.layer_ids())
                    .filter(|e| {
                        self.filter_edge(e.as_ref(), self.layer_ids())
                            && self.filter_node(nodes.node_entry(e.src()))
                            && self.filter_node(nodes.node_entry(e.dst()))
                    })
                    .count()
            }
            FilterState::Nodes => {
                let edges = self.core_edges();
                let nodes = self.core_nodes();
                edges
                    .as_ref()
                    .par_iter(self.layer_ids())
                    .filter(|e| {
                        self.filter_node(nodes.node_entry(e.src()))
                            && self.filter_node(nodes.node_entry(e.dst()))
                    })
                    .count()
            }
            FilterState::Edges | FilterState::BothIndependent => {
                let edges = self.core_edges();
                edges
                    .as_ref()
                    .par_iter(self.layer_ids())
                    .filter(|e| self.filter_edge(e.as_ref(), self.layer_ids()))
                    .count()
            }
        }
    }

    fn count_temporal_edges(&self) -> usize {
        let core_edges = self.core_edges();
        let layer_ids = self.layer_ids();
        let edge_time_semantics = self.edge_time_semantics();
        match self.filter_state() {
            FilterState::Neither => core_edges
                .as_ref()
                .par_iter(layer_ids)
                .map(move |edge| edge_time_semantics.edge_exploded_count(edge.as_ref(), self))
                .sum(),
            FilterState::Both => {
                let nodes = self.core_nodes();
                core_edges
                    .as_ref()
                    .par_iter(layer_ids)
                    .filter(|e| {
                        self.filter_edge(e.as_ref(), self.layer_ids())
                            && self.filter_node(nodes.node_entry(e.src()))
                            && self.filter_node(nodes.node_entry(e.dst()))
                    })
                    .map(move |e| edge_time_semantics.edge_exploded_count(e.as_ref(), self))
                    .sum()
            }
            FilterState::Nodes => {
                let nodes = self.core_nodes();
                core_edges
                    .as_ref()
                    .par_iter(layer_ids)
                    .filter(|e| {
                        self.filter_node(nodes.node_entry(e.src()))
                            && self.filter_node(nodes.node_entry(e.dst()))
                    })
                    .map(move |edge| edge_time_semantics.edge_exploded_count(edge.as_ref(), self))
                    .sum()
            }
            FilterState::Edges | FilterState::BothIndependent => core_edges
                .as_ref()
                .par_iter(layer_ids)
                .filter(|e| self.filter_edge(e.as_ref(), self.layer_ids()))
                .map(move |edge| edge_time_semantics.edge_exploded_count(edge.as_ref(), self))
                .sum(),
        }
    }

    #[inline]
    fn has_node<T: AsNodeRef>(&self, v: T) -> bool {
        if let Some(node_id) = self.internalise_node(v.as_node_ref()) {
            if self.nodes_filtered() {
                let node = self.core_node(node_id);
                self.filter_node(node.as_ref())
            } else {
                true
            }
        } else {
            false
        }
    }

    #[inline]
    fn has_edge<T: AsNodeRef>(&self, src: T, dst: T) -> bool {
        (&self).edge(src, dst).is_some()
    }

    fn node<T: AsNodeRef>(&self, v: T) -> Option<NodeView<'graph, Self, Self>> {
        let v = v.as_node_ref();
        let vid = self.internalise_node(v)?;
        if self.nodes_filtered() {
            let core_node = self.core_node(vid);
            if !self.filter_node(core_node.as_ref()) {
                return None;
            }
        }
        Some(NodeView::new_internal(self.clone(), vid))
    }

    fn edge<T: AsNodeRef>(&self, src: T, dst: T) -> Option<EdgeView<Self, Self>> {
        let layer_ids = self.layer_ids();
        let src = self.internalise_node(src.as_node_ref())?;
        let dst = self.internalise_node(dst.as_node_ref())?;
        let src_node = self.core_node(src);
        match self.filter_state() {
            FilterState::Neither => {
                let edge_ref = src_node.find_edge(dst, layer_ids)?;
                Some(EdgeView::new(self.clone(), edge_ref))
            }
            FilterState::Both => {
                if !self.filter_node(src_node.as_ref()) {
                    return None;
                }
                let edge_ref = src_node.find_edge(dst, layer_ids)?;
                if !self.filter_edge(self.core_edge(edge_ref.pid()).as_ref(), layer_ids) {
                    return None;
                }
                if !self.filter_node(self.core_node(dst).as_ref()) {
                    return None;
                }
                Some(EdgeView::new(self.clone(), edge_ref))
            }
            FilterState::Nodes => {
                if !self.filter_node(src_node.as_ref()) {
                    return None;
                }
                let edge_ref = src_node.find_edge(dst, layer_ids)?;
                if !self.filter_node(self.core_node(dst).as_ref()) {
                    return None;
                }
                Some(EdgeView::new(self.clone(), edge_ref))
            }
            FilterState::Edges | FilterState::BothIndependent => {
                let edge_ref = src_node.find_edge(dst, layer_ids)?;
                if !self.filter_edge(self.core_edge(edge_ref.pid()).as_ref(), layer_ids) {
                    return None;
                }
                Some(EdgeView::new(self.clone(), edge_ref))
            }
        }
    }

    fn properties(&self) -> Properties<Self> {
        Properties::new(self.clone())
    }
}

#[derive(Debug, Clone, PartialEq, Default)]
pub struct IndexSpec {
    pub(crate) node_const_props: HashSet<usize>,
    pub(crate) node_temp_props: HashSet<usize>,
    pub(crate) edge_const_props: HashSet<usize>,
    pub(crate) edge_temp_props: HashSet<usize>,
}

impl IndexSpec {
    pub(crate) fn diff(existing: &IndexSpec, requested: &IndexSpec) -> Option<IndexSpec> {
        fn diff_props(existing: &HashSet<usize>, requested: &HashSet<usize>) -> HashSet<usize> {
            requested.difference(existing).copied().collect()
        }

        let node_const_props = diff_props(&existing.node_const_props, &requested.node_const_props);
        let node_temp_props = diff_props(&existing.node_temp_props, &requested.node_temp_props);
        let edge_const_props = diff_props(&existing.edge_const_props, &requested.edge_const_props);
        let edge_temp_props = diff_props(&existing.edge_temp_props, &requested.edge_temp_props);

        if node_const_props.is_empty()
            && node_temp_props.is_empty()
            && edge_const_props.is_empty()
            && edge_temp_props.is_empty()
        {
            None
        } else {
            Some(IndexSpec {
                node_const_props,
                node_temp_props,
                edge_const_props,
                edge_temp_props,
            })
        }
    }

    pub(crate) fn union(existing: &IndexSpec, other: &IndexSpec) -> IndexSpec {
        fn union_props(a: &HashSet<usize>, b: &HashSet<usize>) -> HashSet<usize> {
            a.union(b).copied().collect()
        }

        IndexSpec {
            node_const_props: union_props(&existing.node_const_props, &other.node_const_props),
            node_temp_props: union_props(&existing.node_temp_props, &other.node_temp_props),
            edge_const_props: union_props(&existing.edge_const_props, &other.edge_const_props),
            edge_temp_props: union_props(&existing.edge_temp_props, &other.edge_temp_props),
        }
    }

    pub fn props(&self, graph: &Graph) -> Vec<Vec<String>> {
        let extract_names = |props: &HashSet<usize>, meta: &PropMapper| {
            let mut names: Vec<String> = props
                .iter()
                .map(|prop_id| meta.get_name(*prop_id).to_string())
                .collect();
            names.sort();
            names
        };

        vec![
            extract_names(&self.node_const_props, graph.node_meta().const_prop_meta()),
            extract_names(
                &self.node_temp_props,
                graph.node_meta().temporal_prop_meta(),
            ),
            extract_names(&self.edge_const_props, graph.edge_meta().const_prop_meta()),
            extract_names(
                &self.edge_temp_props,
                graph.edge_meta().temporal_prop_meta(),
            ),
        ]
    }
}

#[derive(Clone)]
pub struct IndexSpecBuilder<G: BoxableGraphView + Sized + Clone + 'static> {
    pub graph: G,
    node_const_props: Option<HashSet<usize>>,
    node_temp_props: Option<HashSet<usize>>,
    edge_const_props: Option<HashSet<usize>>,
    edge_temp_props: Option<HashSet<usize>>,
}

impl<G: BoxableGraphView + Sized + Clone + 'static> IndexSpecBuilder<G> {
    pub fn new(graph: G) -> Self {
        Self {
            graph,
            node_const_props: None,
            node_temp_props: None,
            edge_const_props: None,
            edge_temp_props: None,
        }
    }

    pub fn with_all_node_props(mut self) -> Self {
        self.node_const_props = Some(Self::extract_props(
            self.graph.node_meta().const_prop_meta(),
        ));
        self.node_temp_props = Some(Self::extract_props(
            self.graph.node_meta().temporal_prop_meta(),
        ));
        self
    }

    pub fn with_all_const_node_props(mut self) -> Self {
        self.node_const_props = Some(Self::extract_props(
            self.graph.node_meta().const_prop_meta(),
        ));
        self
    }

    pub fn with_all_temp_node_props(mut self) -> Self {
        self.node_temp_props = Some(Self::extract_props(
            self.graph.node_meta().temporal_prop_meta(),
        ));
        self
    }

    pub fn with_const_node_props<S: AsRef<str>>(
        mut self,
        props: impl IntoIterator<Item = S>,
    ) -> Result<Self, GraphError> {
        self.node_const_props = Some(Self::extract_named_props(
            self.graph.node_meta().const_prop_meta(),
            props,
        )?);
        Ok(self)
    }

    pub fn with_temp_node_props<S: AsRef<str>>(
        mut self,
        props: impl IntoIterator<Item = S>,
    ) -> Result<Self, GraphError> {
        self.node_temp_props = Some(Self::extract_named_props(
            self.graph.node_meta().temporal_prop_meta(),
            props,
        )?);
        Ok(self)
    }

    pub fn with_all_edge_props(mut self) -> Self {
        self.edge_const_props = Some(Self::extract_props(
            self.graph.edge_meta().const_prop_meta(),
        ));
        self.edge_temp_props = Some(Self::extract_props(
            self.graph.edge_meta().temporal_prop_meta(),
        ));
        self
    }

    pub fn with_all_edge_const_props(mut self) -> Self {
        self.edge_const_props = Some(Self::extract_props(
            self.graph.edge_meta().const_prop_meta(),
        ));
        self
    }

    pub fn with_all_temp_edge_props(mut self) -> Self {
        self.edge_temp_props = Some(Self::extract_props(
            self.graph.edge_meta().temporal_prop_meta(),
        ));
        self
    }

    pub fn with_const_edge_props<S: AsRef<str>>(
        mut self,
        props: impl IntoIterator<Item = S>,
    ) -> Result<Self, GraphError> {
        self.edge_const_props = Some(Self::extract_named_props(
            self.graph.edge_meta().const_prop_meta(),
            props,
        )?);
        Ok(self)
    }

    pub fn with_temp_edge_props<S: AsRef<str>>(
        mut self,
        props: impl IntoIterator<Item = S>,
    ) -> Result<Self, GraphError> {
        self.edge_temp_props = Some(Self::extract_named_props(
            self.graph.edge_meta().temporal_prop_meta(),
            props,
        )?);
        Ok(self)
    }

    fn extract_props(meta: &PropMapper) -> HashSet<usize> {
        (0..meta.len()).collect()
    }

    fn extract_named_props<S: AsRef<str>>(
        meta: &PropMapper,
        keys: impl IntoIterator<Item = S>,
    ) -> Result<HashSet<usize>, GraphError> {
        keys.into_iter()
            .map(|k| {
                let s = k.as_ref();
                let id = meta
                    .get_id(s)
                    .ok_or_else(|| GraphError::PropertyMissingError(s.to_string()))?;
                Ok(id)
            })
            .collect()
    }

    pub fn build(self) -> IndexSpec {
        IndexSpec {
            node_const_props: self.node_const_props.unwrap_or_default(),
            node_temp_props: self.node_temp_props.unwrap_or_default(),
            edge_const_props: self.edge_const_props.unwrap_or_default(),
            edge_temp_props: self.edge_temp_props.unwrap_or_default(),
        }
    }
}

#[cfg(feature = "search")]
impl<G: StaticGraphViewOps> SearchableGraphOps for G {
    fn get_index_spec(&self) -> Result<IndexSpec, GraphError> {
        self.get_storage()
            .map_or(Err(GraphError::IndexingNotSupported), |storage| {
                storage.get_index_spec()
            })
    }

    fn search_nodes<F: AsNodeFilter>(
        &self,
        filter: F,
        limit: usize,
        offset: usize,
    ) -> Result<Vec<NodeView<'static, G>>, GraphError> {
        let index = self
            .get_storage()
            .and_then(|s| s.get_index())
            .ok_or(GraphError::IndexNotCreated)?;
        index.searcher().search_nodes(self, filter, limit, offset)
    }

    fn search_edges<F: AsEdgeFilter>(
        &self,
        filter: F,
        limit: usize,
        offset: usize,
    ) -> Result<Vec<EdgeView<Self>>, GraphError> {
        let index = self
            .get_storage()
            .and_then(|s| s.get_index())
            .ok_or(GraphError::IndexNotCreated)?;
        index.searcher().search_edges(self, filter, limit, offset)
    }

    fn is_indexed(&self) -> bool {
        self.get_storage()
            .map_or(false, |s| s.get_index().is_some())
    }
}

pub trait StaticGraphViewOps: GraphView + 'static {}

impl<G: GraphView + 'static> StaticGraphViewOps for G {}

impl<'graph, G: GraphViewOps<'graph> + 'graph> OneHopFilter<'graph> for G {
    type BaseGraph = G;
    type FilteredGraph = G;
    type Filtered<GH: GraphViewOps<'graph> + 'graph> = GH;

    fn current_filter(&self) -> &Self::FilteredGraph {
        self
    }

    fn base_graph(&self) -> &Self::BaseGraph {
        self
    }

    fn one_hop_filtered<GH: GraphViewOps<'graph> + 'graph>(
        &self,
        filtered_graph: GH,
    ) -> Self::Filtered<GH> {
        filtered_graph
    }
}

#[cfg(test)]
mod test_exploded_edges {
    use crate::{prelude::*, test_storage};
    use itertools::Itertools;

    #[test]
    fn test_add_node_properties_ordered_by_secondary_index() {
        let graph: Graph = Graph::new();
        graph.add_node((0, 3), 0, [("prop", "1")], None).unwrap();
        graph.add_node((0, 2), 0, [("prop", "2")], None).unwrap();
        graph.add_node((0, 1), 0, [("prop", "3")], None).unwrap();

        let props = graph
            .node("0")
            .map(|node| {
                node.properties()
                    .temporal()
                    .get("prop")
                    .unwrap()
                    .values()
                    .map(|x| x.to_string())
                    .collect_vec()
            })
            .unwrap();

        assert_eq!(
            props,
            vec!["3".to_string(), "2".to_string(), "1".to_string()]
        );
    }

    #[test]
    fn test_add_node_properties_overwritten_for_same_secondary_index() {
        let graph: Graph = Graph::new();
        graph.add_node((0, 1), 0, [("prop", "1")], None).unwrap();
        graph.add_node((0, 1), 0, [("prop", "2")], None).unwrap();
        graph.add_node((0, 1), 0, [("prop", "3")], None).unwrap();

        let props = graph
            .node(0)
            .map(|node| {
                node.properties()
                    .temporal()
                    .get("prop")
                    .unwrap()
                    .values()
                    .map(|x| x.to_string())
                    .collect_vec()
            })
            .unwrap();

        assert_eq!(props, vec!["3".to_string()]);

        let graph: Graph = Graph::new();
        graph.add_node((0, 1), 0, [("prop", "1")], None).unwrap();
        graph.add_node((0, 2), 0, [("prop", "2")], None).unwrap();
        graph.add_node((0, 2), 0, [("prop", "3")], None).unwrap();

        let props = graph
            .node(0)
            .map(|node| {
                node.properties()
                    .temporal()
                    .get("prop")
                    .unwrap()
                    .values()
                    .map(|x| x.to_string())
                    .collect_vec()
            })
            .unwrap();

        assert_eq!(props, vec!["1".to_string(), "3".to_string()]);
    }

    #[test]
    fn test_create_node_properties_ordered_by_secondary_index() {
        let graph: Graph = Graph::new();
        graph.create_node((0, 3), 0, [("prop", "1")], None).unwrap();
        graph.add_node((0, 2), 0, [("prop", "2")], None).unwrap();
        graph.add_node((0, 1), 0, [("prop", "3")], None).unwrap();

        let props = graph
            .node("0")
            .map(|node| {
                node.properties()
                    .temporal()
                    .get("prop")
                    .unwrap()
                    .values()
                    .map(|x| x.to_string())
                    .collect_vec()
            })
            .unwrap();

        assert_eq!(
            props,
            vec!["3".to_string(), "2".to_string(), "1".to_string()]
        );
    }

    #[test]
    fn test_create_node_properties_overwritten_for_same_secondary_index() {
        let graph: Graph = Graph::new();
        graph.create_node((0, 1), 0, [("prop", "1")], None).unwrap();
        graph.add_node((0, 1), 0, [("prop", "2")], None).unwrap();
        graph.add_node((0, 1), 0, [("prop", "3")], None).unwrap();

        let props = graph
            .node(0)
            .map(|node| {
                node.properties()
                    .temporal()
                    .get("prop")
                    .unwrap()
                    .values()
                    .map(|x| x.to_string())
                    .collect_vec()
            })
            .unwrap();

        assert_eq!(props, vec!["3".to_string()]);

        let graph: Graph = Graph::new();
        graph.create_node((0, 1), 0, [("prop", "1")], None).unwrap();
        graph.add_node((0, 2), 0, [("prop", "2")], None).unwrap();
        graph.add_node((0, 2), 0, [("prop", "3")], None).unwrap();

        let props = graph
            .node(0)
            .map(|node| {
                node.properties()
                    .temporal()
                    .get("prop")
                    .unwrap()
                    .values()
                    .map(|x| x.to_string())
                    .collect_vec()
            })
            .unwrap();

        assert_eq!(props, vec!["1".to_string(), "3".to_string()]);
    }

    #[test]
    fn test_add_edge_properties_ordered_by_secondary_index() {
        let graph: Graph = Graph::new();
        graph.add_edge((0, 3), 0, 1, [("prop", "1")], None).unwrap();
        graph.add_edge((0, 2), 0, 1, [("prop", "2")], None).unwrap();
        graph.add_edge((0, 1), 0, 1, [("prop", "3")], None).unwrap();

        let props = graph
            .edge(0, 1)
            .map(|edge| {
                edge.properties()
                    .temporal()
                    .get("prop")
                    .unwrap()
                    .values()
                    .map(|x| x.to_string())
                    .collect_vec()
            })
            .unwrap();

        assert_eq!(
            props,
            vec!["3".to_string(), "2".to_string(), "1".to_string()]
        );
    }

    #[test]
    fn test_add_edge_properties_overwritten_for_same_secondary_index() {
        let graph: Graph = Graph::new();
        graph.add_edge((0, 1), 0, 1, [("prop", "1")], None).unwrap();
        graph.add_edge((0, 1), 0, 1, [("prop", "2")], None).unwrap();
        graph.add_edge((0, 1), 0, 1, [("prop", "3")], None).unwrap();

        let props = graph
            .edge(0, 1)
            .map(|edge| {
                edge.properties()
                    .temporal()
                    .get("prop")
                    .unwrap()
                    .values()
                    .map(|x| x.to_string())
                    .collect_vec()
            })
            .unwrap();

        assert_eq!(props, vec!["3".to_string()]);

        let graph: Graph = Graph::new();
        graph.add_edge((0, 1), 0, 1, [("prop", "1")], None).unwrap();
        graph.add_edge((0, 2), 0, 1, [("prop", "2")], None).unwrap();
        graph.add_edge((0, 2), 0, 1, [("prop", "3")], None).unwrap();

        let props = graph
            .edge(0, 1)
            .map(|edge| {
                edge.properties()
                    .temporal()
                    .get("prop")
                    .unwrap()
                    .values()
                    .map(|x| x.to_string())
                    .collect_vec()
            })
            .unwrap();

        assert_eq!(props, vec!["1".to_string(), "3".to_string()]);
    }

    #[test]
    fn test_add_properties_properties_ordered_by_secondary_index() {
        let graph: Graph = Graph::new();
        graph.add_properties((0, 3), [("prop", "1")]).unwrap();
        graph.add_properties((0, 2), [("prop", "2")]).unwrap();
        graph.add_properties((0, 1), [("prop", "3")]).unwrap();

        let props = graph
            .properties()
            .temporal()
            .get("prop")
            .unwrap()
            .values()
            .map(|x| x.to_string())
            .collect_vec();

        assert_eq!(
            props,
            vec!["3".to_string(), "2".to_string(), "1".to_string()]
        );
    }

    #[test]
    fn test_add_properties_properties_overwritten_for_same_secondary_index() {
        let graph: Graph = Graph::new();
        graph.add_properties((0, 1), [("prop", "1")]).unwrap();
        graph.add_properties((0, 1), [("prop", "2")]).unwrap();
        graph.add_properties((0, 1), [("prop", "3")]).unwrap();

        let props = graph
            .properties()
            .temporal()
            .get("prop")
            .unwrap()
            .values()
            .map(|x| x.to_string())
            .collect_vec();

        assert_eq!(props, vec!["3".to_string()]);

        let graph: Graph = Graph::new();
        graph.add_edge((0, 1), 0, 1, NO_PROPS, None).unwrap();
        graph.add_edge((0, 2), 0, 1, NO_PROPS, None).unwrap();
        graph.add_edge((0, 2), 0, 1, NO_PROPS, None).unwrap();

        graph.add_properties((0, 1), [("prop", "1")]).unwrap();
        graph.add_properties((0, 2), [("prop", "2")]).unwrap();
        graph.add_properties((0, 2), [("prop", "3")]).unwrap();

        let props = graph
            .properties()
            .temporal()
            .get("prop")
            .unwrap()
            .values()
            .map(|x| x.to_string())
            .collect_vec();

        assert_eq!(props, vec!["1".to_string(), "3".to_string()]);
    }

    #[test]
    fn test_node_add_updates_properties_ordered_by_secondary_index() {
        let graph: Graph = Graph::new();
        graph.add_node(0, 0, NO_PROPS, None).unwrap();

        graph
            .node(0)
            .unwrap()
            .add_updates((0, 3), [("prop", "1")])
            .unwrap();
        graph
            .node(0)
            .unwrap()
            .add_updates((0, 2), [("prop", "2")])
            .unwrap();
        graph
            .node(0)
            .unwrap()
            .add_updates((0, 1), [("prop", "3")])
            .unwrap();

        let props = graph
            .node("0")
            .map(|node| {
                node.properties()
                    .temporal()
                    .get("prop")
                    .unwrap()
                    .values()
                    .map(|x| x.to_string())
                    .collect_vec()
            })
            .unwrap();

        assert_eq!(
            props,
            vec!["3".to_string(), "2".to_string(), "1".to_string()]
        );
    }

    #[test]
    fn test_node_add_updates_properties_overwritten_for_same_secondary_index() {
        let graph: Graph = Graph::new();
        graph.add_node(0, 0, NO_PROPS, None).unwrap();
        graph.add_node(0, 0, NO_PROPS, None).unwrap();
        graph.add_node(0, 0, NO_PROPS, None).unwrap();

        graph
            .node(0)
            .unwrap()
            .add_updates((0, 1), [("prop", "1")])
            .unwrap();
        graph
            .node(0)
            .unwrap()
            .add_updates((0, 1), [("prop", "2")])
            .unwrap();
        graph
            .node(0)
            .unwrap()
            .add_updates((0, 1), [("prop", "3")])
            .unwrap();

        let props = graph
            .node("0")
            .map(|node| {
                node.properties()
                    .temporal()
                    .get("prop")
                    .unwrap()
                    .values()
                    .map(|x| x.to_string())
                    .collect_vec()
            })
            .unwrap();

        assert_eq!(props, vec!["3".to_string()]);

        let graph: Graph = Graph::new();
        graph.add_node(0, 0, NO_PROPS, None).unwrap();
        graph.add_node(0, 0, NO_PROPS, None).unwrap();
        graph.add_node(0, 0, NO_PROPS, None).unwrap();

        graph.add_node(0, 0, NO_PROPS, None).unwrap();
        graph.add_node(0, 0, NO_PROPS, None).unwrap();
        graph.add_node(0, 0, NO_PROPS, None).unwrap();

        graph
            .node(0)
            .unwrap()
            .add_updates((0, 1), [("prop", "1")])
            .unwrap();
        graph
            .node(0)
            .unwrap()
            .add_updates((0, 2), [("prop", "2")])
            .unwrap();
        graph
            .node(0)
            .unwrap()
            .add_updates((0, 2), [("prop", "3")])
            .unwrap();

        let props = graph
            .node("0")
            .map(|node| {
                node.properties()
                    .temporal()
                    .get("prop")
                    .unwrap()
                    .values()
                    .map(|x| x.to_string())
                    .collect_vec()
            })
            .unwrap();

        assert_eq!(props, vec!["1".to_string(), "3".to_string()]);
    }

    #[test]
    fn test_edge_add_updates_properties_ordered_by_secondary_index() {
        let graph: Graph = Graph::new();
        graph.add_edge(0, 0, 1, NO_PROPS, None).unwrap();

        graph
            .edge(0, 1)
            .unwrap()
            .add_updates((0, 3), [("prop", "1")], None)
            .unwrap();
        graph
            .edge(0, 1)
            .unwrap()
            .add_updates((0, 2), [("prop", "2")], None)
            .unwrap();
        graph
            .edge(0, 1)
            .unwrap()
            .add_updates((0, 1), [("prop", "3")], None)
            .unwrap();

        let props = graph
            .edge(0, 1)
            .map(|edge| {
                edge.properties()
                    .temporal()
                    .get("prop")
                    .unwrap()
                    .values()
                    .map(|x| x.to_string())
                    .collect_vec()
            })
            .unwrap();

        assert_eq!(
            props,
            vec!["3".to_string(), "2".to_string(), "1".to_string()]
        );
    }

    #[test]
    fn test_edge_add_updates_properties_overwritten_for_same_secondary_index() {
        let graph: Graph = Graph::new();
        graph.add_edge(0, 0, 1, NO_PROPS, None).unwrap();

        graph
            .edge(0, 1)
            .unwrap()
            .add_updates((0, 1), [("prop", "1")], None)
            .unwrap();
        graph
            .edge(0, 1)
            .unwrap()
            .add_updates((0, 1), [("prop", "2")], None)
            .unwrap();
        graph
            .edge(0, 1)
            .unwrap()
            .add_updates((0, 1), [("prop", "3")], None)
            .unwrap();

        let props = graph
            .edge(0, 1)
            .map(|edge| {
                edge.properties()
                    .temporal()
                    .get("prop")
                    .unwrap()
                    .values()
                    .map(|x| x.to_string())
                    .collect_vec()
            })
            .unwrap();

        assert_eq!(props, vec!["3".to_string()]);

        let graph: Graph = Graph::new();
        graph.add_edge(0, 0, 1, NO_PROPS, None).unwrap();
        graph.add_edge(0, 0, 1, NO_PROPS, None).unwrap();
        graph.add_edge(0, 0, 1, NO_PROPS, None).unwrap();

        graph
            .edge(0, 1)
            .unwrap()
            .add_updates((0, 1), [("prop", "1")], None)
            .unwrap();
        graph
            .edge(0, 1)
            .unwrap()
            .add_updates((0, 2), [("prop", "2")], None)
            .unwrap();
        graph
            .edge(0, 1)
            .unwrap()
            .add_updates((0, 2), [("prop", "3")], None)
            .unwrap();

        let props = graph
            .edge(0, 1)
            .map(|edge| {
                edge.properties()
                    .temporal()
                    .get("prop")
                    .unwrap()
                    .values()
                    .map(|x| x.to_string())
                    .collect_vec()
            })
            .unwrap();

        assert_eq!(props, vec!["1".to_string(), "3".to_string()]);
    }

    #[test]
    fn test_exploded_edges() {
        let graph: Graph = Graph::new();
        graph.add_edge(0, 0, 1, NO_PROPS, None).unwrap();
        graph.add_edge(1, 0, 1, NO_PROPS, None).unwrap();
        graph.add_edge(2, 0, 1, NO_PROPS, None).unwrap();
        graph.add_edge(3, 0, 1, NO_PROPS, None).unwrap();
        test_storage!(&graph, |graph| {
            assert_eq!(graph.count_temporal_edges(), 4)
        });
    }
}

#[cfg(test)]
mod test_materialize {
    use crate::{
        db::graph::graph::assert_graph_equal,
        prelude::*,
        test_storage,
        test_utils::{build_edge_list, build_graph_from_edge_list},
    };
    use proptest::{arbitrary::any, proptest};
    use raphtory_api::core::storage::arc_str::OptionAsStr;
    use raphtory_storage::core_ops::CoreGraphOps;
    use std::ops::Range;

    #[test]
    fn test_materialize() {
        let g = Graph::new();
        g.add_edge(0, 1, 2, [("layer1", "1")], Some("1")).unwrap();
        g.add_edge(0, 1, 2, [("layer2", "2")], Some("2")).unwrap();

        let gm = g.materialize().unwrap();

        assert_graph_equal(&g, &gm);
        assert_eq!(
            gm.nodes().name().iter_values().collect::<Vec<String>>(),
            vec!["1", "2"]
        );

        assert!(g
            .layers("2")
            .unwrap()
            .edge(1, 2)
            .unwrap()
            .properties()
            .temporal()
            .get("layer1")
            .and_then(|prop| prop.latest())
            .is_none());
        assert!(gm
            .into_events()
            .unwrap()
            .layers("2")
            .unwrap()
            .edge(1, 2)
            .unwrap()
            .properties()
            .temporal()
            .get("layer1")
            .and_then(|prop| prop.latest())
            .is_none());
    }

    #[test]
    fn test_graph_properties() {
        let g = Graph::new();
        g.add_properties(1, [("test", "test")]).unwrap();
        g.add_constant_properties([("test_constant", "test2")])
            .unwrap();

        test_storage!(&g, |g| {
            let gm = g.materialize().unwrap();
            assert_graph_equal(&g, &gm);
        });
    }

    #[test]
    fn materialize_prop_test() {
        proptest!(|(edges in build_edge_list(100, 100), w in any::<Range<i64>>())| {
            let g = build_graph_from_edge_list(&edges);
            test_storage!(&g, |g| {
                let gm = g.materialize().unwrap();
                assert_graph_equal(&g, &gm);
                let gw = g.window(w.start, w.end);
                let gmw = gw.materialize().unwrap();
                assert_graph_equal(&gw, &gmw);
            });
        })
    }

    #[test]
    fn test_subgraph() {
        let g = Graph::new();
        g.add_node(0, 1, NO_PROPS, None).unwrap();
        g.add_node(0, 2, NO_PROPS, None).unwrap();
        g.add_node(0, 3, NO_PROPS, None).unwrap();
        g.add_node(0, 4, NO_PROPS, None).unwrap();
        g.add_node(0, 5, NO_PROPS, None).unwrap();

        let nodes_subgraph = g.subgraph(vec![4, 5]);
        assert_eq!(
            nodes_subgraph
                .nodes()
                .name()
                .iter_values()
                .collect::<Vec<String>>(),
            vec!["4", "5"]
        );
        let gm = nodes_subgraph.materialize().unwrap();
        assert_graph_equal(&nodes_subgraph, &gm);
    }

    #[test]
    fn test_exclude_nodes() {
        let g = Graph::new();
        g.add_node(0, 1, NO_PROPS, None).unwrap();
        g.add_node(0, 2, NO_PROPS, None).unwrap();
        g.add_node(0, 3, NO_PROPS, None).unwrap();
        g.add_node(0, 4, NO_PROPS, None).unwrap();
        g.add_node(0, 5, NO_PROPS, None).unwrap();

        let exclude_nodes_subgraph = g.exclude_nodes(vec![4, 5]);
        assert_eq!(
            exclude_nodes_subgraph
                .nodes()
                .name()
                .iter_values()
                .collect::<Vec<String>>(),
            vec!["1", "2", "3"]
        );
        let gm = exclude_nodes_subgraph.materialize().unwrap();
        assert_graph_equal(&exclude_nodes_subgraph, &gm);
    }

    #[test]
    fn testing_node_types() {
        let graph = Graph::new();
        graph.add_node(0, "A", NO_PROPS, None).unwrap();
        graph.add_node(1, "B", NO_PROPS, Some("H")).unwrap();

        test_storage!(&graph, |graph| {
            let node_a = graph.node("A").unwrap();
            let node_b = graph.node("B").unwrap();
            let node_a_type = node_a.node_type();
            let node_a_type_str = node_a_type.as_str();

            assert_eq!(node_a_type_str, None);
            assert_eq!(node_b.node_type().as_str(), Some("H"));
        });

        // Nodes with No type can be overwritten
        let node_a = graph.add_node(1, "A", NO_PROPS, Some("TYPEA")).unwrap();
        assert_eq!(node_a.node_type().as_str(), Some("TYPEA"));

        // Check that overwriting a node type returns an error
        assert!(graph.add_node(2, "A", NO_PROPS, Some("TYPEB")).is_err());
        // Double check that the type did not actually change
        assert_eq!(graph.node("A").unwrap().node_type().as_str(), Some("TYPEA"));
        // Check that the update is not added to the graph
        let all_node_types = graph.get_all_node_types();
        assert_eq!(all_node_types.len(), 2);
    }

    #[test]
    fn changing_property_type_errors() {
        let g = Graph::new();
        let props_0 = [("test", Prop::U64(1))];
        let props_1 = [("test", Prop::F64(0.1))];
        g.add_properties(0, props_0.clone()).unwrap();
        assert!(g.add_properties(1, props_1.clone()).is_err());

        g.add_node(0, 1, props_0.clone(), None).unwrap();
        assert!(g.add_node(1, 1, props_1.clone(), None).is_err());

        g.add_edge(0, 1, 2, props_0.clone(), None).unwrap();
        assert!(g.add_edge(1, 1, 2, props_1.clone(), None).is_err());
    }

    #[test]
    fn test_edge_layer_properties() {
        let g = Graph::new();
        g.add_edge(1, "A", "B", [("greeting", "howdy")], Some("layer 1"))
            .unwrap();
        g.add_edge(2, "A", "B", [("greeting", "ola")], Some("layer 2"))
            .unwrap();
        g.add_edge(2, "A", "B", [("greeting", "hello")], Some("layer 2"))
            .unwrap();
        g.add_edge(3, "A", "B", [("greeting", "namaste")], Some("layer 3"))
            .unwrap();

        let edge_ab = g.edge("A", "B").unwrap();
        let props = edge_ab
            .properties()
            .iter()
            .filter_map(|(k, v)| v.map(move |v| (k.to_string(), v.to_string())))
            .collect::<Vec<_>>();
        assert_eq!(props, vec![("greeting".to_string(), "namaste".to_string())]);
    }
}<|MERGE_RESOLUTION|>--- conflicted
+++ resolved
@@ -33,16 +33,8 @@
 use raphtory_api::{
     atomic_extra::atomic_usize_from_mut_slice,
     core::{
-<<<<<<< HEAD
-        entities::EID,
-        storage::{
-            arc_str::ArcStr,
-            timeindex::{TimeError, TimeIndexEntry},
-        },
-=======
         entities::{properties::meta::PropMapper, EID},
-        storage::{arc_str::ArcStr, timeindex::TimeIndexEntry},
->>>>>>> e98833a5
+        storage::{arc_str::ArcStr, timeindex::{TimeError, TimeIndexEntry}},
         Direction,
     },
     GraphType,
