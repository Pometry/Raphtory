//! Defines the `ImmutableGraph` struct, which represents a raphtory graph in a frozen state.
//! This graph can be queried in a read-only format avoiding any locks placed when using a
//! non-immutable graph.
//!
//! # Examples
//!
//! ```rust
//! use raphtory::db::graph::Graph;
//! use raphtory::db::view_api::*;
//!
//! let graph = Graph::new(2);
//! // Add vertices and edges
//!
//! let immutable_graph = graph.freeze();
//! ```

use crate::core::edge_ref::EdgeRef;
use crate::core::tgraph::TemporalGraph;
<<<<<<< HEAD
use crate::core::tgraph_shard::{ImmutableTGraphShard, LockedView};
use crate::core::timeindex::{TimeIndex, TimeIndexOps};
use crate::core::tprop::TProp;
=======
use crate::core::tgraph_shard::ImmutableTGraphShard;
use crate::core::{Prop, utils};
>>>>>>> f72d2d95
use crate::core::vertex_ref::{LocalVertexRef, VertexRef};
use crate::core::{utils, Prop};
use crate::core::{Direction, PropUnwrap};
use crate::db::graph::Graph;
use crate::db::view_api::internal::time_semantics::TimeSemantics;
use crate::db::view_api::internal::{CoreGraphOps, GraphOps};
use crate::db::view_api::BoxedIter;
use itertools::Itertools;
use rustc_hash::FxHashMap;
use serde::{Deserialize, Serialize};
use std::cmp::{max, min};
use std::collections::HashMap;
use std::iter;
use std::ops::Range;
use std::sync::Arc;

/// A raphtory graph in a frozen state that is read-only.
/// This graph can be queried in a read-only format avoiding any locks placed when using a
/// non-immutable graph.
///
/// # Examples
///
/// ```rust
/// use raphtory::db::graph::Graph;
/// use raphtory::db::view_api::*;
///
/// let graph = Graph::new(2);
/// // Add vertices and edges
///
/// let immutable_graph = graph.freeze();
/// ```
#[derive(Debug, Clone, Serialize, Deserialize)]
pub struct ImmutableGraph {
    pub(crate) nr_shards: usize,
    pub(crate) shards: Vec<ImmutableTGraphShard<TemporalGraph>>,
    pub(crate) layer_ids: Arc<FxHashMap<String, usize>>,
}

/// Failure if there is an issue with unfreezing a frozen graph
#[derive(Debug, PartialEq)]
pub struct UnfreezeFailure;

/// Implements the `ImmutableGraph` struct.
impl ImmutableGraph {
    /// Unfreeze the immutable graph and convert it to a mutable `Graph`.
    ///
    /// # Examples
    ///
    /// ```rust
    /// use raphtory::db::graph::Graph;
    /// use raphtory::db::view_api::*;
    ///
    /// let graph = Graph::new(2);
    /// // Add vertices and edges
    /// let immutable_graph = graph.freeze();
    /// // Unfreeze the graph
    /// let graph = immutable_graph.unfreeze().unwrap();
    /// ```
    pub fn unfreeze(self) -> Result<Graph, UnfreezeFailure> {
        let mut shards = Vec::with_capacity(self.shards.len());
        for shard in self.shards {
            match shard.unfreeze() {
                Ok(t) => shards.push(t),
                Err(_) => return Err(UnfreezeFailure),
            }
        }
        Ok(Graph::new_from_frozen(
            self.nr_shards,
            shards,
            Arc::new(parking_lot::RwLock::new((*self.layer_ids).clone())),
        ))
    }

    /// Get the shard id for a given global vertex id.
    ///
    /// # Examples
    ///
    /// ```rust
    /// use raphtory::db::graph::Graph;
    /// use raphtory::db::view_api::*;
    ///
    /// let graph = Graph::new(2);
    /// graph.add_vertex(0, 1, &vec![]).unwrap();
    /// // ... Add vertices and edges ...
    /// let immutable_graph = graph.freeze();
    /// // Unfreeze the graph
    /// immutable_graph.shard_id(1);
    /// ```
    pub fn shard_id(&self, g_id: u64) -> usize {
        utils::get_shard_id_from_global_vid(g_id, self.nr_shards)
    }

    /// Get an immutable graph shard for a given global vertex id.
    ///
    /// # Examples
    ///
    /// ```rust
    /// use raphtory::db::graph::Graph;
    /// use raphtory::db::view_api::*;
    ///
    /// let graph = Graph::new(2);
    /// graph.add_vertex(0, 1, &vec![]).unwrap();
    /// // ... Add vertices and edges ...
    /// let immutable_graph = graph.freeze();
    /// // Unfreeze the graph
    /// let shard = immutable_graph.get_shard_from_id(1);
    /// ```
    pub fn get_shard_from_id(&self, g_id: u64) -> &ImmutableTGraphShard<TemporalGraph> {
        &self.shards[self.shard_id(g_id)]
    }

    /// Get an immutable graph shard for a given vertex.
    ///
    pub fn get_shard_from_v(&self, v: VertexRef) -> &ImmutableTGraphShard<TemporalGraph> {
        match v {
            VertexRef::Local(local) => &self.shards[local.shard_id],
            VertexRef::Remote(g_id) => &self.shards[self.shard_id(g_id)],
        }
    }

    pub fn get_shard_from_local_v(
        &self,
        v: LocalVertexRef,
    ) -> &ImmutableTGraphShard<TemporalGraph> {
        &self.shards[v.shard_id]
    }

    /// Get an immutable graph shard for a given edge.
    ///
    pub fn get_shard_from_e(&self, e: EdgeRef) -> &ImmutableTGraphShard<TemporalGraph> {
        &self.shards[e.shard()]
    }

    // Get the earliest time in the graph.
    ///
    /// # Examples
    ///
    /// ```rust
    /// use raphtory::db::graph::Graph;
    /// use raphtory::db::view_api::*;
    ///
    /// let graph = Graph::new(2);
    /// graph.add_vertex(0, 1, &vec![]).unwrap();
    /// // ... Add vertices and edges ...
    /// let immutable_graph = graph.freeze();
    /// // Unfreeze the graph
    /// let time = immutable_graph.earliest_time();
    /// ```
    pub fn earliest_time(&self) -> Option<i64> {
        let min_from_shards = self.shards.iter().map(|shard| shard.earliest_time()).min();
        min_from_shards.filter(|&min| min != i64::MAX)
    }

    // Get the latest time in the graph.
    ///
    /// # Examples
    ///
    /// ```rust
    /// use raphtory::db::graph::Graph;
    /// use raphtory::db::view_api::*;
    ///
    /// let graph = Graph::new(2);
    /// graph.add_vertex(0, 1, &vec![]).unwrap();
    /// // ... Add vertices and edges ...
    /// let immutable_graph = graph.freeze();
    /// // Unfreeze the graph
    /// let time = immutable_graph.latest_time();
    /// ```
    pub fn latest_time(&self) -> Option<i64> {
        let max_from_shards = self.shards.iter().map(|shard| shard.latest_time()).max();
        max_from_shards.filter(|&max| max != i64::MIN)
    }

    /// Get the degree for a vertex in the graph given its direction.
    pub fn degree(&self, v: LocalVertexRef, d: Direction) -> usize {
        self.get_shard_from_local_v(v).degree(v, d, None)
    }

    /// Get all vertices in the graph.
    ///
    /// # Examples
    ///
    /// ```rust
    /// use raphtory::db::graph::Graph;
    /// use raphtory::db::view_api::*;
    ///
    /// let graph = Graph::new(2);
    /// graph.add_vertex(0, 1, &vec![]).unwrap();
    /// // ... Add vertices and edges ...
    /// let immutable_graph = graph.freeze();
    /// // Unfreeze the graph
    /// let vertices = immutable_graph.vertices();
    /// ```
    pub fn vertices(&self) -> Box<dyn Iterator<Item = LocalVertexRef> + Send + '_> {
        Box::new(self.shards.iter().flat_map(|s| s.vertices()))
    }

    /// Get all edges in the graph.
    ///
    /// # Examples
    ///
    /// ```rust
    /// use raphtory::db::graph::Graph;
    /// use raphtory::db::view_api::*;
    ///
    /// let graph = Graph::new(2);
    /// graph.add_edge(0, 1, 1, &vec![], None).unwrap();
    /// // ... Add vertices and edges ...
    /// let immutable_graph = graph.freeze();
    /// // Unfreeze the graph
    /// let edges = immutable_graph.edges();
    /// ```
    pub fn edges(&self) -> Box<dyn Iterator<Item = EdgeRef> + Send + '_> {
        Box::new(self.vertices().flat_map(|v| {
            self.get_shard_from_local_v(v)
                .vertex_edges(v, Direction::OUT, None)
        }))
    }

    /// Get number of edges in the graph.
    ///
    /// # Examples
    ///
    /// ```rust
    /// use raphtory::db::graph::Graph;
    /// use raphtory::db::view_api::*;
    ///
    /// let graph = Graph::new(2);
    /// graph.add_edge(0, 1, 2, &vec![], None).unwrap();
    /// // ... Add vertices and edges ...
    /// let immutable_graph = graph.freeze();
    /// // Unfreeze the graph
    /// let num_edges = immutable_graph.num_edges();
    /// ```
    pub fn num_edges(&self) -> usize {
        self.shards
            .iter()
            .map(|shard| shard.out_edges_len(None))
            .sum()
    }

    fn localise_edge(&self, src: VertexRef, dst: VertexRef) -> (usize, VertexRef, VertexRef) {
        match src {
            VertexRef::Local(local_src) => match dst {
                VertexRef::Local(local_dst) => {
                    if local_src.shard_id == local_dst.shard_id {
                        (local_src.shard_id, src, dst)
                    } else {
                        (
                            local_src.shard_id,
                            src,
                            VertexRef::Remote(self.vertex_id(local_dst)),
                        )
                    }
                }
                VertexRef::Remote(_) => (local_src.shard_id, src, dst),
            },
            VertexRef::Remote(gid) => match dst {
                VertexRef::Local(local_dst) => (local_dst.shard_id, src, dst),
                VertexRef::Remote(_) => (self.shard_id(gid), src, dst),
            },
        }
    }
}

impl CoreGraphOps for ImmutableGraph {
    fn get_layer_name_by_id(&self, layer_id: usize) -> String {
        self.layer_ids
            .iter()
            .find_map(|(name, &id)| (layer_id == id).then_some(name))
            .expect(&format!("layer id '{layer_id}' doesn't exist"))
            .to_string()
    }
    fn vertex_id(&self, v: LocalVertexRef) -> u64 {
        self.shards[v.shard_id].vertex_id(v)
    }
    fn vertex_name(&self, v: LocalVertexRef) -> String {
        self.static_vertex_prop(v, "_id")
            .into_str()
            .unwrap_or(self.vertex_id(v).to_string())
    }

    fn edge_additions(&self, eref: EdgeRef) -> LockedView<TimeIndex> {
        LockedView::Frozen(self.get_shard_from_e(eref).rc.edge_additions(eref))
    }

    fn edge_deletions(&self, eref: EdgeRef) -> LockedView<TimeIndex> {
        LockedView::Frozen(self.get_shard_from_e(eref).rc.edge_deletions(eref))
    }

    fn vertex_additions(&self, v: LocalVertexRef) -> LockedView<TimeIndex> {
        LockedView::Frozen(self.get_shard_from_local_v(v).rc.vertex_additions(v))
    }

    fn localise_vertex_unchecked(&self, v: VertexRef) -> LocalVertexRef {
        match v {
            VertexRef::Local(v) => v,
            vref @ VertexRef::Remote(id) => self
                .get_shard_from_id(id)
                .local_vertex(vref)
                .expect("vertex should exist"),
        }
    }

    fn static_vertex_prop(&self, v: LocalVertexRef, name: &str) -> Option<crate::core::Prop> {
        self.get_shard_from_local_v(v).static_vertex_prop(v, name)
    }

    fn static_vertex_prop_names(&self, v: LocalVertexRef) -> Vec<String> {
        self.get_shard_from_local_v(v).static_vertex_prop_names(v)
    }

    fn temporal_vertex_prop(&self, v: LocalVertexRef, name: &str) -> Option<LockedView<TProp>> {
        let res = self
            .get_shard_from_local_v(v)
            .read_shard(|tg| tg.temporal_vertex_prop(v, name))
            .map(|props| LockedView::Frozen(props));
        res
    }

    fn temporal_vertex_prop_names(&self, v: LocalVertexRef) -> Vec<String> {
        self.get_shard_from_local_v(v).temporal_vertex_prop_names(v)
    }

    fn static_edge_prop(&self, e: EdgeRef, name: &str) -> Option<crate::core::Prop> {
        self.get_shard_from_e(e).static_edge_prop(e, name)
    }

    fn static_edge_prop_names(&self, e: EdgeRef) -> Vec<String> {
        self.get_shard_from_e(e).static_edge_prop_names(e)
    }

    fn temporal_edge_prop(&self, e: EdgeRef, name: &str) -> Option<LockedView<TProp>> {
        self.get_shard_from_e(e).temporal_edge_prop(e, name)
    }

    fn temporal_edge_prop_names(&self, e: EdgeRef) -> Vec<String> {
        self.get_shard_from_e(e).temporal_edge_prop_names(e)
    }

    fn num_shards_internal(&self) -> usize {
        self.nr_shards
    }
}

impl GraphOps for ImmutableGraph {
    fn local_vertex_ref(&self, v: VertexRef) -> Option<LocalVertexRef> {
        self.get_shard_from_v(v).local_vertex(v)
    }

    fn get_unique_layers_internal(&self) -> Vec<usize> {
        let a = iter::once(0);
        let b = self.layer_ids.values().copied();
        a.chain(b).collect_vec()
    }

    fn get_layer_id(&self, key: Option<&str>) -> Option<usize> {
        match key {
            None => Some(0),
            Some(key) => self.layer_ids.get(key).copied(),
        }
    }

    fn vertices_len(&self) -> usize {
        self.shards.iter().map(|shard| shard.len()).sum()
    }

    fn edges_len(&self, layer: Option<usize>) -> usize {
        let vs: Vec<usize> = self
            .shards
            .iter()
            .map(|shard| shard.out_edges_len(layer))
            .collect();
        vs.iter().sum()
    }

    fn has_edge_ref(&self, src: VertexRef, dst: VertexRef, layer: usize) -> bool {
        let (shard, src, dst) = self.localise_edge(src, dst);
        self.shards[shard].has_edge(src, dst, layer)
    }

    fn has_vertex_ref(&self, v: VertexRef) -> bool {
        self.get_shard_from_v(v).has_vertex(v)
    }

    fn degree(&self, v: LocalVertexRef, d: Direction, layer: Option<usize>) -> usize {
        self.get_shard_from_local_v(v).degree(v, d, layer)
    }

    fn vertex_ref(&self, v: u64) -> Option<LocalVertexRef> {
        self.get_shard_from_id(v).vertex(v)
    }

    fn vertex_refs(&self) -> Box<dyn Iterator<Item = LocalVertexRef> + Send> {
        let shards = self.shards.clone();
        Box::new(shards.into_iter().flat_map(|s| s.vertices()))
    }

    fn vertex_refs_shard(&self, shard: usize) -> Box<dyn Iterator<Item = LocalVertexRef> + Send> {
        let shard = self.shards[shard].clone();
        Box::new(shard.vertices())
    }

    fn edge_ref(&self, src: VertexRef, dst: VertexRef, layer: usize) -> Option<EdgeRef> {
        let (shard_id, src, dst) = self.localise_edge(src, dst);
        self.shards[shard_id].edge(src, dst, layer)
    }

    fn edge_refs(&self, layer: Option<usize>) -> Box<dyn Iterator<Item = EdgeRef> + Send> {
        //FIXME: needs low-level primitive
        let g = self.clone();
        match layer {
            Some(layer) => Box::new(
                self.vertex_refs()
                    .flat_map(move |v| g.vertex_edges(v, Direction::OUT, Some(layer))),
            ),
            None => Box::new(
                self.vertex_refs()
                    .flat_map(move |v| g.vertex_edges(v, Direction::OUT, None)),
            ),
        }
    }

    fn vertex_edges(
        &self,
        v: LocalVertexRef,
        d: Direction,
        layer: Option<usize>,
    ) -> Box<dyn Iterator<Item = EdgeRef> + Send> {
        Box::new(self.get_shard_from_local_v(v).vertex_edges(v, d, layer))
    }

    fn neighbours(
        &self,
        v: LocalVertexRef,
        d: Direction,
        layer: Option<usize>,
    ) -> Box<dyn Iterator<Item = VertexRef> + Send> {
        Box::new(self.get_shard_from_local_v(v).neighbours(v, d, layer))
    }
}

impl TimeSemantics for ImmutableGraph {
    fn vertex_earliest_time(&self, v: LocalVertexRef) -> Option<i64> {
        self.vertex_additions(v).first()
    }

    fn vertex_latest_time(&self, v: LocalVertexRef) -> Option<i64> {
        self.vertex_additions(v).last()
    }

<<<<<<< HEAD
    fn view_start(&self) -> Option<i64> {
        self.earliest_time_global()
    }

    fn view_end(&self) -> Option<i64> {
        self.latest_time_global().map(|t| t + 1) // so it is exclusive
    }

    fn earliest_time_global(&self) -> Option<i64> {
        let min_from_shards = self.shards.iter().map(|shard| shard.earliest_time()).min();
        min_from_shards.filter(|&min| min != i64::MAX)
    }

    fn latest_time_global(&self) -> Option<i64> {
        let max_from_shards = self.shards.iter().map(|shard| shard.latest_time()).max();
        max_from_shards.filter(|&max| max != i64::MIN)
=======
    fn static_vertex_props(&self, v: LocalVertexRef) -> HashMap<String, Prop> {
        self.get_shard_from_local_v(v).static_vertex_props(v)
    }

    fn static_prop(&self, name: String) -> Option<Prop> {
        self.shards.get(0)?.static_prop(name)
    }

    fn static_props(&self) -> HashMap<String, Prop> {
        self.shards.get(0).expect("Failed to get shard 0").static_props()
    }

    fn static_vertex_prop_names(&self, v: LocalVertexRef) -> Vec<String> {
        self.get_shard_from_local_v(v).static_vertex_prop_names(v)
    }

    fn static_prop_names(&self) -> Vec<String> {
        self.shards.get(0).expect("Failed to get shard 0").static_prop_names()
    }

    fn temporal_vertex_prop_names(&self, v: LocalVertexRef) -> Vec<String> {
        self.get_shard_from_local_v(v).temporal_vertex_prop_names(v)
    }

    fn temporal_prop_names(&self) -> Vec<String> {
        self.shards.get(0).expect("Failed to get shard 0").temporal_prop_names()
    }

    fn temporal_vertex_prop_vec(
        &self,
        v: LocalVertexRef,
        name: String,
    ) -> Vec<(i64, crate::core::Prop)> {
        self.get_shard_from_local_v(v)
            .temporal_vertex_prop_vec(v, name)
    }

    fn temporal_prop_vec(&self, name: String) -> Vec<(i64, Prop)> {
        self.shards.get(0).expect("Failed to get shard 0")
            .temporal_prop_vec(name)
    }

    fn vertex_timestamps(&self, v: LocalVertexRef) -> Vec<i64> {
        self.get_shard_from_local_v(v).vertex_timestamps(v)
>>>>>>> f72d2d95
    }

    fn earliest_time_window(&self, t_start: i64, t_end: i64) -> Option<i64> {
        self.vertex_refs()
            .flat_map(|v| self.vertex_additions(v).range(t_start..t_end).first())
            .min()
    }

    fn latest_time_window(&self, t_start: i64, t_end: i64) -> Option<i64> {
        self.vertex_refs()
            .flat_map(|v| self.vertex_additions(v).range(t_start..t_end).last())
            .max()
    }

<<<<<<< HEAD
    fn vertex_earliest_time_window(
=======
    fn temporal_prop_vec_window(&self, name: String, t_start: i64, t_end: i64) -> Vec<(i64, Prop)> {
        self.shards.get(0).expect("Failed to get shard 0")
            .temporal_prop_vec_window( name, t_start..t_end)
    }

    fn temporal_vertex_props(
>>>>>>> f72d2d95
        &self,
        v: LocalVertexRef,
        t_start: i64,
        t_end: i64,
    ) -> Option<i64> {
        self.vertex_additions(v).range(t_start..t_end).first()
    }

<<<<<<< HEAD
    fn vertex_latest_time_window(
=======
    fn temporal_props(&self) -> HashMap<String, Vec<(i64, Prop)>> {
        self.shards.get(0).expect("Failed to get shard 0").temporal_props()
    }

    fn temporal_vertex_props_window(
>>>>>>> f72d2d95
        &self,
        v: LocalVertexRef,
        t_start: i64,
        t_end: i64,
    ) -> Option<i64> {
        self.vertex_additions(v).range(t_start..t_end).last()
    }

<<<<<<< HEAD
    fn include_vertex_window(&self, v: LocalVertexRef, w: Range<i64>) -> bool {
        self.vertex_additions(v).active(w)
    }

    fn include_edge_window(&self, e: EdgeRef, w: Range<i64>) -> bool {
        self.edge_additions(e).active(w)
=======
    fn temporal_props_window(&self, t_start: i64, t_end: i64) -> HashMap<String, Vec<(i64, Prop)>> {
        self.shards.get(0).expect("Failed to get shard 0")
            .temporal_props_window(t_start..t_end)
    }

    fn static_edge_prop(&self, e: EdgeRef, name: String) -> Option<crate::core::Prop> {
        self.get_shard_from_e(e).static_edge_prop(e, name)
    }

    fn static_edge_props(&self, e: EdgeRef) -> HashMap<String, Prop> {
        self.get_shard_from_e(e).static_edge_props(e)
    }

    fn static_edge_prop_names(&self, e: EdgeRef) -> Vec<String> {
        self.get_shard_from_e(e).static_edge_prop_names(e)
>>>>>>> f72d2d95
    }

    fn vertex_history(&self, v: LocalVertexRef) -> Vec<i64> {
        self.vertex_additions(v).iter().copied().collect()
    }

    fn vertex_history_window(&self, v: LocalVertexRef, w: Range<i64>) -> Vec<i64> {
        self.vertex_additions(v).range(w).iter().copied().collect()
    }

    fn edge_t(&self, e: EdgeRef) -> BoxedIter<EdgeRef> {
        Box::new(
            self.edge_additions(e)
                .iter()
                .map(|t| e.at(*t))
                .collect::<Vec<_>>()
                .into_iter(),
        )
    }

    fn edge_window_t(&self, e: EdgeRef, w: Range<i64>) -> BoxedIter<EdgeRef> {
        Box::new(
            self.edge_additions(e)
                .range(w)
                .iter()
                .map(|t| e.at(*t))
                .collect::<Vec<_>>()
                .into_iter(),
        )
    }

    fn edge_earliest_time(&self, e: EdgeRef) -> Option<i64> {
        self.edge_additions(e).first()
    }

    fn edge_earliest_time_window(&self, e: EdgeRef, w: Range<i64>) -> Option<i64> {
        self.edge_additions(e).range(w).first()
    }

    fn edge_latest_time(&self, e: EdgeRef) -> Option<i64> {
        self.edge_additions(e).last()
    }

    fn edge_latest_time_window(&self, e: EdgeRef, w: Range<i64>) -> Option<i64> {
        self.edge_additions(e).range(w).last()
    }

    fn temporal_vertex_prop_vec(&self, v: LocalVertexRef, name: &str) -> Vec<(i64, Prop)> {
        self.temporal_vertex_prop(v, name)
            .iter()
            .flat_map(|p| p.iter())
            .collect()
    }

    fn temporal_vertex_prop_vec_window(
        &self,
        v: LocalVertexRef,
        name: &str,
        t_start: i64,
        t_end: i64,
    ) -> Vec<(i64, Prop)> {
        self.temporal_vertex_prop(v, name)
            .iter()
            .flat_map(|p| p.iter_window(t_start..t_end))
            .collect()
    }

    fn temporal_edge_prop_vec_window(
        &self,
        e: EdgeRef,
        name: &str,
        t_start: i64,
        t_end: i64,
    ) -> Vec<(i64, Prop)> {
        self.temporal_edge_prop(e, name)
            .iter()
            .flat_map(|p| p.iter_window(t_start..t_end))
            .collect()
    }

    fn temporal_edge_prop_vec(&self, e: EdgeRef, name: &str) -> Vec<(i64, Prop)> {
        self.temporal_edge_prop(e, name)
            .iter()
            .flat_map(|p| p.iter())
            .collect()
    }
}<|MERGE_RESOLUTION|>--- conflicted
+++ resolved
@@ -16,14 +16,9 @@
 
 use crate::core::edge_ref::EdgeRef;
 use crate::core::tgraph::TemporalGraph;
-<<<<<<< HEAD
 use crate::core::tgraph_shard::{ImmutableTGraphShard, LockedView};
 use crate::core::timeindex::{TimeIndex, TimeIndexOps};
 use crate::core::tprop::TProp;
-=======
-use crate::core::tgraph_shard::ImmutableTGraphShard;
-use crate::core::{Prop, utils};
->>>>>>> f72d2d95
 use crate::core::vertex_ref::{LocalVertexRef, VertexRef};
 use crate::core::{utils, Prop};
 use crate::core::{Direction, PropUnwrap};
@@ -35,7 +30,6 @@
 use rustc_hash::FxHashMap;
 use serde::{Deserialize, Serialize};
 use std::cmp::{max, min};
-use std::collections::HashMap;
 use std::iter;
 use std::ops::Range;
 use std::sync::Arc;
@@ -475,7 +469,6 @@
         self.vertex_additions(v).last()
     }
 
-<<<<<<< HEAD
     fn view_start(&self) -> Option<i64> {
         self.earliest_time_global()
     }
@@ -492,52 +485,6 @@
     fn latest_time_global(&self) -> Option<i64> {
         let max_from_shards = self.shards.iter().map(|shard| shard.latest_time()).max();
         max_from_shards.filter(|&max| max != i64::MIN)
-=======
-    fn static_vertex_props(&self, v: LocalVertexRef) -> HashMap<String, Prop> {
-        self.get_shard_from_local_v(v).static_vertex_props(v)
-    }
-
-    fn static_prop(&self, name: String) -> Option<Prop> {
-        self.shards.get(0)?.static_prop(name)
-    }
-
-    fn static_props(&self) -> HashMap<String, Prop> {
-        self.shards.get(0).expect("Failed to get shard 0").static_props()
-    }
-
-    fn static_vertex_prop_names(&self, v: LocalVertexRef) -> Vec<String> {
-        self.get_shard_from_local_v(v).static_vertex_prop_names(v)
-    }
-
-    fn static_prop_names(&self) -> Vec<String> {
-        self.shards.get(0).expect("Failed to get shard 0").static_prop_names()
-    }
-
-    fn temporal_vertex_prop_names(&self, v: LocalVertexRef) -> Vec<String> {
-        self.get_shard_from_local_v(v).temporal_vertex_prop_names(v)
-    }
-
-    fn temporal_prop_names(&self) -> Vec<String> {
-        self.shards.get(0).expect("Failed to get shard 0").temporal_prop_names()
-    }
-
-    fn temporal_vertex_prop_vec(
-        &self,
-        v: LocalVertexRef,
-        name: String,
-    ) -> Vec<(i64, crate::core::Prop)> {
-        self.get_shard_from_local_v(v)
-            .temporal_vertex_prop_vec(v, name)
-    }
-
-    fn temporal_prop_vec(&self, name: String) -> Vec<(i64, Prop)> {
-        self.shards.get(0).expect("Failed to get shard 0")
-            .temporal_prop_vec(name)
-    }
-
-    fn vertex_timestamps(&self, v: LocalVertexRef) -> Vec<i64> {
-        self.get_shard_from_local_v(v).vertex_timestamps(v)
->>>>>>> f72d2d95
     }
 
     fn earliest_time_window(&self, t_start: i64, t_end: i64) -> Option<i64> {
@@ -552,16 +499,7 @@
             .max()
     }
 
-<<<<<<< HEAD
     fn vertex_earliest_time_window(
-=======
-    fn temporal_prop_vec_window(&self, name: String, t_start: i64, t_end: i64) -> Vec<(i64, Prop)> {
-        self.shards.get(0).expect("Failed to get shard 0")
-            .temporal_prop_vec_window( name, t_start..t_end)
-    }
-
-    fn temporal_vertex_props(
->>>>>>> f72d2d95
         &self,
         v: LocalVertexRef,
         t_start: i64,
@@ -570,15 +508,21 @@
         self.vertex_additions(v).range(t_start..t_end).first()
     }
 
-<<<<<<< HEAD
+    fn static_prop_names(&self) -> Vec<String> {
+        self.shards
+            .get(0)
+            .expect("Failed to get shard 0")
+            .static_prop_names()
+    }
+
+    fn temporal_prop_names(&self) -> Vec<String> {
+        self.shards
+            .get(0)
+            .expect("Failed to get shard 0")
+            .temporal_prop_names()
+    }
+
     fn vertex_latest_time_window(
-=======
-    fn temporal_props(&self) -> HashMap<String, Vec<(i64, Prop)>> {
-        self.shards.get(0).expect("Failed to get shard 0").temporal_props()
-    }
-
-    fn temporal_vertex_props_window(
->>>>>>> f72d2d95
         &self,
         v: LocalVertexRef,
         t_start: i64,
@@ -587,30 +531,12 @@
         self.vertex_additions(v).range(t_start..t_end).last()
     }
 
-<<<<<<< HEAD
     fn include_vertex_window(&self, v: LocalVertexRef, w: Range<i64>) -> bool {
         self.vertex_additions(v).active(w)
     }
 
     fn include_edge_window(&self, e: EdgeRef, w: Range<i64>) -> bool {
         self.edge_additions(e).active(w)
-=======
-    fn temporal_props_window(&self, t_start: i64, t_end: i64) -> HashMap<String, Vec<(i64, Prop)>> {
-        self.shards.get(0).expect("Failed to get shard 0")
-            .temporal_props_window(t_start..t_end)
-    }
-
-    fn static_edge_prop(&self, e: EdgeRef, name: String) -> Option<crate::core::Prop> {
-        self.get_shard_from_e(e).static_edge_prop(e, name)
-    }
-
-    fn static_edge_props(&self, e: EdgeRef) -> HashMap<String, Prop> {
-        self.get_shard_from_e(e).static_edge_props(e)
-    }
-
-    fn static_edge_prop_names(&self, e: EdgeRef) -> Vec<String> {
-        self.get_shard_from_e(e).static_edge_prop_names(e)
->>>>>>> f72d2d95
     }
 
     fn vertex_history(&self, v: LocalVertexRef) -> Vec<i64> {
