--- conflicted
+++ resolved
@@ -971,7 +971,6 @@
         )
     }
 
-<<<<<<< HEAD
     fn vertex_edges(
         &self,
         v: VertexRef,
@@ -980,7 +979,8 @@
     ) -> Box<dyn Iterator<Item = EdgeRef> + Send> {
         self.graph
             .vertex_edges_window(v, self.t_start, self.t_end, d, layer)
-=======
+    }
+
     fn lookup_by_pid_and_shard(&self, pid: usize, shard: usize) -> Option<VertexRef> {
         self.graph
             .lookup_by_pid_and_shard(pid, shard)
@@ -988,7 +988,6 @@
                 self.graph
                     .has_vertex_ref_window(*v_ref, self.t_start, self.t_end)
             })
->>>>>>> c0bae2d0
     }
 }
 
