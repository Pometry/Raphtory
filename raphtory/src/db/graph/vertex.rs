//! Defines the `Vertex` struct, which represents a vertex in the graph.

use crate::{
    core::{
        entities::{vertices::vertex_ref::VertexRef, LayerIds, VID},
        storage::locked_view::LockedView,
        utils::time::IntoTime,
        Direction,
    },
    db::{
        api::{
            properties::{
                internal::{
                    ConstPropertiesOps, Key, TemporalPropertiesOps, TemporalPropertyViewOps,
                },
                Properties,
            },
            view::{internal::Static, BoxedIter, Layer, LayerOps},
        },
        graph::{
            edge::{EdgeList, EdgeView},
            path::{Operations, PathFromVertex},
            views::{layer_graph::LayeredGraph, window_graph::WindowedGraph},
        },
    },
    prelude::*,
};
<<<<<<< HEAD
use std::{
    cmp::{
        Ordering,
        Ordering::{Equal, Greater, Less},
    },
    collections::HashMap,
    hash::{Hash, Hasher},
};
=======
>>>>>>> a462cb03

#[derive(Debug, Clone)]
pub struct VertexView<G: GraphViewOps> {
    pub graph: G,
    pub vertex: VID,
}

impl<G: GraphViewOps> From<VertexView<G>> for VertexRef {
    fn from(value: VertexView<G>) -> Self {
        VertexRef::Local(value.vertex)
    }
}

impl<G: GraphViewOps> Hash for VertexView<G> {
    fn hash<H: Hasher>(&self, state: &mut H) {
        self.id().hash(state)
    }
}

impl<G: GraphViewOps> PartialEq<Self> for VertexView<G> {
    fn eq(&self, other: &Self) -> bool {
        self.id() == other.id()
    }
}

impl<G: GraphViewOps> Eq for VertexView<G> {}

impl<G: GraphViewOps> PartialOrd for VertexView<G> {
    fn partial_cmp(&self, other: &Self) -> Option<Ordering> {
        Some(self.id().cmp(&other.id()))
    }

    fn lt(&self, other: &Self) -> bool {
        self.id() < other.id()
    }

    fn le(&self, other: &Self) -> bool {
        self.id() <= other.id()
    }

    fn gt(&self, other: &Self) -> bool {
        self.id() > other.id()
    }

    fn ge(&self, other: &Self) -> bool {
        self.id() >= other.id()
    }
}

impl<G: GraphViewOps> Ord for VertexView<G> {
    fn cmp(&self, other: &Self) -> Ordering {
        self.id().cmp(&other.id())
    }
}

impl<G: GraphViewOps> From<&VertexView<G>> for VertexRef {
    fn from(value: &VertexView<G>) -> Self {
        VertexRef::Local(value.vertex)
    }
}

impl<G: GraphViewOps> VertexView<G> {
    /// Creates a new `VertexView` wrapping a vertex reference and a graph, localising any remote vertices to the correct shard.
    pub fn new(graph: G, vertex: VertexRef) -> VertexView<G> {
        match vertex {
            VertexRef::Local(local) => Self::new_local(graph, local),
            _ => {
                let v = graph.localise_vertex_unchecked(vertex);
                VertexView { graph, vertex: v }
            }
        }
    }

    /// Creates a new `VertexView` wrapping a local vertex reference and a graph
    pub fn new_local(graph: G, vertex: VID) -> VertexView<G> {
        VertexView { graph, vertex }
    }
}

impl<G: GraphViewOps> TemporalPropertiesOps for VertexView<G> {
    fn temporal_property_keys<'a>(
        &'a self,
    ) -> Box<dyn Iterator<Item = LockedView<'a, String>> + 'a> {
        Box::new(
            self.graph
                .temporal_vertex_prop_names(self.vertex)
                .into_iter()
                .filter(|k| self.get_temporal_property(k).is_some()),
        )
    }

    fn get_temporal_property(&self, key: &str) -> Option<Key> {
        (!self
            .graph
            .temporal_vertex_prop_vec(self.vertex, key)
            .is_empty())
        .then(|| key.to_owned())
    }
}

impl<G: GraphViewOps> TemporalPropertyViewOps for VertexView<G> {
    fn temporal_value(&self, id: &String) -> Option<Prop> {
        self.graph
            .temporal_vertex_prop_vec(self.vertex, id)
            .last()
            .map(|(_, v)| v.to_owned())
    }

    fn temporal_history(&self, id: &String) -> Vec<i64> {
        self.graph
            .temporal_vertex_prop_vec(self.vertex, id)
            .into_iter()
            .map(|(t, _)| t)
            .collect()
    }

    fn temporal_values(&self, id: &String) -> Vec<Prop> {
        self.graph
            .temporal_vertex_prop_vec(self.vertex, id)
            .into_iter()
            .map(|(_, v)| v)
            .collect()
    }

    fn temporal_value_at(&self, id: &String, t: i64) -> Option<Prop> {
        let history = self.temporal_history(id);
        match history.binary_search(&t) {
            Ok(index) => Some(self.temporal_values(id)[index].clone()),
            Err(index) => (index > 0).then(|| self.temporal_values(id)[index - 1].clone()),
        }
    }
}

impl<G: GraphViewOps> ConstPropertiesOps for VertexView<G> {
    fn const_property_keys<'a>(&'a self) -> Box<dyn Iterator<Item = LockedView<'a, String>> + 'a> {
        self.graph.static_vertex_prop_names(self.vertex)
    }

    fn const_property_values(&self) -> Vec<Prop> {
        self.const_property_keys()
            .flat_map(|prop_name| self.graph.static_vertex_prop(self.vertex, &prop_name))
            .collect()
    }

    fn get_const_property(&self, key: &str) -> Option<Prop> {
        self.graph.static_vertex_prop(self.vertex, key)
    }
}

impl<G: GraphViewOps> Static for VertexView<G> {}

/// View of a Vertex in a Graph
impl<G: GraphViewOps> VertexViewOps for VertexView<G> {
    type Graph = G;
    type ValueType<T> = T;
    type PathType<'a> = PathFromVertex<G> where Self: 'a;
    type EList = BoxedIter<EdgeView<G>>;

    fn id(&self) -> u64 {
        self.graph.vertex_id(self.vertex)
    }

    fn name(&self) -> String {
        self.graph.vertex_name(self.vertex)
    }

    fn earliest_time(&self) -> Option<i64> {
        self.graph.vertex_earliest_time(self.vertex)
    }

    fn latest_time(&self) -> Option<i64> {
        self.graph.vertex_latest_time(self.vertex)
    }

    fn history(&self) -> Vec<i64> {
        self.graph.vertex_history(self.vertex)
    }

    fn properties(&self) -> Properties<Self> {
        Properties::new(self.clone())
    }

    fn degree(&self) -> usize {
        let dir = Direction::BOTH;
        self.graph.degree(self.vertex, dir, LayerIds::All)
    }

    fn in_degree(&self) -> usize {
        let dir = Direction::IN;
        self.graph.degree(self.vertex, dir, LayerIds::All)
    }

    fn out_degree(&self) -> usize {
        let dir = Direction::OUT;
        self.graph.degree(self.vertex, dir, LayerIds::All)
    }

    fn edges(&self) -> EdgeList<G> {
        let g = self.graph.clone();
        let dir = Direction::BOTH;
        Box::new(
            g.vertex_edges(self.vertex, dir, LayerIds::All)
                .map(move |e| EdgeView::new(g.clone(), e)),
        )
    }

    fn in_edges(&self) -> EdgeList<G> {
        let g = self.graph.clone();
        let dir = Direction::IN;
        Box::new(
            g.vertex_edges(self.vertex, dir, LayerIds::All)
                .map(move |e| EdgeView::new(g.clone(), e)),
        )
    }

    fn out_edges(&self) -> EdgeList<G> {
        let g = self.graph.clone();
        let dir = Direction::OUT;
        Box::new(
            g.vertex_edges(self.vertex, dir, LayerIds::All)
                .map(move |e| EdgeView::new(g.clone(), e)),
        )
    }

    fn neighbours(&self) -> PathFromVertex<G> {
        let g = self.graph.clone();
        let dir = Direction::BOTH;
        PathFromVertex::new(g, self, Operations::Neighbours { dir })
    }

    fn in_neighbours(&self) -> PathFromVertex<G> {
        let g = self.graph.clone();
        let dir = Direction::IN;
        PathFromVertex::new(g, self, Operations::Neighbours { dir })
    }

    fn out_neighbours(&self) -> PathFromVertex<G> {
        let g = self.graph.clone();
        let dir = Direction::OUT;
        PathFromVertex::new(g, self, Operations::Neighbours { dir })
    }
}

impl<G: GraphViewOps> TimeOps for VertexView<G> {
    type WindowedViewType = VertexView<WindowedGraph<G>>;

    fn start(&self) -> Option<i64> {
        self.graph.start()
    }

    fn end(&self) -> Option<i64> {
        self.graph.end()
    }

    fn window<T: IntoTime>(&self, t_start: T, t_end: T) -> Self::WindowedViewType {
        VertexView {
            graph: self.graph.window(t_start, t_end),
            vertex: self.vertex,
        }
    }
}

impl<G: GraphViewOps> LayerOps for VertexView<G> {
    type LayeredViewType = VertexView<LayeredGraph<G>>;

    fn default_layer(&self) -> Self::LayeredViewType {
        VertexView {
            graph: self.graph.default_layer(),
            vertex: self.vertex,
        }
    }

    fn layer<L: Into<Layer>>(&self, name: L) -> Option<Self::LayeredViewType> {
        Some(VertexView {
            graph: self.graph.layer(name)?,
            vertex: self.vertex,
        })
    }
}

/// Implementation of the VertexListOps trait for an iterator of VertexView objects.
///
impl<G: GraphViewOps> VertexListOps for Box<dyn Iterator<Item = VertexView<G>> + Send> {
    type Graph = G;
    type Vertex = VertexView<G>;
    type IterType<T> = Box<dyn Iterator<Item = T> + Send>;
    type EList = Box<dyn Iterator<Item = EdgeView<Self::Graph>> + Send>;
    type ValueType<T> = T;

    fn earliest_time(self) -> BoxedIter<Option<i64>> {
        Box::new(self.map(|v| v.start()))
    }

    fn latest_time(self) -> BoxedIter<Option<i64>> {
        Box::new(self.map(|v| v.end().map(|t| t - 1)))
    }

    fn window(self, t_start: i64, t_end: i64) -> BoxedIter<VertexView<WindowedGraph<G>>> {
        Box::new(self.map(move |v| v.window(t_start, t_end)))
    }

    fn id(self) -> BoxedIter<u64> {
        Box::new(self.map(|v| v.id()))
    }

    fn name(self) -> BoxedIter<String> {
        Box::new(self.map(|v| v.name()))
    }

    fn properties(self) -> BoxedIter<Properties<VertexView<G>>> {
        Box::new(self.map(move |v| v.properties()))
    }

    fn history(self) -> BoxedIter<Vec<i64>> {
        Box::new(self.map(|v| v.history()))
    }

    fn degree(self) -> BoxedIter<usize> {
        Box::new(self.map(|v| v.degree()))
    }

    fn in_degree(self) -> BoxedIter<usize> {
        Box::new(self.map(|v| v.in_degree()))
    }

    fn out_degree(self) -> BoxedIter<usize> {
        Box::new(self.map(|v| v.out_degree()))
    }

    fn edges(self) -> Self::EList {
        Box::new(self.flat_map(|v| v.edges()))
    }

    fn in_edges(self) -> Self::EList {
        Box::new(self.flat_map(|v| v.in_edges()))
    }

    fn out_edges(self) -> Self::EList {
        Box::new(self.flat_map(|v| v.out_edges()))
    }

    fn neighbours(self) -> Self {
        Box::new(self.flat_map(|v| v.neighbours()))
    }

    fn in_neighbours(self) -> Self {
        Box::new(self.flat_map(|v| v.in_neighbours()))
    }

    fn out_neighbours(self) -> Self {
        Box::new(self.flat_map(|v| v.out_neighbours()))
    }
}

impl<G: GraphViewOps> VertexListOps for BoxedIter<BoxedIter<VertexView<G>>> {
    type Graph = G;
    type Vertex = VertexView<G>;
    type IterType<T> = BoxedIter<BoxedIter<T>>;
    type EList = BoxedIter<BoxedIter<EdgeView<G>>>;
    type ValueType<T> = BoxedIter<T>;

    fn earliest_time(self) -> BoxedIter<Self::ValueType<Option<i64>>> {
        Box::new(self.map(|it| it.earliest_time()))
    }

    fn latest_time(self) -> BoxedIter<Self::ValueType<Option<i64>>> {
        Box::new(self.map(|it| it.latest_time()))
    }

    fn window(
        self,
        t_start: i64,
        t_end: i64,
    ) -> BoxedIter<Self::ValueType<VertexView<WindowedGraph<Self::Graph>>>> {
        Box::new(self.map(move |it| it.window(t_start, t_end)))
    }

    fn id(self) -> BoxedIter<Self::ValueType<u64>> {
        Box::new(self.map(|it| it.id()))
    }

    fn name(self) -> BoxedIter<Self::ValueType<String>> {
        Box::new(self.map(|it| it.name()))
    }

    fn properties(self) -> BoxedIter<Self::ValueType<Properties<VertexView<G>>>> {
        Box::new(self.map(move |it| it.properties()))
    }

    fn history(self) -> BoxedIter<Self::ValueType<Vec<i64>>> {
        Box::new(self.map(move |it| it.history()))
    }

    fn degree(self) -> BoxedIter<Self::ValueType<usize>> {
        Box::new(self.map(|it| it.degree()))
    }

    fn in_degree(self) -> BoxedIter<Self::ValueType<usize>> {
        Box::new(self.map(|it| it.in_degree()))
    }

    fn out_degree(self) -> BoxedIter<Self::ValueType<usize>> {
        Box::new(self.map(|it| it.out_degree()))
    }

    fn edges(self) -> Self::EList {
        Box::new(self.map(|it| it.edges()))
    }

    fn in_edges(self) -> Self::EList {
        Box::new(self.map(|it| it.in_edges()))
    }

    fn out_edges(self) -> Self::EList {
        Box::new(self.map(|it| it.out_edges()))
    }

    fn neighbours(self) -> Self {
        Box::new(self.map(|it| it.neighbours()))
    }

    fn in_neighbours(self) -> Self {
        Box::new(self.map(|it| it.in_neighbours()))
    }

    fn out_neighbours(self) -> Self {
        Box::new(self.map(|it| it.out_neighbours()))
    }
}

#[cfg(test)]
mod vertex_test {
    use crate::prelude::*;
    use std::collections::HashMap;

    #[test]
    fn test_earliest_time() {
        let g = Graph::new();
        g.add_vertex(0, 1, NO_PROPS).unwrap();
        g.add_vertex(1, 1, NO_PROPS).unwrap();
        g.add_vertex(2, 1, NO_PROPS).unwrap();
        let mut view = g.at(1);
        assert_eq!(view.vertex(1).expect("v").earliest_time().unwrap(), 0);
        assert_eq!(view.vertex(1).expect("v").latest_time().unwrap(), 1);

        view = g.at(3);
        assert_eq!(view.vertex(1).expect("v").earliest_time().unwrap(), 0);
        assert_eq!(view.vertex(1).expect("v").latest_time().unwrap(), 2);
    }

    #[test]
    fn test_properties() {
        let g = Graph::new();
        let props = [("test", "test")];
        g.add_vertex(0, 1, NO_PROPS).unwrap();
        g.add_vertex(2, 1, props).unwrap();

        let v1 = g.vertex(1).unwrap();
        let v1_w = g.window(0, 1).vertex(1).unwrap();
        assert_eq!(
            v1.properties().as_map(),
            props
                .into_iter()
                .map(|(k, v)| (k.to_string(), v.into_prop()))
                .collect()
        );
        assert_eq!(v1_w.properties().as_map(), HashMap::default())
    }
}<|MERGE_RESOLUTION|>--- conflicted
+++ resolved
@@ -25,7 +25,6 @@
     },
     prelude::*,
 };
-<<<<<<< HEAD
 use std::{
     cmp::{
         Ordering,
@@ -34,8 +33,6 @@
     collections::HashMap,
     hash::{Hash, Hasher},
 };
-=======
->>>>>>> a462cb03
 
 #[derive(Debug, Clone)]
 pub struct VertexView<G: GraphViewOps> {
