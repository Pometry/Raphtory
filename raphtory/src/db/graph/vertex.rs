--- conflicted
+++ resolved
@@ -2,19 +2,12 @@
 
 use crate::{
     core::{
-<<<<<<< HEAD
         entities::{vertices::vertex_ref::VertexRef, LayerIds, VID},
-=======
-        entities::{vertices::vertex_ref::VertexRef, VID},
         storage::locked_view::LockedView,
->>>>>>> fbce020e
         utils::time::IntoTime,
         Direction,
     },
     db::{
-<<<<<<< HEAD
-        api::view::{internal::GraphPropertiesOps, BoxedIter, Layer, LayerOps},
-=======
         api::{
             properties::{
                 internal::{
@@ -22,9 +15,8 @@
                 },
                 Properties,
             },
-            view::{internal::Static, BoxedIter, LayerOps},
+            view::{internal::Static, BoxedIter, Layer, LayerOps},
         },
->>>>>>> fbce020e
         graph::{
             edge::{EdgeList, EdgeView},
             path::{Operations, PathFromVertex},
