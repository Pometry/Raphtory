use crate::{
    core::entities::{edges::edge_ref::EdgeRef, nodes::node_ref::AsNodeRef, VID},
    db::{
        api::{
            state::{
                ops::{
                    filter::{AndOp, NodeTypeFilterOp},
                    Const, IntoDynNodeOp, NodeFilterOp, NodeOp,
                },
                Index, LazyNodeState,
            },
            view::{
                internal::{FilterOps, InternalFilter, NodeList, Static},
                BaseNodeViewOps, BoxedLIter, DynamicGraph, IntoDynBoxed, IntoDynamic,
            },
        },
        graph::{
            edges::NestedEdges, node::NodeView, path::PathFromGraph,
            views::filter::internal::CreateFilter,
        },
    },
    errors::GraphError,
    prelude::*,
};
use raphtory_storage::{core_ops::is_view_compatible, graph::graph::GraphStorage};
use rayon::iter::ParallelIterator;
use std::{
    collections::HashSet,
    fmt::{Debug, Formatter},
    hash::{BuildHasher, Hash},
    marker::PhantomData,
    sync::Arc,
};

#[derive(Clone)]
pub struct Nodes<'graph, G, GH = G, F = Const<bool>> {
    pub(crate) base_graph: G,
    pub(crate) graph: GH,
    pub(crate) selector: F,
    pub(crate) nodes: Option<Index<VID>>,
    _marker: PhantomData<&'graph ()>,
}

impl<
        'graph,
        G: GraphViewOps<'graph>,
        GH: GraphViewOps<'graph>,
        F: NodeFilterOp + Clone + 'graph,
        V: AsNodeRef + Hash + Eq,
        S: BuildHasher,
    > PartialEq<HashSet<V, S>> for Nodes<'graph, G, GH, F>
{
    fn eq(&self, other: &HashSet<V, S>) -> bool {
        self.len() == other.len() && other.iter().all(|o| self.contains(o))
    }
}

impl<
        'graph,
        G: GraphViewOps<'graph>,
        GH: GraphViewOps<'graph>,
        F: NodeFilterOp + Clone + 'graph,
        V: AsNodeRef,
    > PartialEq<Vec<V>> for Nodes<'graph, G, GH, F>
{
    fn eq(&self, other: &Vec<V>) -> bool {
        self.iter_refs()
            .eq(other.iter().filter_map(|o| self.get(o).map(|n| n.node)))
    }
}

impl<
        'graph,
        G: GraphViewOps<'graph>,
        GH: GraphViewOps<'graph>,
        F: NodeFilterOp + Clone + 'graph + Debug,
    > Debug for Nodes<'graph, G, GH, F>
{
    fn fmt(&self, f: &mut Formatter<'_>) -> std::fmt::Result {
        f.debug_list().entries(self.iter()).finish()
    }
}

impl<
        'graph,
        G: GraphViewOps<'graph>,
        GH: GraphViewOps<'graph>,
        F: NodeFilterOp + Clone + 'graph,
    > PartialEq for Nodes<'graph, G, GH, F>
{
    fn eq(&self, other: &Self) -> bool {
        if is_view_compatible(&self.graph, &other.graph) {
            // same storage, can use internal ids
            self.iter_refs().eq(other.iter_refs())
        } else {
            // different storage, use external ids
            self.id().iter_values().eq(other.id().iter_values())
        }
    }
}

pub trait IntoDynNodes {
    fn into_dyn(self)
        -> Nodes<'static, DynamicGraph, DynamicGraph, Arc<dyn NodeOp<Output = bool>>>;
}

impl<G: IntoDynamic, GH: IntoDynamic, F: NodeFilterOp + IntoDynNodeOp + 'static> IntoDynNodes
    for Nodes<'static, G, GH, F>
{
    fn into_dyn(
        self,
    ) -> Nodes<'static, DynamicGraph, DynamicGraph, Arc<dyn NodeOp<Output = bool>>> {
        Nodes {
            base_graph: self.base_graph.into_dynamic(),
            graph: self.graph.into_dynamic(),
            selector: self.selector.into_dynamic(),
            nodes: self.nodes,
            _marker: Default::default(),
        }
    }
}

impl<'graph, G> Nodes<'graph, G>
where
    G: GraphViewOps<'graph> + Clone,
{
    pub fn new(graph: G) -> Self {
        Self {
            base_graph: graph.clone(),
            graph: graph.clone(),
            selector: Const(true),
            nodes: None,
            _marker: PhantomData,
        }
    }
}

impl<'graph, G, GH, F> Nodes<'graph, G, GH, F>
where
    G: GraphViewOps<'graph> + 'graph,
    GH: GraphViewOps<'graph> + 'graph,
    F: NodeFilterOp + Clone + 'graph,
{
    pub fn new_filtered(base_graph: G, graph: GH, selector: F, nodes: Option<Index<VID>>) -> Self {
        Self {
            base_graph,
            graph,
            selector,
            nodes,
            _marker: PhantomData,
        }
    }

    pub fn node_list(&self) -> NodeList {
        match self.nodes.clone() {
            None => self.graph.node_list(),
            Some(elems) => NodeList::List { elems },
        }
    }

<<<<<<< HEAD
    pub fn indexed(&self, index: Index<VID>) -> Nodes<'graph, G, GH, F> {
=======
    pub(crate) fn par_iter_refs(&self) -> impl ParallelIterator<Item = VID> + 'graph {
        let g = self.graph.core_graph().lock();
        let view = self.graph.clone();
        let node_types_filter = self.node_types_filter.clone();
        self.node_list().into_par_iter().filter(move |&vid| {
            g.try_core_node(vid).is_some_and(|node| {
                node_types_filter
                    .as_ref()
                    .is_none_or(|type_filter| type_filter[node.node_type_id()])
                    && view.filter_node(node.as_ref())
            })
        })
    }

    pub fn indexed(&self, index: Index<VID>) -> Nodes<'graph, G, GH> {
>>>>>>> c8157199
        Nodes::new_filtered(
            self.base_graph.clone(),
            self.graph.clone(),
            self.selector.clone(),
            Some(index),
        )
    }

    pub(crate) fn par_iter_refs(&self) -> impl ParallelIterator<Item = VID> + 'graph {
        let g = self.base_graph.core_graph().lock();
        let view = self.base_graph.clone();
        let node_select = self.selector.clone();
        self.node_list().into_par_iter().filter(move |&vid| {
            let node = g.core_node(vid);
            view.filter_node(node.as_ref()) && node_select.apply(&g, vid)
        })
    }

    #[inline]
    pub(crate) fn iter_refs(&self) -> impl Iterator<Item = VID> + Send + Sync + 'graph {
<<<<<<< HEAD
        let g = self.base_graph.core_graph().lock();
        let view = self.base_graph.clone();
        let selector = self.selector.clone();
        self.node_list().into_iter().filter(move |&vid| {
            let node = g.core_node(vid);
            view.filter_node(node.as_ref()) && selector.apply(&g, vid)
        })
    }

    pub fn iter(&self) -> impl Iterator<Item = NodeView<&GH>> + use<'_, 'graph, G, GH, F> {
=======
        let g = self.graph.core_graph().lock();
        self.iter_vids(g)
    }

    fn iter_vids(&self, g: GraphStorage) -> impl Iterator<Item = VID> + Send + Sync + 'graph {
        let node_types_filter = self.node_types_filter.clone();
        let view = self.graph.clone();
        self.node_list().into_iter().filter(move |&vid| {
            g.try_core_node(vid).is_some_and(|node| {
                node_types_filter
                    .as_ref()
                    .is_none_or(|type_filter| type_filter[node.node_type_id()])
                    && view.filter_node(node.as_ref())
            })
        })
    }

    #[inline]
    pub(crate) fn iter_refs_unlocked(&self) -> impl Iterator<Item = VID> + Send + Sync + 'graph {
        let g = self.graph.core_graph().clone();
        self.iter_vids(g)
    }

    pub fn iter(&self) -> impl Iterator<Item = NodeView<'_, &G, &GH>> + use<'_, 'graph, G, GH> {
>>>>>>> c8157199
        self.iter_refs()
            .map(|v| NodeView::new_internal(&self.graph, v))
    }

<<<<<<< HEAD
    pub fn iter_owned(&self) -> BoxedLIter<'graph, NodeView<'graph, GH>> {
        let graph = self.graph.clone();
=======
    pub fn iter_unlocked(
        &self,
    ) -> impl Iterator<Item = NodeView<'_, &G, &GH>> + use<'_, 'graph, G, GH> {
        self.iter_refs_unlocked()
            .map(|v| NodeView::new_one_hop_filtered(&self.base_graph, &self.graph, v))
    }

    pub fn iter_owned(&self) -> BoxedLIter<'graph, NodeView<'graph, G, GH>> {
        let base_graph = self.base_graph.clone();
        let g = self.graph.clone();
>>>>>>> c8157199
        self.iter_refs()
            .map(move |v| NodeView::new_internal(graph.clone(), v))
            .into_dyn_boxed()
    }

    pub fn iter_owned_unlocked(&self) -> BoxedLIter<'graph, NodeView<'graph, G, GH>> {
        let base_graph = self.base_graph.clone();
        let g = self.graph.clone();
        self.iter_refs_unlocked()
            .map(move |v| NodeView::new_one_hop_filtered(base_graph.clone(), g.clone(), v))
            .into_dyn_boxed()
    }

    pub fn par_iter(
        &self,
<<<<<<< HEAD
    ) -> impl ParallelIterator<Item = NodeView<&GH>> + use<'_, 'graph, G, GH, F> {
=======
    ) -> impl ParallelIterator<Item = NodeView<'_, &G, &GH>> + use<'_, 'graph, G, GH> {
>>>>>>> c8157199
        self.par_iter_refs()
            .map(|v| NodeView::new_internal(&self.graph, v))
    }

    pub fn into_par_iter(self) -> impl ParallelIterator<Item = NodeView<'graph, GH>> + 'graph {
        self.par_iter_refs()
            .map(move |n| NodeView::new_internal(self.graph.clone(), n))
    }

    /// Returns the number of nodes in the graph.
    #[inline]
    pub fn len(&self) -> usize {
        match self.nodes.as_ref() {
            None => {
                if self.is_list_filtered() {
                    self.par_iter_refs().count()
                } else {
                    self.graph.node_list().len()
                }
            }
            Some(nodes) => {
                if self.is_filtered() {
                    self.par_iter_refs().count()
                } else {
                    nodes.len()
                }
            }
        }
    }

    /// Returns true if the graph contains no nodes.
    pub fn is_empty(&self) -> bool {
        self.iter().next().is_none()
    }

    pub fn get<V: AsNodeRef>(&self, node: V) -> Option<NodeView<'graph, GH>> {
        let vid = self.graph.internalise_node(node.as_node_ref())?;
        self.contains(vid)
            .then(|| NodeView::new_internal(self.graph.clone(), vid))
    }

    pub fn type_filter<I: IntoIterator<Item = V>, V: AsRef<str>>(
        &self,
        node_types: I,
    ) -> Nodes<'graph, G, GH, AndOp<F, NodeTypeFilterOp>> {
        let node_types_filter = NodeTypeFilterOp::new_from_values(node_types, &self.graph);
        let node_select = self.selector.clone().and(node_types_filter);
        Nodes {
            base_graph: self.base_graph.clone(),
            graph: self.graph.clone(),
            selector: node_select,
            nodes: self.nodes.clone(),
            _marker: PhantomData,
        }
    }

    pub fn id_filter(
        &self,
        nodes: impl IntoIterator<Item = impl AsNodeRef>,
    ) -> Nodes<'graph, G, GH, F> {
        let index: Index<_> = nodes
            .into_iter()
            .filter_map(|n| self.graph.node(n).map(|n| n.node))
            .collect();
        self.indexed(index)
    }

<<<<<<< HEAD
    pub fn collect(&self) -> Vec<NodeView<'graph, GH>> {
=======
    /// Collect nodes into a vec
    pub fn collect(&self) -> Vec<NodeView<'graph, G, GH>> {
>>>>>>> c8157199
        self.iter_owned().collect()
    }

    pub fn get_metadata_id(&self, prop_name: &str) -> Option<usize> {
        self.graph.node_meta().get_prop_id(prop_name, true)
    }

    pub fn get_temporal_prop_id(&self, prop_name: &str) -> Option<usize> {
        self.graph.node_meta().get_prop_id(prop_name, false)
    }

    pub fn is_list_filtered(&self) -> bool {
        !self.graph.node_list_trusted() || self.selector.is_filtered()
    }

    pub fn is_filtered(&self) -> bool {
        self.graph.filtered() || self.selector.is_filtered()
    }

    pub fn contains<V: AsNodeRef>(&self, node: V) -> bool {
        (&self.base_graph)
            .node(node)
            .filter(|node| {
                self.nodes
                    .as_ref()
                    .map(|nodes| nodes.contains(&node.node))
                    .unwrap_or(true)
                    && self.selector.apply(self.base_graph.core_graph(), node.node)
            })
            .is_some()
    }

    pub fn select<Filter: CreateFilter>(
        &self,
        filter: Filter,
    ) -> Result<Nodes<'graph, G, GH, AndOp<F, Filter::NodeFilter<'graph, G>>>, GraphError> {
        let selector = self
            .selector
            .clone()
            .and(filter.create_node_filter(self.base_graph.clone())?);
        Ok(Nodes {
            base_graph: self.base_graph.clone(),
            graph: self.graph.clone(),
            selector,
            nodes: self.nodes.clone(),
            _marker: Default::default(),
        })
    }
}

impl<'graph, G, GH, F> BaseNodeViewOps<'graph> for Nodes<'graph, G, GH, F>
where
    G: GraphViewOps<'graph> + 'graph,
    GH: GraphViewOps<'graph> + 'graph,
    F: NodeFilterOp + 'graph,
{
    type Graph = GH;
    type ValueType<T: NodeOp + 'graph> = LazyNodeState<'graph, T, G, GH, F>;
    type PropType = NodeView<'graph, G>;
    type PathType = PathFromGraph<'graph, GH>;
    type Edges = NestedEdges<'graph, GH>;

    fn graph(&self) -> &Self::Graph {
        &self.graph
    }

    fn map<T: NodeOp + 'graph>(&self, op: T) -> Self::ValueType<T> {
        LazyNodeState::new(op, self.clone())
    }

    fn map_edges<
        I: Iterator<Item = EdgeRef> + Send + Sync + 'graph,
        T: Fn(&GraphStorage, &Self::Graph, VID) -> I + Send + Sync + 'graph,
    >(
        &self,
        op: T,
    ) -> Self::Edges {
        let graph = self.graph.clone();
        let nodes = self.clone();
        let nodes = Arc::new(move || nodes.iter_refs().into_dyn_boxed());
        let edges = Arc::new(move |node: VID| {
            let cg = graph.core_graph();
            op(cg, &graph, node).into_dyn_boxed()
        });
        NestedEdges {
            graph: self.graph.clone(),
            nodes,
            edges,
        }
    }

    fn hop<
        I: Iterator<Item = VID> + Send + Sync + 'graph,
        T: Fn(&GraphStorage, &Self::Graph, VID) -> I + Send + Sync + 'graph,
    >(
        &self,
        op: T,
    ) -> Self::PathType {
        let graph = self.graph.clone();
        let nodes = self.clone();
        let nodes = Arc::new(move || nodes.iter_refs().into_dyn_boxed());
        PathFromGraph::new(self.graph.clone(), nodes, move |v| {
            let cg = graph.core_graph();
            op(cg, &graph, v).into_dyn_boxed()
        })
    }
}

impl<'graph, G, Current, F> InternalFilter<'graph> for Nodes<'graph, G, Current, F>
where
    G: GraphViewOps<'graph> + 'graph,
    Current: GraphViewOps<'graph> + 'graph,
    F: NodeFilterOp + Clone + 'graph,
{
    type Graph = Current;
    type Filtered<Next: GraphViewOps<'graph>> = Nodes<'graph, G, Next, F>;

    fn base_graph(&self) -> &Self::Graph {
        &self.graph
    }

    fn apply_filter<Next: GraphViewOps<'graph>>(
        &self,
        filtered_graph: Next,
    ) -> Self::Filtered<Next> {
        Nodes {
            base_graph: self.base_graph.clone(),
            graph: filtered_graph,
            selector: self.selector.clone(),
            nodes: self.nodes.clone(),
            _marker: PhantomData,
        }
    }
}

impl<'graph, G, GH, F> IntoIterator for Nodes<'graph, G, GH, F>
where
    G: GraphViewOps<'graph> + 'graph,
    GH: GraphViewOps<'graph> + 'graph,
    F: NodeFilterOp + 'graph,
{
    type Item = NodeView<'graph, GH>;
    type IntoIter = BoxedLIter<'graph, Self::Item>;

    fn into_iter(self) -> Self::IntoIter {
        Box::new(self.iter_owned())
    }
}<|MERGE_RESOLUTION|>--- conflicted
+++ resolved
@@ -158,25 +158,7 @@
         }
     }
 
-<<<<<<< HEAD
     pub fn indexed(&self, index: Index<VID>) -> Nodes<'graph, G, GH, F> {
-=======
-    pub(crate) fn par_iter_refs(&self) -> impl ParallelIterator<Item = VID> + 'graph {
-        let g = self.graph.core_graph().lock();
-        let view = self.graph.clone();
-        let node_types_filter = self.node_types_filter.clone();
-        self.node_list().into_par_iter().filter(move |&vid| {
-            g.try_core_node(vid).is_some_and(|node| {
-                node_types_filter
-                    .as_ref()
-                    .is_none_or(|type_filter| type_filter[node.node_type_id()])
-                    && view.filter_node(node.as_ref())
-            })
-        })
-    }
-
-    pub fn indexed(&self, index: Index<VID>) -> Nodes<'graph, G, GH> {
->>>>>>> c8157199
         Nodes::new_filtered(
             self.base_graph.clone(),
             self.graph.clone(),
@@ -197,7 +179,6 @@
 
     #[inline]
     pub(crate) fn iter_refs(&self) -> impl Iterator<Item = VID> + Send + Sync + 'graph {
-<<<<<<< HEAD
         let g = self.base_graph.core_graph().lock();
         let view = self.base_graph.clone();
         let selector = self.selector.clone();
@@ -207,22 +188,13 @@
         })
     }
 
-    pub fn iter(&self) -> impl Iterator<Item = NodeView<&GH>> + use<'_, 'graph, G, GH, F> {
-=======
-        let g = self.graph.core_graph().lock();
-        self.iter_vids(g)
-    }
-
     fn iter_vids(&self, g: GraphStorage) -> impl Iterator<Item = VID> + Send + Sync + 'graph {
-        let node_types_filter = self.node_types_filter.clone();
-        let view = self.graph.clone();
+        let g = self.base_graph.core_graph().clone();
+        let view = self.base_graph.clone();
+        let selector = self.selector.clone();
         self.node_list().into_iter().filter(move |&vid| {
-            g.try_core_node(vid).is_some_and(|node| {
-                node_types_filter
-                    .as_ref()
-                    .is_none_or(|type_filter| type_filter[node.node_type_id()])
-                    && view.filter_node(node.as_ref())
-            })
+            let node = g.core_node(vid);
+            view.filter_node(node.as_ref()) && selector.apply(&g, vid)
         })
     }
 
@@ -232,47 +204,33 @@
         self.iter_vids(g)
     }
 
-    pub fn iter(&self) -> impl Iterator<Item = NodeView<'_, &G, &GH>> + use<'_, 'graph, G, GH> {
->>>>>>> c8157199
+    pub fn iter(&self) -> impl Iterator<Item = NodeView<&GH>> + use<'_, 'graph, G, GH, F> {
         self.iter_refs()
             .map(|v| NodeView::new_internal(&self.graph, v))
     }
 
-<<<<<<< HEAD
+    pub fn iter_unlocked(&self) -> impl Iterator<Item = NodeView<&GH>> + use<'_, 'graph, G, GH, F> {
+        self.iter_refs_unlocked()
+            .map(|v| NodeView::new_internal(&self.graph, v))
+    }
+
     pub fn iter_owned(&self) -> BoxedLIter<'graph, NodeView<'graph, GH>> {
         let graph = self.graph.clone();
-=======
-    pub fn iter_unlocked(
-        &self,
-    ) -> impl Iterator<Item = NodeView<'_, &G, &GH>> + use<'_, 'graph, G, GH> {
-        self.iter_refs_unlocked()
-            .map(|v| NodeView::new_one_hop_filtered(&self.base_graph, &self.graph, v))
-    }
-
-    pub fn iter_owned(&self) -> BoxedLIter<'graph, NodeView<'graph, G, GH>> {
-        let base_graph = self.base_graph.clone();
-        let g = self.graph.clone();
->>>>>>> c8157199
         self.iter_refs()
             .map(move |v| NodeView::new_internal(graph.clone(), v))
             .into_dyn_boxed()
     }
 
-    pub fn iter_owned_unlocked(&self) -> BoxedLIter<'graph, NodeView<'graph, G, GH>> {
-        let base_graph = self.base_graph.clone();
+    pub fn iter_owned_unlocked(&self) -> BoxedLIter<'graph, NodeView<'graph, GH>> {
         let g = self.graph.clone();
         self.iter_refs_unlocked()
-            .map(move |v| NodeView::new_one_hop_filtered(base_graph.clone(), g.clone(), v))
+            .map(move |v| NodeView::new_internal(g.clone(), v))
             .into_dyn_boxed()
     }
 
     pub fn par_iter(
         &self,
-<<<<<<< HEAD
     ) -> impl ParallelIterator<Item = NodeView<&GH>> + use<'_, 'graph, G, GH, F> {
-=======
-    ) -> impl ParallelIterator<Item = NodeView<'_, &G, &GH>> + use<'_, 'graph, G, GH> {
->>>>>>> c8157199
         self.par_iter_refs()
             .map(|v| NodeView::new_internal(&self.graph, v))
     }
@@ -340,12 +298,8 @@
         self.indexed(index)
     }
 
-<<<<<<< HEAD
+    /// Collect nodes into a vec
     pub fn collect(&self) -> Vec<NodeView<'graph, GH>> {
-=======
-    /// Collect nodes into a vec
-    pub fn collect(&self) -> Vec<NodeView<'graph, G, GH>> {
->>>>>>> c8157199
         self.iter_owned().collect()
     }
 
