--- conflicted
+++ resolved
@@ -209,17 +209,13 @@
         })
     }
 
-<<<<<<< HEAD
-    pub fn iter(&self) -> impl Iterator<Item = NodeView<'_, &G, &GH>> + use<'_, 'graph, G, GH> {
-=======
     #[inline]
     pub(crate) fn iter_refs_unlocked(&self) -> impl Iterator<Item = VID> + Send + Sync + 'graph {
         let g = self.graph.core_graph().clone();
         self.iter_vids(g)
     }
 
-    pub fn iter(&self) -> impl Iterator<Item = NodeView<&G, &GH>> + use<'_, 'graph, G, GH> {
->>>>>>> c62aa568
+    pub fn iter(&self) -> impl Iterator<Item = NodeView<'_, &G, &GH>> + use<'_, 'graph, G, GH> {
         self.iter_refs()
             .map(|v| NodeView::new_one_hop_filtered(&self.base_graph, &self.graph, v))
     }
