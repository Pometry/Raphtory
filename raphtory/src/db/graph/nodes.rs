--- conflicted
+++ resolved
@@ -209,15 +209,12 @@
         })
     }
 
-<<<<<<< HEAD
-=======
     #[inline]
     pub(crate) fn iter_refs_unlocked(&self) -> impl Iterator<Item = VID> + Send + Sync + 'graph {
         let g = self.graph.core_graph().clone();
         self.iter_vids(g)
     }
 
->>>>>>> 43c2835d
     pub fn iter(&self) -> impl Iterator<Item = NodeView<'_, &G, &GH>> + use<'_, 'graph, G, GH> {
         self.iter_refs()
             .map(|v| NodeView::new_one_hop_filtered(&self.base_graph, &self.graph, v))
