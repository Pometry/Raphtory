use crate::{
    core::entities::{edges::edge_ref::EdgeRef, VID},
    db::{
        api::{
            properties::{Metadata, Properties},
            view::{
                internal::{FilterOps, InternalFilter, InternalSelect, Static},
                BaseEdgeViewOps, BoxedLIter, DynamicGraph, IntoDynBoxed, IntoDynamic,
                StaticGraphViewOps,
            },
        },
        graph::{
            edge::EdgeView,
            path::{PathFromGraph, PathFromNode},
            views::layer_graph::LayeredGraph,
        },
    },
    prelude::GraphViewOps,
};
use raphtory_api::core::entities::LayerIds;
use std::{
    fmt::{Debug, Formatter},
    sync::Arc,
};

#[derive(Clone)]
pub struct Edges<'graph, G> {
    pub(crate) base_graph: G,
    pub(crate) edges: Arc<dyn Fn() -> BoxedLIter<'graph, EdgeRef> + Send + Sync + 'graph>,
}

impl<'graph, G: IntoDynamic> Edges<'graph, G> {
    pub fn into_dyn(self) -> Edges<'graph, DynamicGraph> {
        Edges {
            base_graph: self.base_graph.into_dynamic(),
            edges: self.edges,
        }
    }
}

impl<'graph, G: GraphViewOps<'graph>> Debug for Edges<'graph, G> {
    fn fmt(&self, f: &mut Formatter<'_>) -> std::fmt::Result {
        f.debug_list().entries(self.iter()).finish()
    }
}

impl<'graph, Current> InternalFilter<'graph> for Edges<'graph, Current>
where
    Current: GraphViewOps<'graph>,
{
    type Graph = Current;
    type Filtered<Next: GraphViewOps<'graph> + 'graph> = Edges<'graph, Next>;

    fn base_graph(&self) -> &Self::Graph {
        &self.base_graph
    }

    fn apply_filter<Next: GraphViewOps<'graph> + 'graph>(
        &self,
        filtered_graph: Next,
    ) -> Self::Filtered<Next> {
        Edges {
            base_graph: filtered_graph,
            edges: self.edges.clone(),
        }
    }
}

impl<'graph, G: GraphViewOps<'graph>> Edges<'graph, G> {
    pub fn new(
        base_graph: G,
        edges: Arc<dyn Fn() -> BoxedLIter<'graph, EdgeRef> + Send + Sync + 'graph>,
    ) -> Self {
        Edges { base_graph, edges }
    }

    pub fn iter(&self) -> impl Iterator<Item = EdgeView<&G>> + '_ {
        let graph = &self.base_graph;
        (self.edges)().map(move |e| EdgeView::new_filtered(graph, e))
    }

    pub fn len(&self) -> usize {
        self.iter().count()
    }

    pub fn is_empty(&self) -> bool {
        self.iter().next().is_none()
    }

<<<<<<< HEAD
    pub fn collect(&self) -> Vec<EdgeView<G>> {
=======
    /// Collect all nodes into a vec
    pub fn collect(&self) -> Vec<EdgeView<G, GH>> {
>>>>>>> c8157199
        self.iter().map(|e| e.cloned()).collect()
    }

    pub fn get_metadata_id(&self, prop_name: &str) -> Option<usize> {
        self.base_graph.edge_meta().get_prop_id(prop_name, true)
    }

    pub fn get_temporal_prop_id(&self, prop_name: &str) -> Option<usize> {
        self.base_graph.edge_meta().get_prop_id(prop_name, false)
    }
}

impl<'graph, G: GraphViewOps<'graph>> IntoIterator for Edges<'graph, G> {
    type Item = EdgeView<G>;
    type IntoIter = BoxedLIter<'graph, EdgeView<G>>;

    fn into_iter(self) -> Self::IntoIter {
        let base_graph = self.base_graph.clone();
        Box::new((self.edges)().map(move |e| EdgeView::new_filtered(base_graph.clone(), e)))
    }
}

impl<'graph, G: GraphViewOps<'graph>> BaseEdgeViewOps<'graph> for Edges<'graph, G> {
    type Graph = G;
    type ValueType<T>
        = BoxedLIter<'graph, T>
    where
        T: 'graph;
    type PropType = EdgeView<G>;
    type Nodes = PathFromNode<'graph, G>;
    type Exploded = Self;

    fn map<O: 'graph, F: Fn(&Self::Graph, EdgeRef) -> O + Send + Sync + Clone + 'graph>(
        &self,
        op: F,
    ) -> Self::ValueType<O> {
        let graph = self.base_graph.clone();
        (self.edges)().map(move |e| op(&graph, e)).into_dyn_boxed()
    }

    fn as_props(&self) -> Self::ValueType<Properties<Self::PropType>> {
        self.map(|g, e| Properties::new(EdgeView::new(g.clone(), e)))
    }

    fn as_metadata(&self) -> Self::ValueType<Metadata<'graph, Self::PropType>> {
        self.map(|g, e| Metadata::new(EdgeView::new(g.clone(), e)))
    }

    fn map_nodes<F: for<'a> Fn(&'a Self::Graph, EdgeRef) -> VID + Send + Sync + Clone + 'graph>(
        &self,
        op: F,
    ) -> Self::Nodes {
        let graph = self.base_graph.clone();
        let edges = self.edges.clone();
        PathFromNode::new(self.base_graph.clone(), move || {
            let graph = graph.clone();
            let op = op.clone();
            edges().map(move |e| op(&graph, e)).into_dyn_boxed()
        })
    }

    fn map_exploded<
        I: Iterator<Item = EdgeRef> + Send + Sync + 'graph,
        F: for<'a> Fn(&'a Self::Graph, EdgeRef) -> I + Send + Sync + Clone + 'graph,
    >(
        &self,
        op: F,
    ) -> Self::Exploded {
        let graph = self.base_graph.clone();
        let edges = self.edges.clone();
        let edges = Arc::new(move || {
            let graph = graph.clone();
            let op = op.clone();
            edges().flat_map(move |e| op(&graph, e)).into_dyn_boxed()
        });
        Edges {
            base_graph: self.base_graph.clone(),
            edges,
        }
    }
}

impl<G: StaticGraphViewOps + IntoDynamic + Static> From<Edges<'static, G>>
    for Edges<'static, DynamicGraph>
{
    fn from(value: Edges<'static, G>) -> Self {
        Edges {
            base_graph: value.base_graph.into_dynamic(),
            edges: value.edges,
        }
    }
}

impl<'graph, G> InternalSelect<'graph> for Edges<'graph, G>
where
    G: GraphViewOps<'graph> + 'graph,
{
    type IterGraph = G;
    type IterFiltered<FilteredGraph: GraphViewOps<'graph> + 'graph> = Edges<'graph, G>;

    fn iter_graph(&self) -> &Self::IterGraph {
        &self.base_graph
    }

    fn apply_iter_filter<FilteredGraph: GraphViewOps<'graph> + 'graph>(
        &self,
        filtered_graph: FilteredGraph,
    ) -> Self::IterFiltered<FilteredGraph> {
        let edges = self.edges.clone();
        Edges {
            base_graph: self.base_graph.clone(),
            edges: Arc::new(move || {
                let filtered_graph = filtered_graph.clone();
                let edges_locked = filtered_graph.core_edges();
                Box::new(edges().filter(move |e_ref| match e_ref.layer() {
                    Some(l) => match e_ref.time() {
                        Some(t) => {
                            filtered_graph.filter_exploded_edge(e_ref.pid().with_layer(l), t)
                        }
                        None => {
                            let lg = LayeredGraph::new(&filtered_graph, LayerIds::One(l));
                            lg.filter_edge(edges_locked.edge(e_ref.pid()))
                        }
                    },
                    None => filtered_graph.filter_edge(edges_locked.edge(e_ref.pid())),
                }))
            }),
        }
    }
}

#[derive(Clone)]
pub struct NestedEdges<'graph, G> {
    pub(crate) graph: G,
    pub(crate) nodes: Arc<dyn Fn() -> BoxedLIter<'graph, VID> + Send + Sync + 'graph>,
    pub(crate) edges: Arc<dyn Fn(VID) -> BoxedLIter<'graph, EdgeRef> + Send + Sync + 'graph>,
}

impl<'graph, G: GraphViewOps<'graph>> NestedEdges<'graph, G> {
    pub fn new(
        graph: G,
        nodes: Arc<dyn Fn() -> BoxedLIter<'graph, VID> + Send + Sync + 'graph>,
        edges: Arc<dyn Fn(VID) -> BoxedLIter<'graph, EdgeRef> + Send + Sync + 'graph>,
    ) -> Self {
        NestedEdges {
            graph,
            nodes,
            edges,
        }
    }

    pub fn len(&self) -> usize {
        (self.nodes)().count()
    }

    pub fn is_empty(&self) -> bool {
        (self.nodes)().next().is_none()
    }

    pub fn iter(&self) -> impl Iterator<Item = Edges<'graph, G>> + 'graph {
        let base_graph = self.graph.clone();
        let edges = self.edges.clone();
        (self.nodes)().map(move |n| {
            let edge_fn = edges.clone();
            Edges {
                base_graph: base_graph.clone(),
                edges: Arc::new(move || edge_fn(n)),
            }
        })
    }

    pub fn collect(&self) -> Vec<Vec<EdgeView<G>>> {
        self.iter().map(|edges| edges.collect()).collect()
    }
}

impl<'graph, Current> InternalFilter<'graph> for NestedEdges<'graph, Current>
where
    Current: GraphViewOps<'graph>,
{
    type Graph = Current;
    type Filtered<Next: GraphViewOps<'graph> + 'graph> = NestedEdges<'graph, Next>;

    fn base_graph(&self) -> &Self::Graph {
        &self.graph
    }

    fn apply_filter<Next: GraphViewOps<'graph> + 'graph>(
        &self,
        filtered_graph: Next,
    ) -> Self::Filtered<Next> {
        NestedEdges {
            graph: filtered_graph,
            nodes: self.nodes.clone(),
            edges: self.edges.clone(),
        }
    }
}

impl<'graph, G: GraphViewOps<'graph>> BaseEdgeViewOps<'graph> for NestedEdges<'graph, G> {
    type Graph = G;
    type ValueType<T>
        = BoxedLIter<'graph, BoxedLIter<'graph, T>>
    where
        T: 'graph;
    type PropType = EdgeView<G>;
    type Nodes = PathFromGraph<'graph, G>;
    type Exploded = Self;

    fn map<O: 'graph, F: Fn(&Self::Graph, EdgeRef) -> O + Send + Sync + Clone + 'graph>(
        &self,
        op: F,
    ) -> Self::ValueType<O> {
        let graph = self.graph.clone();
        let edges = self.edges.clone();
        (self.nodes)()
            .map(move |n| {
                let graph = graph.clone();
                let op = op.clone();
                edges(n).map(move |e| op(&graph, e)).into_dyn_boxed()
            })
            .into_dyn_boxed()
    }

    fn as_props(&self) -> Self::ValueType<Properties<Self::PropType>> {
        self.map(|g, e| Properties::new(EdgeView::new(g.clone(), e)))
    }

    fn as_metadata(&self) -> Self::ValueType<Metadata<'graph, Self::PropType>> {
        self.map(|g, e| Metadata::new(EdgeView::new(g.clone(), e)))
    }

    fn map_nodes<F: for<'a> Fn(&'a Self::Graph, EdgeRef) -> VID + Send + Sync + Clone + 'graph>(
        &self,
        op: F,
    ) -> Self::Nodes {
        let graph = self.graph.clone();
        let edges = self.edges.clone();
        let edges = move |n| {
            let graph = graph.clone();
            let op = op.clone();
            edges(n).map(move |e| op(&graph, e)).into_dyn_boxed()
        };
        PathFromGraph::new(self.graph.clone(), self.nodes.clone(), edges)
    }

    fn map_exploded<
        I: Iterator<Item = EdgeRef> + Send + Sync + 'graph,
        F: for<'a> Fn(&'a Self::Graph, EdgeRef) -> I + Send + Sync + Clone + 'graph,
    >(
        &self,
        op: F,
    ) -> Self::Exploded {
        let graph = self.graph.clone();
        let edges = self.edges.clone();
        let edges = Arc::new(move |n: VID| {
            let graph = graph.clone();
            let op = op.clone();
            edges(n).flat_map(move |e| op(&graph, e)).into_dyn_boxed()
        });
        NestedEdges {
            graph: self.graph.clone(),
            nodes: self.nodes.clone(),
            edges,
        }
    }
}

impl<'graph, G> InternalSelect<'graph> for NestedEdges<'graph, G>
where
    G: GraphViewOps<'graph> + 'graph,
{
    type IterGraph = G;
    type IterFiltered<FilteredGraph: GraphViewOps<'graph> + 'graph> = NestedEdges<'graph, G>;

    fn iter_graph(&self) -> &Self::IterGraph {
        &self.graph
    }

    fn apply_iter_filter<FilteredGraph: GraphViewOps<'graph> + 'graph>(
        &self,
        filtered_graph: FilteredGraph,
    ) -> Self::IterFiltered<FilteredGraph> {
        let edges = self.edges.clone();
        NestedEdges {
            graph: self.graph.clone(),
            nodes: self.nodes.clone(),
            edges: Arc::new(move |vid| {
                let filtered_graph = filtered_graph.clone();
                let edges_locked = filtered_graph.core_edges();
                Box::new(edges(vid).filter(move |e_ref| match e_ref.layer() {
                    Some(l) => match e_ref.time() {
                        Some(t) => {
                            filtered_graph.filter_exploded_edge(e_ref.pid().with_layer(l), t)
                        }
                        None => {
                            let lg = LayeredGraph::new(&filtered_graph, LayerIds::One(l));
                            lg.filter_edge(edges_locked.edge(e_ref.pid()))
                        }
                    },
                    None => filtered_graph.filter_edge(edges_locked.edge(e_ref.pid())),
                }))
            }),
        }
    }
}<|MERGE_RESOLUTION|>--- conflicted
+++ resolved
@@ -87,12 +87,8 @@
         self.iter().next().is_none()
     }
 
-<<<<<<< HEAD
+    /// Collect all nodes into a vec
     pub fn collect(&self) -> Vec<EdgeView<G>> {
-=======
-    /// Collect all nodes into a vec
-    pub fn collect(&self) -> Vec<EdgeView<G, GH>> {
->>>>>>> c8157199
         self.iter().map(|e| e.cloned()).collect()
     }
 
