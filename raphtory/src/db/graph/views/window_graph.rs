//! A windowed view is a subset of a graph between a specific time window.
//! For example, lets say you wanted to run an algorithm each month over a graph, graph window
//! would allow you to split the graph into 30 day chunks to do so.
//!
//! This module also defines the `GraphWindow` trait, which represents a window of time over
//! which a graph can be queried.
//!
//! GraphWindowSet implements the `Iterator` trait, producing `WindowedGraph` views
//! for each perspective within it.
//!
//! # Types
//!
//! * `GraphWindowSet` - A struct that allows iterating over a Graph broken down into multiple
//! windowed views. It contains a `Graph` and an iterator of `Perspective`.
//!
//! * `WindowedGraph` - A struct that represents a windowed view of a `Graph`.
//! It contains a `Graph`, a start time (`start`) and an end time (`end`).
//!
//! # Traits
//!
//! * `GraphViewInternalOps` - A trait that provides operations to a `WindowedGraph`
//! used internally by the `GraphWindowSet`.
//!
//! # Examples
//!
//! ```rust
//!
//! use raphtory::prelude::*;
//! use raphtory::db::api::view::*;
//!
//! let graph = Graph::new();
//! graph.add_edge(0, 1, 2, NO_PROPS, None).unwrap();
//! graph.add_edge(1, 1, 3, NO_PROPS, None).unwrap();
//! graph.add_edge(2, 2, 3, NO_PROPS, None).unwrap();
//!
//!  let wg = graph.window(0, 1);
//!  assert_eq!(wg.edge(1, 2).unwrap().src().id(), GID::U64(1));
//! ```

use crate::{
    core::entities::LayerIds,
    db::{
        api::{
            properties::internal::{
                InheritMetadataPropertiesOps, InternalTemporalPropertiesOps,
                InternalTemporalPropertyViewOps,
            },
            state::Index,
            view::{
                internal::{
                    EdgeHistoryFilter, EdgeList, GraphTimeSemanticsOps, GraphView, Immutable,
                    InheritLayerOps, InheritMaterialize, InheritStorageOps, InternalEdgeFilterOps,
                    InternalEdgeLayerFilterOps, InternalExplodedEdgeFilterOps,
                    InternalNodeFilterOps, ListOps, NodeHistoryFilter, NodeList, Static,
                    TimeSemantics,
                },
                BoxedLIter, IntoDynBoxed,
            },
        },
        graph::graph::graph_equal,
    },
    prelude::GraphViewOps,
};
use raphtory_api::{
    core::{
        entities::{
            properties::prop::{Prop, PropType},
            EID, ELID, VID,
        },
        storage::{arc_str::ArcStr, timeindex::TimeIndexEntry},
    },
    inherit::Base,
    iter::{BoxedLDIter, IntoDynDBoxed},
};
use raphtory_storage::{
    core_ops::{CoreGraphOps, InheritCoreGraphOps},
    graph::{edges::edge_ref::EdgeStorageRef, nodes::node_ref::NodeStorageRef},
};
use std::{
    fmt::{Debug, Formatter},
    iter,
    ops::Range,
};

/// A struct that represents a windowed view of a `Graph`.
#[derive(Copy, Clone)]
pub struct WindowedGraph<G> {
    /// The underlying `Graph` object.
    pub graph: G,
    /// The inclusive start time of the window.
    pub start: Option<i64>,
    /// The exclusive end time of the window.
    pub end: Option<i64>,
}

impl<G> Static for WindowedGraph<G> {}

impl<G: Debug> Debug for WindowedGraph<G> {
    fn fmt(&self, f: &mut Formatter<'_>) -> std::fmt::Result {
        write!(
            f,
            "WindowedGraph(start={:?}, end={:?}, graph={:?})",
            self.start, self.end, self.graph,
        )
    }
}

impl<'graph1, 'graph2, G1: GraphViewOps<'graph1>, G2: GraphViewOps<'graph2>> PartialEq<G2>
    for WindowedGraph<G1>
{
    fn eq(&self, other: &G2) -> bool {
        graph_equal(self, other)
    }
}

impl<'graph, G: GraphViewOps<'graph>> Base for WindowedGraph<G> {
    type Base = G;
    #[inline(always)]
    fn base(&self) -> &Self::Base {
        &self.graph
    }
}

impl<G: GraphView> WindowedGraph<G> {
    #[inline(always)]
    fn window_bound(&self) -> Range<i64> {
        self.start_bound()..self.end_bound()
    }

    fn start_bound(&self) -> i64 {
        self.start.unwrap_or(i64::MIN)
    }

    #[inline(always)]
    fn end_bound(&self) -> i64 {
        self.end.unwrap_or(i64::MAX)
    }

    #[inline(always)]
    fn window_is_empty(&self) -> bool {
        self.start_bound() >= self.end_bound()
    }

    #[inline]
    fn start_is_bounding(&self) -> bool {
        match self.start {
            None => false,
            Some(start) => match self.graph.core_graph().earliest_time() {
                None => false,
                Some(graph_earliest) => start >= graph_earliest, // deletions have exclusive window, thus >= here!
            },
        }
    }

    #[inline]
    fn end_is_bounding(&self) -> bool {
        match self.end {
            None => false,
            Some(end) => match self.core_graph().latest_time() {
                None => false,
                Some(graph_latest) => end <= graph_latest,
            },
        }
    }
    #[inline]
    fn window_is_bounding(&self) -> bool {
        self.start_is_bounding() || self.end_is_bounding()
    }
}

impl<'graph, G: GraphViewOps<'graph>> Immutable for WindowedGraph<G> {}

impl<'graph, G: GraphViewOps<'graph>> InheritCoreGraphOps for WindowedGraph<G> {}

impl<'graph, G: GraphViewOps<'graph>> InheritStorageOps for WindowedGraph<G> {}

impl<'graph, G: GraphViewOps<'graph>> NodeHistoryFilter for WindowedGraph<G> {
    fn is_node_prop_update_available(
        &self,
        prop_id: usize,
        node_id: VID,
        time: TimeIndexEntry,
    ) -> bool {
        self.graph
            .is_node_prop_update_available_window(prop_id, node_id, time, self.window_bound())
    }

    fn is_node_prop_update_available_window(
        &self,
        prop_id: usize,
        node_id: VID,
        time: TimeIndexEntry,
        w: Range<i64>,
    ) -> bool {
        self.graph
            .is_node_prop_update_available_window(prop_id, node_id, time, w)
    }

    fn is_node_prop_update_latest(
        &self,
        prop_id: usize,
        node_id: VID,
        time: TimeIndexEntry,
    ) -> bool {
        self.graph
            .is_node_prop_update_latest_window(prop_id, node_id, time, self.window_bound())
    }

    fn is_node_prop_update_latest_window(
        &self,
        prop_id: usize,
        node_id: VID,
        time: TimeIndexEntry,
        w: Range<i64>,
    ) -> bool {
        self.graph
            .is_node_prop_update_latest_window(prop_id, node_id, time, w)
    }
}

impl<'graph, G: GraphViewOps<'graph>> EdgeHistoryFilter for WindowedGraph<G> {
    fn is_edge_prop_update_available(
        &self,
        layer_id: usize,
        prop_id: usize,
        edge_id: EID,
        time: TimeIndexEntry,
    ) -> bool {
        self.graph.is_edge_prop_update_available_window(
            layer_id,
            prop_id,
            edge_id,
            time,
            self.window_bound(),
        )
    }

    fn is_edge_prop_update_available_window(
        &self,
        layer_id: usize,
        prop_id: usize,
        edge_id: EID,
        time: TimeIndexEntry,
        w: Range<i64>,
    ) -> bool {
        self.graph
            .is_edge_prop_update_available_window(layer_id, prop_id, edge_id, time, w)
    }

    fn is_edge_prop_update_latest(
        &self,
        layer_ids: &LayerIds,
        layer_id: usize,
        prop_id: usize,
        edge_id: EID,
        time: TimeIndexEntry,
    ) -> bool {
        self.graph.is_edge_prop_update_latest_window(
            layer_ids,
            layer_id,
            prop_id,
            edge_id,
            time,
            self.window_bound(),
        )
    }

    fn is_edge_prop_update_latest_window(
        &self,
        layer_ids: &LayerIds,
        layer_id: usize,
        prop_id: usize,
        edge_id: EID,
        time: TimeIndexEntry,
        w: Range<i64>,
    ) -> bool {
        self.graph
            .is_edge_prop_update_latest_window(layer_ids, layer_id, prop_id, edge_id, time, w)
    }
}

impl<'graph, G: GraphViewOps<'graph>> InheritMaterialize for WindowedGraph<G> {}

impl<'graph, G: GraphViewOps<'graph>> InheritMetadataPropertiesOps for WindowedGraph<G> {}

impl<'graph, G: GraphViewOps<'graph>> InheritLayerOps for WindowedGraph<G> {}

impl<'graph, G: GraphViewOps<'graph>> ListOps for WindowedGraph<G> {
    fn node_list(&self) -> NodeList {
        if self.window_is_empty() {
            NodeList::List {
                elems: Index::default(),
            }
        } else {
            self.graph.node_list()
        }
    }

    fn edge_list(&self) -> EdgeList {
        if self.window_is_empty() {
            EdgeList::List {
                elems: Index::default(),
            }
        } else {
            self.graph.edge_list()
        }
    }
}

impl<'graph, G: GraphViewOps<'graph>> InternalNodeFilterOps for WindowedGraph<G> {
    #[inline]
    fn internal_nodes_filtered(&self) -> bool {
        self.window_is_empty() || self.graph.internal_nodes_filtered() || self.window_is_bounding()
    }

    #[inline]
    fn internal_node_list_trusted(&self) -> bool {
        self.window_is_empty()
            || (self.graph.internal_node_list_trusted() && !self.window_is_bounding())
    }

    #[inline]
    fn edge_filter_includes_node_filter(&self) -> bool {
        self.window_is_empty() || self.graph.edge_filter_includes_node_filter()
    }

    #[inline]
    fn edge_layer_filter_includes_node_filter(&self) -> bool {
        self.window_is_empty() || self.graph.edge_layer_filter_includes_node_filter()
    }

    #[inline]
    fn exploded_edge_filter_includes_node_filter(&self) -> bool {
        self.window_is_empty() || self.graph.exploded_edge_filter_includes_node_filter()
    }

    #[inline]
    fn internal_filter_node(&self, node: NodeStorageRef, layer_ids: &LayerIds) -> bool {
        !self.window_is_empty() && self.graph.internal_filter_node(node, layer_ids)
    }
}

impl<'graph, G: GraphViewOps<'graph>> InternalTemporalPropertyViewOps for WindowedGraph<G> {
    fn dtype(&self, id: usize) -> PropType {
        self.graph
            .graph_meta()
            .temporal_mapper()
            .get_dtype(id)
            .unwrap()
    }

    fn temporal_value(&self, id: usize) -> Option<Prop> {
        self.graph.temporal_value_at(id, self.end_bound())
    }

    fn temporal_iter(&self, id: usize) -> BoxedLIter<(TimeIndexEntry, Prop)> {
        if self.window_is_empty() {
            return iter::empty().into_dyn_boxed();
        }
        self.graph
            .temporal_prop_iter_window(id, self.start_bound(), self.end_bound())
            .into_dyn_boxed()
    }

    fn temporal_iter_rev(&self, id: usize) -> BoxedLIter<(TimeIndexEntry, Prop)> {
        self.graph
            .temporal_prop_iter_window(id, self.start_bound(), self.end_bound())
            .rev()
            .into_dyn_boxed()
    }

    fn temporal_value_at(&self, id: usize, t: i64) -> Option<Prop> {
        self.graph
            .temporal_prop_last_at_window(
                id,
                TimeIndexEntry::end(t),
                self.start_bound()..self.end_bound(),
            )
            .map(|(_, p)| p)
    }
}

impl<'graph, G: GraphViewOps<'graph>> InternalTemporalPropertiesOps for WindowedGraph<G> {
    fn get_temporal_prop_id(&self, name: &str) -> Option<usize> {
        self.graph
            .get_temporal_prop_id(name)
            .filter(|id| self.has_temporal_prop(*id))
    }

    fn get_temporal_prop_name(&self, id: usize) -> ArcStr {
        self.graph.get_temporal_prop_name(id)
    }

    fn temporal_prop_ids(&self) -> BoxedLIter<usize> {
        Box::new(
            self.graph
                .temporal_prop_ids()
                .filter(|id| self.has_temporal_prop(*id)),
        )
    }
}

impl<'graph, G: GraphViewOps<'graph>> GraphTimeSemanticsOps for WindowedGraph<G> {
    fn node_time_semantics(&self) -> TimeSemantics {
        self.graph
            .node_time_semantics()
            .window(self.start_bound()..self.end_bound())
    }

    fn edge_time_semantics(&self) -> TimeSemantics {
        self.graph
            .edge_time_semantics()
            .window(self.start_bound()..self.end_bound())
    }
    fn view_start(&self) -> Option<i64> {
        self.start
    }

    fn view_end(&self) -> Option<i64> {
        self.end
    }

    #[inline]
    fn earliest_time_global(&self) -> Option<i64> {
        if self.window_is_empty() {
            return None;
        }
        self.graph
            .earliest_time_window(self.start_bound(), self.end_bound())
    }

    #[inline]
    fn latest_time_global(&self) -> Option<i64> {
        if self.window_is_empty() {
            return None;
        }
        self.graph
            .latest_time_window(self.start_bound(), self.end_bound())
    }

    #[inline]
    fn earliest_time_window(&self, start: i64, end: i64) -> Option<i64> {
        self.graph.earliest_time_window(start, end)
    }

    #[inline]
    fn latest_time_window(&self, start: i64, end: i64) -> Option<i64> {
        self.graph.latest_time_window(start, end)
    }

    fn has_temporal_prop(&self, prop_id: usize) -> bool {
        if self.window_is_empty() {
            return false;
        }
        self.graph
            .has_temporal_prop_window(prop_id, self.start_bound()..self.end_bound())
    }

    fn temporal_prop_iter(&self, prop_id: usize) -> BoxedLDIter<(TimeIndexEntry, Prop)> {
        if self.window_is_empty() {
            return iter::empty().into_dyn_dboxed();
        }
        self.graph
            .temporal_prop_iter_window(prop_id, self.start_bound(), self.end_bound())
    }

    fn has_temporal_prop_window(&self, prop_id: usize, w: Range<i64>) -> bool {
        self.graph.has_temporal_prop_window(prop_id, w.start..w.end)
    }

    fn temporal_prop_iter_window(
        &self,
        prop_id: usize,
        start: i64,
        end: i64,
    ) -> BoxedLDIter<(TimeIndexEntry, Prop)> {
        self.graph.temporal_prop_iter_window(prop_id, start, end)
    }

    fn temporal_prop_last_at(
        &self,
        prop_id: usize,
        t: TimeIndexEntry,
    ) -> Option<(TimeIndexEntry, Prop)> {
        self.graph
            .temporal_prop_last_at_window(prop_id, t, self.start_bound()..self.end_bound())
    }

    fn temporal_prop_last_at_window(
        &self,
        prop_id: usize,
        t: TimeIndexEntry,
        w: Range<i64>,
    ) -> Option<(TimeIndexEntry, Prop)> {
        self.graph.temporal_prop_last_at_window(prop_id, t, w)
    }
}

// actual filtering is handled upstream for efficiency and to avoid double-checking nested windows
// here we just define the optimisation flags
impl<G: GraphView> InternalEdgeFilterOps for WindowedGraph<G> {
    fn internal_edge_filtered(&self) -> bool {
        self.window_is_bounding() || self.graph.internal_edge_filtered()
    }

    fn internal_edge_list_trusted(&self) -> bool {
        self.window_is_empty()
            || (!self.window_is_bounding() && self.graph.internal_edge_list_trusted())
    }

    fn internal_filter_edge(&self, edge: EdgeStorageRef, layer_ids: &LayerIds) -> bool {
        self.graph.internal_filter_edge(edge, layer_ids)
    }

    fn node_filter_includes_edge_filter(&self) -> bool {
        self.window_is_empty() || self.graph.node_filter_includes_edge_filter()
    }
}
impl<G: GraphView> InternalEdgeLayerFilterOps for WindowedGraph<G> {
    fn internal_edge_layer_filtered(&self) -> bool {
        self.window_is_bounding() || self.graph.internal_edge_layer_filtered()
    }

    fn internal_layer_filter_edge_list_trusted(&self) -> bool {
        self.window_is_empty()
            || (!self.window_is_bounding() && self.graph.internal_layer_filter_edge_list_trusted())
    }

    fn internal_filter_edge_layer(&self, edge: EdgeStorageRef, layer: usize) -> bool {
        self.graph.internal_filter_edge_layer(edge, layer)
    }

    fn node_filter_includes_edge_layer_filter(&self) -> bool {
        self.window_is_empty() || self.graph.node_filter_includes_edge_layer_filter()
    }
}

impl<G: GraphView> InternalExplodedEdgeFilterOps for WindowedGraph<G> {
    fn internal_exploded_edge_filtered(&self) -> bool {
        self.graph.internal_exploded_edge_filtered()
    }

    fn internal_exploded_filter_edge_list_trusted(&self) -> bool {
        self.window_is_empty()
            || (!self.window_is_bounding()
                && self.graph.internal_exploded_filter_edge_list_trusted())
    }

    fn internal_filter_exploded_edge(
        &self,
        eid: ELID,
        t: TimeIndexEntry,
        layer_ids: &LayerIds,
    ) -> bool {
        self.graph.internal_filter_exploded_edge(eid, t, layer_ids)
    }

    fn node_filter_includes_exploded_edge_filter(&self) -> bool {
        self.window_is_empty() || self.graph.node_filter_includes_exploded_edge_filter()
    }
}

/// A windowed graph is a graph that only allows access to nodes and edges within a time window.
///
/// This struct is used to represent a graph with a time window. It is constructed
/// by providing a `Graph` object and a time range that defines the window.
///
/// # Examples
///
/// ```rust
/// use raphtory::db::api::view::*;
/// use raphtory::prelude::*;
///
/// let graph = Graph::new();
/// graph.add_edge(0, 1, 2, NO_PROPS, None).unwrap();
/// graph.add_edge(1, 2, 3, NO_PROPS, None).unwrap();
/// let windowed_graph = graph.window(0, 1);
/// ```
impl<'graph, G: GraphViewOps<'graph>> WindowedGraph<G> {
    /// Create a new windowed graph
    ///
    /// # Arguments
    ///
    /// - `graph` - The graph to create the windowed graph from
    /// - `start` - The inclusive start time of the window.
    /// - `end` - The exclusive end time of the window.
    ///
    /// Returns:
    ///
    /// A new windowed graph
    pub(crate) fn new(graph: G, start: Option<i64>, end: Option<i64>) -> Self {
        WindowedGraph { graph, start, end }
    }
}

#[cfg(test)]
mod views_test {
    use super::*;
    use crate::{
        algorithms::centrality::degree_centrality::degree_centrality,
        db::graph::graph::assert_graph_equal, prelude::*, test_storage, test_utils::test_graph,
    };
    use itertools::Itertools;
    use quickcheck::TestResult;
    use quickcheck_macros::quickcheck;
    use rand::prelude::*;
    use raphtory_api::core::{entities::GID, utils::logging::global_info_logger};
    use rayon::prelude::*;
    #[cfg(feature = "storage")]
    use tempfile::TempDir;
    use tracing::{error, info};

    #[test]
    fn test_non_restricted_window() {
        let g = Graph::new();
        g.add_edge(0, 0, 1, NO_PROPS, None).unwrap();

        for n in g.window(0, 1).nodes() {
            assert!(g.has_node(n));
        }

        assert_graph_equal(&g.window(0, 1), &g)
    }

    #[test]
    fn windowed_graph_nodes_degree() {
        let vs = vec![
            (1, 1, 2),
            (2, 1, 3),
            (-1, 2, 1),
            (0, 1, 1),
            (7, 3, 2),
            (1, 1, 1),
        ];

        let graph = Graph::new();

        for (t, src, dst) in &vs {
            graph.add_edge(*t, *src, *dst, NO_PROPS, None).unwrap();
        }
        test_storage!(&graph, |graph| {
            let wg = graph.window(-1, 1);

            let actual = wg
                .nodes()
                .iter()
                .map(|v| (v.id(), v.degree()))
                .collect::<Vec<_>>();

            let expected = vec![(GID::U64(1), 2), (GID::U64(2), 1)];

            assert_eq!(actual, expected);
        });
    }

    #[test]
    fn windowed_graph_edge() {
        let vs = vec![
            (1, 1, 2),
            (2, 1, 3),
            (-1, 2, 1),
            (0, 1, 1),
            (7, 3, 2),
            (1, 1, 1),
        ];

        let graph = Graph::new();

        for (t, src, dst) in vs {
            graph.add_edge(t, src, dst, NO_PROPS, None).unwrap();
        }
        test_storage!(&graph, |graph| {
            let wg = graph.window(i64::MIN, i64::MAX);
            assert_eq!(wg.edge(1, 3).unwrap().src().id(), GID::U64(1));
            assert_eq!(wg.edge(1, 3).unwrap().dst().id(), GID::U64(3));
        });
    }

    #[test]
    fn windowed_graph_node_edges() {
        let vs = vec![
            (1, 1, 2),
            (2, 1, 3),
            (-1, 2, 1),
            (0, 1, 1),
            (7, 3, 2),
            (1, 1, 1),
        ];

        let graph = Graph::new();

        for (t, src, dst) in &vs {
            graph.add_edge(*t, *src, *dst, NO_PROPS, None).unwrap();
        }
        test_storage!(&graph, |graph| {
            let wg = graph.window(-1, 1);

            assert_eq!(wg.node(1).unwrap().id(), GID::U64(1));
        });
    }

    #[test]
    fn graph_has_node_check_fail() {
        let vs: Vec<(i64, u64)> = vec![
            (1, 0),
            (-100, 262),
            // (327226439, 108748364996394682),
            (1, 9135428456135679950),
            // (0, 1),
            // (2, 2),
        ];
        let graph = Graph::new();

        for (t, v) in &vs {
            graph.add_node(*t, *v, NO_PROPS, None).unwrap();
        }

        // FIXME: Issue #46: arrow_test(&graph, test)
        test_graph(&graph, |graph| {
            let wg = graph.window(1, 2);
            assert!(!wg.has_node(262))
        });
    }

    #[quickcheck]
    fn windowed_graph_has_node(mut vs: Vec<(i64, u64)>) -> TestResult {
        global_info_logger();
        if vs.is_empty() {
            return TestResult::discard();
        }

        vs.sort_by_key(|v| v.1); // Sorted by node
        vs.dedup_by_key(|v| v.1); // Have each node only once to avoid headaches
        vs.sort_by_key(|v| v.0); // Sorted by time

        let rand_start_index = thread_rng().gen_range(0..vs.len());
        let rand_end_index = thread_rng().gen_range(rand_start_index..vs.len());

        let g = Graph::new();

        for (t, v) in &vs {
            g.add_node(*t, *v, NO_PROPS, None)
                .map_err(|err| error!("{:?}", err))
                .ok();
        }

        let start = vs.get(rand_start_index).expect("start index in range").0;
        let end = vs.get(rand_end_index).expect("end index in range").0;

        let wg = g.window(start, end);

        let rand_test_index: usize = thread_rng().gen_range(0..vs.len());

        let (i, v) = vs.get(rand_test_index).expect("test index in range");
        if (start..end).contains(i) {
            if wg.has_node(*v) {
                TestResult::passed()
            } else {
                TestResult::error(format!(
                    "Node {:?} was not in window {:?}",
                    (i, v),
                    start..end
                ))
            }
        } else if !wg.has_node(*v) {
            TestResult::passed()
        } else {
            TestResult::error(format!("Node {:?} was in window {:?}", (i, v), start..end))
        }
    }

    // FIXME: Issue #46
    // #[quickcheck]
    // fn windowed_disk_graph_has_node(mut vs: Vec<(i64, u64)>) -> TestResult {
    //     global_info_logger();
    //      if vs.is_empty() {
    //         return TestResult::discard();
    //     }
    //
    //     vs.sort_by_key(|v| v.1); // Sorted by node
    //     vs.dedup_by_key(|v| v.1); // Have each node only once to avoid headaches
    //     vs.sort_by_key(|v| v.0); // Sorted by time
    //
    //     let rand_start_index = thread_rng().gen_range(0..vs.len());
    //     let rand_end_index = thread_rng().gen_range(rand_start_index..vs.len());
    //
    //     let g = Graph::new();
    //     for (t, v) in &vs {
    //         g.add_node(*t, *v, NO_PROPS, None)
    //             .map_err(|err| error!("{:?}", err))
    //             .ok();
    //     }
    //     let test_dir = TempDir::new().unwrap();
    #[cfg(feature = "storage")]
    //     let g = g.persist_as_disk_graph(test_dir.path()).unwrap();
    //
    //     let start = vs.get(rand_start_index).expect("start index in range").0;
    //     let end = vs.get(rand_end_index).expect("end index in range").0;
    //
    //     let wg = g.window(start, end);
    //
    //     let rand_test_index: usize = thread_rng().gen_range(0..vs.len());
    //
    //     let (i, v) = vs.get(rand_test_index).expect("test index in range");
    //     if (start..end).contains(i) {
    //         if wg.has_node(*v) {
    //             TestResult::passed()
    //         } else {
    //             TestResult::error(format!(
    //                 "Node {:?} was not in window {:?}",
    //                 (i, v),
    //                 start..end
    //             ))
    //         }
    //     } else if !wg.has_node(*v) {
    //         TestResult::passed()
    //     } else {
    //         TestResult::error(format!("Node {:?} was in window {:?}", (i, v), start..end))
    //     }
    // }
    #[quickcheck]
    fn windowed_graph_has_edge(mut edges: Vec<(i64, (u64, u64))>) -> TestResult {
        if edges.is_empty() {
            return TestResult::discard();
        }

        edges.sort_by_key(|e| e.1); // Sorted by edge
        edges.dedup_by_key(|e| e.1); // Have each edge only once to avoid headaches
        edges.sort_by_key(|e| e.0); // Sorted by time

        let rand_start_index = thread_rng().gen_range(0..edges.len());
        let rand_end_index = thread_rng().gen_range(rand_start_index..edges.len());

        let g = Graph::new();

        for (t, e) in &edges {
            g.add_edge(*t, e.0, e.1, NO_PROPS, None).unwrap();
        }

        let start = edges.get(rand_start_index).expect("start index in range").0;
        let end = edges.get(rand_end_index).expect("end index in range").0;

        let wg = g.window(start, end);

        let rand_test_index: usize = thread_rng().gen_range(0..edges.len());

        let (i, e) = edges.get(rand_test_index).expect("test index in range");
        if (start..end).contains(i) {
            if wg.has_edge(e.0, e.1) {
                TestResult::passed()
            } else {
                TestResult::error(format!(
                    "Edge {:?} was not in window {:?}",
                    (i, e),
                    start..end
                ))
            }
        } else if !wg.has_edge(e.0, e.1) {
            TestResult::passed()
        } else {
            TestResult::error(format!("Edge {:?} was in window {:?}", (i, e), start..end))
        }
    }

    #[cfg(feature = "storage")]
    #[quickcheck]
    fn windowed_disk_graph_has_edge(mut edges: Vec<(i64, (u64, u64))>) -> TestResult {
        if edges.is_empty() {
            return TestResult::discard();
        }

        edges.sort_by_key(|e| e.1); // Sorted by edge
        edges.dedup_by_key(|e| e.1); // Have each edge only once to avoid headaches
        edges.sort_by_key(|e| e.0); // Sorted by time

        let rand_start_index = thread_rng().gen_range(0..edges.len());
        let rand_end_index = thread_rng().gen_range(rand_start_index..edges.len());

        let g = Graph::new();

        for (t, e) in &edges {
            g.add_edge(*t, e.0, e.1, NO_PROPS, None).unwrap();
        }
        let test_dir = TempDir::new().unwrap();
        let g = g.persist_as_disk_graph(test_dir.path()).unwrap();

        let start = edges.get(rand_start_index).expect("start index in range").0;
        let end = edges.get(rand_end_index).expect("end index in range").0;

        let wg = g.window(start, end);

        let rand_test_index: usize = thread_rng().gen_range(0..edges.len());

        let (i, e) = edges.get(rand_test_index).expect("test index in range");
        if (start..end).contains(i) {
            if wg.has_edge(e.0, e.1) {
                TestResult::passed()
            } else {
                TestResult::error(format!(
                    "Edge {:?} was not in window {:?}",
                    (i, e),
                    start..end
                ))
            }
        } else if !wg.has_edge(e.0, e.1) {
            TestResult::passed()
        } else {
            TestResult::error(format!("Edge {:?} was in window {:?}", (i, e), start..end))
        }
    }

    #[quickcheck]
    fn windowed_graph_edge_count(
        mut edges: Vec<(i64, (u64, u64))>,
        window: Range<i64>,
    ) -> TestResult {
        global_info_logger();
        if window.end < window.start {
            return TestResult::discard();
        }
        edges.sort_by_key(|e| e.1); // Sorted by edge
        edges.dedup_by_key(|e| e.1); // Have each edge only once to avoid headaches

        let true_edge_count = edges.iter().filter(|e| window.contains(&e.0)).count();

        let g = Graph::new();

        for (t, e) in &edges {
            g.add_edge(*t, e.0, e.1, [("test".to_owned(), Prop::Bool(true))], None)
                .unwrap();
        }

        let wg = g.window(window.start, window.end);
        if wg.count_edges() != true_edge_count {
            info!(
                "failed, g.num_edges() = {}, true count = {}",
                wg.count_edges(),
                true_edge_count
            );
            info!("g.edges() = {:?}", wg.edges().iter().collect_vec());
        }
        TestResult::from_bool(wg.count_edges() == true_edge_count)
    }

    #[quickcheck]
    fn trivial_window_has_all_edges(edges: Vec<(i64, u64, u64)>) -> bool {
        let g = Graph::new();
        edges
            .into_par_iter()
            .filter(|e| e.0 < i64::MAX)
            .for_each(|(t, src, dst)| {
                g.add_edge(t, src, dst, [("test".to_owned(), Prop::Bool(true))], None)
                    .unwrap();
            });
        let w = g.window(i64::MIN, i64::MAX);
        g.edges()
            .iter()
            .all(|e| w.has_edge(e.src().id(), e.dst().id()))
    }

    #[quickcheck]
    fn large_node_in_window(dsts: Vec<u64>) -> bool {
        let dsts: Vec<u64> = dsts.into_iter().unique().collect();
        let n = dsts.len();
        let g = Graph::new();

        for dst in dsts {
            let t = 1;
            g.add_edge(t, 0, dst, NO_PROPS, None).unwrap();
        }
        let w = g.window(i64::MIN, i64::MAX);
        w.count_edges() == n
    }

    #[test]
    fn windowed_graph_node_ids() {
        let vs = vec![(1, 1, 2), (3, 3, 4), (5, 5, 6), (7, 7, 1)];

        let args = [(i64::MIN, 8), (i64::MIN, 2), (i64::MIN, 4), (3, 6)];

        let expected = vec![
            vec![1, 2, 3, 4, 5, 6, 7],
            vec![1, 2],
            vec![1, 2, 3, 4],
            vec![3, 4, 5, 6],
        ];

        let graph = Graph::new();

        for (t, src, dst) in &vs {
            graph.add_edge(*t, *src, *dst, NO_PROPS, None).unwrap();
        }

        test_storage!(&graph, |graph| {
            let res: Vec<_> = (0..=3)
                .map(|i| {
                    let wg = graph.window(args[i].0, args[i].1);
                    let mut e = wg
                        .nodes()
                        .id()
                        .iter_values()
                        .filter_map(|id| id.to_u64())
                        .collect::<Vec<_>>();
                    e.sort();
                    e
                })
                .collect_vec();

            assert_eq!(res, expected);
        });

        let graph = Graph::new();
        for (src, dst, t) in &vs {
            graph.add_edge(*src, *dst, *t, NO_PROPS, None).unwrap();
        }
        test_storage!(&graph, |graph| {
            let res: Vec<_> = (0..=3)
                .map(|i| {
                    let wg = graph.window(args[i].0, args[i].1);
                    let mut e = wg
                        .nodes()
                        .id()
                        .iter_values()
                        .filter_map(|id| id.to_u64())
                        .collect::<Vec<_>>();
                    e.sort();
                    e
                })
                .collect_vec();
            assert_eq!(res, expected);
        });
    }

    #[test]
    fn windowed_graph_nodes() {
        let vs = vec![
            (1, 1, 2),
            (2, 1, 3),
            (-1, 2, 1),
            (0, 1, 1),
            (7, 3, 2),
            (1, 1, 1),
        ];

        let graph = Graph::new();

        graph
            .add_node(
                0,
                1,
                [("type", "wallet".into_prop()), ("cost", 99.5.into_prop())],
                None,
            )
            .unwrap();

        graph
            .add_node(
                -1,
                2,
                [("type", "wallet".into_prop()), ("cost", 10.0.into_prop())],
                None,
            )
            .unwrap();

        graph
            .add_node(
                6,
                3,
                [("type", "wallet".into_prop()), ("cost", 76.2.into_prop())],
                None,
            )
            .unwrap();

        for (t, src, dst) in &vs {
            graph
                .add_edge(*t, *src, *dst, [("eprop", "commons")], None)
                .unwrap();
        }
        test_storage!(&graph, |graph| {
            let wg = graph.window(-2, 0);

            let actual = wg
                .nodes()
                .id()
                .iter_values()
                .filter_map(|id| id.to_u64())
                .collect::<Vec<_>>();

            let expected = vec![1, 2];

            assert_eq!(actual, expected);
        });
    }

    #[test]
    fn test_reference() {
        let graph = Graph::new();
        graph.add_edge(0, 1, 2, NO_PROPS, None).unwrap();

        test_storage!(&graph, |graph| {
            let mut w = WindowedGraph::new(&graph, Some(0), Some(1));
            assert_eq!(w, graph);
            w = WindowedGraph::new(&graph, Some(1), Some(2));
            assert_eq!(w, Graph::new());
        });
    }

    #[test]
    fn test_algorithm_on_windowed_graph() {
        global_info_logger();
        let graph = Graph::new();
        graph.add_edge(0, 1, 2, NO_PROPS, None).unwrap();
        test_storage!(&graph, |graph| {
            let w = graph.window(0, 1);
            let _ = degree_centrality(&w);
        });
    }

    #[test]
    fn test_view_resetting() {
        let graph = Graph::new();
        for t in 0..10 {
            let t1 = t * 3;
            let t2 = t * 3 + 1;
            let t3 = t * 3 + 2;
            graph.add_edge(t1, 1, 2, NO_PROPS, None).unwrap();
            graph.add_edge(t2, 2, 3, NO_PROPS, None).unwrap();
            graph.add_edge(t3, 3, 1, NO_PROPS, None).unwrap();
        }

        test_storage!(&graph, |graph| {
            assert_graph_equal(&graph.before(9).after(2), &graph.window(3, 9));
            let res = graph
                .window(3, 9)
                .nodes()
                .before(6)
                .edges()
                .window(1, 9)
                .earliest_time()
                .map(|it| it.collect_vec())
                .collect_vec();
            assert_eq!(
                res,
                [[Some(3), Some(5)], [Some(3), Some(4)], [Some(5), Some(4)]]
            );
        });
    }

    #[test]
    fn test_entity_history() {
        let graph = Graph::new();
        graph.add_node(0, 0, NO_PROPS, None).unwrap();
        graph.add_node(1, 0, NO_PROPS, None).unwrap();
        graph.add_node(2, 0, NO_PROPS, None).unwrap();
        graph.add_node(3, 0, NO_PROPS, None).unwrap();
        graph.add_edge(0, 1, 2, NO_PROPS, None).unwrap();
        graph.add_edge(1, 1, 2, NO_PROPS, None).unwrap();
        graph.add_edge(2, 1, 2, NO_PROPS, None).unwrap();
        graph.add_edge(3, 1, 2, NO_PROPS, None).unwrap();
        graph.add_edge(4, 1, 3, NO_PROPS, None).unwrap();
        graph.add_edge(5, 1, 3, NO_PROPS, None).unwrap();
        graph.add_edge(6, 1, 3, NO_PROPS, None).unwrap();
        graph.add_edge(7, 1, 3, NO_PROPS, None).unwrap();

        // FIXME: Issue #46
        test_graph(&graph, |graph| {
            let e = graph.edge(1, 2).unwrap();
            let v = graph.node(0).unwrap();
            let full_history_1 = vec![0i64, 1, 2, 3];

            let full_history_2 = vec![4i64, 5, 6, 7];

            let windowed_history = vec![0i64, 1];

            assert_eq!(v.history(), full_history_1);

            assert_eq!(v.window(0, 2).history(), windowed_history);
            assert_eq!(e.history(), full_history_1);
            assert_eq!(e.window(0, 2).history(), windowed_history);

            assert_eq!(
                graph.edges().history().collect_vec(),
                [full_history_1.clone(), full_history_2.clone()]
            );
            assert_eq!(
                graph
                    .nodes()
                    .in_edges()
                    .history()
                    .map(|it| it.collect_vec())
                    .collect_vec(),
                [vec![], vec![], vec![full_history_1], vec![full_history_2],]
            );

            assert_eq!(
                graph
                    .nodes()
                    .earliest_time()
                    .iter_values()
                    .flatten()
                    .collect_vec(),
                [0, 0, 0, 4,]
            );

            assert_eq!(
                graph
                    .nodes()
                    .latest_time()
                    .iter_values()
                    .flatten()
                    .collect_vec(),
                [3, 7, 3, 7]
            );

            assert_eq!(
                graph
                    .nodes()
                    .neighbours()
                    .latest_time()
                    .map(|it| it.flatten().collect_vec())
                    .collect_vec(),
                [vec![], vec![3, 7], vec![7], vec![7],]
            );

            assert_eq!(
                graph
                    .nodes()
                    .neighbours()
                    .earliest_time()
                    .map(|it| it.flatten().collect_vec())
                    .collect_vec(),
                [vec![], vec![0, 4], vec![0], vec![0],]
            );
        });
    }

    mod test_filters_window_graph {
        use crate::{
            db::{
                api::view::StaticGraphViewOps,
                graph::{assertions::GraphTransformer, views::window_graph::WindowedGraph},
            },
            prelude::TimeOps,
        };
        use std::ops::Range;

        struct WindowGraphTransformer(Range<i64>);

        impl GraphTransformer for WindowGraphTransformer {
            type Return<G: StaticGraphViewOps> = WindowedGraph<G>;
            fn apply<G: StaticGraphViewOps>(&self, graph: G) -> Self::Return<G> {
                graph.window(self.0.start, self.0.end)
            }
        }

        mod test_nodes_filters_window_graph {
            use crate::{
                db::{
                    api::view::StaticGraphViewOps,
                    graph::{
                        assertions::{
                            assert_filter_nodes_results, assert_search_nodes_results,
                            TestGraphVariants, TestVariants,
                        },
                        views::filter::model::ComposableFilter,
                    },
                },
                prelude::{AdditionOps, PropertyAdditionOps},
            };
            use raphtory_api::core::{entities::properties::prop::Prop, storage::arc_str::ArcStr};
            use raphtory_storage::mutation::{
                addition_ops::InternalAdditionOps,
                property_addition_ops::InternalPropertyAdditionOps,
            };
            use std::sync::Arc;

            use crate::{
                db::graph::views::{
                    filter::model::{
                        node_filter::{NodeFilter, NodeFilterBuilderOps},
                        property_filter::PropertyFilterOps,
                        PropertyFilterFactory,
                    },
                    window_graph::views_test::test_filters_window_graph::WindowGraphTransformer,
                },
                prelude::GraphViewOps,
            };

            fn init_graph<G: StaticGraphViewOps + AdditionOps + PropertyAdditionOps>(
                graph: G,
            ) -> G {
                let nodes = vec![
                    (
                        6,
                        "N1",
                        vec![
                            ("p1", Prop::U64(2u64)),
                            ("k1", Prop::I64(2i64)),
                            ("k2", Prop::Str(ArcStr::from("Paper_Airplane"))),
                            ("k3", Prop::Bool(true)),
                            ("k4", Prop::F64(6.0f64)),
                        ],
                        Some("air_nomad"),
                    ),
                    (
                        7,
                        "N1",
                        vec![
                            ("p1", Prop::U64(1u64)),
                            ("k1", Prop::I64(5i64)),
                            ("k3", Prop::Bool(false)),
                        ],
                        Some("air_nomad"),
                    ),
                    (
                        6,
                        "N2",
                        vec![("p1", Prop::U64(1u64)), ("k4", Prop::F64(6.0f64))],
                        Some("water_tribe"),
                    ),
                    (
                        7,
                        "N2",
                        vec![
                            ("p1", Prop::U64(2u64)),
                            ("k1", Prop::I64(2i64)),
                            ("k2", Prop::Str(ArcStr::from("Paper_Ship"))),
                            ("k3", Prop::Bool(true)),
                            ("k4", Prop::F64(10.0f64)),
                        ],
                        Some("water_tribe"),
                    ),
                    (8, "N3", vec![("p1", Prop::U64(1u64))], Some("air_nomad")),
                    (9, "N4", vec![("p1", Prop::U64(1u64))], Some("air_nomad")),
                    (
                        5,
                        "N5",
                        vec![
                            ("p1", Prop::U64(1u64)),
                            ("k1", Prop::I64(2i64)),
                            ("k2", Prop::Str(ArcStr::from("Paper_Airplane"))),
                            ("k3", Prop::Bool(true)),
                            ("k4", Prop::F64(6.0f64)),
                        ],
                        Some("air_nomad"),
                    ),
                    (
                        6,
                        "N5",
                        vec![
                            ("p1", Prop::U64(2u64)),
                            ("k2", Prop::Str(ArcStr::from("Pometry"))),
                            ("k4", Prop::F64(1.0f64)),
                        ],
                        Some("air_nomad"),
                    ),
                    (5, "N6", vec![("p1", Prop::U64(1u64))], Some("fire_nation")),
                    (
                        6,
                        "N6",
                        vec![("p1", Prop::U64(1u64)), ("k4", Prop::F64(1.0f64))],
                        Some("fire_nation"),
                    ),
                    (
                        3,
                        "N7",
                        vec![
                            ("p1", Prop::U64(1u64)),
                            ("k1", Prop::I64(2i64)),
                            ("k2", Prop::Str(ArcStr::from("Paper_Ship"))),
                            ("k3", Prop::Bool(true)),
                            ("k4", Prop::F64(10.0f64)),
                        ],
                        Some("air_nomad"),
                    ),
                    (5, "N7", vec![("p1", Prop::U64(1u64))], Some("air_nomad")),
                    (3, "N8", vec![("p1", Prop::U64(1u64))], Some("fire_nation")),
                    (
                        4,
                        "N8",
                        vec![
                            ("p1", Prop::U64(2u64)),
                            ("k1", Prop::I64(2i64)),
                            ("k2", Prop::Str(ArcStr::from("Sand_Clown"))),
                            ("k3", Prop::Bool(true)),
                            ("k4", Prop::F64(10.0f64)),
                        ],
                        Some("fire_nation"),
                    ),
                    (2, "N9", vec![("p1", Prop::U64(2u64))], None),
                    (2, "N10", vec![("q1", Prop::U64(0u64))], None),
                    (2, "N10", vec![("p1", Prop::U64(3u64))], None),
                    (2, "N11", vec![("p1", Prop::U64(3u64))], None),
                    (2, "N11", vec![("q1", Prop::U64(0u64))], None),
                    (2, "N12", vec![("q1", Prop::U64(0u64))], None),
                    (
                        3,
                        "N12",
                        vec![
                            ("p1", Prop::U64(3u64)),
                            ("k1", Prop::I64(2i64)),
                            ("k2", Prop::Str(ArcStr::from("Sand_Clown"))),
                            ("k3", Prop::Bool(true)),
                            ("k4", Prop::F64(10.0f64)),
                        ],
                        None,
                    ),
                    (2, "N13", vec![("q1", Prop::U64(0u64))], None),
                    (3, "N13", vec![("p1", Prop::U64(3u64))], None),
                    (2, "N14", vec![("q1", Prop::U64(0u64))], None),
                    (2, "N15", vec![], None),
                ];

                // Add nodes to the graph
                for (id, name, props, layer) in &nodes {
                    graph.add_node(*id, name, props.clone(), *layer).unwrap();
                }

                // Metadata property assignments
                let metadata = vec![
                    (
                        "N1",
                        vec![
                            ("p1", Prop::U64(1u64)),
                            ("k1", Prop::I64(3i64)),
                            ("k2", Prop::Str(ArcStr::from("Paper_Airplane"))),
                            ("k3", Prop::Bool(true)),
                            ("k4", Prop::F64(6.0f64)),
                        ],
                    ),
                    ("N4", vec![("p1", Prop::U64(2u64))]),
                    ("N9", vec![("p1", Prop::U64(1u64))]),
                    ("N10", vec![("p1", Prop::U64(1u64))]),
                    ("N11", vec![("p1", Prop::U64(1u64))]),
                    ("N12", vec![("p1", Prop::U64(1u64))]),
                    (
                        "N13",
                        vec![
                            ("p1", Prop::U64(1u64)),
                            ("k1", Prop::I64(2i64)),
                            ("k2", Prop::Str(ArcStr::from("Sand_Clown"))),
                            ("k3", Prop::Bool(true)),
                            ("k4", Prop::F64(10.0f64)),
                        ],
                    ),
                    ("N14", vec![("p1", Prop::U64(1u64))]),
                    ("N15", vec![("p1", Prop::U64(1u64))]),
                ];

                // Apply constant properties
                for (node, props) in metadata {
                    graph.node(node).unwrap().add_metadata(props).unwrap();
                }

                graph
            }

            fn init_graph2<
                G: StaticGraphViewOps
                    + AdditionOps
                    + InternalAdditionOps
                    + InternalPropertyAdditionOps
                    + PropertyAdditionOps,
            >(
                graph: G,
            ) -> G {
                let nodes = vec![(
                    2,
                    "N14",
                    vec![
                        ("q1", Prop::U64(0u64)),
                        (
                            "x",
                            Prop::List(Arc::from(vec![Prop::U64(1), Prop::U64(6), Prop::U64(9)])),
                        ),
                    ],
                    None,
                )];

                // Add nodes to the graph
                for (id, name, props, layer) in &nodes {
                    graph.add_node(*id, name, props.clone(), *layer).unwrap();
                }

                graph
            }

            #[test]
            fn test_nodes_filters_for_node_name_eq() {
                // TODO: Enable event_disk_graph once bug fixed: https://github.com/Pometry/Raphtory/issues/2098
                let filter = NodeFilter::name().eq("N2");
                let expected_results = vec!["N2"];
                assert_filter_nodes_results(
                    init_graph,
                    WindowGraphTransformer(6..9),
                    filter.clone(),
                    &expected_results,
                    vec![TestGraphVariants::Graph],
                );
                assert_search_nodes_results(
                    init_graph,
                    WindowGraphTransformer(6..9),
                    filter,
                    &expected_results,
                    TestVariants::EventOnly,
                );
            }

            #[test]
            fn test_nodes_filters_pg_for_node_name_eq() {
                let filter = NodeFilter::name().eq("N2");
                let expected_results = vec!["N2"];
                assert_filter_nodes_results(
                    init_graph,
                    WindowGraphTransformer(6..9),
                    filter.clone(),
                    &expected_results,
                    TestVariants::PersistentOnly,
                );
                assert_search_nodes_results(
                    init_graph,
                    WindowGraphTransformer(6..9),
                    filter,
                    &expected_results,
                    TestVariants::PersistentOnly,
                );
            }

            #[test]
            fn test_nodes_filters_for_node_name_ne() {
                // TODO: Enable event_disk_graph once bug fixed: https://github.com/Pometry/Raphtory/issues/2098
                let filter = NodeFilter::name().ne("N2");
                let expected_results = vec!["N1", "N3", "N5", "N6"];
                assert_filter_nodes_results(
                    init_graph,
                    WindowGraphTransformer(6..9),
                    filter.clone(),
                    &expected_results,
                    vec![TestGraphVariants::Graph],
                );
                assert_search_nodes_results(
                    init_graph,
                    WindowGraphTransformer(6..9),
                    filter,
                    &expected_results,
                    vec![TestGraphVariants::Graph],
                );
            }

            #[test]
            fn test_nodes_filters_pg_for_node_name_ne() {
                let filter = NodeFilter::name().ne("N2");
                let expected_results = vec![
                    "N1", "N10", "N11", "N12", "N13", "N14", "N15", "N3", "N5", "N6", "N7", "N8",
                    "N9",
                ];
                assert_filter_nodes_results(
                    init_graph,
                    WindowGraphTransformer(6..9),
                    filter.clone(),
                    &expected_results,
                    TestVariants::PersistentOnly,
                );
                assert_search_nodes_results(
                    init_graph,
                    WindowGraphTransformer(6..9),
                    filter,
                    &expected_results,
                    TestVariants::PersistentOnly,
                );
            }

            #[test]
            fn test_nodes_filters_for_node_name_in() {
                // TODO: Enable event_disk_graph once bug fixed: https://github.com/Pometry/Raphtory/issues/2098
                let filter = NodeFilter::name().is_in(vec!["N2".into()]);
                let expected_results = vec!["N2"];
                assert_filter_nodes_results(
                    init_graph,
                    WindowGraphTransformer(6..9),
                    filter.clone(),
                    &expected_results,
                    vec![TestGraphVariants::Graph],
                );
                assert_search_nodes_results(
                    init_graph,
                    WindowGraphTransformer(6..9),
                    filter,
                    &expected_results,
                    TestVariants::EventOnly,
                );

                let filter = NodeFilter::name().is_in(vec!["N2".into(), "N5".into()]);
                let expected_results = vec!["N2", "N5"];
                assert_filter_nodes_results(
                    init_graph,
                    WindowGraphTransformer(6..9),
                    filter.clone(),
                    &expected_results,
                    vec![TestGraphVariants::Graph],
                );
                assert_search_nodes_results(
                    init_graph,
                    WindowGraphTransformer(6..9),
                    filter,
                    &expected_results,
                    TestVariants::EventOnly,
                );
            }

            #[test]
            fn test_nodes_filters_pg_for_node_name_in() {
                let filter = NodeFilter::name().is_in(vec!["N2".into()]);
                let expected_results = vec!["N2"];
                assert_filter_nodes_results(
                    init_graph,
                    WindowGraphTransformer(6..9),
                    filter.clone(),
                    &expected_results,
                    TestVariants::PersistentOnly,
                );
                assert_search_nodes_results(
                    init_graph,
                    WindowGraphTransformer(6..9),
                    filter,
                    &expected_results,
                    TestVariants::PersistentOnly,
                );

                let filter = NodeFilter::name().is_in(vec!["N2".into(), "N5".into()]);
                let expected_results = vec!["N2", "N5"];
                assert_filter_nodes_results(
                    init_graph,
                    WindowGraphTransformer(6..9),
                    filter.clone(),
                    &expected_results,
                    TestVariants::PersistentOnly,
                );
                assert_search_nodes_results(
                    init_graph,
                    WindowGraphTransformer(6..9),
                    filter,
                    &expected_results,
                    TestVariants::PersistentOnly,
                );
            }

            #[test]
            fn test_nodes_filters_for_node_name_not_in() {
                // TODO: Enable event_disk_graph once bug fixed: https://github.com/Pometry/Raphtory/issues/2098
                let filter = NodeFilter::name().is_not_in(vec!["N5".into()]);
                let expected_results = vec!["N1", "N2", "N3", "N6"];
                assert_filter_nodes_results(
                    init_graph,
                    WindowGraphTransformer(6..9),
                    filter.clone(),
                    &expected_results,
                    vec![TestGraphVariants::Graph],
                );
                assert_search_nodes_results(
                    init_graph,
                    WindowGraphTransformer(6..9),
                    filter,
                    &expected_results,
                    vec![TestGraphVariants::Graph],
                );
            }

            #[test]
            fn test_nodes_filters_pg_for_node_name_not_in() {
                let filter = NodeFilter::name().is_not_in(vec!["N5".into()]);
                let expected_results = vec![
                    "N1", "N10", "N11", "N12", "N13", "N14", "N15", "N2", "N3", "N6", "N7", "N8",
                    "N9",
                ];
                assert_filter_nodes_results(
                    init_graph,
                    WindowGraphTransformer(6..9),
                    filter.clone(),
                    &expected_results,
                    TestVariants::PersistentOnly,
                );
                assert_search_nodes_results(
                    init_graph,
                    WindowGraphTransformer(6..9),
                    filter,
                    &expected_results,
                    TestVariants::PersistentOnly,
                );
            }

            #[test]
            fn test_nodes_filters_for_node_type_eq() {
                // TODO: Enable event_disk_graph once bug fixed: https://github.com/Pometry/Raphtory/issues/2098
                let filter = NodeFilter::node_type().eq("fire_nation");
                let expected_results = vec!["N6"];
                assert_filter_nodes_results(
                    init_graph,
                    WindowGraphTransformer(6..9),
                    filter.clone(),
                    &expected_results,
                    vec![TestGraphVariants::Graph],
                );
                assert_search_nodes_results(
                    init_graph,
                    WindowGraphTransformer(6..9),
                    filter,
                    &expected_results,
                    vec![TestGraphVariants::Graph],
                );
            }

            #[test]
            fn test_nodes_filters_pg_for_node_type_eq() {
                let filter = NodeFilter::node_type().eq("fire_nation");
                let expected_results = vec!["N6", "N8"];
                assert_filter_nodes_results(
                    init_graph,
                    WindowGraphTransformer(6..9),
                    filter.clone(),
                    &expected_results,
                    TestVariants::PersistentOnly,
                );
                assert_search_nodes_results(
                    init_graph,
                    WindowGraphTransformer(6..9),
                    filter,
                    &expected_results,
                    TestVariants::PersistentOnly,
                );
            }

            #[test]
            fn test_nodes_filters_for_node_type_ne() {
                // TODO: Enable event_disk_graph once bug fixed: https://github.com/Pometry/Raphtory/issues/2098
                let filter = NodeFilter::node_type().ne("fire_nation");
                let expected_results = vec!["N1", "N2", "N3", "N5"];
                assert_filter_nodes_results(
                    init_graph,
                    WindowGraphTransformer(6..9),
                    filter.clone(),
                    &expected_results,
                    vec![TestGraphVariants::Graph],
                );
                assert_search_nodes_results(
                    init_graph,
                    WindowGraphTransformer(6..9),
                    filter,
                    &expected_results,
                    vec![TestGraphVariants::Graph],
                );
            }

            #[test]
            fn test_nodes_filters_pg_for_node_type_ne() {
                let filter = NodeFilter::node_type().ne("fire_nation");
                let expected_results = vec![
                    "N1", "N10", "N11", "N12", "N13", "N14", "N15", "N2", "N3", "N5", "N7", "N9",
                ];
                assert_filter_nodes_results(
                    init_graph,
                    WindowGraphTransformer(6..9),
                    filter.clone(),
                    &expected_results,
                    TestVariants::PersistentOnly,
                );
                assert_search_nodes_results(
                    init_graph,
                    WindowGraphTransformer(6..9),
                    filter,
                    &expected_results,
                    TestVariants::PersistentOnly,
                );
            }

            #[test]
            fn test_nodes_filters_for_node_type_in() {
                // TODO: Enable event_disk_graph once bug fixed: https://github.com/Pometry/Raphtory/issues/2098
                let filter = NodeFilter::node_type().is_in(vec!["fire_nation".into()]);
                let expected_results = vec!["N6"];
                assert_filter_nodes_results(
                    init_graph,
                    WindowGraphTransformer(6..9),
                    filter.clone(),
                    &expected_results,
                    vec![TestGraphVariants::Graph],
                );
                assert_search_nodes_results(
                    init_graph,
                    WindowGraphTransformer(6..9),
                    filter,
                    &expected_results,
                    vec![TestGraphVariants::Graph],
                );

                let filter =
                    NodeFilter::node_type().is_in(vec!["fire_nation".into(), "air_nomad".into()]);
                let expected_results = vec!["N1", "N3", "N5", "N6"];
                assert_filter_nodes_results(
                    init_graph,
                    WindowGraphTransformer(6..9),
                    filter.clone(),
                    &expected_results,
                    vec![TestGraphVariants::Graph],
                );
                assert_search_nodes_results(
                    init_graph,
                    WindowGraphTransformer(6..9),
                    filter,
                    &expected_results,
                    vec![TestGraphVariants::Graph],
                );
            }

            #[test]
            fn test_nodes_filters_pg_for_node_type_in() {
                let filter = NodeFilter::node_type().is_in(vec!["fire_nation".into()]);
                let expected_results = vec!["N6", "N8"];
                assert_filter_nodes_results(
                    init_graph,
                    WindowGraphTransformer(6..9),
                    filter.clone(),
                    &expected_results,
                    TestVariants::PersistentOnly,
                );
                assert_search_nodes_results(
                    init_graph,
                    WindowGraphTransformer(6..9),
                    filter,
                    &expected_results,
                    TestVariants::PersistentOnly,
                );

                let filter =
                    NodeFilter::node_type().is_in(vec!["fire_nation".into(), "air_nomad".into()]);
                let expected_results = vec!["N1", "N3", "N5", "N6", "N7", "N8"];
                assert_filter_nodes_results(
                    init_graph,
                    WindowGraphTransformer(6..9),
                    filter.clone(),
                    &expected_results,
                    TestVariants::PersistentOnly,
                );
                assert_search_nodes_results(
                    init_graph,
                    WindowGraphTransformer(6..9),
                    filter,
                    &expected_results,
                    TestVariants::PersistentOnly,
                );
            }

            #[test]
            fn test_nodes_filters_for_node_type_not_in() {
                // TODO: Enable event_disk_graph once bug fixed: https://github.com/Pometry/Raphtory/issues/2098
                let filter = NodeFilter::node_type().is_not_in(vec!["fire_nation".into()]);
                let expected_results = vec!["N1", "N2", "N3", "N5"];
                assert_filter_nodes_results(
                    init_graph,
                    WindowGraphTransformer(6..9),
                    filter.clone(),
                    &expected_results,
                    vec![TestGraphVariants::Graph],
                );
                assert_search_nodes_results(
                    init_graph,
                    WindowGraphTransformer(6..9),
                    filter,
                    &expected_results,
                    vec![TestGraphVariants::Graph],
                );
            }

            #[test]
            fn test_nodes_filters_pg_for_node_type_not_in() {
                let filter = NodeFilter::node_type().is_not_in(vec!["fire_nation".into()]);
                let expected_results = vec![
                    "N1", "N10", "N11", "N12", "N13", "N14", "N15", "N2", "N3", "N5", "N7", "N9",
                ];
                assert_filter_nodes_results(
                    init_graph,
                    WindowGraphTransformer(6..9),
                    filter.clone(),
                    &expected_results,
                    TestVariants::PersistentOnly,
                );
                assert_search_nodes_results(
                    init_graph,
                    WindowGraphTransformer(6..9),
                    filter,
                    &expected_results,
                    TestVariants::PersistentOnly,
                );
            }

            #[test]
            fn test_nodes_filters_for_property_eq() {
                // TODO: Enable event_disk_graph once bug fixed: https://github.com/Pometry/Raphtory/issues/2098
                let filter = NodeFilter::property("p1").eq(1u64);
                let expected_results = vec!["N1", "N3", "N6"];
                assert_filter_nodes_results(
                    init_graph,
                    WindowGraphTransformer(6..9),
                    filter.clone(),
                    &expected_results,
                    vec![TestGraphVariants::Graph],
                );
                assert_search_nodes_results(
                    init_graph,
                    WindowGraphTransformer(6..9),
                    filter,
                    &expected_results,
                    vec![TestGraphVariants::Graph],
                );

                let filter = NodeFilter::property("k1").eq(2i64);
                let expected_results = vec!["N2"];
                assert_filter_nodes_results(
                    init_graph,
                    WindowGraphTransformer(6..9),
                    filter.clone(),
                    &expected_results,
                    vec![TestGraphVariants::Graph],
                );
                assert_search_nodes_results(
                    init_graph,
                    WindowGraphTransformer(6..9),
                    filter,
                    &expected_results,
                    vec![TestGraphVariants::Graph],
                );

                let filter = NodeFilter::property("k2").eq("Paper_Airplane");
                let expected_results = vec!["N1"];
                assert_filter_nodes_results(
                    init_graph,
                    WindowGraphTransformer(6..9),
                    filter.clone(),
                    &expected_results,
                    vec![TestGraphVariants::Graph],
                );
                assert_search_nodes_results(
                    init_graph,
                    WindowGraphTransformer(6..9),
                    filter,
                    &expected_results,
                    TestVariants::EventOnly,
                );

                let filter = NodeFilter::property("k3").eq(true);
                let expected_results = vec!["N2"];
                assert_filter_nodes_results(
                    init_graph,
                    WindowGraphTransformer(6..9),
                    filter.clone(),
                    &expected_results,
                    vec![TestGraphVariants::Graph],
                );
                assert_search_nodes_results(
                    init_graph,
                    WindowGraphTransformer(6..9),
                    filter,
                    &expected_results,
                    TestVariants::EventOnly,
                );

                let filter = NodeFilter::property("k4").eq(6.0f64);
                let expected_results = vec!["N1"];
                assert_filter_nodes_results(
                    init_graph,
                    WindowGraphTransformer(6..9),
                    filter.clone(),
                    &expected_results,
                    vec![TestGraphVariants::Graph],
                );
                assert_search_nodes_results(
                    init_graph,
                    WindowGraphTransformer(6..9),
                    filter,
                    &expected_results,
                    TestVariants::EventOnly,
                );

                let filter = NodeFilter::property("x").eq(Prop::List(Arc::new(vec![
                    Prop::U64(1),
                    Prop::U64(6),
                    Prop::U64(9),
                ])));
                let expected_results = vec!["N14"];
                // TODO: List(U64) not supported as disk_graph property
                // assert_filter_nodes_results_w!(
                //     init_graph2,
                //     filter,
                //     1..9,
                //     expected_results,
                //     variants = [graph]
                // );
                assert_filter_nodes_results(
                    init_graph2,
                    WindowGraphTransformer(1..9),
                    filter.clone(),
                    &expected_results,
                    vec![TestGraphVariants::Graph],
                );
                // TODO: Search APIs don't support list yet
                // assert_search_nodes_results(
                //     init_graph,
                //     WindowGraphTransformer(6..9),
                //     filter,
                //     &expected_results,
                //     TestVariants::EventOnly,
                // );
            }

            #[test]
            fn test_nodes_filters_pg_for_property_eq() {
<<<<<<< HEAD
                let filter = NodeFilter::property("p1").eq(1u64);
                let expected_results = vec!["N1", "N14", "N15", "N3", "N6", "N7"];
=======
                let filter = PropertyFilter::property("p1").eq(1u64);
                let expected_results = vec!["N1", "N3", "N6", "N7"];
>>>>>>> 17080650
                assert_filter_nodes_results(
                    init_graph,
                    WindowGraphTransformer(6..9),
                    filter.clone(),
                    &expected_results,
                    TestVariants::PersistentOnly,
                );
                assert_search_nodes_results(
                    init_graph,
                    WindowGraphTransformer(6..9),
                    filter,
                    &expected_results,
                    TestVariants::PersistentOnly,
                );

<<<<<<< HEAD
                let filter = NodeFilter::property("k1").eq(2i64);
                let expected_results = vec!["N12", "N13", "N2", "N5", "N7", "N8"];
=======
                let filter = PropertyFilter::property("k1").eq(2i64);
                let expected_results = vec!["N12", "N2", "N5", "N7", "N8"];
>>>>>>> 17080650
                assert_filter_nodes_results(
                    init_graph,
                    WindowGraphTransformer(6..9),
                    filter.clone(),
                    &expected_results,
                    TestVariants::PersistentOnly,
                );
                assert_search_nodes_results(
                    init_graph,
                    WindowGraphTransformer(6..9),
                    filter,
                    &expected_results,
                    TestVariants::PersistentOnly,
                );

                let filter = NodeFilter::property("k2").eq("Paper_Airplane");
                let expected_results = vec!["N1"];
                assert_filter_nodes_results(
                    init_graph,
                    WindowGraphTransformer(6..9),
                    filter.clone(),
                    &expected_results,
                    TestVariants::PersistentOnly,
                );
                assert_search_nodes_results(
                    init_graph,
                    WindowGraphTransformer(6..9),
                    filter,
                    &expected_results,
                    TestVariants::PersistentOnly,
                );

                // TODO: Const properties not supported for disk_graph.
<<<<<<< HEAD
                let filter = NodeFilter::property("k3").eq(true);
                let expected_results = vec!["N12", "N13", "N2", "N5", "N7", "N8"];
                assert_filter_nodes_results(
                    init_graph,
                    WindowGraphTransformer(6..9),
                    filter.clone(),
                    &expected_results,
                    vec![TestGraphVariants::PersistentGraph],
                );
                assert_search_nodes_results(
                    init_graph,
                    WindowGraphTransformer(6..9),
                    filter,
                    &expected_results,
                    vec![TestGraphVariants::PersistentGraph],
                );

                // TODO: Const properties not supported for disk_graph.
                let filter = NodeFilter::property("k3").eq(true);
=======
                let filter = PropertyFilter::property("k3").eq(true);
>>>>>>> 17080650
                let expected_results = vec!["N12", "N2", "N5", "N7", "N8"];
                assert_filter_nodes_results(
                    init_graph,
                    WindowGraphTransformer(6..9),
                    filter.clone(),
                    &expected_results,
                    TestVariants::PersistentOnly,
                );
                assert_search_nodes_results(
                    init_graph,
                    WindowGraphTransformer(6..9),
                    filter,
                    &expected_results,
                    TestVariants::PersistentOnly,
                );

                let filter = NodeFilter::property("k4").eq(6.0f64);
                let expected_results = vec!["N1"];
                assert_filter_nodes_results(
                    init_graph,
                    WindowGraphTransformer(6..9),
                    filter.clone(),
                    &expected_results,
                    TestVariants::PersistentOnly,
                );
                assert_search_nodes_results(
                    init_graph,
                    WindowGraphTransformer(6..9),
                    filter,
                    &expected_results,
                    TestVariants::PersistentOnly,
                );

                let filter = NodeFilter::property("x").eq(Prop::List(Arc::new(vec![
                    Prop::U64(1),
                    Prop::U64(6),
                    Prop::U64(9),
                ])));
                let expected_results = vec!["N14"];
                // TODO: List(U64) not supported as disk_graph property
                // assert_filter_nodes_results_pg_w!(
                //     init_graph2,
                //     filter,
                //     1..9,
                //     expected_results,
                //     variants = [persistent_graph]
                // );
                assert_filter_nodes_results(
                    init_graph2,
                    WindowGraphTransformer(1..9),
                    filter.clone(),
                    &expected_results,
                    vec![TestGraphVariants::PersistentGraph],
                );
                // TODO: Search APIs don't support list yet
                // assert_search_nodes_results(
                //     init_graph,
                //     WindowGraphTransformer(6..9),
                //     filter,
                //     &expected_results,
                //     vec![TestGraphVariants::PersistentGraph],
                // );
            }

            #[test]
            fn test_nodes_filters_for_property_ne() {
                // TODO: Enable event_disk_graph once bug fixed: https://github.com/Pometry/Raphtory/issues/2098
                let filter = NodeFilter::property("p1").ne(1u64);
                let expected_results = vec!["N2", "N5"];
                assert_filter_nodes_results(
                    init_graph,
                    WindowGraphTransformer(6..9),
                    filter.clone(),
                    &expected_results,
                    vec![TestGraphVariants::Graph],
                );
                assert_search_nodes_results(
                    init_graph,
                    WindowGraphTransformer(6..9),
                    filter,
                    &expected_results,
                    vec![TestGraphVariants::Graph],
                );

                let filter = NodeFilter::property("k1").ne(2i64);
                let expected_results = vec!["N1"];
                assert_filter_nodes_results(
                    init_graph,
                    WindowGraphTransformer(6..9),
                    filter.clone(),
                    &expected_results,
                    vec![TestGraphVariants::Graph],
                );
                assert_search_nodes_results(
                    init_graph,
                    WindowGraphTransformer(6..9),
                    filter,
                    &expected_results,
                    vec![TestGraphVariants::Graph],
                );

                let filter = NodeFilter::property("k2").ne("Paper_Airplane");
                let expected_results = vec!["N2", "N5"];
                assert_filter_nodes_results(
                    init_graph,
                    WindowGraphTransformer(6..9),
                    filter.clone(),
                    &expected_results,
                    vec![TestGraphVariants::Graph],
                );
                assert_search_nodes_results(
                    init_graph,
                    WindowGraphTransformer(6..9),
                    filter,
                    &expected_results,
                    vec![TestGraphVariants::Graph],
                );

                let filter = NodeFilter::property("k3").ne(true);
                let expected_results = vec!["N1"];
                assert_filter_nodes_results(
                    init_graph,
                    WindowGraphTransformer(6..9),
                    filter.clone(),
                    &expected_results,
                    vec![TestGraphVariants::Graph],
                );
                assert_search_nodes_results(
                    init_graph,
                    WindowGraphTransformer(6..9),
                    filter,
                    &expected_results,
                    vec![TestGraphVariants::Graph],
                );

                let filter = NodeFilter::property("k4").ne(6.0f64);
                let expected_results = vec!["N2", "N5", "N6"];
                assert_filter_nodes_results(
                    init_graph,
                    WindowGraphTransformer(6..9),
                    filter.clone(),
                    &expected_results,
                    vec![TestGraphVariants::Graph],
                );
                assert_search_nodes_results(
                    init_graph,
                    WindowGraphTransformer(6..9),
                    filter,
                    &expected_results,
                    vec![TestGraphVariants::Graph],
                );

                let filter = NodeFilter::property("x").ne(Prop::List(Arc::new(vec![
                    Prop::U64(1),
                    Prop::U64(6),
                    Prop::U64(9),
                ])));
                let expected_results = Vec::<&str>::new();
                assert_filter_nodes_results(
                    init_graph,
                    WindowGraphTransformer(6..9),
                    filter.clone(),
                    &expected_results,
                    vec![TestGraphVariants::Graph],
                );
                // TODO: Search APIs don't support list yet
                // assert_search_nodes_results(
                //     init_graph,
                //     WindowGraphTransformer(6..9),
                //     filter,
                //     &expected_results,
                //     TestVariants::EventOnly,
                // );
            }

            #[test]
            fn test_nodes_filters_pg_for_property_ne() {
                let filter = NodeFilter::property("p1").ne(1u64);
                let expected_results = vec!["N10", "N11", "N12", "N13", "N2", "N5", "N8", "N9"];
                assert_filter_nodes_results(
                    init_graph,
                    WindowGraphTransformer(6..9),
                    filter.clone(),
                    &expected_results,
                    TestVariants::PersistentOnly,
                );
                assert_search_nodes_results(
                    init_graph,
                    WindowGraphTransformer(6..9),
                    filter,
                    &expected_results,
                    TestVariants::PersistentOnly,
                );

                let filter = NodeFilter::property("k1").ne(2i64);
                let expected_results = vec!["N1"];
                assert_filter_nodes_results(
                    init_graph,
                    WindowGraphTransformer(6..9),
                    filter.clone(),
                    &expected_results,
                    TestVariants::PersistentOnly,
                );
                assert_search_nodes_results(
                    init_graph,
                    WindowGraphTransformer(6..9),
                    filter,
                    &expected_results,
                    TestVariants::PersistentOnly,
                );

<<<<<<< HEAD
                let filter = NodeFilter::property("k2").ne("Paper_Airplane");
                let expected_results = vec!["N12", "N13", "N2", "N5", "N7", "N8"];
=======
                let filter = PropertyFilter::property("k2").ne("Paper_Airplane");
                let expected_results = vec!["N12", "N2", "N5", "N7", "N8"];
>>>>>>> 17080650
                assert_filter_nodes_results(
                    init_graph,
                    WindowGraphTransformer(6..9),
                    filter.clone(),
                    &expected_results,
                    TestVariants::PersistentOnly,
                );
                assert_search_nodes_results(
                    init_graph,
                    WindowGraphTransformer(6..9),
                    filter,
                    &expected_results,
                    TestVariants::PersistentOnly,
                );

                let filter = NodeFilter::property("k3").ne(true);
                let expected_results = vec!["N1"];
                assert_filter_nodes_results(
                    init_graph,
                    WindowGraphTransformer(6..9),
                    filter.clone(),
                    &expected_results,
                    TestVariants::PersistentOnly,
                );
                assert_search_nodes_results(
                    init_graph,
                    WindowGraphTransformer(6..9),
                    filter,
                    &expected_results,
                    TestVariants::PersistentOnly,
                );

<<<<<<< HEAD
                let filter = NodeFilter::property("k4").ne(6.0f64);
                let expected_results = vec!["N12", "N13", "N2", "N5", "N6", "N7", "N8"];
=======
                let filter = PropertyFilter::property("k4").ne(6.0f64);
                let expected_results = vec!["N12", "N2", "N5", "N6", "N7", "N8"];
>>>>>>> 17080650
                assert_filter_nodes_results(
                    init_graph,
                    WindowGraphTransformer(6..9),
                    filter.clone(),
                    &expected_results,
                    TestVariants::PersistentOnly,
                );
                assert_search_nodes_results(
                    init_graph,
                    WindowGraphTransformer(6..9),
                    filter,
                    &expected_results,
                    TestVariants::PersistentOnly,
                );

                let filter = NodeFilter::property("x").ne(Prop::List(Arc::new(vec![
                    Prop::U64(1),
                    Prop::U64(6),
                    Prop::U64(9),
                ])));
                let expected_results = Vec::<&str>::new();
                assert_filter_nodes_results(
                    init_graph,
                    WindowGraphTransformer(1..9),
                    filter.clone(),
                    &expected_results,
                    vec![TestGraphVariants::PersistentGraph],
                );
                // TODO: Search APIs don't support list yet
                // assert_search_nodes_results(
                //     init_graph,
                //     WindowGraphTransformer(1..9),
                //     filter,
                //     &expected_results,
                //     vec![TestGraphVariants::PersistentGraph],
                // );
            }

            #[test]
            fn test_nodes_filters_for_property_lt() {
                // TODO: Enable event_disk_graph once bug fixed: https://github.com/Pometry/Raphtory/issues/2098
                let filter = NodeFilter::property("p1").lt(3u64);
                let expected_results = vec!["N1", "N2", "N3", "N5", "N6"];
                assert_filter_nodes_results(
                    init_graph,
                    WindowGraphTransformer(6..9),
                    filter.clone(),
                    &expected_results,
                    vec![TestGraphVariants::Graph],
                );
                assert_search_nodes_results(
                    init_graph,
                    WindowGraphTransformer(6..9),
                    filter,
                    &expected_results,
                    vec![TestGraphVariants::Graph],
                );

                let filter = NodeFilter::property("k1").lt(3i64);
                let expected_results = vec!["N2"];
                assert_filter_nodes_results(
                    init_graph,
                    WindowGraphTransformer(6..9),
                    filter.clone(),
                    &expected_results,
                    vec![TestGraphVariants::Graph],
                );
                assert_search_nodes_results(
                    init_graph,
                    WindowGraphTransformer(6..9),
                    filter,
                    &expected_results,
                    vec![TestGraphVariants::Graph],
                );

                let filter = NodeFilter::property("k4").lt(10.0f64);
                let expected_results = vec!["N1", "N5", "N6"];
                assert_filter_nodes_results(
                    init_graph,
                    WindowGraphTransformer(6..9),
                    filter.clone(),
                    &expected_results,
                    vec![TestGraphVariants::Graph],
                );
                assert_search_nodes_results(
                    init_graph,
                    WindowGraphTransformer(6..9),
                    filter,
                    &expected_results,
                    vec![TestGraphVariants::Graph],
                );
<<<<<<< HEAD

                let filter = NodeFilter::property("x").lt(Prop::List(Arc::new(vec![
                    Prop::U64(1),
                    Prop::U64(7),
                    Prop::U64(0),
                ])));
                let expected_results = vec!["N14"];
                // TODO: List(U64) not supported as disk_graph property
                // assert_filter_nodes_results_w!(
                //     init_graph2,
                //     filter,
                //     1..9,
                //     expected_results,
                //     variants = [graph]
                // );
                assert_filter_nodes_results(
                    init_graph2,
                    WindowGraphTransformer(1..9),
                    filter.clone(),
                    &expected_results,
                    vec![TestGraphVariants::Graph],
                );
                // TODO: Search APIs don't support list yet
                // assert_search_nodes_results(
                //     init_graph,
                //     WindowGraphTransformer(6..9),
                //     filter,
                //     &expected_results,
                //     TestVariants::EventOnly,
                // );
=======
>>>>>>> 17080650
            }

            #[test]
            fn test_nodes_filters_pg_for_property_lt() {
<<<<<<< HEAD
                let filter = NodeFilter::property("p1").lt(3u64);
                let expected_results =
                    vec!["N1", "N14", "N15", "N2", "N3", "N5", "N6", "N7", "N8", "N9"];
=======
                let filter = PropertyFilter::property("p1").lt(3u64);
                let expected_results = vec!["N1", "N2", "N3", "N5", "N6", "N7", "N8", "N9"];
>>>>>>> 17080650
                assert_filter_nodes_results(
                    init_graph,
                    WindowGraphTransformer(6..9),
                    filter.clone(),
                    &expected_results,
                    TestVariants::PersistentOnly,
                );
                assert_search_nodes_results(
                    init_graph,
                    WindowGraphTransformer(6..9),
                    filter,
                    &expected_results,
                    TestVariants::PersistentOnly,
                );

<<<<<<< HEAD
                let filter = NodeFilter::property("k1").lt(3i64);
                let expected_results = vec!["N12", "N13", "N2", "N5", "N7", "N8"];
=======
                let filter = PropertyFilter::property("k1").lt(3i64);
                let expected_results = vec!["N12", "N2", "N5", "N7", "N8"];
>>>>>>> 17080650
                assert_filter_nodes_results(
                    init_graph,
                    WindowGraphTransformer(6..9),
                    filter.clone(),
                    &expected_results,
                    TestVariants::PersistentOnly,
                );
                assert_search_nodes_results(
                    init_graph,
                    WindowGraphTransformer(6..9),
                    filter,
                    &expected_results,
                    TestVariants::PersistentOnly,
                );

                let filter = NodeFilter::property("k4").lt(10.0f64);
                let expected_results = vec!["N1", "N5", "N6"];
                assert_filter_nodes_results(
                    init_graph,
                    WindowGraphTransformer(6..9),
                    filter.clone(),
                    &expected_results,
                    TestVariants::PersistentOnly,
                );
                assert_search_nodes_results(
                    init_graph,
                    WindowGraphTransformer(6..9),
                    filter,
                    &expected_results,
                    TestVariants::PersistentOnly,
                );
<<<<<<< HEAD

                let filter = NodeFilter::property("x").lt(Prop::List(Arc::new(vec![
                    Prop::U64(1),
                    Prop::U64(7),
                    Prop::U64(0),
                ])));
                let expected_results = vec!["N14"];
                // TODO: List(U64) not supported as disk_graph property
                // assert_filter_nodes_results_pg_w!(
                //     init_graph2,
                //     filter,
                //     1..9,
                //     expected_results,
                //     variants = [persistent_graph]
                // );
                assert_filter_nodes_results(
                    init_graph2,
                    WindowGraphTransformer(1..9),
                    filter.clone(),
                    &expected_results,
                    vec![TestGraphVariants::PersistentGraph],
                );
                // TODO: Search APIs don't support list yet
                // assert_search_nodes_results(
                //     init_graph,
                //     WindowGraphTransformer(1..9),
                //     filter,
                //     &expected_results,
                //     vec![TestGraphVariants::PersistentGraph],
                // );
=======
>>>>>>> 17080650
            }

            #[test]
            fn test_nodes_filters_for_property_le() {
                // TODO: Enable event_disk_graph once bug fixed: https://github.com/Pometry/Raphtory/issues/2098
                let filter = NodeFilter::property("p1").le(1u64);
                let expected_results = vec!["N1", "N3", "N6"];
                assert_filter_nodes_results(
                    init_graph,
                    WindowGraphTransformer(6..9),
                    filter.clone(),
                    &expected_results,
                    vec![TestGraphVariants::Graph],
                );
                assert_search_nodes_results(
                    init_graph,
                    WindowGraphTransformer(6..9),
                    filter,
                    &expected_results,
                    vec![TestGraphVariants::Graph],
                );

                let filter = NodeFilter::property("k1").le(2i64);
                let expected_results = vec!["N2"];
                assert_filter_nodes_results(
                    init_graph,
                    WindowGraphTransformer(6..9),
                    filter.clone(),
                    &expected_results,
                    vec![TestGraphVariants::Graph],
                );
                assert_search_nodes_results(
                    init_graph,
                    WindowGraphTransformer(6..9),
                    filter,
                    &expected_results,
                    vec![TestGraphVariants::Graph],
                );

                let filter = NodeFilter::property("k4").le(6.0f64);
                let expected_results = vec!["N1", "N5", "N6"];
                assert_filter_nodes_results(
                    init_graph,
                    WindowGraphTransformer(6..9),
                    filter.clone(),
                    &expected_results,
                    vec![TestGraphVariants::Graph],
                );
                assert_search_nodes_results(
                    init_graph,
                    WindowGraphTransformer(6..9),
                    filter,
                    &expected_results,
                    vec![TestGraphVariants::Graph],
                );
<<<<<<< HEAD

                let filter = NodeFilter::property("x").le(Prop::List(Arc::new(vec![
                    Prop::U64(1),
                    Prop::U64(7),
                    Prop::U64(0),
                ])));
                let expected_results = vec!["N14"];
                // TODO: List(U64) not supported as disk_graph property
                // assert_filter_nodes_results_w!(
                //     init_graph2,
                //     filter,
                //     1..9,
                //     expected_results,
                //     variants = [graph]
                // );
                assert_filter_nodes_results(
                    init_graph2,
                    WindowGraphTransformer(1..9),
                    filter.clone(),
                    &expected_results,
                    vec![TestGraphVariants::Graph],
                );
                // TODO: Search APIs don't support list yet
                // assert_search_nodes_results(
                //     init_graph,
                //     WindowGraphTransformer(6..9),
                //     filter,
                //     &expected_results,
                //     TestVariants::EventOnly,
                // );
=======
>>>>>>> 17080650
            }

            #[test]
            fn test_nodes_filters_pg_for_property_le() {
<<<<<<< HEAD
                let filter = NodeFilter::property("p1").le(1u64);
                let expected_results = vec!["N1", "N14", "N15", "N3", "N6", "N7"];
=======
                let filter = PropertyFilter::property("p1").le(1u64);
                let expected_results = vec!["N1", "N3", "N6", "N7"];
>>>>>>> 17080650
                assert_filter_nodes_results(
                    init_graph,
                    WindowGraphTransformer(6..9),
                    filter.clone(),
                    &expected_results,
                    TestVariants::PersistentOnly,
                );
                assert_search_nodes_results(
                    init_graph,
                    WindowGraphTransformer(6..9),
                    filter,
                    &expected_results,
                    TestVariants::PersistentOnly,
                );

<<<<<<< HEAD
                let filter = NodeFilter::property("k1").le(2i64);
                let expected_results = vec!["N12", "N13", "N2", "N5", "N7", "N8"];
=======
                let filter = PropertyFilter::property("k1").le(2i64);
                let expected_results = vec!["N12", "N2", "N5", "N7", "N8"];
>>>>>>> 17080650
                assert_filter_nodes_results(
                    init_graph,
                    WindowGraphTransformer(6..9),
                    filter.clone(),
                    &expected_results,
                    TestVariants::PersistentOnly,
                );
                assert_search_nodes_results(
                    init_graph,
                    WindowGraphTransformer(6..9),
                    filter,
                    &expected_results,
                    TestVariants::PersistentOnly,
                );

                let filter = NodeFilter::property("k4").le(6.0f64);
                let expected_results = vec!["N1", "N5", "N6"];
                assert_filter_nodes_results(
                    init_graph,
                    WindowGraphTransformer(6..9),
                    filter.clone(),
                    &expected_results,
                    TestVariants::PersistentOnly,
                );
                assert_search_nodes_results(
                    init_graph,
                    WindowGraphTransformer(6..9),
                    filter,
                    &expected_results,
                    TestVariants::PersistentOnly,
                );

                let filter = NodeFilter::property("x").le(Prop::List(Arc::new(vec![
                    Prop::U64(1),
                    Prop::U64(2),
                    Prop::U64(3),
                ])));
                let expected_results = Vec::<&str>::new();
                assert_filter_nodes_results(
                    init_graph,
                    WindowGraphTransformer(1..9),
                    filter.clone(),
                    &expected_results,
                    TestVariants::PersistentOnly,
                );
                // TODO: Search APIs don't support list yet
                // assert_search_nodes_results(
                //     init_graph,
                //     WindowGraphTransformer(1..9),
                //     filter,
                //     &expected_results,
                //     TestVariants::PersistentOnly,
                // );
            }

            #[test]
            fn test_nodes_filters_for_property_gt() {
                // TODO: Enable event_disk_graph once bug fixed: https://github.com/Pometry/Raphtory/issues/2098
                let filter = NodeFilter::property("p1").gt(1u64);
                let expected_results = vec!["N2", "N5"];
                assert_filter_nodes_results(
                    init_graph,
                    WindowGraphTransformer(6..9),
                    filter.clone(),
                    &expected_results,
                    vec![TestGraphVariants::Graph],
                );
                assert_search_nodes_results(
                    init_graph,
                    WindowGraphTransformer(6..9),
                    filter,
                    &expected_results,
                    vec![TestGraphVariants::Graph],
                );

                let filter = NodeFilter::property("k1").gt(2i64);
                let expected_results = vec!["N1"];
                assert_filter_nodes_results(
                    init_graph,
                    WindowGraphTransformer(6..9),
                    filter.clone(),
                    &expected_results,
                    vec![TestGraphVariants::Graph],
                );
                assert_search_nodes_results(
                    init_graph,
                    WindowGraphTransformer(6..9),
                    filter,
                    &expected_results,
                    vec![TestGraphVariants::Graph],
                );

                let filter = NodeFilter::property("k4").gt(6.0f64);
                let expected_results = vec!["N2"];
                assert_filter_nodes_results(
                    init_graph,
                    WindowGraphTransformer(6..9),
                    filter.clone(),
                    &expected_results,
                    vec![TestGraphVariants::Graph],
                );
                assert_search_nodes_results(
                    init_graph,
                    WindowGraphTransformer(6..9),
                    filter,
                    &expected_results,
                    vec![TestGraphVariants::Graph],
                );

                let filter = NodeFilter::property("x").gt(Prop::List(Arc::new(vec![
                    Prop::U64(1),
                    Prop::U64(6),
                    Prop::U64(9),
                ])));
                let expected_results = Vec::<&str>::new();
                assert_filter_nodes_results(
                    init_graph,
                    WindowGraphTransformer(6..9),
                    filter.clone(),
                    &expected_results,
                    vec![TestGraphVariants::Graph],
                );
                // TODO: Search APIs don't support list yet
                // assert_search_nodes_results(
                //     init_graph,
                //     WindowGraphTransformer(6..9),
                //     filter,
                //     &expected_results,
                //     TestVariants::EventOnly,
                // );
            }

            #[test]
            fn test_nodes_filters_pg_for_property_gt() {
                let filter = NodeFilter::property("p1").gt(1u64);
                let expected_results = vec!["N10", "N11", "N12", "N13", "N2", "N5", "N8", "N9"];
                assert_filter_nodes_results(
                    init_graph,
                    WindowGraphTransformer(6..9),
                    filter.clone(),
                    &expected_results,
                    TestVariants::PersistentOnly,
                );
                assert_search_nodes_results(
                    init_graph,
                    WindowGraphTransformer(6..9),
                    filter,
                    &expected_results,
                    TestVariants::PersistentOnly,
                );

                let filter = NodeFilter::property("k1").gt(2i64);
                let expected_results = vec!["N1"];
                assert_filter_nodes_results(
                    init_graph,
                    WindowGraphTransformer(6..9),
                    filter.clone(),
                    &expected_results,
                    TestVariants::PersistentOnly,
                );
                assert_search_nodes_results(
                    init_graph,
                    WindowGraphTransformer(6..9),
                    filter,
                    &expected_results,
                    TestVariants::PersistentOnly,
                );

<<<<<<< HEAD
                let filter = NodeFilter::property("k4").gt(6.0f64);
                let expected_results = vec!["N12", "N13", "N2", "N7", "N8"];
=======
                let filter = PropertyFilter::property("k4").gt(6.0f64);
                let expected_results = vec!["N12", "N2", "N7", "N8"];
>>>>>>> 17080650
                assert_filter_nodes_results(
                    init_graph,
                    WindowGraphTransformer(6..9),
                    filter.clone(),
                    &expected_results,
                    TestVariants::PersistentOnly,
                );
                assert_search_nodes_results(
                    init_graph,
                    WindowGraphTransformer(6..9),
                    filter,
                    &expected_results,
                    TestVariants::PersistentOnly,
                );
<<<<<<< HEAD

                let filter = NodeFilter::property("x").gt(Prop::List(Arc::new(vec![
                    Prop::U64(1),
                    Prop::U64(2),
                    Prop::U64(3),
                ])));
                let expected_results = vec!["N14"];
                // TODO: List(U64) not supported as disk_graph property
                // assert_filter_nodes_results_pg_w!(
                //     init_graph2,
                //     filter,
                //     1..9,
                //     expected_results,
                //     variants = [persistent_graph]
                // );
                assert_filter_nodes_results(
                    init_graph2,
                    WindowGraphTransformer(1..9),
                    filter.clone(),
                    &expected_results,
                    vec![TestGraphVariants::PersistentGraph],
                );
                // TODO: Search APIs don't support list yet
                // assert_search_nodes_results(
                //     init_graph,
                //     WindowGraphTransformer(1..9),
                //     filter,
                //     &expected_results,
                //     TestVariants::PersistentOnly,
                // );
=======
>>>>>>> 17080650
            }

            #[test]
            fn test_nodes_filters_for_property_ge() {
                // TODO: Enable event_disk_graph once bug fixed: https://github.com/Pometry/Raphtory/issues/2098
                let filter = NodeFilter::property("p1").ge(1u64);
                let expected_results = vec!["N1", "N2", "N3", "N5", "N6"];
                assert_filter_nodes_results(
                    init_graph,
                    WindowGraphTransformer(6..9),
                    filter.clone(),
                    &expected_results,
                    vec![TestGraphVariants::Graph],
                );
                assert_search_nodes_results(
                    init_graph,
                    WindowGraphTransformer(6..9),
                    filter,
                    &expected_results,
                    vec![TestGraphVariants::Graph],
                );

                let filter = NodeFilter::property("k1").ge(2i64);
                let expected_results = vec!["N1", "N2"];
                assert_filter_nodes_results(
                    init_graph,
                    WindowGraphTransformer(6..9),
                    filter.clone(),
                    &expected_results,
                    vec![TestGraphVariants::Graph],
                );
                assert_search_nodes_results(
                    init_graph,
                    WindowGraphTransformer(6..9),
                    filter,
                    &expected_results,
                    vec![TestGraphVariants::Graph],
                );

                let filter = NodeFilter::property("k4").ge(6.0f64);
                let expected_results = vec!["N1", "N2"];
                assert_filter_nodes_results(
                    init_graph,
                    WindowGraphTransformer(6..9),
                    filter.clone(),
                    &expected_results,
                    vec![TestGraphVariants::Graph],
                );
                assert_search_nodes_results(
                    init_graph,
                    WindowGraphTransformer(6..9),
                    filter,
                    &expected_results,
                    vec![TestGraphVariants::Graph],
                );
<<<<<<< HEAD

                let filter = NodeFilter::property("x").ge(Prop::List(Arc::new(vec![
                    Prop::U64(1),
                    Prop::U64(6),
                    Prop::U64(9),
                ])));
                let expected_results = vec!["N14"];
                // TODO: List(U64) not supported as disk_graph property
                // assert_filter_nodes_results_w!(
                //     init_graph2,
                //     filter,
                //     1..9,
                //     expected_results,
                //     variants = [graph]
                // );
                assert_filter_nodes_results(
                    init_graph2,
                    WindowGraphTransformer(1..9),
                    filter.clone(),
                    &expected_results,
                    vec![TestGraphVariants::Graph],
                );
                // TODO: Search APIs don't support list yet
                // assert_search_nodes_results(
                //     init_graph,
                //     WindowGraphTransformer(6..9),
                //     filter,
                //     &expected_results,
                //     TestVariants::EventOnly,
                // );
=======
>>>>>>> 17080650
            }

            #[test]
            fn test_nodes_filters_pg_for_property_ge() {
                let filter = NodeFilter::property("p1").ge(1u64);
                let expected_results = vec![
                    "N1", "N10", "N11", "N12", "N13", "N2", "N3", "N5", "N6", "N7", "N8", "N9",
                ];
                assert_filter_nodes_results(
                    init_graph,
                    WindowGraphTransformer(6..9),
                    filter.clone(),
                    &expected_results,
                    TestVariants::PersistentOnly,
                );
                assert_search_nodes_results(
                    init_graph,
                    WindowGraphTransformer(6..9),
                    filter,
                    &expected_results,
                    TestVariants::PersistentOnly,
                );

<<<<<<< HEAD
                let filter = NodeFilter::property("k1").ge(2i64);
                let expected_results = vec!["N1", "N12", "N13", "N2", "N5", "N7", "N8"];
=======
                let filter = PropertyFilter::property("k1").ge(2i64);
                let expected_results = vec!["N1", "N12", "N2", "N5", "N7", "N8"];
>>>>>>> 17080650
                assert_filter_nodes_results(
                    init_graph,
                    WindowGraphTransformer(6..9),
                    filter.clone(),
                    &expected_results,
                    TestVariants::PersistentOnly,
                );
                assert_search_nodes_results(
                    init_graph,
                    WindowGraphTransformer(6..9),
                    filter,
                    &expected_results,
                    TestVariants::PersistentOnly,
                );

<<<<<<< HEAD
                let filter = NodeFilter::property("k4").ge(6.0f64);
                let expected_results = vec!["N1", "N12", "N13", "N2", "N7", "N8"];
=======
                let filter = PropertyFilter::property("k4").ge(6.0f64);
                let expected_results = vec!["N1", "N12", "N2", "N7", "N8"];
>>>>>>> 17080650
                assert_filter_nodes_results(
                    init_graph,
                    WindowGraphTransformer(6..9),
                    filter.clone(),
                    &expected_results,
                    TestVariants::PersistentOnly,
                );
                assert_search_nodes_results(
                    init_graph,
                    WindowGraphTransformer(6..9),
                    filter,
                    &expected_results,
                    TestVariants::PersistentOnly,
                );
<<<<<<< HEAD

                let filter = NodeFilter::property("x").ge(Prop::List(Arc::new(vec![
                    Prop::U64(1),
                    Prop::U64(2),
                    Prop::U64(3),
                ])));
                let expected_results = vec!["N14"];
                // TODO: List(U64) not supported as disk_graph property
                // assert_filter_nodes_results_pg_w!(
                //     init_graph2,
                //     filter,
                //     1..9,
                //     expected_results,
                //     variants = [persistent_graph]
                // );
                assert_filter_nodes_results(
                    init_graph2,
                    WindowGraphTransformer(1..9),
                    filter.clone(),
                    &expected_results,
                    vec![TestGraphVariants::PersistentGraph],
                );
                // TODO: Search APIs don't support list yet
                // assert_search_nodes_results(
                //     init_graph,
                //     WindowGraphTransformer(1..9),
                //     filter,
                //     &expected_results,
                //     TestVariants::PersistentOnly,
                // );
=======
>>>>>>> 17080650
            }

            #[test]
            fn test_nodes_filters_for_property_in() {
                // TODO: Enable event_disk_graph once bug fixed: https://github.com/Pometry/Raphtory/issues/2098
                let filter = NodeFilter::property("p1").is_in(vec![2u64.into()]);
                let expected_results = vec!["N2", "N5"];
                assert_filter_nodes_results(
                    init_graph,
                    WindowGraphTransformer(6..9),
                    filter.clone(),
                    &expected_results,
                    vec![TestGraphVariants::Graph],
                );
                assert_search_nodes_results(
                    init_graph,
                    WindowGraphTransformer(6..9),
                    filter,
                    &expected_results,
                    vec![TestGraphVariants::Graph],
                );

                let filter = NodeFilter::property("k1").is_in(vec![2i64.into()]);
                let expected_results = vec!["N2"];
                assert_filter_nodes_results(
                    init_graph,
                    WindowGraphTransformer(6..9),
                    filter.clone(),
                    &expected_results,
                    vec![TestGraphVariants::Graph],
                );
                assert_search_nodes_results(
                    init_graph,
                    WindowGraphTransformer(6..9),
                    filter,
                    &expected_results,
                    vec![TestGraphVariants::Graph],
                );

                let filter = NodeFilter::property("k2").is_in(vec!["Paper_Airplane".into()]);
                let expected_results = vec!["N1"];
                assert_filter_nodes_results(
                    init_graph,
                    WindowGraphTransformer(6..9),
                    filter.clone(),
                    &expected_results,
                    vec![TestGraphVariants::Graph],
                );
                assert_search_nodes_results(
                    init_graph,
                    WindowGraphTransformer(6..9),
                    filter,
                    &expected_results,
                    vec![TestGraphVariants::Graph],
                );

                let filter = NodeFilter::property("k3").is_in(vec![true.into()]);
                let expected_results = vec!["N2"];
                assert_filter_nodes_results(
                    init_graph,
                    WindowGraphTransformer(6..9),
                    filter.clone(),
                    &expected_results,
                    vec![TestGraphVariants::Graph],
                );
                assert_search_nodes_results(
                    init_graph,
                    WindowGraphTransformer(6..9),
                    filter,
                    &expected_results,
                    vec![TestGraphVariants::Graph],
                );

                let filter = NodeFilter::property("k4").is_in(vec![6.0f64.into()]);
                let expected_results = vec!["N1"];
                assert_filter_nodes_results(
                    init_graph,
                    WindowGraphTransformer(6..9),
                    filter.clone(),
                    &expected_results,
                    vec![TestGraphVariants::Graph],
                );
                assert_search_nodes_results(
                    init_graph,
                    WindowGraphTransformer(6..9),
                    filter,
                    &expected_results,
                    vec![TestGraphVariants::Graph],
                );
            }

            #[test]
            fn test_nodes_filters_pg_for_property_in() {
                let filter = NodeFilter::property("p1").is_in(vec![2u64.into()]);
                let expected_results = vec!["N2", "N5", "N8", "N9"];
                assert_filter_nodes_results(
                    init_graph,
                    WindowGraphTransformer(6..9),
                    filter.clone(),
                    &expected_results,
                    TestVariants::PersistentOnly,
                );
                assert_search_nodes_results(
                    init_graph,
                    WindowGraphTransformer(6..9),
                    filter,
                    &expected_results,
                    TestVariants::PersistentOnly,
                );

<<<<<<< HEAD
                let filter = NodeFilter::property("k1").is_in(vec![2i64.into()]);
                let expected_results = vec!["N12", "N13", "N2", "N5", "N7", "N8"];
=======
                let filter = PropertyFilter::property("k1").is_in(vec![2i64.into()]);
                let expected_results = vec!["N12", "N2", "N5", "N7", "N8"];
>>>>>>> 17080650
                assert_filter_nodes_results(
                    init_graph,
                    WindowGraphTransformer(6..9),
                    filter.clone(),
                    &expected_results,
                    TestVariants::PersistentOnly,
                );
                assert_search_nodes_results(
                    init_graph,
                    WindowGraphTransformer(6..9),
                    filter,
                    &expected_results,
                    TestVariants::PersistentOnly,
                );

                let filter = NodeFilter::property("k2").is_in(vec!["Paper_Airplane".into()]);
                let expected_results = vec!["N1"];
                assert_filter_nodes_results(
                    init_graph,
                    WindowGraphTransformer(6..9),
                    filter.clone(),
                    &expected_results,
                    TestVariants::PersistentOnly,
                );
                assert_search_nodes_results(
                    init_graph,
                    WindowGraphTransformer(6..9),
                    filter,
                    &expected_results,
                    TestVariants::PersistentOnly,
                );

                // TODO: Const properties not supported for disk_graph.
<<<<<<< HEAD
                let filter = NodeFilter::property("k3").is_in(vec![true.into()]);
                let expected_results = vec!["N12", "N13", "N2", "N5", "N7", "N8"];
                assert_filter_nodes_results(
                    init_graph,
                    WindowGraphTransformer(6..9),
                    filter.clone(),
                    &expected_results,
                    vec![TestGraphVariants::PersistentGraph],
                );
                assert_search_nodes_results(
                    init_graph,
                    WindowGraphTransformer(6..9),
                    filter,
                    &expected_results,
                    vec![TestGraphVariants::PersistentGraph],
                );

                // TODO: Const properties not supported for disk_graph.
                let filter = NodeFilter::property("k3").is_in(vec![true.into()]);
=======
                let filter = PropertyFilter::property("k3").is_in(vec![true.into()]);
>>>>>>> 17080650
                let expected_results = vec!["N12", "N2", "N5", "N7", "N8"];
                assert_filter_nodes_results(
                    init_graph,
                    WindowGraphTransformer(6..9),
                    filter.clone(),
                    &expected_results,
                    TestVariants::PersistentOnly,
                );
                assert_search_nodes_results(
                    init_graph,
                    WindowGraphTransformer(6..9),
                    filter,
                    &expected_results,
                    TestVariants::PersistentOnly,
                );

                let filter = NodeFilter::property("k4").is_in(vec![6.0f64.into()]);
                let expected_results = vec!["N1"];
                assert_filter_nodes_results(
                    init_graph,
                    WindowGraphTransformer(6..9),
                    filter.clone(),
                    &expected_results,
                    TestVariants::PersistentOnly,
                );
                assert_search_nodes_results(
                    init_graph,
                    WindowGraphTransformer(6..9),
                    filter,
                    &expected_results,
                    TestVariants::PersistentOnly,
                );
            }

            #[test]
            fn test_nodes_filters_for_property_not_in() {
                // TODO: Enable event_disk_graph once bug fixed: https://github.com/Pometry/Raphtory/issues/2098
                let filter = NodeFilter::property("p1").is_not_in(vec![1u64.into()]);
                let expected_results = vec!["N2", "N5"];
                assert_filter_nodes_results(
                    init_graph,
                    WindowGraphTransformer(6..9),
                    filter.clone(),
                    &expected_results,
                    vec![TestGraphVariants::Graph],
                );
                assert_search_nodes_results(
                    init_graph,
                    WindowGraphTransformer(6..9),
                    filter,
                    &expected_results,
                    vec![TestGraphVariants::Graph],
                );

                let filter = NodeFilter::property("k1").is_not_in(vec![2i64.into()]);
                let expected_results = vec!["N1"];
                assert_filter_nodes_results(
                    init_graph,
                    WindowGraphTransformer(6..9),
                    filter.clone(),
                    &expected_results,
                    vec![TestGraphVariants::Graph],
                );
                assert_search_nodes_results(
                    init_graph,
                    WindowGraphTransformer(6..9),
                    filter,
                    &expected_results,
                    vec![TestGraphVariants::Graph],
                );

                let filter = NodeFilter::property("k2").is_not_in(vec!["Paper_Airplane".into()]);
                let expected_results = vec!["N2", "N5"];
                assert_filter_nodes_results(
                    init_graph,
                    WindowGraphTransformer(6..9),
                    filter.clone(),
                    &expected_results,
                    vec![TestGraphVariants::Graph],
                );
                assert_search_nodes_results(
                    init_graph,
                    WindowGraphTransformer(6..9),
                    filter,
                    &expected_results,
                    vec![TestGraphVariants::Graph],
                );

                let filter = NodeFilter::property("k3").is_not_in(vec![true.into()]);
                let expected_results = vec!["N1"];
                assert_filter_nodes_results(
                    init_graph,
                    WindowGraphTransformer(6..9),
                    filter.clone(),
                    &expected_results,
                    vec![TestGraphVariants::Graph],
                );
                assert_search_nodes_results(
                    init_graph,
                    WindowGraphTransformer(6..9),
                    filter,
                    &expected_results,
                    vec![TestGraphVariants::Graph],
                );

                let filter = NodeFilter::property("k4").is_not_in(vec![6.0f64.into()]);
                let expected_results = vec!["N2", "N5", "N6"];
                assert_filter_nodes_results(
                    init_graph,
                    WindowGraphTransformer(6..9),
                    filter.clone(),
                    &expected_results,
                    vec![TestGraphVariants::Graph],
                );
                assert_search_nodes_results(
                    init_graph,
                    WindowGraphTransformer(6..9),
                    filter,
                    &expected_results,
                    vec![TestGraphVariants::Graph],
                );
            }

            #[test]
            fn test_nodes_filters_pg_for_property_not_in() {
                let filter = NodeFilter::property("p1").is_not_in(vec![1u64.into()]);
                let expected_results = vec!["N10", "N11", "N12", "N13", "N2", "N5", "N8", "N9"];
                assert_filter_nodes_results(
                    init_graph,
                    WindowGraphTransformer(6..9),
                    filter.clone(),
                    &expected_results,
                    TestVariants::PersistentOnly,
                );
                assert_search_nodes_results(
                    init_graph,
                    WindowGraphTransformer(6..9),
                    filter,
                    &expected_results,
                    TestVariants::PersistentOnly,
                );

                let filter = NodeFilter::property("k1").is_not_in(vec![2i64.into()]);
                let expected_results = vec!["N1"];
                assert_filter_nodes_results(
                    init_graph,
                    WindowGraphTransformer(6..9),
                    filter.clone(),
                    &expected_results,
                    TestVariants::PersistentOnly,
                );
                assert_search_nodes_results(
                    init_graph,
                    WindowGraphTransformer(6..9),
                    filter,
                    &expected_results,
                    TestVariants::PersistentOnly,
                );

<<<<<<< HEAD
                let filter = NodeFilter::property("k2").is_not_in(vec!["Paper_Airplane".into()]);
                let expected_results = vec!["N12", "N13", "N2", "N5", "N7", "N8"];
=======
                let filter =
                    PropertyFilter::property("k2").is_not_in(vec!["Paper_Airplane".into()]);
                let expected_results = vec!["N12", "N2", "N5", "N7", "N8"];
>>>>>>> 17080650
                assert_filter_nodes_results(
                    init_graph,
                    WindowGraphTransformer(6..9),
                    filter.clone(),
                    &expected_results,
                    TestVariants::PersistentOnly,
                );
                assert_search_nodes_results(
                    init_graph,
                    WindowGraphTransformer(6..9),
                    filter,
                    &expected_results,
                    TestVariants::PersistentOnly,
                );

                let filter = NodeFilter::property("k3").is_not_in(vec![true.into()]);
                let expected_results = vec!["N1"];
                assert_filter_nodes_results(
                    init_graph,
                    WindowGraphTransformer(6..9),
                    filter.clone(),
                    &expected_results,
                    TestVariants::PersistentOnly,
                );
                assert_search_nodes_results(
                    init_graph,
                    WindowGraphTransformer(6..9),
                    filter,
                    &expected_results,
                    TestVariants::PersistentOnly,
                );

<<<<<<< HEAD
                let filter = NodeFilter::property("k4").is_not_in(vec![6.0f64.into()]);
                let expected_results = vec!["N12", "N13", "N2", "N5", "N6", "N7", "N8"];
=======
                let filter = PropertyFilter::property("k4").is_not_in(vec![6.0f64.into()]);
                let expected_results = vec!["N12", "N2", "N5", "N6", "N7", "N8"];
>>>>>>> 17080650
                assert_filter_nodes_results(
                    init_graph,
                    WindowGraphTransformer(6..9),
                    filter.clone(),
                    &expected_results,
                    TestVariants::PersistentOnly,
                );
                assert_search_nodes_results(
                    init_graph,
                    WindowGraphTransformer(6..9),
                    filter,
                    &expected_results,
                    TestVariants::PersistentOnly,
                );
            }

            #[test]
            fn test_nodes_filters_for_property_is_some() {
                // TODO: Enable event_disk_graph once bug fixed: https://github.com/Pometry/Raphtory/issues/2098
                let filter = NodeFilter::property("p1").is_some();
                let expected_results = vec!["N1", "N2", "N3", "N5", "N6"];
                assert_filter_nodes_results(
                    init_graph,
                    WindowGraphTransformer(6..9),
                    filter.clone(),
                    &expected_results,
                    vec![TestGraphVariants::Graph],
                );
                assert_search_nodes_results(
                    init_graph,
                    WindowGraphTransformer(6..9),
                    filter.clone(),
                    &expected_results,
                    vec![TestGraphVariants::Graph],
                );

                let expected_results = Vec::<&str>::new();
                assert_filter_nodes_results(
                    init_graph,
                    WindowGraphTransformer(1..2),
                    filter.clone(),
                    &expected_results,
                    vec![TestGraphVariants::Graph],
                );
                assert_search_nodes_results(
                    init_graph,
                    WindowGraphTransformer(1..2),
                    filter.clone(),
                    &expected_results,
                    vec![TestGraphVariants::Graph],
                );

                assert_filter_nodes_results(
                    init_graph,
                    WindowGraphTransformer(10..12),
                    filter.clone(),
                    &expected_results,
                    vec![TestGraphVariants::Graph],
                );
                assert_search_nodes_results(
                    init_graph,
                    WindowGraphTransformer(10..12),
                    filter,
                    &expected_results,
                    vec![TestGraphVariants::Graph],
                );
            }

            #[test]
            fn test_nodes_filters_pg_for_property_is_some() {
                let filter = NodeFilter::property("p1").is_some();
                let expected_results = vec![
                    "N1", "N10", "N11", "N12", "N13", "N2", "N3", "N5", "N6", "N7", "N8", "N9",
                ];
                assert_filter_nodes_results(
                    init_graph,
                    WindowGraphTransformer(6..9),
                    filter.clone(),
                    &expected_results,
                    TestVariants::PersistentOnly,
                );
                assert_search_nodes_results(
                    init_graph,
                    WindowGraphTransformer(6..9),
                    filter.clone(),
                    &expected_results,
                    TestVariants::PersistentOnly,
                );

                let expected_results = Vec::<&str>::new();
                assert_filter_nodes_results(
                    init_graph,
                    WindowGraphTransformer(1..2),
                    filter.clone(),
                    &expected_results,
                    TestVariants::PersistentOnly,
                );
                assert_search_nodes_results(
                    init_graph,
                    WindowGraphTransformer(1..2),
                    filter.clone(),
                    &expected_results,
                    TestVariants::PersistentOnly,
                );

                let expected_results = vec![
                    "N1", "N10", "N11", "N12", "N13", "N2", "N3", "N4", "N5", "N6", "N7", "N8",
                    "N9",
                ];
                assert_filter_nodes_results(
                    init_graph,
                    WindowGraphTransformer(10..12),
                    filter.clone(),
                    &expected_results,
                    TestVariants::PersistentOnly,
                );
                assert_search_nodes_results(
                    init_graph,
                    WindowGraphTransformer(10..12),
                    filter,
                    &expected_results,
                    TestVariants::PersistentOnly,
                );
            }

            #[test]
            fn test_nodes_filters_for_props_added_at_different_times() {
                let filter = NodeFilter::property("q1")
                    .eq(0u64)
                    .and(NodeFilter::property("p1").eq(3u64));
                let expected_results = vec!["N10", "N11", "N12", "N13"];
                assert_filter_nodes_results(
                    init_graph,
                    WindowGraphTransformer(1..4),
                    filter.clone(),
                    &expected_results,
                    TestVariants::EventOnly,
                );
                assert_search_nodes_results(
                    init_graph,
                    WindowGraphTransformer(1..4),
                    filter,
                    &expected_results,
                    TestVariants::EventOnly,
                );
            }

            #[test]
            fn test_nodes_filters_pg_for_props_added_at_different_times() {
                let filter = NodeFilter::property("q1")
                    .eq(0u64)
                    .and(NodeFilter::property("p1").eq(3u64));
                let expected_results = vec!["N10", "N11", "N12", "N13"];
                assert_filter_nodes_results(
                    init_graph,
                    WindowGraphTransformer(6..9),
                    filter.clone(),
                    &expected_results,
                    TestVariants::PersistentOnly,
                );
                assert_search_nodes_results(
                    init_graph,
                    WindowGraphTransformer(6..9),
                    filter,
                    &expected_results,
                    TestVariants::PersistentOnly,
                );
            }

            #[test]
            fn test_nodes_filters_fuzzy_search() {
                // TODO: Enable event_disk_graph once bug fixed: https://github.com/Pometry/Raphtory/issues/2098
                let filter = NodeFilter::property("k2").fuzzy_search("Paper_Airpla", 2, false);
                let expected_results = vec!["N1"];
                assert_filter_nodes_results(
                    init_graph,
                    WindowGraphTransformer(6..9),
                    filter.clone(),
                    &expected_results,
                    vec![TestGraphVariants::Graph],
                );
                assert_search_nodes_results(
                    init_graph,
                    WindowGraphTransformer(6..9),
                    filter,
                    &expected_results,
                    vec![TestGraphVariants::Graph],
                );
            }

            #[test]
            fn test_nodes_filters_pg_fuzzy_search() {
                let filter = NodeFilter::property("k2").fuzzy_search("Paper_Air", 5, false);
                let expected_results = vec!["N1", "N2", "N7"];
                assert_filter_nodes_results(
                    init_graph,
                    WindowGraphTransformer(6..9),
                    filter.clone(),
                    &expected_results,
                    TestVariants::PersistentOnly,
                );
                assert_search_nodes_results(
                    init_graph,
                    WindowGraphTransformer(6..9),
                    filter,
                    &expected_results,
                    TestVariants::PersistentOnly,
                );
            }

            #[test]
            fn test_nodes_filters_fuzzy_search_prefix_match() {
                // TODO: Enable event_disk_graph once bug fixed: https://github.com/Pometry/Raphtory/issues/2098
                let filter = NodeFilter::property("k2").fuzzy_search("Pa", 2, true);
                let expected_results = vec!["N1", "N2"];
                assert_filter_nodes_results(
                    init_graph,
                    WindowGraphTransformer(6..9),
                    filter.clone(),
                    &expected_results,
                    vec![TestGraphVariants::Graph],
                );
                assert_search_nodes_results(
                    init_graph,
                    WindowGraphTransformer(6..9),
                    filter,
                    &expected_results,
                    vec![TestGraphVariants::Graph],
                );

                let filter = NodeFilter::property("k2").fuzzy_search("Pa", 2, false);
                let expected_results = Vec::<&str>::new();
                assert_filter_nodes_results(
                    init_graph,
                    WindowGraphTransformer(6..9),
                    filter.clone(),
                    &expected_results,
                    vec![TestGraphVariants::Graph],
                );
                assert_search_nodes_results(
                    init_graph,
                    WindowGraphTransformer(6..9),
                    filter,
                    &expected_results,
                    vec![TestGraphVariants::Graph],
                );
            }

            #[test]
            fn test_nodes_filters_pg_fuzzy_search_prefix_match() {
                let filter = NodeFilter::property("k2").fuzzy_search("Pa", 2, true);
                let expected_results = vec!["N1", "N2", "N7"];
                assert_filter_nodes_results(
                    init_graph,
                    WindowGraphTransformer(6..9),
                    filter.clone(),
                    &expected_results,
                    TestVariants::PersistentOnly,
                );
                assert_search_nodes_results(
                    init_graph,
                    WindowGraphTransformer(6..9),
                    filter,
                    &expected_results,
                    TestVariants::PersistentOnly,
                );

                let filter = NodeFilter::property("k2").fuzzy_search("Pa", 2, false);
                let expected_results = Vec::<&str>::new();
                assert_filter_nodes_results(
                    init_graph,
                    WindowGraphTransformer(6..9),
                    filter.clone(),
                    &expected_results,
                    TestVariants::PersistentOnly,
                );
                assert_search_nodes_results(
                    init_graph,
                    WindowGraphTransformer(6..9),
                    filter,
                    &expected_results,
                    TestVariants::PersistentOnly,
                );
            }
        }

        mod test_edges_filters_window_graph {
            use crate::{
                db::{
                    api::view::StaticGraphViewOps,
                    graph::{
                        assertions::{
                            assert_filter_edges_results, assert_search_edges_results,
                            TestGraphVariants, TestVariants,
                        },
                        views::{
                            filter::model::{
                                edge_filter::{EdgeFilter, EdgeFilterOps},
                                property_filter::PropertyFilterOps,
                                ComposableFilter, PropertyFilterFactory,
                            },
                            window_graph::views_test::test_filters_window_graph::WindowGraphTransformer,
                        },
                    },
                },
                prelude::{AdditionOps, GraphViewOps, PropertyAdditionOps},
            };
            use raphtory_api::core::{entities::properties::prop::Prop, storage::arc_str::ArcStr};
            use std::sync::Arc;

            fn init_graph<G: StaticGraphViewOps + AdditionOps + PropertyAdditionOps>(
                graph: G,
            ) -> G {
                let edges = vec![
                    (
                        6,
                        "N1",
                        "N2",
                        vec![
                            ("p1", Prop::U64(2u64)),
                            ("k1", Prop::I64(2i64)),
                            ("k2", Prop::Str(ArcStr::from("Paper_Airplane"))),
                            ("k3", Prop::Bool(true)),
                            ("k4", Prop::F64(6.0f64)),
                        ],
                        Some("air_nomad"),
                    ),
                    (
                        7,
                        "N1",
                        "N2",
                        vec![
                            ("p1", Prop::U64(1u64)),
                            ("k1", Prop::I64(5i64)),
                            ("k3", Prop::Bool(false)),
                        ],
                        Some("air_nomad"),
                    ),
                    (
                        6,
                        "N2",
                        "N3",
                        vec![("p1", Prop::U64(1u64)), ("k4", Prop::F64(6.0f64))],
                        Some("water_tribe"),
                    ),
                    (
                        7,
                        "N2",
                        "N3",
                        vec![
                            ("p1", Prop::U64(2u64)),
                            ("k1", Prop::I64(2i64)),
                            ("k2", Prop::Str(ArcStr::from("Paper_Ship"))),
                            ("k3", Prop::Bool(true)),
                            ("k4", Prop::F64(10.0f64)),
                        ],
                        Some("water_tribe"),
                    ),
                    (
                        8,
                        "N3",
                        "N4",
                        vec![("p1", Prop::U64(1u64))],
                        Some("air_nomad"),
                    ),
                    (
                        9,
                        "N4",
                        "N5",
                        vec![("p1", Prop::U64(1u64))],
                        Some("air_nomad"),
                    ),
                    (
                        5,
                        "N5",
                        "N6",
                        vec![
                            ("p1", Prop::U64(1u64)),
                            ("k1", Prop::I64(2i64)),
                            ("k2", Prop::Str(ArcStr::from("Paper_Airplane"))),
                            ("k3", Prop::Bool(true)),
                            ("k4", Prop::F64(6.0f64)),
                        ],
                        Some("air_nomad"),
                    ),
                    (
                        6,
                        "N5",
                        "N6",
                        vec![
                            ("p1", Prop::U64(2u64)),
                            ("k2", Prop::Str(ArcStr::from("Pometry"))),
                            ("k4", Prop::F64(1.0f64)),
                        ],
                        Some("air_nomad"),
                    ),
                    (
                        5,
                        "N6",
                        "N7",
                        vec![("p1", Prop::U64(1u64))],
                        Some("fire_nation"),
                    ),
                    (
                        6,
                        "N6",
                        "N7",
                        vec![("p1", Prop::U64(1u64)), ("k4", Prop::F64(1.0f64))],
                        Some("fire_nation"),
                    ),
                    (
                        3,
                        "N7",
                        "N8",
                        vec![
                            ("p1", Prop::U64(1u64)),
                            ("k1", Prop::I64(2i64)),
                            ("k2", Prop::Str(ArcStr::from("Paper_Ship"))),
                            ("k3", Prop::Bool(true)),
                            ("k4", Prop::F64(10.0f64)),
                        ],
                        Some("air_nomad"),
                    ),
                    (
                        5,
                        "N7",
                        "N8",
                        vec![("p1", Prop::U64(1u64))],
                        Some("air_nomad"),
                    ),
                    (
                        3,
                        "N8",
                        "N9",
                        vec![("p1", Prop::U64(1u64))],
                        Some("fire_nation"),
                    ),
                    (
                        4,
                        "N8",
                        "N9",
                        vec![
                            ("p1", Prop::U64(2u64)),
                            ("k1", Prop::I64(2i64)),
                            ("k2", Prop::Str(ArcStr::from("Sand_Clown"))),
                            ("k3", Prop::Bool(true)),
                            ("k4", Prop::F64(10.0f64)),
                        ],
                        Some("fire_nation"),
                    ),
                    (2, "N9", "N10", vec![("p1", Prop::U64(2u64))], None),
                    (2, "N10", "N11", vec![("q1", Prop::U64(0u64))], None),
                    (2, "N10", "N11", vec![("p1", Prop::U64(3u64))], None),
                    (2, "N11", "N12", vec![("p1", Prop::U64(3u64))], None),
                    (2, "N11", "N12", vec![("q1", Prop::U64(0u64))], None),
                    (2, "N12", "N13", vec![("q1", Prop::U64(0u64))], None),
                    (
                        3,
                        "N12",
                        "N13",
                        vec![
                            ("p1", Prop::U64(3u64)),
                            ("k1", Prop::I64(2i64)),
                            ("k2", Prop::Str(ArcStr::from("Sand_Clown"))),
                            ("k3", Prop::Bool(true)),
                            ("k4", Prop::F64(10.0f64)),
                        ],
                        None,
                    ),
                    (2, "N13", "N14", vec![("q1", Prop::U64(0u64))], None),
                    (3, "N13", "N14", vec![("p1", Prop::U64(3u64))], None),
                    (2, "N14", "N15", vec![("q1", Prop::U64(0u64))], None),
                    (2, "N15", "N1", vec![], None),
                ];

                for (id, src, dst, props, layer) in &edges {
                    graph
                        .add_edge(*id, src, dst, props.clone(), *layer)
                        .unwrap();
                }

                // Metadata property assignments
                let metadata = vec![
                    (
                        "N1",
                        "N2",
                        vec![
                            ("p1", Prop::U64(1u64)),
                            ("k1", Prop::I64(3i64)),
                            ("k2", Prop::Str(ArcStr::from("Paper_Airplane"))),
                            ("k3", Prop::Bool(true)),
                            ("k4", Prop::F64(6.0f64)),
                        ],
                        Some("air_nomad"),
                    ),
                    ("N4", "N5", vec![("p1", Prop::U64(2u64))], Some("air_nomad")),
                    ("N9", "N10", vec![("p1", Prop::U64(1u64))], None),
                    ("N10", "N11", vec![("p1", Prop::U64(1u64))], None),
                    ("N11", "N12", vec![("p1", Prop::U64(1u64))], None),
                    ("N12", "N13", vec![("p1", Prop::U64(1u64))], None),
                    (
                        "N13",
                        "N14",
                        vec![
                            ("p1", Prop::U64(1u64)),
                            ("k1", Prop::I64(2i64)),
                            ("k2", Prop::Str(ArcStr::from("Sand_Clown"))),
                            ("k3", Prop::Bool(true)),
                            ("k4", Prop::F64(10.0f64)),
                        ],
                        None,
                    ),
                    ("N14", "N15", vec![("p1", Prop::U64(1u64))], None),
                    ("N15", "N1", vec![("p1", Prop::U64(1u64))], None),
                ];

                for (src, dst, props, layer) in metadata {
                    graph
                        .edge(src, dst)
                        .unwrap()
                        .add_metadata(props, layer)
                        .unwrap();
                }

                graph
            }

            fn init_graph2<G: StaticGraphViewOps + AdditionOps + PropertyAdditionOps>(
                graph: G,
            ) -> G {
                let edges = vec![(
                    2,
                    "N14",
                    "N15",
                    vec![
                        ("q1", Prop::U64(0u64)),
                        (
                            "x",
                            Prop::List(Arc::from(vec![Prop::U64(1), Prop::U64(6), Prop::U64(9)])),
                        ),
                    ],
                    None,
                )];

                for (id, src, dst, props, layer) in &edges {
                    graph
                        .add_edge(*id, src, dst, props.clone(), *layer)
                        .unwrap();
                }

                graph
            }

            #[test]
            fn test_edges_filters_for_src_eq() {
                let filter = EdgeFilter::src().name().eq("N2");
                let expected_results = vec!["N2->N3"];
                assert_filter_edges_results(
                    init_graph,
                    WindowGraphTransformer(6..9),
                    filter.clone(),
                    &expected_results,
                    TestVariants::EventOnly,
                );
                assert_search_edges_results(
                    init_graph,
                    WindowGraphTransformer(6..9),
                    filter,
                    &expected_results,
                    TestVariants::EventOnly,
                );
            }

            #[test]
            fn test_edges_filters_pg_for_src_eq() {
                let filter = EdgeFilter::src().name().eq("N2");
                let expected_results = vec!["N2->N3"];
                // TODO: PropertyFilteringNotImplemented for variants persistent_graph, persistent_disk_graph for filter_edges.
                assert_filter_edges_results(
                    init_graph,
                    WindowGraphTransformer(6..9),
                    filter.clone(),
                    &expected_results,
                    vec![],
                );
                assert_search_edges_results(
                    init_graph,
                    WindowGraphTransformer(6..9),
                    filter,
                    &expected_results,
                    TestVariants::PersistentOnly,
                );
            }

            #[test]
            fn test_edges_filters_for_src_ne() {
                let filter = EdgeFilter::src().name().ne("N2");
                let expected_results = vec!["N1->N2", "N3->N4", "N5->N6", "N6->N7"];
                assert_filter_edges_results(
                    init_graph,
                    WindowGraphTransformer(6..9),
                    filter.clone(),
                    &expected_results,
                    TestVariants::EventOnly,
                );
                assert_search_edges_results(
                    init_graph,
                    WindowGraphTransformer(6..9),
                    filter,
                    &expected_results,
                    TestVariants::EventOnly,
                );
            }

            #[test]
            fn test_edges_filters_pg_for_src_ne() {
                let filter = EdgeFilter::src().name().ne("N2");
                let expected_results = vec![
                    "N1->N2", "N10->N11", "N11->N12", "N12->N13", "N13->N14", "N14->N15",
                    "N15->N1", "N3->N4", "N5->N6", "N6->N7", "N7->N8", "N8->N9", "N9->N10",
                ];
                // TODO: PropertyFilteringNotImplemented for variants persistent_graph, persistent_disk_graph for filter_edges.
                assert_filter_edges_results(
                    init_graph,
                    WindowGraphTransformer(6..9),
                    filter.clone(),
                    &expected_results,
                    vec![],
                );
                assert_search_edges_results(
                    init_graph,
                    WindowGraphTransformer(6..9),
                    filter,
                    &expected_results,
                    vec![TestGraphVariants::PersistentGraph],
                );
            }

            #[test]
            fn test_edges_filters_for_dst_in() {
                let filter = EdgeFilter::dst().name().is_in(vec!["N2".into()]);
                let expected_results = vec!["N1->N2"];
                assert_filter_edges_results(
                    init_graph,
                    WindowGraphTransformer(6..9),
                    filter.clone(),
                    &expected_results,
                    TestVariants::EventOnly,
                );
                assert_search_edges_results(
                    init_graph,
                    WindowGraphTransformer(6..9),
                    filter,
                    &expected_results,
                    TestVariants::EventOnly,
                );

                let filter = EdgeFilter::dst()
                    .name()
                    .is_in(vec!["N2".into(), "N5".into()]);
                let expected_results = vec!["N1->N2"];
                assert_filter_edges_results(
                    init_graph,
                    WindowGraphTransformer(6..9),
                    filter.clone(),
                    &expected_results,
                    TestVariants::EventOnly,
                );
                assert_search_edges_results(
                    init_graph,
                    WindowGraphTransformer(6..9),
                    filter,
                    &expected_results,
                    TestVariants::EventOnly,
                );
            }

            #[test]
            fn test_edges_filters_pg_for_dst_in() {
                // TODO: PropertyFilteringNotImplemented for variants persistent_graph, persistent_disk_graph for filter_edges.
                let filter = EdgeFilter::dst().name().is_in(vec!["N2".into()]);
                let expected_results = vec!["N1->N2"];
                assert_filter_edges_results(
                    init_graph,
                    WindowGraphTransformer(6..9),
                    filter.clone(),
                    &expected_results,
                    vec![],
                );
                assert_search_edges_results(
                    init_graph,
                    WindowGraphTransformer(6..9),
                    filter,
                    &expected_results,
                    TestVariants::PersistentOnly,
                );

                let filter = EdgeFilter::dst()
                    .name()
                    .is_in(vec!["N2".into(), "N5".into()]);
                let expected_results = vec!["N1->N2"];
                assert_filter_edges_results(
                    init_graph,
                    WindowGraphTransformer(6..9),
                    filter.clone(),
                    &expected_results,
                    vec![],
                );
                assert_search_edges_results(
                    init_graph,
                    WindowGraphTransformer(6..9),
                    filter,
                    &expected_results,
                    TestVariants::PersistentOnly,
                );
            }

            #[test]
            fn test_edges_filters_for_dst_not_in() {
                let filter = EdgeFilter::dst().name().is_not_in(vec!["N5".into()]);
                let expected_results = vec!["N1->N2", "N2->N3", "N3->N4", "N5->N6", "N6->N7"];
                assert_filter_edges_results(
                    init_graph,
                    WindowGraphTransformer(6..9),
                    filter.clone(),
                    &expected_results,
                    TestVariants::EventOnly,
                );
                assert_search_edges_results(
                    init_graph,
                    WindowGraphTransformer(6..9),
                    filter,
                    &expected_results,
                    TestVariants::EventOnly,
                );
            }

            #[test]
            fn test_edges_filters_pg_for_dst_not_in() {
                let filter = EdgeFilter::dst().name().is_not_in(vec!["N5".into()]);
                let expected_results = vec![
                    "N1->N2", "N10->N11", "N11->N12", "N12->N13", "N13->N14", "N14->N15",
                    "N15->N1", "N2->N3", "N3->N4", "N5->N6", "N6->N7", "N7->N8", "N8->N9",
                    "N9->N10",
                ];
                // TODO: PropertyFilteringNotImplemented for variants persistent_graph, persistent_disk_graph for filter_edges.
                assert_filter_edges_results(
                    init_graph,
                    WindowGraphTransformer(6..9),
                    filter.clone(),
                    &expected_results,
                    vec![],
                );
                assert_search_edges_results(
                    init_graph,
                    WindowGraphTransformer(6..9),
                    filter,
                    &expected_results,
                    TestVariants::PersistentOnly,
                );
            }

            #[test]
            fn test_edges_filters_for_property_eq() {
                let filter = EdgeFilter::property("p1").eq(1u64);
                let expected_results = vec!["N1->N2", "N3->N4", "N6->N7"];
                assert_filter_edges_results(
                    init_graph,
                    WindowGraphTransformer(6..9),
                    filter.clone(),
                    &expected_results,
                    TestVariants::EventOnly,
                );
                assert_search_edges_results(
                    init_graph,
                    WindowGraphTransformer(6..9),
                    filter.clone(),
                    &expected_results,
                    TestVariants::EventOnly,
                );

                let filter = EdgeFilter::property("k1").eq(2i64);
                let expected_results = vec!["N2->N3"];
                assert_filter_edges_results(
                    init_graph,
                    WindowGraphTransformer(6..9),
                    filter.clone(),
                    &expected_results,
                    TestVariants::EventOnly,
                );
                assert_search_edges_results(
                    init_graph,
                    WindowGraphTransformer(6..9),
                    filter.clone(),
                    &expected_results,
                    TestVariants::EventOnly,
                );

                let filter = EdgeFilter::property("k2").eq("Paper_Airplane");
                let expected_results = vec!["N1->N2"];
                assert_filter_edges_results(
                    init_graph,
                    WindowGraphTransformer(6..9),
                    filter.clone(),
                    &expected_results,
                    TestVariants::EventOnly,
                );
                assert_search_edges_results(
                    init_graph,
                    WindowGraphTransformer(6..9),
                    filter,
                    &expected_results,
                    TestVariants::EventOnly,
                );

                let filter = EdgeFilter::property("k3").eq(true);
                let expected_results = vec!["N2->N3"];
                assert_filter_edges_results(
                    init_graph,
                    WindowGraphTransformer(6..9),
                    filter.clone(),
                    &expected_results,
                    TestVariants::EventOnly,
                );
                assert_search_edges_results(
                    init_graph,
                    WindowGraphTransformer(6..9),
                    filter,
                    &expected_results,
                    TestVariants::EventOnly,
                );

                let filter = EdgeFilter::property("k4").eq(6.0f64);
                let expected_results = vec!["N1->N2"];
                assert_filter_edges_results(
                    init_graph,
                    WindowGraphTransformer(6..9),
                    filter.clone(),
                    &expected_results,
                    TestVariants::EventOnly,
                );
                assert_search_edges_results(
                    init_graph,
                    WindowGraphTransformer(6..9),
                    filter,
                    &expected_results,
                    TestVariants::EventOnly,
                );

                let filter = EdgeFilter::property("x").eq(Prop::List(Arc::new(vec![
                    Prop::U64(1),
                    Prop::U64(6),
                    Prop::U64(9),
                ])));
                let expected_results = vec!["N14->N15"];
                // TODO: List(U64) not supported as disk_graph property
                // assert_filter_edges_results_w!(
                //     init_graph2,
                //     filter,
                //     1..9,
                //     expected_results,
                //     variants = [graph]
                // );
                assert_filter_edges_results(
                    init_graph2,
                    WindowGraphTransformer(1..9),
                    filter.clone(),
                    &expected_results,
                    vec![TestGraphVariants::Graph],
                );
                // TODO: Search APIs don't support list yet
                // assert_search_edges_results(
                //     init_graph2,
                //     WindowGraphTransformer(6..9),
                //     filter,
                //     &expected_results,
                //     TestVariants::PersistentOnly,
                // );
            }

            #[test]
            fn test_edges_filters_pg_for_property_eq() {
                // TODO: PropertyFilteringNotImplemented for variants persistent_graph, persistent_disk_graph for filter_edges.
                // TODO: Const properties not supported for disk_graph.
<<<<<<< HEAD
                let filter = EdgeFilter::property("p1").eq(1u64);
                let expected_results = vec![
                    "N1->N2", "N14->N15", "N15->N1", "N3->N4", "N6->N7", "N7->N8",
                ];
=======
                let filter = PropertyFilter::property("p1").eq(1u64);
                let expected_results = vec!["N1->N2", "N3->N4", "N6->N7", "N7->N8"];
>>>>>>> 17080650
                assert_filter_edges_results(
                    init_graph,
                    WindowGraphTransformer(6..9),
                    filter.clone(),
                    &expected_results,
                    TestVariants::PersistentOnly,
                );
                assert_search_edges_results(
                    init_graph,
                    WindowGraphTransformer(6..9),
                    filter.clone(),
                    &expected_results,
                    TestVariants::PersistentOnly,
                );

<<<<<<< HEAD
                let filter = EdgeFilter::property("k1").eq(2i64);
                let expected_results = vec![
                    "N12->N13", "N13->N14", "N2->N3", "N5->N6", "N7->N8", "N8->N9",
                ];
=======
                let filter = PropertyFilter::property("k1").eq(2i64);

                let expected_results = vec!["N12->N13", "N2->N3", "N5->N6", "N7->N8", "N8->N9"];
>>>>>>> 17080650
                assert_filter_edges_results(
                    init_graph,
                    WindowGraphTransformer(6..9),
                    filter.clone(),
                    &expected_results,
                    TestVariants::PersistentOnly,
                );
                assert_search_edges_results(
                    init_graph,
                    WindowGraphTransformer(6..9),
                    filter.clone(),
                    &expected_results,
                    TestVariants::PersistentOnly,
                );

                let filter = EdgeFilter::property("k2").eq("Paper_Airplane");
                let expected_results = vec!["N1->N2"];
                assert_filter_edges_results(
                    init_graph,
                    WindowGraphTransformer(6..9),
                    filter.clone(),
                    &expected_results,
                    TestVariants::PersistentOnly,
                );
                assert_search_edges_results(
                    init_graph,
                    WindowGraphTransformer(6..9),
                    filter.clone(),
                    &expected_results,
                    TestVariants::PersistentOnly,
                );

<<<<<<< HEAD
                let filter = EdgeFilter::property("k3").eq(true);
                let expected_results = vec![
                    "N12->N13", "N13->N14", "N2->N3", "N5->N6", "N7->N8", "N8->N9",
                ];
=======
                let filter = PropertyFilter::property("k3").eq(true);
                let expected_results = vec!["N12->N13", "N2->N3", "N5->N6", "N7->N8", "N8->N9"];
>>>>>>> 17080650
                assert_filter_edges_results(
                    init_graph,
                    WindowGraphTransformer(6..9),
                    filter.clone(),
                    &expected_results,
                    TestVariants::PersistentOnly,
                );
                assert_search_edges_results(
                    init_graph,
                    WindowGraphTransformer(6..9),
                    filter.clone(),
                    &expected_results,
                    TestVariants::PersistentOnly,
                );

                let filter = EdgeFilter::property("k4").eq(6.0f64);
                let expected_results = vec!["N1->N2"];
                assert_filter_edges_results(
                    init_graph,
                    WindowGraphTransformer(6..9),
                    filter.clone(),
                    &expected_results,
                    TestVariants::PersistentOnly,
                );
                assert_search_edges_results(
                    init_graph,
                    WindowGraphTransformer(6..9),
                    filter.clone(),
                    &expected_results,
                    TestVariants::PersistentOnly,
                );

                let filter = EdgeFilter::property("x").eq(Prop::List(Arc::new(vec![
                    Prop::U64(1),
                    Prop::U64(6),
                    Prop::U64(9),
                ])));
                let expected_results = vec!["N14->N15"];
                // TODO: List(U64) not supported as disk_graph property
                // assert_filter_edges_results_pg_w!(
                //     init_graph2,
                //     filter,
                //     1..9,
                //     expected_results,
                //     variants = []
                // );
                assert_filter_edges_results(
                    init_graph2,
                    WindowGraphTransformer(1..9),
                    filter.clone(),
                    &expected_results,
                    vec![TestGraphVariants::PersistentGraph],
                );
                // TODO: Search APIs don't support list yet
                // assert_search_edges_results(
                //     init_graph2,
                //     WindowGraphTransformer(1..9),
                //     filter.clone(),
                //     &expected_results,
                //     vec![TestGraphVariants::PersistentGraph],
                // );
            }

            #[test]
            fn test_edges_filters_for_property_ne() {
                let filter = EdgeFilter::property("p1").ne(1u64);
                let expected_results = vec!["N2->N3", "N5->N6"];
                assert_filter_edges_results(
                    init_graph,
                    WindowGraphTransformer(6..9),
                    filter.clone(),
                    &expected_results,
                    TestVariants::EventOnly,
                );
                assert_search_edges_results(
                    init_graph,
                    WindowGraphTransformer(6..9),
                    filter.clone(),
                    &expected_results,
                    TestVariants::EventOnly,
                );

                let filter = EdgeFilter::property("k1").ne(2i64);
                let expected_results = vec!["N1->N2"];
                assert_filter_edges_results(
                    init_graph,
                    WindowGraphTransformer(6..9),
                    filter.clone(),
                    &expected_results,
                    TestVariants::EventOnly,
                );
                assert_search_edges_results(
                    init_graph,
                    WindowGraphTransformer(6..9),
                    filter.clone(),
                    &expected_results,
                    TestVariants::EventOnly,
                );

                let filter = EdgeFilter::property("k2").ne("Paper_Airplane");
                let expected_results = vec!["N2->N3", "N5->N6"];
                assert_filter_edges_results(
                    init_graph,
                    WindowGraphTransformer(6..9),
                    filter.clone(),
                    &expected_results,
                    TestVariants::EventOnly,
                );
                assert_search_edges_results(
                    init_graph,
                    WindowGraphTransformer(6..9),
                    filter.clone(),
                    &expected_results,
                    TestVariants::EventOnly,
                );

                let filter = EdgeFilter::property("k3").ne(true);
                let expected_results = vec!["N1->N2"];
                assert_filter_edges_results(
                    init_graph,
                    WindowGraphTransformer(6..9),
                    filter.clone(),
                    &expected_results,
                    TestVariants::EventOnly,
                );
                assert_search_edges_results(
                    init_graph,
                    WindowGraphTransformer(6..9),
                    filter.clone(),
                    &expected_results,
                    TestVariants::EventOnly,
                );

                let filter = EdgeFilter::property("k4").ne(6.0f64);
                let expected_results = vec!["N2->N3", "N5->N6", "N6->N7"];
                assert_filter_edges_results(
                    init_graph,
                    WindowGraphTransformer(6..9),
                    filter.clone(),
                    &expected_results,
                    TestVariants::EventOnly,
                );
                assert_search_edges_results(
                    init_graph,
                    WindowGraphTransformer(6..9),
                    filter.clone(),
                    &expected_results,
                    TestVariants::EventOnly,
                );

                let filter = EdgeFilter::property("x").ne(Prop::List(Arc::new(vec![
                    Prop::U64(1),
                    Prop::U64(6),
                    Prop::U64(9),
                ])));
                let expected_results = Vec::<&str>::new();
                assert_filter_edges_results(
                    init_graph,
                    WindowGraphTransformer(1..9),
                    filter.clone(),
                    &expected_results,
                    TestVariants::EventOnly,
                );
                // TODO: Search APIs don't support list yet
                // assert_search_edges_results(
                //     init_graph2,
                //     WindowGraphTransformer(1..9),
                //     filter.clone(),
                //     &expected_results,
                //     TestVariants::EventOnly,
                // );
            }

            #[test]
            fn test_edges_filters_pg_for_property_ne() {
                // TODO: Const properties not supported for disk_graph.
                let filter = EdgeFilter::property("p1").ne(1u64);
                let expected_results = vec![
                    "N10->N11", "N11->N12", "N12->N13", "N13->N14", "N2->N3", "N5->N6", "N8->N9",
                    "N9->N10",
                ];
                assert_filter_edges_results(
                    init_graph,
                    WindowGraphTransformer(6..9),
                    filter.clone(),
                    &expected_results,
                    TestVariants::PersistentOnly,
                );
                assert_search_edges_results(
                    init_graph,
                    WindowGraphTransformer(6..9),
                    filter.clone(),
                    &expected_results,
                    TestVariants::PersistentOnly,
                );

                let filter = EdgeFilter::property("k1").ne(2i64);
                let expected_results = vec!["N1->N2"];
                assert_filter_edges_results(
                    init_graph,
                    WindowGraphTransformer(6..9),
                    filter.clone(),
                    &expected_results,
                    TestVariants::PersistentOnly,
                );
                assert_search_edges_results(
                    init_graph,
                    WindowGraphTransformer(6..9),
                    filter.clone(),
                    &expected_results,
                    TestVariants::PersistentOnly,
                );

<<<<<<< HEAD
                let filter = EdgeFilter::property("k2").ne("Paper_Airplane");
                let expected_results = vec![
                    "N12->N13", "N13->N14", "N2->N3", "N5->N6", "N7->N8", "N8->N9",
                ];
=======
                let filter = PropertyFilter::property("k2").ne("Paper_Airplane");
                let expected_results = vec!["N12->N13", "N2->N3", "N5->N6", "N7->N8", "N8->N9"];
>>>>>>> 17080650
                assert_filter_edges_results(
                    init_graph,
                    WindowGraphTransformer(6..9),
                    filter.clone(),
                    &expected_results,
                    TestVariants::PersistentOnly,
                );
                assert_search_edges_results(
                    init_graph,
                    WindowGraphTransformer(6..9),
                    filter.clone(),
                    &expected_results,
                    TestVariants::PersistentOnly,
                );

                let filter = EdgeFilter::property("k3").ne(true);
                let expected_results = vec!["N1->N2"];
                assert_filter_edges_results(
                    init_graph,
                    WindowGraphTransformer(6..9),
                    filter.clone(),
                    &expected_results,
                    TestVariants::PersistentOnly,
                );
                assert_search_edges_results(
                    init_graph,
                    WindowGraphTransformer(6..9),
                    filter.clone(),
                    &expected_results,
                    TestVariants::PersistentOnly,
                );

<<<<<<< HEAD
                let filter = EdgeFilter::property("k4").ne(6.0f64);
                let expected_results = vec![
                    "N12->N13", "N13->N14", "N2->N3", "N5->N6", "N6->N7", "N7->N8", "N8->N9",
                ];
=======
                let filter = PropertyFilter::property("k4").ne(6.0f64);
                let expected_results =
                    vec!["N12->N13", "N2->N3", "N5->N6", "N6->N7", "N7->N8", "N8->N9"];
>>>>>>> 17080650
                assert_filter_edges_results(
                    init_graph,
                    WindowGraphTransformer(6..9),
                    filter.clone(),
                    &expected_results,
                    TestVariants::PersistentOnly,
                );
                assert_search_edges_results(
                    init_graph,
                    WindowGraphTransformer(6..9),
                    filter.clone(),
                    &expected_results,
                    TestVariants::PersistentOnly,
                );

                let filter = EdgeFilter::property("x").ne(Prop::List(Arc::new(vec![
                    Prop::U64(1),
                    Prop::U64(6),
                    Prop::U64(9),
                ])));
                let expected_results = Vec::<&str>::new();
                assert_filter_edges_results(
                    init_graph2,
                    WindowGraphTransformer(1..9),
                    filter.clone(),
                    &expected_results,
                    vec![TestGraphVariants::PersistentGraph],
                );
                // TODO: Search APIs don't support list yet
                // assert_search_edges_results(
                //     init_graph2,
                //     WindowGraphTransformer(1..9),
                //     filter.clone(),
                //     &expected_results,
                //     TestVariants::PersistentOnly,
                // );
            }

            #[test]
            fn test_edges_filters_for_property_lt() {
                let filter = EdgeFilter::property("p1").lt(3u64);
                let expected_results = vec!["N1->N2", "N2->N3", "N3->N4", "N5->N6", "N6->N7"];
                assert_filter_edges_results(
                    init_graph,
                    WindowGraphTransformer(6..9),
                    filter.clone(),
                    &expected_results,
                    TestVariants::EventOnly,
                );
                assert_search_edges_results(
                    init_graph,
                    WindowGraphTransformer(6..9),
                    filter,
                    &expected_results,
                    TestVariants::EventOnly,
                );

                let filter = EdgeFilter::property("k1").lt(3i64);
                let expected_results = vec!["N2->N3"];
                assert_filter_edges_results(
                    init_graph,
                    WindowGraphTransformer(6..9),
                    filter.clone(),
                    &expected_results,
                    TestVariants::EventOnly,
                );
                assert_search_edges_results(
                    init_graph,
                    WindowGraphTransformer(6..9),
                    filter,
                    &expected_results,
                    TestVariants::EventOnly,
                );

                let filter = EdgeFilter::property("k4").lt(10.0f64);
                let expected_results = vec!["N1->N2", "N5->N6", "N6->N7"];
                assert_filter_edges_results(
                    init_graph,
                    WindowGraphTransformer(6..9),
                    filter.clone(),
                    &expected_results,
                    TestVariants::EventOnly,
                );
                assert_search_edges_results(
                    init_graph,
                    WindowGraphTransformer(6..9),
                    filter,
                    &expected_results,
                    TestVariants::EventOnly,
                );
<<<<<<< HEAD

                let filter = EdgeFilter::property("x").lt(Prop::List(Arc::new(vec![
                    Prop::U64(1),
                    Prop::U64(7),
                    Prop::U64(0),
                ])));
                let expected_results = vec!["N14->N15"];
                // TODO: List(U64) not supported as disk_graph property
                // assert_filter_edges_results_w!(
                //     init_graph2,
                //     filter,
                //     1..9,
                //     expected_results,
                //     variants = [graph]
                // );
                assert_filter_edges_results(
                    init_graph2,
                    WindowGraphTransformer(1..9),
                    filter.clone(),
                    &expected_results,
                    vec![TestGraphVariants::Graph],
                );
                // TODO: Search APIs don't support list yet
                // assert_search_edges_results(
                //     init_graph2,
                //     WindowGraphTransformer(1..9),
                //     filter,
                //     &expected_results,
                //     TestVariants::EventOnly,
                // );
=======
>>>>>>> 17080650
            }

            #[test]
            fn test_edges_filters_pg_for_property_lt() {
                // TODO: Const properties not supported for disk_graph.
                let filter = EdgeFilter::property("p1").lt(3u64);
                let expected_results = vec![
                    "N1->N2", "N2->N3", "N3->N4", "N5->N6", "N6->N7", "N7->N8", "N8->N9", "N9->N10",
                ];
                assert_filter_edges_results(
                    init_graph,
                    WindowGraphTransformer(6..9),
                    filter.clone(),
                    &expected_results,
                    TestVariants::PersistentOnly,
                );
                assert_search_edges_results(
                    init_graph,
                    WindowGraphTransformer(6..9),
                    filter.clone(),
                    &expected_results,
                    TestVariants::PersistentOnly,
                );

<<<<<<< HEAD
                let filter = EdgeFilter::property("k1").lt(3i64);
                let expected_results = vec![
                    "N12->N13", "N13->N14", "N2->N3", "N5->N6", "N7->N8", "N8->N9",
                ];
=======
                let filter = PropertyFilter::property("k1").lt(3i64);
                let expected_results = vec!["N12->N13", "N2->N3", "N5->N6", "N7->N8", "N8->N9"];
>>>>>>> 17080650
                assert_filter_edges_results(
                    init_graph,
                    WindowGraphTransformer(6..9),
                    filter.clone(),
                    &expected_results,
                    TestVariants::PersistentOnly,
                );
                assert_search_edges_results(
                    init_graph,
                    WindowGraphTransformer(6..9),
                    filter.clone(),
                    &expected_results,
                    TestVariants::PersistentOnly,
                );

                let filter = EdgeFilter::property("k4").lt(10.0f64);
                let expected_results = vec!["N1->N2", "N5->N6", "N6->N7"];
                assert_filter_edges_results(
                    init_graph,
                    WindowGraphTransformer(6..9),
                    filter.clone(),
                    &expected_results,
                    TestVariants::PersistentOnly,
                );
                assert_search_edges_results(
                    init_graph,
                    WindowGraphTransformer(6..9),
                    filter,
                    &expected_results,
                    TestVariants::PersistentOnly,
                );
<<<<<<< HEAD

                let filter = EdgeFilter::property("x").lt(Prop::List(Arc::new(vec![
                    Prop::U64(1),
                    Prop::U64(7),
                    Prop::U64(0),
                ])));
                let expected_results = vec!["N14->N15"];
                assert_filter_edges_results(
                    init_graph2,
                    WindowGraphTransformer(1..9),
                    filter.clone(),
                    &expected_results,
                    vec![],
                );
                // TODO: Search APIs don't support list yet
                // assert_search_edges_results(
                //     init_graph2,
                //     WindowGraphTransformer(1..9),
                //     filter,
                //     &expected_results,
                //     TestVariants::PersistentOnly,
                // );
=======
>>>>>>> 17080650
            }

            #[test]
            fn test_edges_filters_for_property_le() {
                let filter = EdgeFilter::property("p1").le(1u64);
                let expected_results = vec!["N1->N2", "N3->N4", "N6->N7"];
                assert_filter_edges_results(
                    init_graph,
                    WindowGraphTransformer(6..9),
                    filter.clone(),
                    &expected_results,
                    TestVariants::EventOnly,
                );
                assert_search_edges_results(
                    init_graph,
                    WindowGraphTransformer(6..9),
                    filter,
                    &expected_results,
                    TestVariants::EventOnly,
                );

                let filter = EdgeFilter::property("k1").le(2i64);
                let expected_results = vec!["N2->N3"];
                assert_filter_edges_results(
                    init_graph,
                    WindowGraphTransformer(6..9),
                    filter.clone(),
                    &expected_results,
                    TestVariants::EventOnly,
                );
                assert_search_edges_results(
                    init_graph,
                    WindowGraphTransformer(6..9),
                    filter,
                    &expected_results,
                    TestVariants::EventOnly,
                );

                let filter = EdgeFilter::property("k4").le(6.0f64);
                let expected_results = vec!["N1->N2", "N5->N6", "N6->N7"];
                assert_filter_edges_results(
                    init_graph,
                    WindowGraphTransformer(6..9),
                    filter.clone(),
                    &expected_results,
                    TestVariants::EventOnly,
                );
                assert_search_edges_results(
                    init_graph,
                    WindowGraphTransformer(6..9),
                    filter,
                    &expected_results,
                    TestVariants::EventOnly,
                );
<<<<<<< HEAD

                let filter = EdgeFilter::property("x").le(Prop::List(Arc::new(vec![
                    Prop::U64(1),
                    Prop::U64(7),
                    Prop::U64(0),
                ])));
                let expected_results = vec!["N14->N15"];
                // TODO: List(U64) not supported as disk_graph property
                // assert_filter_edges_results_w!(
                //     init_graph2,
                //     filter,
                //     1..9,
                //     expected_results,
                //     variants = [graph]
                // );
                assert_filter_edges_results(
                    init_graph2,
                    WindowGraphTransformer(1..9),
                    filter.clone(),
                    &expected_results,
                    vec![TestGraphVariants::Graph],
                );
                // TODO: Search APIs don't support list yet
                // assert_search_edges_results(
                //     init_graph,
                //     WindowGraphTransformer(6..9),
                //     filter,
                //     &expected_results,
                //     TestVariants::EventOnly,
                // );
=======
>>>>>>> 17080650
            }

            #[test]
            fn test_edges_filters_pg_for_property_le() {
                // TODO: Const properties not supported for disk_graph.
<<<<<<< HEAD
                let filter = EdgeFilter::property("p1").le(1u64);
                let expected_results = vec![
                    "N1->N2", "N14->N15", "N15->N1", "N3->N4", "N6->N7", "N7->N8",
                ];
=======
                let filter = PropertyFilter::property("p1").le(1u64);
                let expected_results = vec!["N1->N2", "N3->N4", "N6->N7", "N7->N8"];
>>>>>>> 17080650
                assert_filter_edges_results(
                    init_graph,
                    WindowGraphTransformer(6..9),
                    filter.clone(),
                    &expected_results,
                    TestVariants::PersistentOnly,
                );
                assert_search_edges_results(
                    init_graph,
                    WindowGraphTransformer(6..9),
                    filter.clone(),
                    &expected_results,
                    TestVariants::PersistentOnly,
                );

<<<<<<< HEAD
                let filter = EdgeFilter::property("k1").le(2i64);
                let expected_results = vec![
                    "N12->N13", "N13->N14", "N2->N3", "N5->N6", "N7->N8", "N8->N9",
                ];
=======
                let filter = PropertyFilter::property("k1").le(2i64);
                let expected_results = vec!["N12->N13", "N2->N3", "N5->N6", "N7->N8", "N8->N9"];
>>>>>>> 17080650
                assert_filter_edges_results(
                    init_graph,
                    WindowGraphTransformer(6..9),
                    filter.clone(),
                    &expected_results,
                    TestVariants::PersistentOnly,
                );
                assert_search_edges_results(
                    init_graph,
                    WindowGraphTransformer(6..9),
                    filter.clone(),
                    &expected_results,
                    TestVariants::PersistentOnly,
                );

                let filter = EdgeFilter::property("k4").le(6.0f64);
                let expected_results = vec!["N1->N2", "N5->N6", "N6->N7"];
                assert_filter_edges_results(
                    init_graph,
                    WindowGraphTransformer(6..9),
                    filter.clone(),
                    &expected_results,
                    TestVariants::PersistentOnly,
                );
                assert_search_edges_results(
                    init_graph,
                    WindowGraphTransformer(6..9),
                    filter,
                    &expected_results,
                    TestVariants::PersistentOnly,
                );
<<<<<<< HEAD

                let filter = EdgeFilter::property("x").le(Prop::List(Arc::new(vec![
                    Prop::U64(1),
                    Prop::U64(2),
                    Prop::U64(3),
                ])));
                let expected_results = Vec::<&str>::new();
                assert_filter_edges_results(
                    init_graph2,
                    WindowGraphTransformer(1..9),
                    filter.clone(),
                    &expected_results,
                    vec![],
                );
                // TODO: Search APIs don't support list yet
                // assert_search_edges_results(
                //     init_graph2,
                //     WindowGraphTransformer(1..9),
                //     filter,
                //     &expected_results,
                //     TestVariants::EventOnly,
                // );
=======
>>>>>>> 17080650
            }

            #[test]
            fn test_edges_filters_for_property_gt() {
                let filter = EdgeFilter::property("p1").gt(1u64);
                let expected_results = vec!["N2->N3", "N5->N6"];
                assert_filter_edges_results(
                    init_graph,
                    WindowGraphTransformer(6..9),
                    filter.clone(),
                    &expected_results,
                    TestVariants::EventOnly,
                );
                assert_search_edges_results(
                    init_graph,
                    WindowGraphTransformer(6..9),
                    filter,
                    &expected_results,
                    TestVariants::EventOnly,
                );

                let filter = EdgeFilter::property("k1").gt(2i64);
                let expected_results = vec!["N1->N2"];
                assert_filter_edges_results(
                    init_graph,
                    WindowGraphTransformer(6..9),
                    filter.clone(),
                    &expected_results,
                    TestVariants::EventOnly,
                );
                assert_search_edges_results(
                    init_graph,
                    WindowGraphTransformer(6..9),
                    filter,
                    &expected_results,
                    TestVariants::EventOnly,
                );

                let filter = EdgeFilter::property("k4").gt(6.0f64);
                let expected_results = vec!["N2->N3"];
                assert_filter_edges_results(
                    init_graph,
                    WindowGraphTransformer(6..9),
                    filter.clone(),
                    &expected_results,
                    TestVariants::EventOnly,
                );
                assert_search_edges_results(
                    init_graph,
                    WindowGraphTransformer(6..9),
                    filter,
                    &expected_results,
                    TestVariants::EventOnly,
                );

                let filter = EdgeFilter::property("x").gt(Prop::List(Arc::new(vec![
                    Prop::U64(1),
                    Prop::U64(6),
                    Prop::U64(9),
                ])));
                let expected_results = Vec::<&str>::new();
                assert_filter_edges_results(
                    init_graph,
                    WindowGraphTransformer(1..9),
                    filter.clone(),
                    &expected_results,
                    TestVariants::EventOnly,
                );
                // TODO: Search APIs don't support list yet
                // assert_search_edges_results(
                //     init_graph,
                //     WindowGraphTransformer(1..9),
                //     filter,
                //     &expected_results,
                //     TestVariants::EventOnly,
                // );
            }

            #[test]
            fn test_edges_filters_pg_for_property_gt() {
                // TODO: Const properties not supported for disk_graph.
                let filter = EdgeFilter::property("p1").gt(1u64);
                let expected_results = vec![
                    "N10->N11", "N11->N12", "N12->N13", "N13->N14", "N2->N3", "N5->N6", "N8->N9",
                    "N9->N10",
                ];
                assert_filter_edges_results(
                    init_graph,
                    WindowGraphTransformer(6..9),
                    filter.clone(),
                    &expected_results,
                    TestVariants::PersistentOnly,
                );
                assert_search_edges_results(
                    init_graph,
                    WindowGraphTransformer(6..9),
                    filter,
                    &expected_results,
                    TestVariants::PersistentOnly,
                );

                let filter = EdgeFilter::property("k1").gt(2i64);
                let expected_results = vec!["N1->N2"];
                assert_filter_edges_results(
                    init_graph,
                    WindowGraphTransformer(6..9),
                    filter.clone(),
                    &expected_results,
                    TestVariants::PersistentOnly,
                );
                assert_search_edges_results(
                    init_graph,
                    WindowGraphTransformer(6..9),
                    filter,
                    &expected_results,
                    TestVariants::PersistentOnly,
                );

<<<<<<< HEAD
                let filter = EdgeFilter::property("k4").gt(6.0f64);
                let expected_results = vec!["N12->N13", "N13->N14", "N2->N3", "N7->N8", "N8->N9"];
=======
                let filter = PropertyFilter::property("k4").gt(6.0f64);
                let expected_results = vec!["N12->N13", "N2->N3", "N7->N8", "N8->N9"];
>>>>>>> 17080650
                assert_filter_edges_results(
                    init_graph,
                    WindowGraphTransformer(6..9),
                    filter.clone(),
                    &expected_results,
                    TestVariants::PersistentOnly,
                );
                assert_search_edges_results(
                    init_graph,
                    WindowGraphTransformer(6..9),
                    filter.clone(),
                    &expected_results,
                    TestVariants::PersistentOnly,
                );
            }

            #[test]
            fn test_edges_filters_for_property_ge() {
                let filter = PropertyFilter::property("p1").ge(1u64);
                let expected_results = vec!["N1->N2", "N2->N3", "N3->N4", "N5->N6", "N6->N7"];
                assert_filter_edges_results(
                    init_graph,
                    WindowGraphTransformer(6..9),
                    filter.clone(),
                    &expected_results,
                    TestVariants::EventOnly,
                );
                assert_search_edges_results(
                    init_graph,
                    WindowGraphTransformer(6..9),
                    filter,
                    &expected_results,
<<<<<<< HEAD
                    vec![TestGraphVariants::PersistentDiskGraph],
                );

                let filter = EdgeFilter::property("x").gt(Prop::List(Arc::new(vec![
                    Prop::U64(1),
                    Prop::U64(2),
                    Prop::U64(3),
                ])));
                let expected_results = vec!["N14->N15"];
                assert_filter_edges_results(
                    init_graph2,
                    WindowGraphTransformer(1..9),
                    filter.clone(),
                    &expected_results,
                    vec![],
                );
                // TODO: Search APIs don't support list yet
                // assert_search_edges_results(
                //     init_graph2,
                //     WindowGraphTransformer(1..9),
                //     filter,
                //     &expected_results,
                //     TestVariants::PersistentOnly,
                // );
            }

            #[test]
            fn test_edges_filters_for_property_ge() {
                let filter = EdgeFilter::property("p1").ge(1u64);
                let expected_results = vec!["N1->N2", "N2->N3", "N3->N4", "N5->N6", "N6->N7"];
                assert_filter_edges_results(
                    init_graph,
                    WindowGraphTransformer(6..9),
                    filter.clone(),
                    &expected_results,
                    vec![],
                );
                assert_search_edges_results(
                    init_graph,
                    WindowGraphTransformer(6..9),
                    filter,
                    &expected_results,
=======
>>>>>>> 17080650
                    TestVariants::EventOnly,
                );

                let filter = EdgeFilter::property("k1").ge(2i64);
                let expected_results = vec!["N1->N2", "N2->N3"];
                assert_filter_edges_results(
                    init_graph,
                    WindowGraphTransformer(6..9),
                    filter.clone(),
                    &expected_results,
                    TestVariants::EventOnly,
                );
                assert_search_edges_results(
                    init_graph,
                    WindowGraphTransformer(6..9),
                    filter,
                    &expected_results,
                    TestVariants::EventOnly,
                );

                let filter = EdgeFilter::property("k4").ge(6.0f64);
                let expected_results = vec!["N1->N2", "N2->N3"];
                assert_filter_edges_results(
                    init_graph,
                    WindowGraphTransformer(6..9),
                    filter.clone(),
                    &expected_results,
                    TestVariants::EventOnly,
                );
                assert_search_edges_results(
                    init_graph,
                    WindowGraphTransformer(6..9),
                    filter,
                    &expected_results,
                    TestVariants::EventOnly,
                );
<<<<<<< HEAD

                let filter = EdgeFilter::property("x").ge(Prop::List(Arc::new(vec![
                    Prop::U64(1),
                    Prop::U64(6),
                    Prop::U64(9),
                ])));
                let expected_results = vec!["N14->N15"];
                // TODO: List(U64) not supported as disk_graph property
                // assert_filter_edges_results_w!(
                //     init_graph2,
                //     filter,
                //     1..9,
                //     expected_results,
                //     variants = [graph]
                // );
                assert_filter_edges_results(
                    init_graph2,
                    WindowGraphTransformer(1..9),
                    filter.clone(),
                    &expected_results,
                    vec![TestGraphVariants::Graph],
                );
                // TODO: Search APIs don't support list yet
                // assert_search_edges_results(
                //     init_graph2,
                //     WindowGraphTransformer(1.9),
                //     filter,
                //     &expected_results,
                //     TestVariants::EventOnly,
                // );
=======
>>>>>>> 17080650
            }

            #[test]
            fn test_edges_filters_pg_for_property_ge() {
                // TODO: Const properties not supported for disk_graph.
                let filter = EdgeFilter::property("p1").ge(1u64);
                let expected_results = vec![
                    "N1->N2", "N10->N11", "N11->N12", "N12->N13", "N13->N14", "N2->N3", "N3->N4",
                    "N5->N6", "N6->N7", "N7->N8", "N8->N9", "N9->N10",
                ];
                assert_filter_edges_results(
                    init_graph,
                    WindowGraphTransformer(6..9),
                    filter.clone(),
                    &expected_results,
                    TestVariants::PersistentOnly,
                );
                assert_search_edges_results(
                    init_graph,
                    WindowGraphTransformer(6..9),
                    filter.clone(),
                    &expected_results,
                    TestVariants::PersistentOnly,
                );

<<<<<<< HEAD
                let filter = EdgeFilter::property("k1").ge(2i64);
                let expected_results = vec![
                    "N1->N2", "N12->N13", "N13->N14", "N2->N3", "N5->N6", "N7->N8", "N8->N9",
                ];
=======
                let filter = PropertyFilter::property("k1").ge(2i64);
                let expected_results =
                    vec!["N1->N2", "N12->N13", "N2->N3", "N5->N6", "N7->N8", "N8->N9"];
>>>>>>> 17080650
                assert_filter_edges_results(
                    init_graph,
                    WindowGraphTransformer(6..9),
                    filter.clone(),
                    &expected_results,
                    TestVariants::PersistentOnly,
                );
                assert_search_edges_results(
                    init_graph,
                    WindowGraphTransformer(6..9),
                    filter.clone(),
                    &expected_results,
                    TestVariants::PersistentOnly,
                );

<<<<<<< HEAD
                let filter = EdgeFilter::property("k4").ge(6.0f64);
                let expected_results = vec![
                    "N1->N2", "N12->N13", "N13->N14", "N2->N3", "N7->N8", "N8->N9",
                ];
=======
                let filter = PropertyFilter::property("k4").ge(6.0f64);
                let expected_results = vec!["N1->N2", "N12->N13", "N2->N3", "N7->N8", "N8->N9"];
>>>>>>> 17080650
                assert_filter_edges_results(
                    init_graph,
                    WindowGraphTransformer(6..9),
                    filter.clone(),
                    &expected_results,
                    TestVariants::PersistentOnly,
                );
                assert_search_edges_results(
                    init_graph,
                    WindowGraphTransformer(6..9),
                    filter.clone(),
                    &expected_results,
<<<<<<< HEAD
                    vec![TestGraphVariants::PersistentGraph],
                );

                let expected_results = vec!["N1->N2", "N12->N13", "N2->N3", "N7->N8", "N8->N9"];
                assert_search_edges_results(
                    init_graph,
                    WindowGraphTransformer(6..9),
                    filter,
                    &expected_results,
                    vec![TestGraphVariants::PersistentDiskGraph],
                );

                let filter = EdgeFilter::property("x").ge(Prop::List(Arc::new(vec![
                    Prop::U64(1),
                    Prop::U64(2),
                    Prop::U64(3),
                ])));
                let expected_results = vec!["N14->N15"];
                assert_filter_edges_results(
                    init_graph2,
                    WindowGraphTransformer(1..9),
                    filter.clone(),
                    &expected_results,
                    vec![],
=======
                    TestVariants::PersistentOnly,
>>>>>>> 17080650
                );
            }

            #[test]
            fn test_edges_filters_for_property_in() {
                let filter = EdgeFilter::property("p1").is_in(vec![2u64.into()]);
                let expected_results = vec!["N2->N3", "N5->N6"];
                assert_filter_edges_results(
                    init_graph,
                    WindowGraphTransformer(6..9),
                    filter.clone(),
                    &expected_results,
                    TestVariants::EventOnly,
                );
                assert_search_edges_results(
                    init_graph,
                    WindowGraphTransformer(6..9),
                    filter,
                    &expected_results,
                    TestVariants::EventOnly,
                );

                let filter = EdgeFilter::property("k1").is_in(vec![2i64.into()]);
                let expected_results = vec!["N2->N3"];
                assert_filter_edges_results(
                    init_graph,
                    WindowGraphTransformer(6..9),
                    filter.clone(),
                    &expected_results,
                    TestVariants::EventOnly,
                );
                assert_search_edges_results(
                    init_graph,
                    WindowGraphTransformer(6..9),
                    filter,
                    &expected_results,
                    TestVariants::EventOnly,
                );

                let filter = EdgeFilter::property("k2").is_in(vec!["Paper_Airplane".into()]);
                let expected_results = vec!["N1->N2"];
                assert_filter_edges_results(
                    init_graph,
                    WindowGraphTransformer(6..9),
                    filter.clone(),
                    &expected_results,
                    TestVariants::EventOnly,
                );
                assert_search_edges_results(
                    init_graph,
                    WindowGraphTransformer(6..9),
                    filter,
                    &expected_results,
                    TestVariants::EventOnly,
                );

                let filter = EdgeFilter::property("k3").is_in(vec![true.into()]);
                let expected_results = vec!["N2->N3"];
                assert_filter_edges_results(
                    init_graph,
                    WindowGraphTransformer(6..9),
                    filter.clone(),
                    &expected_results,
                    TestVariants::EventOnly,
                );
                assert_search_edges_results(
                    init_graph,
                    WindowGraphTransformer(6..9),
                    filter,
                    &expected_results,
                    TestVariants::EventOnly,
                );

                let filter = EdgeFilter::property("k4").is_in(vec![6.0f64.into()]);
                let expected_results = vec!["N1->N2"];
                assert_filter_edges_results(
                    init_graph,
                    WindowGraphTransformer(6..9),
                    filter.clone(),
                    &expected_results,
                    TestVariants::EventOnly,
                );
                assert_search_edges_results(
                    init_graph,
                    WindowGraphTransformer(6..9),
                    filter,
                    &expected_results,
                    TestVariants::EventOnly,
                );
            }

            #[test]
            fn test_edges_filters_pg_for_property_in() {
                // TODO: Const properties not supported for disk_graph.
                let filter = EdgeFilter::property("p1").is_in(vec![2u64.into()]);
                let expected_results = vec!["N2->N3", "N5->N6", "N8->N9", "N9->N10"];
                assert_filter_edges_results(
                    init_graph,
                    WindowGraphTransformer(6..9),
                    filter.clone(),
                    &expected_results,
                    TestVariants::PersistentOnly,
                );
                assert_search_edges_results(
                    init_graph,
                    WindowGraphTransformer(6..9),
                    filter,
                    &expected_results,
                    TestVariants::PersistentOnly,
                );

<<<<<<< HEAD
                let filter = EdgeFilter::property("k1").is_in(vec![2i64.into()]);
                let expected_results = vec![
                    "N12->N13", "N13->N14", "N2->N3", "N5->N6", "N7->N8", "N8->N9",
                ];
=======
                let filter = PropertyFilter::property("k1").is_in(vec![2i64.into()]);
                let expected_results = vec!["N12->N13", "N2->N3", "N5->N6", "N7->N8", "N8->N9"];
>>>>>>> 17080650
                assert_filter_edges_results(
                    init_graph,
                    WindowGraphTransformer(6..9),
                    filter.clone(),
                    &expected_results,
                    TestVariants::PersistentOnly,
                );
                assert_search_edges_results(
                    init_graph,
                    WindowGraphTransformer(6..9),
                    filter.clone(),
                    &expected_results,
                    TestVariants::PersistentOnly,
                );

                let filter = EdgeFilter::property("k2").is_in(vec!["Paper_Airplane".into()]);
                let expected_results = vec!["N1->N2"];
                assert_filter_edges_results(
                    init_graph,
                    WindowGraphTransformer(6..9),
                    filter.clone(),
                    &expected_results,
                    TestVariants::PersistentOnly,
                );
                assert_search_edges_results(
                    init_graph,
                    WindowGraphTransformer(6..9),
                    filter,
                    &expected_results,
                    TestVariants::PersistentOnly,
                );

<<<<<<< HEAD
                let filter = EdgeFilter::property("k3").is_in(vec![true.into()]);
                let expected_results = vec![
                    "N12->N13", "N13->N14", "N2->N3", "N5->N6", "N7->N8", "N8->N9",
                ];
=======
                let filter = PropertyFilter::property("k3").is_in(vec![true.into()]);
                let expected_results = vec!["N12->N13", "N2->N3", "N5->N6", "N7->N8", "N8->N9"];
>>>>>>> 17080650
                assert_filter_edges_results(
                    init_graph,
                    WindowGraphTransformer(6..9),
                    filter.clone(),
                    &expected_results,
                    TestVariants::PersistentOnly,
                );
                assert_search_edges_results(
                    init_graph,
                    WindowGraphTransformer(6..9),
                    filter.clone(),
                    &expected_results,
                    TestVariants::PersistentOnly,
                );

                let filter = EdgeFilter::property("k4").is_in(vec![6.0f64.into()]);
                let expected_results = vec!["N1->N2"];
                assert_filter_edges_results(
                    init_graph,
                    WindowGraphTransformer(6..9),
                    filter.clone(),
                    &expected_results,
                    TestVariants::PersistentOnly,
                );
                assert_search_edges_results(
                    init_graph,
                    WindowGraphTransformer(6..9),
                    filter,
                    &expected_results,
                    TestVariants::PersistentOnly,
                );
            }

            #[test]
            fn test_edges_filters_for_property_not_in() {
                let filter = EdgeFilter::property("p1").is_not_in(vec![1u64.into()]);
                let expected_results = vec!["N2->N3", "N5->N6"];
                assert_filter_edges_results(
                    init_graph,
                    WindowGraphTransformer(6..9),
                    filter.clone(),
                    &expected_results,
                    TestVariants::EventOnly,
                );
                assert_search_edges_results(
                    init_graph,
                    WindowGraphTransformer(6..9),
                    filter,
                    &expected_results,
                    TestVariants::EventOnly,
                );

                let filter = EdgeFilter::property("k1").is_not_in(vec![2i64.into()]);
                let expected_results = vec!["N1->N2"];
                assert_filter_edges_results(
                    init_graph,
                    WindowGraphTransformer(6..9),
                    filter.clone(),
                    &expected_results,
                    TestVariants::EventOnly,
                );
                assert_search_edges_results(
                    init_graph,
                    WindowGraphTransformer(6..9),
                    filter,
                    &expected_results,
                    TestVariants::EventOnly,
                );

                let filter = EdgeFilter::property("k2").is_not_in(vec!["Paper_Airplane".into()]);
                let expected_results = vec!["N2->N3", "N5->N6"];
                assert_filter_edges_results(
                    init_graph,
                    WindowGraphTransformer(6..9),
                    filter.clone(),
                    &expected_results,
                    TestVariants::EventOnly,
                );
                assert_search_edges_results(
                    init_graph,
                    WindowGraphTransformer(6..9),
                    filter,
                    &expected_results,
                    TestVariants::EventOnly,
                );

                let filter = EdgeFilter::property("k3").is_not_in(vec![true.into()]);
                let expected_results = vec!["N1->N2"];
                assert_filter_edges_results(
                    init_graph,
                    WindowGraphTransformer(6..9),
                    filter.clone(),
                    &expected_results,
                    TestVariants::EventOnly,
                );
                assert_search_edges_results(
                    init_graph,
                    WindowGraphTransformer(6..9),
                    filter,
                    &expected_results,
                    TestVariants::EventOnly,
                );

                let filter = EdgeFilter::property("k4").is_not_in(vec![6.0f64.into()]);
                let expected_results = vec!["N2->N3", "N5->N6", "N6->N7"];
                assert_filter_edges_results(
                    init_graph,
                    WindowGraphTransformer(6..9),
                    filter.clone(),
                    &expected_results,
                    TestVariants::EventOnly,
                );
                assert_search_edges_results(
                    init_graph,
                    WindowGraphTransformer(6..9),
                    filter,
                    &expected_results,
                    TestVariants::EventOnly,
                );
            }

            #[test]
            fn test_edges_filters_pg_for_property_not_in() {
                // TODO: Const properties not supported for disk_graph.
                let filter = EdgeFilter::property("p1").is_not_in(vec![1u64.into()]);
                let expected_results = vec![
                    "N10->N11", "N11->N12", "N12->N13", "N13->N14", "N2->N3", "N5->N6", "N8->N9",
                    "N9->N10",
                ];
                assert_filter_edges_results(
                    init_graph,
                    WindowGraphTransformer(6..9),
                    filter.clone(),
                    &expected_results,
                    TestVariants::PersistentOnly,
                );
                assert_search_edges_results(
                    init_graph,
                    WindowGraphTransformer(6..9),
                    filter,
                    &expected_results,
                    TestVariants::PersistentOnly,
                );

                let filter = EdgeFilter::property("k1").is_not_in(vec![2i64.into()]);
                let expected_results = vec!["N1->N2"];
                assert_filter_edges_results(
                    init_graph,
                    WindowGraphTransformer(6..9),
                    filter.clone(),
                    &expected_results,
                    TestVariants::PersistentOnly,
                );
                assert_search_edges_results(
                    init_graph,
                    WindowGraphTransformer(6..9),
                    filter,
                    &expected_results,
                    TestVariants::PersistentOnly,
                );

<<<<<<< HEAD
                let filter = EdgeFilter::property("k2").is_not_in(vec!["Paper_Airplane".into()]);
                let expected_results = vec![
                    "N12->N13", "N13->N14", "N2->N3", "N5->N6", "N7->N8", "N8->N9",
                ];
=======
                let filter =
                    PropertyFilter::property("k2").is_not_in(vec!["Paper_Airplane".into()]);
                let expected_results = vec!["N12->N13", "N2->N3", "N5->N6", "N7->N8", "N8->N9"];
>>>>>>> 17080650
                assert_filter_edges_results(
                    init_graph,
                    WindowGraphTransformer(6..9),
                    filter.clone(),
                    &expected_results,
                    TestVariants::PersistentOnly,
                );
                assert_search_edges_results(
                    init_graph,
                    WindowGraphTransformer(6..9),
                    filter.clone(),
                    &expected_results,
                    TestVariants::PersistentOnly,
                );

                let filter = EdgeFilter::property("k3").is_not_in(vec![true.into()]);
                let expected_results = vec!["N1->N2"];
                assert_filter_edges_results(
                    init_graph,
                    WindowGraphTransformer(6..9),
                    filter.clone(),
                    &expected_results,
                    TestVariants::PersistentOnly,
                );
                assert_search_edges_results(
                    init_graph,
                    WindowGraphTransformer(6..9),
                    filter,
                    &expected_results,
                    TestVariants::PersistentOnly,
                );

<<<<<<< HEAD
                let filter = EdgeFilter::property("k4").is_not_in(vec![6.0f64.into()]);
                let expected_results = vec![
                    "N12->N13", "N13->N14", "N2->N3", "N5->N6", "N6->N7", "N7->N8", "N8->N9",
                ];
=======
                let filter = PropertyFilter::property("k4").is_not_in(vec![6.0f64.into()]);
                let expected_results =
                    vec!["N12->N13", "N2->N3", "N5->N6", "N6->N7", "N7->N8", "N8->N9"];
>>>>>>> 17080650
                assert_filter_edges_results(
                    init_graph,
                    WindowGraphTransformer(6..9),
                    filter.clone(),
                    &expected_results,
                    TestVariants::PersistentOnly,
                );
                assert_search_edges_results(
                    init_graph,
                    WindowGraphTransformer(6..9),
                    filter.clone(),
                    &expected_results,
                    TestVariants::PersistentOnly,
                );
            }

            #[test]
            fn test_edges_filters_for_property_is_some() {
                let filter = EdgeFilter::property("p1").is_some();
                let expected_results = vec!["N1->N2", "N2->N3", "N3->N4", "N5->N6", "N6->N7"];
                assert_filter_edges_results(
                    init_graph,
                    WindowGraphTransformer(6..9),
                    filter.clone(),
                    &expected_results,
                    TestVariants::EventOnly,
                );
                assert_search_edges_results(
                    init_graph,
                    WindowGraphTransformer(6..9),
                    filter,
                    &expected_results,
                    TestVariants::EventOnly,
                );
            }

            #[test]
            fn test_edges_filters_pg_for_property_is_some() {
                // TODO: Const properties not supported for disk_graph.
                let filter = EdgeFilter::property("p1").is_some();
                let expected_results = vec![
                    "N1->N2", "N10->N11", "N11->N12", "N12->N13", "N13->N14", "N2->N3", "N3->N4",
                    "N5->N6", "N6->N7", "N7->N8", "N8->N9", "N9->N10",
                ];
                assert_filter_edges_results(
                    init_graph,
                    WindowGraphTransformer(6..9),
                    filter.clone(),
                    &expected_results,
                    TestVariants::PersistentOnly,
                );
                assert_search_edges_results(
                    init_graph,
                    WindowGraphTransformer(6..9),
                    filter.clone(),
                    &expected_results,
                    TestVariants::PersistentOnly,
                );
            }

            #[test]
            fn test_edges_filters_for_src_dst() {
                let filter = EdgeFilter::src()
                    .name()
                    .eq("N1")
                    .and(EdgeFilter::dst().name().eq("N2"));
                let expected_results = vec!["N1->N2"];
                assert_filter_edges_results(
                    init_graph,
                    WindowGraphTransformer(6..9),
                    filter.clone(),
                    &expected_results,
                    TestVariants::All,
                );
                assert_search_edges_results(
                    init_graph,
                    WindowGraphTransformer(6..9),
                    filter,
                    &expected_results,
                    TestVariants::All,
                );
            }

            #[test]
            fn test_edges_filters_fuzzy_search() {
                let filter = EdgeFilter::property("k2").fuzzy_search("Paper_Airpla", 2, false);
                let expected_results = vec!["N1->N2"];
                assert_filter_edges_results(
                    init_graph,
                    WindowGraphTransformer(6..9),
                    filter.clone(),
                    &expected_results,
                    TestVariants::EventOnly,
                );
                assert_search_edges_results(
                    init_graph,
                    WindowGraphTransformer(6..9),
                    filter,
                    &expected_results,
                    TestVariants::EventOnly,
                );
            }

            #[test]
            #[ignore]
            fn test_edges_filters_pg_fuzzy_search() {
                // TODO: PropertyFilteringNotImplemented for variants persistent_graph, persistent_disk_graph for filter_edges.
                let filter = EdgeFilter::property("k2").fuzzy_search("Paper_", 2, false);
                let expected_results = vec!["N1->N2", "N2->N3", "N7->N8"];
                assert_filter_edges_results(
                    init_graph,
                    WindowGraphTransformer(6..9),
                    filter.clone(),
                    &expected_results,
                    TestVariants::PersistentOnly,
                );

                assert_search_edges_results(
                    init_graph,
                    WindowGraphTransformer(6..9),
                    filter,
                    &expected_results,
                    TestVariants::PersistentOnly,
                );
            }

            #[test]
            fn test_edges_filters_fuzzy_search_prefix_match() {
                let filter = EdgeFilter::property("k2").fuzzy_search("Pa", 2, true);
                let expected_results = vec!["N1->N2", "N2->N3"];
                assert_filter_edges_results(
                    init_graph,
                    WindowGraphTransformer(6..9),
                    filter.clone(),
                    &expected_results,
                    TestVariants::EventOnly,
                );
                assert_search_edges_results(
                    init_graph,
                    WindowGraphTransformer(6..9),
                    filter,
                    &expected_results,
                    TestVariants::EventOnly,
                );

                let filter = EdgeFilter::property("k2").fuzzy_search("Pa", 2, true);
                let expected_results = vec!["N1->N2", "N2->N3"];
                assert_filter_edges_results(
                    init_graph,
                    WindowGraphTransformer(6..9),
                    filter.clone(),
                    &expected_results,
                    TestVariants::EventOnly,
                );
                assert_search_edges_results(
                    init_graph,
                    WindowGraphTransformer(6..9),
                    filter,
                    &expected_results,
                    TestVariants::EventOnly,
                );
            }

            #[test]
            #[ignore]
            fn test_edges_filters_pg_fuzzy_search_prefix_match() {
                // TODO: PropertyFilteringNotImplemented for variants persistent_graph, persistent_disk_graph for filter_edges.
                let filter = EdgeFilter::property("k2").fuzzy_search("Pa", 2, true);
                let expected_results = vec![
                    "N1->N2", "N12->N13", "N13->N14", "N2->N3", "N5->N6", "N7->N8", "N8->N9",
                ];
                assert_search_edges_results(
                    init_graph,
                    WindowGraphTransformer(6..9),
                    filter,
                    &expected_results,
                    TestVariants::PersistentOnly,
                );

                let filter = EdgeFilter::property("k2").fuzzy_search("Pa", 2, false);
                let expected_results = Vec::<&str>::new();
                assert_search_edges_results(
                    init_graph,
                    WindowGraphTransformer(6..9),
                    filter,
                    &expected_results,
                    TestVariants::PersistentOnly,
                );
            }
        }
    }
}<|MERGE_RESOLUTION|>--- conflicted
+++ resolved
@@ -2014,35 +2014,25 @@
 
             #[test]
             fn test_nodes_filters_pg_for_property_eq() {
-<<<<<<< HEAD
                 let filter = NodeFilter::property("p1").eq(1u64);
-                let expected_results = vec!["N1", "N14", "N15", "N3", "N6", "N7"];
-=======
-                let filter = PropertyFilter::property("p1").eq(1u64);
                 let expected_results = vec!["N1", "N3", "N6", "N7"];
->>>>>>> 17080650
-                assert_filter_nodes_results(
-                    init_graph,
-                    WindowGraphTransformer(6..9),
-                    filter.clone(),
-                    &expected_results,
-                    TestVariants::PersistentOnly,
-                );
-                assert_search_nodes_results(
-                    init_graph,
-                    WindowGraphTransformer(6..9),
-                    filter,
-                    &expected_results,
-                    TestVariants::PersistentOnly,
-                );
-
-<<<<<<< HEAD
+                assert_filter_nodes_results(
+                    init_graph,
+                    WindowGraphTransformer(6..9),
+                    filter.clone(),
+                    &expected_results,
+                    TestVariants::PersistentOnly,
+                );
+                assert_search_nodes_results(
+                    init_graph,
+                    WindowGraphTransformer(6..9),
+                    filter,
+                    &expected_results,
+                    TestVariants::PersistentOnly,
+                );
+
                 let filter = NodeFilter::property("k1").eq(2i64);
-                let expected_results = vec!["N12", "N13", "N2", "N5", "N7", "N8"];
-=======
-                let filter = PropertyFilter::property("k1").eq(2i64);
                 let expected_results = vec!["N12", "N2", "N5", "N7", "N8"];
->>>>>>> 17080650
                 assert_filter_nodes_results(
                     init_graph,
                     WindowGraphTransformer(6..9),
@@ -2076,29 +2066,7 @@
                 );
 
                 // TODO: Const properties not supported for disk_graph.
-<<<<<<< HEAD
                 let filter = NodeFilter::property("k3").eq(true);
-                let expected_results = vec!["N12", "N13", "N2", "N5", "N7", "N8"];
-                assert_filter_nodes_results(
-                    init_graph,
-                    WindowGraphTransformer(6..9),
-                    filter.clone(),
-                    &expected_results,
-                    vec![TestGraphVariants::PersistentGraph],
-                );
-                assert_search_nodes_results(
-                    init_graph,
-                    WindowGraphTransformer(6..9),
-                    filter,
-                    &expected_results,
-                    vec![TestGraphVariants::PersistentGraph],
-                );
-
-                // TODO: Const properties not supported for disk_graph.
-                let filter = NodeFilter::property("k3").eq(true);
-=======
-                let filter = PropertyFilter::property("k3").eq(true);
->>>>>>> 17080650
                 let expected_results = vec!["N12", "N2", "N5", "N7", "N8"];
                 assert_filter_nodes_results(
                     init_graph,
@@ -2310,13 +2278,8 @@
                     TestVariants::PersistentOnly,
                 );
 
-<<<<<<< HEAD
                 let filter = NodeFilter::property("k2").ne("Paper_Airplane");
-                let expected_results = vec!["N12", "N13", "N2", "N5", "N7", "N8"];
-=======
-                let filter = PropertyFilter::property("k2").ne("Paper_Airplane");
                 let expected_results = vec!["N12", "N2", "N5", "N7", "N8"];
->>>>>>> 17080650
                 assert_filter_nodes_results(
                     init_graph,
                     WindowGraphTransformer(6..9),
@@ -2349,13 +2312,8 @@
                     TestVariants::PersistentOnly,
                 );
 
-<<<<<<< HEAD
                 let filter = NodeFilter::property("k4").ne(6.0f64);
-                let expected_results = vec!["N12", "N13", "N2", "N5", "N6", "N7", "N8"];
-=======
-                let filter = PropertyFilter::property("k4").ne(6.0f64);
                 let expected_results = vec!["N12", "N2", "N5", "N6", "N7", "N8"];
->>>>>>> 17080650
                 assert_filter_nodes_results(
                     init_graph,
                     WindowGraphTransformer(6..9),
@@ -2447,25 +2405,256 @@
                     &expected_results,
                     vec![TestGraphVariants::Graph],
                 );
-<<<<<<< HEAD
-
-                let filter = NodeFilter::property("x").lt(Prop::List(Arc::new(vec![
+            }
+
+            #[test]
+            fn test_nodes_filters_pg_for_property_lt() {
+                let filter = NodeFilter::property("p1").lt(3u64);
+                let expected_results = vec!["N1", "N2", "N3", "N5", "N6", "N7", "N8", "N9"];
+                assert_filter_nodes_results(
+                    init_graph,
+                    WindowGraphTransformer(6..9),
+                    filter.clone(),
+                    &expected_results,
+                    TestVariants::PersistentOnly,
+                );
+                assert_search_nodes_results(
+                    init_graph,
+                    WindowGraphTransformer(6..9),
+                    filter,
+                    &expected_results,
+                    TestVariants::PersistentOnly,
+                );
+
+                let filter = NodeFilter::property("k1").lt(3i64);
+                let expected_results = vec!["N12", "N2", "N5", "N7", "N8"];
+                assert_filter_nodes_results(
+                    init_graph,
+                    WindowGraphTransformer(6..9),
+                    filter.clone(),
+                    &expected_results,
+                    TestVariants::PersistentOnly,
+                );
+                assert_search_nodes_results(
+                    init_graph,
+                    WindowGraphTransformer(6..9),
+                    filter,
+                    &expected_results,
+                    TestVariants::PersistentOnly,
+                );
+
+                let filter = NodeFilter::property("k4").lt(10.0f64);
+                let expected_results = vec!["N1", "N5", "N6"];
+                assert_filter_nodes_results(
+                    init_graph,
+                    WindowGraphTransformer(6..9),
+                    filter.clone(),
+                    &expected_results,
+                    TestVariants::PersistentOnly,
+                );
+                assert_search_nodes_results(
+                    init_graph,
+                    WindowGraphTransformer(6..9),
+                    filter,
+                    &expected_results,
+                    TestVariants::PersistentOnly,
+                );
+            }
+
+            #[test]
+            fn test_nodes_filters_for_property_le() {
+                // TODO: Enable event_disk_graph once bug fixed: https://github.com/Pometry/Raphtory/issues/2098
+                let filter = NodeFilter::property("p1").le(1u64);
+                let expected_results = vec!["N1", "N3", "N6"];
+                assert_filter_nodes_results(
+                    init_graph,
+                    WindowGraphTransformer(6..9),
+                    filter.clone(),
+                    &expected_results,
+                    vec![TestGraphVariants::Graph],
+                );
+                assert_search_nodes_results(
+                    init_graph,
+                    WindowGraphTransformer(6..9),
+                    filter,
+                    &expected_results,
+                    vec![TestGraphVariants::Graph],
+                );
+
+                let filter = NodeFilter::property("k1").le(2i64);
+                let expected_results = vec!["N2"];
+                assert_filter_nodes_results(
+                    init_graph,
+                    WindowGraphTransformer(6..9),
+                    filter.clone(),
+                    &expected_results,
+                    vec![TestGraphVariants::Graph],
+                );
+                assert_search_nodes_results(
+                    init_graph,
+                    WindowGraphTransformer(6..9),
+                    filter,
+                    &expected_results,
+                    vec![TestGraphVariants::Graph],
+                );
+
+                let filter = NodeFilter::property("k4").le(6.0f64);
+                let expected_results = vec!["N1", "N5", "N6"];
+                assert_filter_nodes_results(
+                    init_graph,
+                    WindowGraphTransformer(6..9),
+                    filter.clone(),
+                    &expected_results,
+                    vec![TestGraphVariants::Graph],
+                );
+                assert_search_nodes_results(
+                    init_graph,
+                    WindowGraphTransformer(6..9),
+                    filter,
+                    &expected_results,
+                    vec![TestGraphVariants::Graph],
+                );
+            }
+
+            #[test]
+            fn test_nodes_filters_pg_for_property_le() {
+                let filter = NodeFilter::property("p1").le(1u64);
+                let expected_results = vec!["N1", "N3", "N6", "N7"];
+                assert_filter_nodes_results(
+                    init_graph,
+                    WindowGraphTransformer(6..9),
+                    filter.clone(),
+                    &expected_results,
+                    TestVariants::PersistentOnly,
+                );
+                assert_search_nodes_results(
+                    init_graph,
+                    WindowGraphTransformer(6..9),
+                    filter,
+                    &expected_results,
+                    TestVariants::PersistentOnly,
+                );
+
+                let filter = NodeFilter::property("k1").le(2i64);
+                let expected_results = vec!["N12", "N2", "N5", "N7", "N8"];
+                assert_filter_nodes_results(
+                    init_graph,
+                    WindowGraphTransformer(6..9),
+                    filter.clone(),
+                    &expected_results,
+                    TestVariants::PersistentOnly,
+                );
+                assert_search_nodes_results(
+                    init_graph,
+                    WindowGraphTransformer(6..9),
+                    filter,
+                    &expected_results,
+                    TestVariants::PersistentOnly,
+                );
+
+                let filter = NodeFilter::property("k4").le(6.0f64);
+                let expected_results = vec!["N1", "N5", "N6"];
+                assert_filter_nodes_results(
+                    init_graph,
+                    WindowGraphTransformer(6..9),
+                    filter.clone(),
+                    &expected_results,
+                    TestVariants::PersistentOnly,
+                );
+                assert_search_nodes_results(
+                    init_graph,
+                    WindowGraphTransformer(6..9),
+                    filter,
+                    &expected_results,
+                    TestVariants::PersistentOnly,
+                );
+
+                let filter = NodeFilter::property("x").le(Prop::List(Arc::new(vec![
                     Prop::U64(1),
-                    Prop::U64(7),
-                    Prop::U64(0),
+                    Prop::U64(2),
+                    Prop::U64(3),
                 ])));
-                let expected_results = vec!["N14"];
-                // TODO: List(U64) not supported as disk_graph property
-                // assert_filter_nodes_results_w!(
-                //     init_graph2,
+                let expected_results = Vec::<&str>::new();
+                assert_filter_nodes_results(
+                    init_graph,
+                    WindowGraphTransformer(1..9),
+                    filter.clone(),
+                    &expected_results,
+                    TestVariants::PersistentOnly,
+                );
+                // TODO: Search APIs don't support list yet
+                // assert_search_nodes_results(
+                //     init_graph,
+                //     WindowGraphTransformer(1..9),
                 //     filter,
-                //     1..9,
-                //     expected_results,
-                //     variants = [graph]
+                //     &expected_results,
+                //     TestVariants::PersistentOnly,
                 // );
-                assert_filter_nodes_results(
-                    init_graph2,
-                    WindowGraphTransformer(1..9),
+            }
+
+            #[test]
+            fn test_nodes_filters_for_property_gt() {
+                // TODO: Enable event_disk_graph once bug fixed: https://github.com/Pometry/Raphtory/issues/2098
+                let filter = NodeFilter::property("p1").gt(1u64);
+                let expected_results = vec!["N2", "N5"];
+                assert_filter_nodes_results(
+                    init_graph,
+                    WindowGraphTransformer(6..9),
+                    filter.clone(),
+                    &expected_results,
+                    vec![TestGraphVariants::Graph],
+                );
+                assert_search_nodes_results(
+                    init_graph,
+                    WindowGraphTransformer(6..9),
+                    filter,
+                    &expected_results,
+                    vec![TestGraphVariants::Graph],
+                );
+
+                let filter = NodeFilter::property("k1").gt(2i64);
+                let expected_results = vec!["N1"];
+                assert_filter_nodes_results(
+                    init_graph,
+                    WindowGraphTransformer(6..9),
+                    filter.clone(),
+                    &expected_results,
+                    vec![TestGraphVariants::Graph],
+                );
+                assert_search_nodes_results(
+                    init_graph,
+                    WindowGraphTransformer(6..9),
+                    filter,
+                    &expected_results,
+                    vec![TestGraphVariants::Graph],
+                );
+
+                let filter = NodeFilter::property("k4").gt(6.0f64);
+                let expected_results = vec!["N2"];
+                assert_filter_nodes_results(
+                    init_graph,
+                    WindowGraphTransformer(6..9),
+                    filter.clone(),
+                    &expected_results,
+                    vec![TestGraphVariants::Graph],
+                );
+                assert_search_nodes_results(
+                    init_graph,
+                    WindowGraphTransformer(6..9),
+                    filter,
+                    &expected_results,
+                    vec![TestGraphVariants::Graph],
+                );
+
+                let filter = NodeFilter::property("x").gt(Prop::List(Arc::new(vec![
+                    Prop::U64(1),
+                    Prop::U64(6),
+                    Prop::U64(9),
+                ])));
+                let expected_results = Vec::<&str>::new();
+                assert_filter_nodes_results(
+                    init_graph,
+                    WindowGraphTransformer(6..9),
                     filter.clone(),
                     &expected_results,
                     vec![TestGraphVariants::Graph],
@@ -2478,357 +2667,6 @@
                 //     &expected_results,
                 //     TestVariants::EventOnly,
                 // );
-=======
->>>>>>> 17080650
-            }
-
-            #[test]
-            fn test_nodes_filters_pg_for_property_lt() {
-<<<<<<< HEAD
-                let filter = NodeFilter::property("p1").lt(3u64);
-                let expected_results =
-                    vec!["N1", "N14", "N15", "N2", "N3", "N5", "N6", "N7", "N8", "N9"];
-=======
-                let filter = PropertyFilter::property("p1").lt(3u64);
-                let expected_results = vec!["N1", "N2", "N3", "N5", "N6", "N7", "N8", "N9"];
->>>>>>> 17080650
-                assert_filter_nodes_results(
-                    init_graph,
-                    WindowGraphTransformer(6..9),
-                    filter.clone(),
-                    &expected_results,
-                    TestVariants::PersistentOnly,
-                );
-                assert_search_nodes_results(
-                    init_graph,
-                    WindowGraphTransformer(6..9),
-                    filter,
-                    &expected_results,
-                    TestVariants::PersistentOnly,
-                );
-
-<<<<<<< HEAD
-                let filter = NodeFilter::property("k1").lt(3i64);
-                let expected_results = vec!["N12", "N13", "N2", "N5", "N7", "N8"];
-=======
-                let filter = PropertyFilter::property("k1").lt(3i64);
-                let expected_results = vec!["N12", "N2", "N5", "N7", "N8"];
->>>>>>> 17080650
-                assert_filter_nodes_results(
-                    init_graph,
-                    WindowGraphTransformer(6..9),
-                    filter.clone(),
-                    &expected_results,
-                    TestVariants::PersistentOnly,
-                );
-                assert_search_nodes_results(
-                    init_graph,
-                    WindowGraphTransformer(6..9),
-                    filter,
-                    &expected_results,
-                    TestVariants::PersistentOnly,
-                );
-
-                let filter = NodeFilter::property("k4").lt(10.0f64);
-                let expected_results = vec!["N1", "N5", "N6"];
-                assert_filter_nodes_results(
-                    init_graph,
-                    WindowGraphTransformer(6..9),
-                    filter.clone(),
-                    &expected_results,
-                    TestVariants::PersistentOnly,
-                );
-                assert_search_nodes_results(
-                    init_graph,
-                    WindowGraphTransformer(6..9),
-                    filter,
-                    &expected_results,
-                    TestVariants::PersistentOnly,
-                );
-<<<<<<< HEAD
-
-                let filter = NodeFilter::property("x").lt(Prop::List(Arc::new(vec![
-                    Prop::U64(1),
-                    Prop::U64(7),
-                    Prop::U64(0),
-                ])));
-                let expected_results = vec!["N14"];
-                // TODO: List(U64) not supported as disk_graph property
-                // assert_filter_nodes_results_pg_w!(
-                //     init_graph2,
-                //     filter,
-                //     1..9,
-                //     expected_results,
-                //     variants = [persistent_graph]
-                // );
-                assert_filter_nodes_results(
-                    init_graph2,
-                    WindowGraphTransformer(1..9),
-                    filter.clone(),
-                    &expected_results,
-                    vec![TestGraphVariants::PersistentGraph],
-                );
-                // TODO: Search APIs don't support list yet
-                // assert_search_nodes_results(
-                //     init_graph,
-                //     WindowGraphTransformer(1..9),
-                //     filter,
-                //     &expected_results,
-                //     vec![TestGraphVariants::PersistentGraph],
-                // );
-=======
->>>>>>> 17080650
-            }
-
-            #[test]
-            fn test_nodes_filters_for_property_le() {
-                // TODO: Enable event_disk_graph once bug fixed: https://github.com/Pometry/Raphtory/issues/2098
-                let filter = NodeFilter::property("p1").le(1u64);
-                let expected_results = vec!["N1", "N3", "N6"];
-                assert_filter_nodes_results(
-                    init_graph,
-                    WindowGraphTransformer(6..9),
-                    filter.clone(),
-                    &expected_results,
-                    vec![TestGraphVariants::Graph],
-                );
-                assert_search_nodes_results(
-                    init_graph,
-                    WindowGraphTransformer(6..9),
-                    filter,
-                    &expected_results,
-                    vec![TestGraphVariants::Graph],
-                );
-
-                let filter = NodeFilter::property("k1").le(2i64);
-                let expected_results = vec!["N2"];
-                assert_filter_nodes_results(
-                    init_graph,
-                    WindowGraphTransformer(6..9),
-                    filter.clone(),
-                    &expected_results,
-                    vec![TestGraphVariants::Graph],
-                );
-                assert_search_nodes_results(
-                    init_graph,
-                    WindowGraphTransformer(6..9),
-                    filter,
-                    &expected_results,
-                    vec![TestGraphVariants::Graph],
-                );
-
-                let filter = NodeFilter::property("k4").le(6.0f64);
-                let expected_results = vec!["N1", "N5", "N6"];
-                assert_filter_nodes_results(
-                    init_graph,
-                    WindowGraphTransformer(6..9),
-                    filter.clone(),
-                    &expected_results,
-                    vec![TestGraphVariants::Graph],
-                );
-                assert_search_nodes_results(
-                    init_graph,
-                    WindowGraphTransformer(6..9),
-                    filter,
-                    &expected_results,
-                    vec![TestGraphVariants::Graph],
-                );
-<<<<<<< HEAD
-
-                let filter = NodeFilter::property("x").le(Prop::List(Arc::new(vec![
-                    Prop::U64(1),
-                    Prop::U64(7),
-                    Prop::U64(0),
-                ])));
-                let expected_results = vec!["N14"];
-                // TODO: List(U64) not supported as disk_graph property
-                // assert_filter_nodes_results_w!(
-                //     init_graph2,
-                //     filter,
-                //     1..9,
-                //     expected_results,
-                //     variants = [graph]
-                // );
-                assert_filter_nodes_results(
-                    init_graph2,
-                    WindowGraphTransformer(1..9),
-                    filter.clone(),
-                    &expected_results,
-                    vec![TestGraphVariants::Graph],
-                );
-                // TODO: Search APIs don't support list yet
-                // assert_search_nodes_results(
-                //     init_graph,
-                //     WindowGraphTransformer(6..9),
-                //     filter,
-                //     &expected_results,
-                //     TestVariants::EventOnly,
-                // );
-=======
->>>>>>> 17080650
-            }
-
-            #[test]
-            fn test_nodes_filters_pg_for_property_le() {
-<<<<<<< HEAD
-                let filter = NodeFilter::property("p1").le(1u64);
-                let expected_results = vec!["N1", "N14", "N15", "N3", "N6", "N7"];
-=======
-                let filter = PropertyFilter::property("p1").le(1u64);
-                let expected_results = vec!["N1", "N3", "N6", "N7"];
->>>>>>> 17080650
-                assert_filter_nodes_results(
-                    init_graph,
-                    WindowGraphTransformer(6..9),
-                    filter.clone(),
-                    &expected_results,
-                    TestVariants::PersistentOnly,
-                );
-                assert_search_nodes_results(
-                    init_graph,
-                    WindowGraphTransformer(6..9),
-                    filter,
-                    &expected_results,
-                    TestVariants::PersistentOnly,
-                );
-
-<<<<<<< HEAD
-                let filter = NodeFilter::property("k1").le(2i64);
-                let expected_results = vec!["N12", "N13", "N2", "N5", "N7", "N8"];
-=======
-                let filter = PropertyFilter::property("k1").le(2i64);
-                let expected_results = vec!["N12", "N2", "N5", "N7", "N8"];
->>>>>>> 17080650
-                assert_filter_nodes_results(
-                    init_graph,
-                    WindowGraphTransformer(6..9),
-                    filter.clone(),
-                    &expected_results,
-                    TestVariants::PersistentOnly,
-                );
-                assert_search_nodes_results(
-                    init_graph,
-                    WindowGraphTransformer(6..9),
-                    filter,
-                    &expected_results,
-                    TestVariants::PersistentOnly,
-                );
-
-                let filter = NodeFilter::property("k4").le(6.0f64);
-                let expected_results = vec!["N1", "N5", "N6"];
-                assert_filter_nodes_results(
-                    init_graph,
-                    WindowGraphTransformer(6..9),
-                    filter.clone(),
-                    &expected_results,
-                    TestVariants::PersistentOnly,
-                );
-                assert_search_nodes_results(
-                    init_graph,
-                    WindowGraphTransformer(6..9),
-                    filter,
-                    &expected_results,
-                    TestVariants::PersistentOnly,
-                );
-
-                let filter = NodeFilter::property("x").le(Prop::List(Arc::new(vec![
-                    Prop::U64(1),
-                    Prop::U64(2),
-                    Prop::U64(3),
-                ])));
-                let expected_results = Vec::<&str>::new();
-                assert_filter_nodes_results(
-                    init_graph,
-                    WindowGraphTransformer(1..9),
-                    filter.clone(),
-                    &expected_results,
-                    TestVariants::PersistentOnly,
-                );
-                // TODO: Search APIs don't support list yet
-                // assert_search_nodes_results(
-                //     init_graph,
-                //     WindowGraphTransformer(1..9),
-                //     filter,
-                //     &expected_results,
-                //     TestVariants::PersistentOnly,
-                // );
-            }
-
-            #[test]
-            fn test_nodes_filters_for_property_gt() {
-                // TODO: Enable event_disk_graph once bug fixed: https://github.com/Pometry/Raphtory/issues/2098
-                let filter = NodeFilter::property("p1").gt(1u64);
-                let expected_results = vec!["N2", "N5"];
-                assert_filter_nodes_results(
-                    init_graph,
-                    WindowGraphTransformer(6..9),
-                    filter.clone(),
-                    &expected_results,
-                    vec![TestGraphVariants::Graph],
-                );
-                assert_search_nodes_results(
-                    init_graph,
-                    WindowGraphTransformer(6..9),
-                    filter,
-                    &expected_results,
-                    vec![TestGraphVariants::Graph],
-                );
-
-                let filter = NodeFilter::property("k1").gt(2i64);
-                let expected_results = vec!["N1"];
-                assert_filter_nodes_results(
-                    init_graph,
-                    WindowGraphTransformer(6..9),
-                    filter.clone(),
-                    &expected_results,
-                    vec![TestGraphVariants::Graph],
-                );
-                assert_search_nodes_results(
-                    init_graph,
-                    WindowGraphTransformer(6..9),
-                    filter,
-                    &expected_results,
-                    vec![TestGraphVariants::Graph],
-                );
-
-                let filter = NodeFilter::property("k4").gt(6.0f64);
-                let expected_results = vec!["N2"];
-                assert_filter_nodes_results(
-                    init_graph,
-                    WindowGraphTransformer(6..9),
-                    filter.clone(),
-                    &expected_results,
-                    vec![TestGraphVariants::Graph],
-                );
-                assert_search_nodes_results(
-                    init_graph,
-                    WindowGraphTransformer(6..9),
-                    filter,
-                    &expected_results,
-                    vec![TestGraphVariants::Graph],
-                );
-
-                let filter = NodeFilter::property("x").gt(Prop::List(Arc::new(vec![
-                    Prop::U64(1),
-                    Prop::U64(6),
-                    Prop::U64(9),
-                ])));
-                let expected_results = Vec::<&str>::new();
-                assert_filter_nodes_results(
-                    init_graph,
-                    WindowGraphTransformer(6..9),
-                    filter.clone(),
-                    &expected_results,
-                    vec![TestGraphVariants::Graph],
-                );
-                // TODO: Search APIs don't support list yet
-                // assert_search_nodes_results(
-                //     init_graph,
-                //     WindowGraphTransformer(6..9),
-                //     filter,
-                //     &expected_results,
-                //     TestVariants::EventOnly,
-                // );
             }
 
             #[test]
@@ -2867,60 +2705,22 @@
                     TestVariants::PersistentOnly,
                 );
 
-<<<<<<< HEAD
                 let filter = NodeFilter::property("k4").gt(6.0f64);
-                let expected_results = vec!["N12", "N13", "N2", "N7", "N8"];
-=======
-                let filter = PropertyFilter::property("k4").gt(6.0f64);
                 let expected_results = vec!["N12", "N2", "N7", "N8"];
->>>>>>> 17080650
-                assert_filter_nodes_results(
-                    init_graph,
-                    WindowGraphTransformer(6..9),
-                    filter.clone(),
-                    &expected_results,
-                    TestVariants::PersistentOnly,
-                );
-                assert_search_nodes_results(
-                    init_graph,
-                    WindowGraphTransformer(6..9),
-                    filter,
-                    &expected_results,
-                    TestVariants::PersistentOnly,
-                );
-<<<<<<< HEAD
-
-                let filter = NodeFilter::property("x").gt(Prop::List(Arc::new(vec![
-                    Prop::U64(1),
-                    Prop::U64(2),
-                    Prop::U64(3),
-                ])));
-                let expected_results = vec!["N14"];
-                // TODO: List(U64) not supported as disk_graph property
-                // assert_filter_nodes_results_pg_w!(
-                //     init_graph2,
-                //     filter,
-                //     1..9,
-                //     expected_results,
-                //     variants = [persistent_graph]
-                // );
-                assert_filter_nodes_results(
-                    init_graph2,
-                    WindowGraphTransformer(1..9),
-                    filter.clone(),
-                    &expected_results,
-                    vec![TestGraphVariants::PersistentGraph],
-                );
-                // TODO: Search APIs don't support list yet
-                // assert_search_nodes_results(
-                //     init_graph,
-                //     WindowGraphTransformer(1..9),
-                //     filter,
-                //     &expected_results,
-                //     TestVariants::PersistentOnly,
-                // );
-=======
->>>>>>> 17080650
+                assert_filter_nodes_results(
+                    init_graph,
+                    WindowGraphTransformer(6..9),
+                    filter.clone(),
+                    &expected_results,
+                    TestVariants::PersistentOnly,
+                );
+                assert_search_nodes_results(
+                    init_graph,
+                    WindowGraphTransformer(6..9),
+                    filter,
+                    &expected_results,
+                    TestVariants::PersistentOnly,
+                );
             }
 
             #[test]
@@ -2976,39 +2776,6 @@
                     &expected_results,
                     vec![TestGraphVariants::Graph],
                 );
-<<<<<<< HEAD
-
-                let filter = NodeFilter::property("x").ge(Prop::List(Arc::new(vec![
-                    Prop::U64(1),
-                    Prop::U64(6),
-                    Prop::U64(9),
-                ])));
-                let expected_results = vec!["N14"];
-                // TODO: List(U64) not supported as disk_graph property
-                // assert_filter_nodes_results_w!(
-                //     init_graph2,
-                //     filter,
-                //     1..9,
-                //     expected_results,
-                //     variants = [graph]
-                // );
-                assert_filter_nodes_results(
-                    init_graph2,
-                    WindowGraphTransformer(1..9),
-                    filter.clone(),
-                    &expected_results,
-                    vec![TestGraphVariants::Graph],
-                );
-                // TODO: Search APIs don't support list yet
-                // assert_search_nodes_results(
-                //     init_graph,
-                //     WindowGraphTransformer(6..9),
-                //     filter,
-                //     &expected_results,
-                //     TestVariants::EventOnly,
-                // );
-=======
->>>>>>> 17080650
             }
 
             #[test]
@@ -3032,82 +2799,39 @@
                     TestVariants::PersistentOnly,
                 );
 
-<<<<<<< HEAD
                 let filter = NodeFilter::property("k1").ge(2i64);
-                let expected_results = vec!["N1", "N12", "N13", "N2", "N5", "N7", "N8"];
-=======
-                let filter = PropertyFilter::property("k1").ge(2i64);
                 let expected_results = vec!["N1", "N12", "N2", "N5", "N7", "N8"];
->>>>>>> 17080650
-                assert_filter_nodes_results(
-                    init_graph,
-                    WindowGraphTransformer(6..9),
-                    filter.clone(),
-                    &expected_results,
-                    TestVariants::PersistentOnly,
-                );
-                assert_search_nodes_results(
-                    init_graph,
-                    WindowGraphTransformer(6..9),
-                    filter,
-                    &expected_results,
-                    TestVariants::PersistentOnly,
-                );
-
-<<<<<<< HEAD
+                assert_filter_nodes_results(
+                    init_graph,
+                    WindowGraphTransformer(6..9),
+                    filter.clone(),
+                    &expected_results,
+                    TestVariants::PersistentOnly,
+                );
+                assert_search_nodes_results(
+                    init_graph,
+                    WindowGraphTransformer(6..9),
+                    filter,
+                    &expected_results,
+                    TestVariants::PersistentOnly,
+                );
+
                 let filter = NodeFilter::property("k4").ge(6.0f64);
-                let expected_results = vec!["N1", "N12", "N13", "N2", "N7", "N8"];
-=======
-                let filter = PropertyFilter::property("k4").ge(6.0f64);
                 let expected_results = vec!["N1", "N12", "N2", "N7", "N8"];
->>>>>>> 17080650
-                assert_filter_nodes_results(
-                    init_graph,
-                    WindowGraphTransformer(6..9),
-                    filter.clone(),
-                    &expected_results,
-                    TestVariants::PersistentOnly,
-                );
-                assert_search_nodes_results(
-                    init_graph,
-                    WindowGraphTransformer(6..9),
-                    filter,
-                    &expected_results,
-                    TestVariants::PersistentOnly,
-                );
-<<<<<<< HEAD
-
-                let filter = NodeFilter::property("x").ge(Prop::List(Arc::new(vec![
-                    Prop::U64(1),
-                    Prop::U64(2),
-                    Prop::U64(3),
-                ])));
-                let expected_results = vec!["N14"];
-                // TODO: List(U64) not supported as disk_graph property
-                // assert_filter_nodes_results_pg_w!(
-                //     init_graph2,
-                //     filter,
-                //     1..9,
-                //     expected_results,
-                //     variants = [persistent_graph]
-                // );
-                assert_filter_nodes_results(
-                    init_graph2,
-                    WindowGraphTransformer(1..9),
-                    filter.clone(),
-                    &expected_results,
-                    vec![TestGraphVariants::PersistentGraph],
-                );
-                // TODO: Search APIs don't support list yet
-                // assert_search_nodes_results(
-                //     init_graph,
-                //     WindowGraphTransformer(1..9),
-                //     filter,
-                //     &expected_results,
-                //     TestVariants::PersistentOnly,
-                // );
-=======
->>>>>>> 17080650
+                assert_filter_nodes_results(
+                    init_graph,
+                    WindowGraphTransformer(6..9),
+                    filter.clone(),
+                    &expected_results,
+                    TestVariants::PersistentOnly,
+                );
+                assert_search_nodes_results(
+                    init_graph,
+                    WindowGraphTransformer(6..9),
+                    filter,
+                    &expected_results,
+                    TestVariants::PersistentOnly,
+                );
             }
 
             #[test]
@@ -3218,13 +2942,8 @@
                     TestVariants::PersistentOnly,
                 );
 
-<<<<<<< HEAD
                 let filter = NodeFilter::property("k1").is_in(vec![2i64.into()]);
-                let expected_results = vec!["N12", "N13", "N2", "N5", "N7", "N8"];
-=======
-                let filter = PropertyFilter::property("k1").is_in(vec![2i64.into()]);
                 let expected_results = vec!["N12", "N2", "N5", "N7", "N8"];
->>>>>>> 17080650
                 assert_filter_nodes_results(
                     init_graph,
                     WindowGraphTransformer(6..9),
@@ -3258,29 +2977,7 @@
                 );
 
                 // TODO: Const properties not supported for disk_graph.
-<<<<<<< HEAD
                 let filter = NodeFilter::property("k3").is_in(vec![true.into()]);
-                let expected_results = vec!["N12", "N13", "N2", "N5", "N7", "N8"];
-                assert_filter_nodes_results(
-                    init_graph,
-                    WindowGraphTransformer(6..9),
-                    filter.clone(),
-                    &expected_results,
-                    vec![TestGraphVariants::PersistentGraph],
-                );
-                assert_search_nodes_results(
-                    init_graph,
-                    WindowGraphTransformer(6..9),
-                    filter,
-                    &expected_results,
-                    vec![TestGraphVariants::PersistentGraph],
-                );
-
-                // TODO: Const properties not supported for disk_graph.
-                let filter = NodeFilter::property("k3").is_in(vec![true.into()]);
-=======
-                let filter = PropertyFilter::property("k3").is_in(vec![true.into()]);
->>>>>>> 17080650
                 let expected_results = vec!["N12", "N2", "N5", "N7", "N8"];
                 assert_filter_nodes_results(
                     init_graph,
@@ -3440,14 +3137,8 @@
                     TestVariants::PersistentOnly,
                 );
 
-<<<<<<< HEAD
                 let filter = NodeFilter::property("k2").is_not_in(vec!["Paper_Airplane".into()]);
-                let expected_results = vec!["N12", "N13", "N2", "N5", "N7", "N8"];
-=======
-                let filter =
-                    PropertyFilter::property("k2").is_not_in(vec!["Paper_Airplane".into()]);
                 let expected_results = vec!["N12", "N2", "N5", "N7", "N8"];
->>>>>>> 17080650
                 assert_filter_nodes_results(
                     init_graph,
                     WindowGraphTransformer(6..9),
@@ -3480,13 +3171,8 @@
                     TestVariants::PersistentOnly,
                 );
 
-<<<<<<< HEAD
                 let filter = NodeFilter::property("k4").is_not_in(vec![6.0f64.into()]);
-                let expected_results = vec!["N12", "N13", "N2", "N5", "N6", "N7", "N8"];
-=======
-                let filter = PropertyFilter::property("k4").is_not_in(vec![6.0f64.into()]);
                 let expected_results = vec!["N12", "N2", "N5", "N6", "N7", "N8"];
->>>>>>> 17080650
                 assert_filter_nodes_results(
                     init_graph,
                     WindowGraphTransformer(6..9),
@@ -4371,40 +4057,26 @@
             fn test_edges_filters_pg_for_property_eq() {
                 // TODO: PropertyFilteringNotImplemented for variants persistent_graph, persistent_disk_graph for filter_edges.
                 // TODO: Const properties not supported for disk_graph.
-<<<<<<< HEAD
                 let filter = EdgeFilter::property("p1").eq(1u64);
-                let expected_results = vec![
-                    "N1->N2", "N14->N15", "N15->N1", "N3->N4", "N6->N7", "N7->N8",
-                ];
-=======
-                let filter = PropertyFilter::property("p1").eq(1u64);
                 let expected_results = vec!["N1->N2", "N3->N4", "N6->N7", "N7->N8"];
->>>>>>> 17080650
-                assert_filter_edges_results(
-                    init_graph,
-                    WindowGraphTransformer(6..9),
-                    filter.clone(),
-                    &expected_results,
-                    TestVariants::PersistentOnly,
-                );
-                assert_search_edges_results(
-                    init_graph,
-                    WindowGraphTransformer(6..9),
-                    filter.clone(),
-                    &expected_results,
-                    TestVariants::PersistentOnly,
-                );
-
-<<<<<<< HEAD
+                assert_filter_edges_results(
+                    init_graph,
+                    WindowGraphTransformer(6..9),
+                    filter.clone(),
+                    &expected_results,
+                    TestVariants::PersistentOnly,
+                );
+                assert_search_edges_results(
+                    init_graph,
+                    WindowGraphTransformer(6..9),
+                    filter.clone(),
+                    &expected_results,
+                    TestVariants::PersistentOnly,
+                );
+
                 let filter = EdgeFilter::property("k1").eq(2i64);
-                let expected_results = vec![
-                    "N12->N13", "N13->N14", "N2->N3", "N5->N6", "N7->N8", "N8->N9",
-                ];
-=======
-                let filter = PropertyFilter::property("k1").eq(2i64);
 
                 let expected_results = vec!["N12->N13", "N2->N3", "N5->N6", "N7->N8", "N8->N9"];
->>>>>>> 17080650
                 assert_filter_edges_results(
                     init_graph,
                     WindowGraphTransformer(6..9),
@@ -4437,15 +4109,8 @@
                     TestVariants::PersistentOnly,
                 );
 
-<<<<<<< HEAD
                 let filter = EdgeFilter::property("k3").eq(true);
-                let expected_results = vec![
-                    "N12->N13", "N13->N14", "N2->N3", "N5->N6", "N7->N8", "N8->N9",
-                ];
-=======
-                let filter = PropertyFilter::property("k3").eq(true);
                 let expected_results = vec!["N12->N13", "N2->N3", "N5->N6", "N7->N8", "N8->N9"];
->>>>>>> 17080650
                 assert_filter_edges_results(
                     init_graph,
                     WindowGraphTransformer(6..9),
@@ -4659,15 +4324,8 @@
                     TestVariants::PersistentOnly,
                 );
 
-<<<<<<< HEAD
                 let filter = EdgeFilter::property("k2").ne("Paper_Airplane");
-                let expected_results = vec![
-                    "N12->N13", "N13->N14", "N2->N3", "N5->N6", "N7->N8", "N8->N9",
-                ];
-=======
-                let filter = PropertyFilter::property("k2").ne("Paper_Airplane");
                 let expected_results = vec!["N12->N13", "N2->N3", "N5->N6", "N7->N8", "N8->N9"];
->>>>>>> 17080650
                 assert_filter_edges_results(
                     init_graph,
                     WindowGraphTransformer(6..9),
@@ -4700,16 +4358,9 @@
                     TestVariants::PersistentOnly,
                 );
 
-<<<<<<< HEAD
                 let filter = EdgeFilter::property("k4").ne(6.0f64);
-                let expected_results = vec![
-                    "N12->N13", "N13->N14", "N2->N3", "N5->N6", "N6->N7", "N7->N8", "N8->N9",
-                ];
-=======
-                let filter = PropertyFilter::property("k4").ne(6.0f64);
                 let expected_results =
                     vec!["N12->N13", "N2->N3", "N5->N6", "N6->N7", "N7->N8", "N8->N9"];
->>>>>>> 17080650
                 assert_filter_edges_results(
                     init_graph,
                     WindowGraphTransformer(6..9),
@@ -4800,39 +4451,6 @@
                     &expected_results,
                     TestVariants::EventOnly,
                 );
-<<<<<<< HEAD
-
-                let filter = EdgeFilter::property("x").lt(Prop::List(Arc::new(vec![
-                    Prop::U64(1),
-                    Prop::U64(7),
-                    Prop::U64(0),
-                ])));
-                let expected_results = vec!["N14->N15"];
-                // TODO: List(U64) not supported as disk_graph property
-                // assert_filter_edges_results_w!(
-                //     init_graph2,
-                //     filter,
-                //     1..9,
-                //     expected_results,
-                //     variants = [graph]
-                // );
-                assert_filter_edges_results(
-                    init_graph2,
-                    WindowGraphTransformer(1..9),
-                    filter.clone(),
-                    &expected_results,
-                    vec![TestGraphVariants::Graph],
-                );
-                // TODO: Search APIs don't support list yet
-                // assert_search_edges_results(
-                //     init_graph2,
-                //     WindowGraphTransformer(1..9),
-                //     filter,
-                //     &expected_results,
-                //     TestVariants::EventOnly,
-                // );
-=======
->>>>>>> 17080650
             }
 
             #[test]
@@ -4857,15 +4475,8 @@
                     TestVariants::PersistentOnly,
                 );
 
-<<<<<<< HEAD
                 let filter = EdgeFilter::property("k1").lt(3i64);
-                let expected_results = vec![
-                    "N12->N13", "N13->N14", "N2->N3", "N5->N6", "N7->N8", "N8->N9",
-                ];
-=======
-                let filter = PropertyFilter::property("k1").lt(3i64);
                 let expected_results = vec!["N12->N13", "N2->N3", "N5->N6", "N7->N8", "N8->N9"];
->>>>>>> 17080650
                 assert_filter_edges_results(
                     init_graph,
                     WindowGraphTransformer(6..9),
@@ -4897,31 +4508,6 @@
                     &expected_results,
                     TestVariants::PersistentOnly,
                 );
-<<<<<<< HEAD
-
-                let filter = EdgeFilter::property("x").lt(Prop::List(Arc::new(vec![
-                    Prop::U64(1),
-                    Prop::U64(7),
-                    Prop::U64(0),
-                ])));
-                let expected_results = vec!["N14->N15"];
-                assert_filter_edges_results(
-                    init_graph2,
-                    WindowGraphTransformer(1..9),
-                    filter.clone(),
-                    &expected_results,
-                    vec![],
-                );
-                // TODO: Search APIs don't support list yet
-                // assert_search_edges_results(
-                //     init_graph2,
-                //     WindowGraphTransformer(1..9),
-                //     filter,
-                //     &expected_results,
-                //     TestVariants::PersistentOnly,
-                // );
-=======
->>>>>>> 17080650
             }
 
             #[test]
@@ -4976,77 +4562,30 @@
                     &expected_results,
                     TestVariants::EventOnly,
                 );
-<<<<<<< HEAD
-
-                let filter = EdgeFilter::property("x").le(Prop::List(Arc::new(vec![
-                    Prop::U64(1),
-                    Prop::U64(7),
-                    Prop::U64(0),
-                ])));
-                let expected_results = vec!["N14->N15"];
-                // TODO: List(U64) not supported as disk_graph property
-                // assert_filter_edges_results_w!(
-                //     init_graph2,
-                //     filter,
-                //     1..9,
-                //     expected_results,
-                //     variants = [graph]
-                // );
-                assert_filter_edges_results(
-                    init_graph2,
-                    WindowGraphTransformer(1..9),
-                    filter.clone(),
-                    &expected_results,
-                    vec![TestGraphVariants::Graph],
-                );
-                // TODO: Search APIs don't support list yet
-                // assert_search_edges_results(
-                //     init_graph,
-                //     WindowGraphTransformer(6..9),
-                //     filter,
-                //     &expected_results,
-                //     TestVariants::EventOnly,
-                // );
-=======
->>>>>>> 17080650
             }
 
             #[test]
             fn test_edges_filters_pg_for_property_le() {
                 // TODO: Const properties not supported for disk_graph.
-<<<<<<< HEAD
                 let filter = EdgeFilter::property("p1").le(1u64);
-                let expected_results = vec![
-                    "N1->N2", "N14->N15", "N15->N1", "N3->N4", "N6->N7", "N7->N8",
-                ];
-=======
-                let filter = PropertyFilter::property("p1").le(1u64);
                 let expected_results = vec!["N1->N2", "N3->N4", "N6->N7", "N7->N8"];
->>>>>>> 17080650
-                assert_filter_edges_results(
-                    init_graph,
-                    WindowGraphTransformer(6..9),
-                    filter.clone(),
-                    &expected_results,
-                    TestVariants::PersistentOnly,
-                );
-                assert_search_edges_results(
-                    init_graph,
-                    WindowGraphTransformer(6..9),
-                    filter.clone(),
-                    &expected_results,
-                    TestVariants::PersistentOnly,
-                );
-
-<<<<<<< HEAD
+                assert_filter_edges_results(
+                    init_graph,
+                    WindowGraphTransformer(6..9),
+                    filter.clone(),
+                    &expected_results,
+                    TestVariants::PersistentOnly,
+                );
+                assert_search_edges_results(
+                    init_graph,
+                    WindowGraphTransformer(6..9),
+                    filter.clone(),
+                    &expected_results,
+                    TestVariants::PersistentOnly,
+                );
+
                 let filter = EdgeFilter::property("k1").le(2i64);
-                let expected_results = vec![
-                    "N12->N13", "N13->N14", "N2->N3", "N5->N6", "N7->N8", "N8->N9",
-                ];
-=======
-                let filter = PropertyFilter::property("k1").le(2i64);
                 let expected_results = vec!["N12->N13", "N2->N3", "N5->N6", "N7->N8", "N8->N9"];
->>>>>>> 17080650
                 assert_filter_edges_results(
                     init_graph,
                     WindowGraphTransformer(6..9),
@@ -5078,31 +4617,6 @@
                     &expected_results,
                     TestVariants::PersistentOnly,
                 );
-<<<<<<< HEAD
-
-                let filter = EdgeFilter::property("x").le(Prop::List(Arc::new(vec![
-                    Prop::U64(1),
-                    Prop::U64(2),
-                    Prop::U64(3),
-                ])));
-                let expected_results = Vec::<&str>::new();
-                assert_filter_edges_results(
-                    init_graph2,
-                    WindowGraphTransformer(1..9),
-                    filter.clone(),
-                    &expected_results,
-                    vec![],
-                );
-                // TODO: Search APIs don't support list yet
-                // assert_search_edges_results(
-                //     init_graph2,
-                //     WindowGraphTransformer(1..9),
-                //     filter,
-                //     &expected_results,
-                //     TestVariants::EventOnly,
-                // );
-=======
->>>>>>> 17080650
             }
 
             #[test]
@@ -5221,70 +4735,22 @@
                     TestVariants::PersistentOnly,
                 );
 
-<<<<<<< HEAD
                 let filter = EdgeFilter::property("k4").gt(6.0f64);
-                let expected_results = vec!["N12->N13", "N13->N14", "N2->N3", "N7->N8", "N8->N9"];
-=======
-                let filter = PropertyFilter::property("k4").gt(6.0f64);
                 let expected_results = vec!["N12->N13", "N2->N3", "N7->N8", "N8->N9"];
->>>>>>> 17080650
-                assert_filter_edges_results(
-                    init_graph,
-                    WindowGraphTransformer(6..9),
-                    filter.clone(),
-                    &expected_results,
-                    TestVariants::PersistentOnly,
-                );
-                assert_search_edges_results(
-                    init_graph,
-                    WindowGraphTransformer(6..9),
-                    filter.clone(),
-                    &expected_results,
-                    TestVariants::PersistentOnly,
-                );
-            }
-
-            #[test]
-            fn test_edges_filters_for_property_ge() {
-                let filter = PropertyFilter::property("p1").ge(1u64);
-                let expected_results = vec!["N1->N2", "N2->N3", "N3->N4", "N5->N6", "N6->N7"];
-                assert_filter_edges_results(
-                    init_graph,
-                    WindowGraphTransformer(6..9),
-                    filter.clone(),
-                    &expected_results,
-                    TestVariants::EventOnly,
-                );
-                assert_search_edges_results(
-                    init_graph,
-                    WindowGraphTransformer(6..9),
-                    filter,
-                    &expected_results,
-<<<<<<< HEAD
-                    vec![TestGraphVariants::PersistentDiskGraph],
-                );
-
-                let filter = EdgeFilter::property("x").gt(Prop::List(Arc::new(vec![
-                    Prop::U64(1),
-                    Prop::U64(2),
-                    Prop::U64(3),
-                ])));
-                let expected_results = vec!["N14->N15"];
-                assert_filter_edges_results(
-                    init_graph2,
-                    WindowGraphTransformer(1..9),
-                    filter.clone(),
-                    &expected_results,
-                    vec![],
-                );
-                // TODO: Search APIs don't support list yet
-                // assert_search_edges_results(
-                //     init_graph2,
-                //     WindowGraphTransformer(1..9),
-                //     filter,
-                //     &expected_results,
-                //     TestVariants::PersistentOnly,
-                // );
+                assert_filter_edges_results(
+                    init_graph,
+                    WindowGraphTransformer(6..9),
+                    filter.clone(),
+                    &expected_results,
+                    TestVariants::PersistentOnly,
+                );
+                assert_search_edges_results(
+                    init_graph,
+                    WindowGraphTransformer(6..9),
+                    filter.clone(),
+                    &expected_results,
+                    TestVariants::PersistentOnly,
+                );
             }
 
             #[test]
@@ -5296,15 +4762,13 @@
                     WindowGraphTransformer(6..9),
                     filter.clone(),
                     &expected_results,
-                    vec![],
-                );
-                assert_search_edges_results(
-                    init_graph,
-                    WindowGraphTransformer(6..9),
-                    filter,
-                    &expected_results,
-=======
->>>>>>> 17080650
+                    TestVariants::EventOnly,
+                );
+                assert_search_edges_results(
+                    init_graph,
+                    WindowGraphTransformer(6..9),
+                    filter,
+                    &expected_results,
                     TestVariants::EventOnly,
                 );
 
@@ -5341,39 +4805,6 @@
                     &expected_results,
                     TestVariants::EventOnly,
                 );
-<<<<<<< HEAD
-
-                let filter = EdgeFilter::property("x").ge(Prop::List(Arc::new(vec![
-                    Prop::U64(1),
-                    Prop::U64(6),
-                    Prop::U64(9),
-                ])));
-                let expected_results = vec!["N14->N15"];
-                // TODO: List(U64) not supported as disk_graph property
-                // assert_filter_edges_results_w!(
-                //     init_graph2,
-                //     filter,
-                //     1..9,
-                //     expected_results,
-                //     variants = [graph]
-                // );
-                assert_filter_edges_results(
-                    init_graph2,
-                    WindowGraphTransformer(1..9),
-                    filter.clone(),
-                    &expected_results,
-                    vec![TestGraphVariants::Graph],
-                );
-                // TODO: Search APIs don't support list yet
-                // assert_search_edges_results(
-                //     init_graph2,
-                //     WindowGraphTransformer(1.9),
-                //     filter,
-                //     &expected_results,
-                //     TestVariants::EventOnly,
-                // );
-=======
->>>>>>> 17080650
             }
 
             #[test]
@@ -5399,80 +4830,39 @@
                     TestVariants::PersistentOnly,
                 );
 
-<<<<<<< HEAD
                 let filter = EdgeFilter::property("k1").ge(2i64);
-                let expected_results = vec![
-                    "N1->N2", "N12->N13", "N13->N14", "N2->N3", "N5->N6", "N7->N8", "N8->N9",
-                ];
-=======
-                let filter = PropertyFilter::property("k1").ge(2i64);
                 let expected_results =
                     vec!["N1->N2", "N12->N13", "N2->N3", "N5->N6", "N7->N8", "N8->N9"];
->>>>>>> 17080650
-                assert_filter_edges_results(
-                    init_graph,
-                    WindowGraphTransformer(6..9),
-                    filter.clone(),
-                    &expected_results,
-                    TestVariants::PersistentOnly,
-                );
-                assert_search_edges_results(
-                    init_graph,
-                    WindowGraphTransformer(6..9),
-                    filter.clone(),
-                    &expected_results,
-                    TestVariants::PersistentOnly,
-                );
-
-<<<<<<< HEAD
+                assert_filter_edges_results(
+                    init_graph,
+                    WindowGraphTransformer(6..9),
+                    filter.clone(),
+                    &expected_results,
+                    TestVariants::PersistentOnly,
+                );
+                assert_search_edges_results(
+                    init_graph,
+                    WindowGraphTransformer(6..9),
+                    filter.clone(),
+                    &expected_results,
+                    TestVariants::PersistentOnly,
+                );
+
                 let filter = EdgeFilter::property("k4").ge(6.0f64);
-                let expected_results = vec![
-                    "N1->N2", "N12->N13", "N13->N14", "N2->N3", "N7->N8", "N8->N9",
-                ];
-=======
-                let filter = PropertyFilter::property("k4").ge(6.0f64);
                 let expected_results = vec!["N1->N2", "N12->N13", "N2->N3", "N7->N8", "N8->N9"];
->>>>>>> 17080650
-                assert_filter_edges_results(
-                    init_graph,
-                    WindowGraphTransformer(6..9),
-                    filter.clone(),
-                    &expected_results,
-                    TestVariants::PersistentOnly,
-                );
-                assert_search_edges_results(
-                    init_graph,
-                    WindowGraphTransformer(6..9),
-                    filter.clone(),
-                    &expected_results,
-<<<<<<< HEAD
-                    vec![TestGraphVariants::PersistentGraph],
-                );
-
-                let expected_results = vec!["N1->N2", "N12->N13", "N2->N3", "N7->N8", "N8->N9"];
-                assert_search_edges_results(
-                    init_graph,
-                    WindowGraphTransformer(6..9),
-                    filter,
-                    &expected_results,
-                    vec![TestGraphVariants::PersistentDiskGraph],
-                );
-
-                let filter = EdgeFilter::property("x").ge(Prop::List(Arc::new(vec![
-                    Prop::U64(1),
-                    Prop::U64(2),
-                    Prop::U64(3),
-                ])));
-                let expected_results = vec!["N14->N15"];
-                assert_filter_edges_results(
-                    init_graph2,
-                    WindowGraphTransformer(1..9),
-                    filter.clone(),
-                    &expected_results,
-                    vec![],
-=======
-                    TestVariants::PersistentOnly,
->>>>>>> 17080650
+                assert_filter_edges_results(
+                    init_graph,
+                    WindowGraphTransformer(6..9),
+                    filter.clone(),
+                    &expected_results,
+                    TestVariants::PersistentOnly,
+                );
+                assert_search_edges_results(
+                    init_graph,
+                    WindowGraphTransformer(6..9),
+                    filter.clone(),
+                    &expected_results,
+                    TestVariants::PersistentOnly,
                 );
             }
 
@@ -5584,15 +4974,8 @@
                     TestVariants::PersistentOnly,
                 );
 
-<<<<<<< HEAD
                 let filter = EdgeFilter::property("k1").is_in(vec![2i64.into()]);
-                let expected_results = vec![
-                    "N12->N13", "N13->N14", "N2->N3", "N5->N6", "N7->N8", "N8->N9",
-                ];
-=======
-                let filter = PropertyFilter::property("k1").is_in(vec![2i64.into()]);
                 let expected_results = vec!["N12->N13", "N2->N3", "N5->N6", "N7->N8", "N8->N9"];
->>>>>>> 17080650
                 assert_filter_edges_results(
                     init_graph,
                     WindowGraphTransformer(6..9),
@@ -5625,15 +5008,8 @@
                     TestVariants::PersistentOnly,
                 );
 
-<<<<<<< HEAD
                 let filter = EdgeFilter::property("k3").is_in(vec![true.into()]);
-                let expected_results = vec![
-                    "N12->N13", "N13->N14", "N2->N3", "N5->N6", "N7->N8", "N8->N9",
-                ];
-=======
-                let filter = PropertyFilter::property("k3").is_in(vec![true.into()]);
                 let expected_results = vec!["N12->N13", "N2->N3", "N5->N6", "N7->N8", "N8->N9"];
->>>>>>> 17080650
                 assert_filter_edges_results(
                     init_graph,
                     WindowGraphTransformer(6..9),
@@ -5795,16 +5171,8 @@
                     TestVariants::PersistentOnly,
                 );
 
-<<<<<<< HEAD
                 let filter = EdgeFilter::property("k2").is_not_in(vec!["Paper_Airplane".into()]);
-                let expected_results = vec![
-                    "N12->N13", "N13->N14", "N2->N3", "N5->N6", "N7->N8", "N8->N9",
-                ];
-=======
-                let filter =
-                    PropertyFilter::property("k2").is_not_in(vec!["Paper_Airplane".into()]);
                 let expected_results = vec!["N12->N13", "N2->N3", "N5->N6", "N7->N8", "N8->N9"];
->>>>>>> 17080650
                 assert_filter_edges_results(
                     init_graph,
                     WindowGraphTransformer(6..9),
@@ -5837,16 +5205,9 @@
                     TestVariants::PersistentOnly,
                 );
 
-<<<<<<< HEAD
                 let filter = EdgeFilter::property("k4").is_not_in(vec![6.0f64.into()]);
-                let expected_results = vec![
-                    "N12->N13", "N13->N14", "N2->N3", "N5->N6", "N6->N7", "N7->N8", "N8->N9",
-                ];
-=======
-                let filter = PropertyFilter::property("k4").is_not_in(vec![6.0f64.into()]);
                 let expected_results =
                     vec!["N12->N13", "N2->N3", "N5->N6", "N6->N7", "N7->N8", "N8->N9"];
->>>>>>> 17080650
                 assert_filter_edges_results(
                     init_graph,
                     WindowGraphTransformer(6..9),
