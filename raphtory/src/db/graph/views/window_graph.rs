--- conflicted
+++ resolved
@@ -51,15 +51,9 @@
             storage::graph::{edges::edge_ref::EdgeStorageRef, nodes::node_ref::NodeStorageRef},
             view::{
                 internal::{
-<<<<<<< HEAD
                     Base, CoreGraphOps, EdgeFilterOps, EdgeList, GraphTimeSemanticsOps, Immutable,
                     InheritCoreOps, InheritLayerOps, InheritMaterialize, ListOps, NodeFilterOps,
-                    NodeList, NodeTimeSemanticsOps, Static, TimeSemantics,
-=======
-                    Base, CoreGraphOps, EdgeFilterOps, EdgeHistoryFilter, EdgeList, Immutable,
-                    InheritCoreOps, InheritLayerOps, InheritMaterialize, ListOps, NodeFilterOps,
-                    NodeHistoryFilter, NodeList, Static, TimeSemantics,
->>>>>>> 32a3c3f4
+                    NodeList, NodeTimeSemanticsOps, Static, TimeSemantics,EdgeHistoryFilter,NodeHistoryFilter
                 },
                 BoxedLIter, IntoDynBoxed,
             },
@@ -70,11 +64,7 @@
 };
 use raphtory_api::{
     core::{
-<<<<<<< HEAD
         entities::{EID, ELID},
-=======
-        entities::EID,
->>>>>>> 32a3c3f4
         storage::{arc_str::ArcStr, timeindex::TimeIndexEntry},
     },
     iter::{BoxedLDIter, IntoDynDBoxed},
@@ -328,19 +318,8 @@
             .unwrap()
     }
 
-<<<<<<< HEAD
     fn temporal_value(&self, id: usize) -> Option<Prop> {
         self.graph.temporal_value_at(id, self.end_bound())
-=======
-    fn temporal_history(&self, id: usize) -> Vec<i64> {
-        if self.window_is_empty() {
-            return vec![];
-        }
-        self.temporal_prop_vec(id)
-            .into_iter()
-            .map(|(t, _)| t)
-            .collect()
->>>>>>> 32a3c3f4
     }
 
     fn temporal_iter(&self, id: usize) -> BoxedLIter<(TimeIndexEntry, Prop)> {
@@ -621,19 +600,7 @@
         self.graph.temporal_prop_iter_window(prop_id, start, end)
     }
 
-<<<<<<< HEAD
     fn temporal_prop_last_at(
-=======
-    fn has_temporal_prop_window(&self, prop_id: usize, w: Range<i64>) -> bool {
-        self.graph.has_temporal_prop_window(prop_id, w.start..w.end)
-    }
-
-    fn temporal_prop_vec_window(&self, prop_id: usize, start: i64, end: i64) -> Vec<(i64, Prop)> {
-        self.graph.temporal_prop_vec_window(prop_id, start, end)
-    }
-
-    fn temporal_node_prop_hist(
->>>>>>> 32a3c3f4
         &self,
         prop_id: usize,
         t: TimeIndexEntry,
@@ -642,11 +609,7 @@
             .temporal_prop_last_at_window(prop_id, t, self.start_bound()..self.end_bound())
     }
 
-<<<<<<< HEAD
     fn temporal_prop_last_at_window(
-=======
-    fn temporal_node_prop_hist_window(
->>>>>>> 32a3c3f4
         &self,
         prop_id: usize,
         t: TimeIndexEntry,
