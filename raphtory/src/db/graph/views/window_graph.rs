--- conflicted
+++ resolved
@@ -52,16 +52,11 @@
             storage::graph::{edges::edge_ref::EdgeStorageRef, nodes::node_ref::NodeStorageRef},
             view::{
                 internal::{
-<<<<<<< HEAD
-                    Base, DelegateTimeSemantics, EdgeFilterOps, EdgeHistoryFilter, EdgeList,
-                    Immutable, InheritCoreOps, InheritEdgeHistoryFilter, InheritIndexSearch,
-                    InheritLayerOps, InheritMaterialize, InheritNodeHistoryFilter, ListOps,
-                    NodeFilterOps, NodeHistoryFilter, NodeList, Static, TimeSemantics,
-=======
-                    Base, CoreGraphOps, EdgeFilterOps, EdgeList, Immutable, InheritCoreOps,
-                    InheritLayerOps, InheritMaterialize, ListOps, NodeFilterOps, NodeList, Static,
-                    TimeSemantics,
->>>>>>> df1a0917
+                    Base, CoreGraphOps, DelegateTimeSemantics, EdgeFilterOps, EdgeHistoryFilter,
+                    EdgeList, Immutable, InheritCoreOps, InheritEdgeHistoryFilter,
+                    InheritIndexSearch, InheritLayerOps, InheritMaterialize,
+                    InheritNodeHistoryFilter, ListOps, NodeFilterOps, NodeHistoryFilter, NodeList,
+                    Static, TimeSemantics,
                 },
                 BoxedLIter, IntoDynBoxed,
             },
