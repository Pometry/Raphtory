//! A windowed view is a subset of a graph between a specific time window.
//! For example, lets say you wanted to run an algorithm each month over a graph, graph window
//! would allow you to split the graph into 30 day chunks to do so.
//!
//! This module also defines the `GraphWindow` trait, which represents a window of time over
//! which a graph can be queried.
//!
//! GraphWindowSet implements the `Iterator` trait, producing `WindowedGraph` views
//! for each perspective within it.
//!
//! # Types
//!
//! * `GraphWindowSet` - A struct that allows iterating over a Graph broken down into multiple
//! windowed views. It contains a `Graph` and an iterator of `Perspective`.
//!
//! * `WindowedGraph` - A struct that represents a windowed view of a `Graph`.
//! It contains a `Graph`, a start time (`start`) and an end time (`end`).
//!
//! # Traits
//!
//! * `GraphViewInternalOps` - A trait that provides operations to a `WindowedGraph`
//! used internally by the `GraphWindowSet`.
//!
//! # Examples
//!
//! ```rust
//!
//! use raphtory::prelude::*;
//! use raphtory::db::api::view::*;
//!
//! let graph = Graph::new();
//! graph.add_edge(0, 1, 2, NO_PROPS, None).unwrap();
//! graph.add_edge(1, 1, 3, NO_PROPS, None).unwrap();
//! graph.add_edge(2, 2, 3, NO_PROPS, None).unwrap();
//!
//!  let wg = graph.window(0, 1);
//!  assert_eq!(wg.edge(1, 2).unwrap().src().id(), GID::U64(1));
//! ```

use crate::{
    core::entities::LayerIds,
    db::{
        api::{
            properties::internal::{
                InheritConstantPropertiesOps, TemporalPropertiesOps, TemporalPropertyViewOps,
            },
            state::Index,
            view::{
                internal::{
                    EdgeFilterOps, EdgeHistoryFilter, EdgeList, EdgeTimeSemanticsOps,
                    GraphTimeSemanticsOps, Immutable, InheritLayerOps, InheritMaterialize,
                    InheritStorageOps, InternalNodeFilterOps, ListOps, NodeHistoryFilter, NodeList,
                    Static, TimeSemantics,
                },
                BoxableGraphView, BoxedLIter, IntoDynBoxed,
            },
        },
        graph::graph::graph_equal,
    },
    prelude::GraphViewOps,
};
use raphtory_api::{
    core::{
        entities::{
            properties::prop::{Prop, PropType},
            EID, ELID, VID,
        },
        storage::{arc_str::ArcStr, timeindex::TimeIndexEntry},
    },
    inherit::Base,
    iter::{BoxedLDIter, IntoDynDBoxed},
};
use raphtory_storage::{
    core_ops::{CoreGraphOps, InheritCoreGraphOps},
    graph::{edges::edge_ref::EdgeStorageRef, nodes::node_ref::NodeStorageRef},
};
use std::{
    fmt::{Debug, Formatter},
    iter,
    ops::Range,
};

/// A struct that represents a windowed view of a `Graph`.
#[derive(Copy, Clone)]
pub struct WindowedGraph<G> {
    /// The underlying `Graph` object.
    pub graph: G,
    /// The inclusive start time of the window.
    pub start: Option<i64>,
    /// The exclusive end time of the window.
    pub end: Option<i64>,
}

impl<G> Static for WindowedGraph<G> {}

impl<'graph, G: Debug + 'graph> Debug for WindowedGraph<G> {
    fn fmt(&self, f: &mut Formatter<'_>) -> std::fmt::Result {
        write!(
            f,
            "WindowedGraph(start={:?}, end={:?}, graph={:?})",
            self.start, self.end, self.graph,
        )
    }
}

impl<'graph1, 'graph2, G1: GraphViewOps<'graph1>, G2: GraphViewOps<'graph2>> PartialEq<G2>
    for WindowedGraph<G1>
{
    fn eq(&self, other: &G2) -> bool {
        graph_equal(self, other)
    }
}

impl<'graph, G: GraphViewOps<'graph>> Base for WindowedGraph<G> {
    type Base = G;
    #[inline(always)]
    fn base(&self) -> &Self::Base {
        &self.graph
    }
}

impl<G: BoxableGraphView + Clone> WindowedGraph<G> {
    #[inline(always)]
    fn window_bound(&self) -> Range<i64> {
        self.start_bound()..self.end_bound()
    }

    fn start_bound(&self) -> i64 {
        self.start.unwrap_or(i64::MIN)
    }

    #[inline(always)]
    fn end_bound(&self) -> i64 {
        self.end.unwrap_or(i64::MAX)
    }

    #[inline(always)]
    fn window_is_empty(&self) -> bool {
        self.start_bound() >= self.end_bound()
    }

    #[inline]
    fn start_is_bounding(&self) -> bool {
        match self.start {
            None => false,
            Some(start) => match self.graph.core_graph().earliest_time() {
                None => false,
                Some(graph_earliest) => start >= graph_earliest, // deletions have exclusive window, thus >= here!
            },
        }
    }

    #[inline]
    fn end_is_bounding(&self) -> bool {
        match self.end {
            None => false,
            Some(end) => match self.core_graph().latest_time() {
                None => false,
                Some(graph_latest) => end <= graph_latest,
            },
        }
    }
    #[inline]
    fn window_is_bounding(&self) -> bool {
        self.start_is_bounding() || self.end_is_bounding()
    }
}

impl<'graph, G: GraphViewOps<'graph>> Immutable for WindowedGraph<G> {}

impl<'graph, G: GraphViewOps<'graph>> InheritCoreGraphOps for WindowedGraph<G> {}

impl<'graph, G: GraphViewOps<'graph>> InheritStorageOps for WindowedGraph<G> {}

impl<'graph, G: GraphViewOps<'graph>> NodeHistoryFilter for WindowedGraph<G> {
    fn is_node_prop_update_available(
        &self,
        prop_id: usize,
        node_id: VID,
        time: TimeIndexEntry,
    ) -> bool {
        self.graph
            .is_node_prop_update_available_window(prop_id, node_id, time, self.window_bound())
    }

    fn is_node_prop_update_available_window(
        &self,
        prop_id: usize,
        node_id: VID,
        time: TimeIndexEntry,
        w: Range<i64>,
    ) -> bool {
        self.graph
            .is_node_prop_update_available_window(prop_id, node_id, time, w)
    }

    fn is_node_prop_update_latest(
        &self,
        prop_id: usize,
        node_id: VID,
        time: TimeIndexEntry,
    ) -> bool {
        self.graph
            .is_node_prop_update_latest_window(prop_id, node_id, time, self.window_bound())
    }

    fn is_node_prop_update_latest_window(
        &self,
        prop_id: usize,
        node_id: VID,
        time: TimeIndexEntry,
        w: Range<i64>,
    ) -> bool {
        self.graph
            .is_node_prop_update_latest_window(prop_id, node_id, time, w)
    }
}

impl<'graph, G: GraphViewOps<'graph>> EdgeHistoryFilter for WindowedGraph<G> {
    fn is_edge_prop_update_available(
        &self,
        layer_id: usize,
        prop_id: usize,
        edge_id: EID,
        time: TimeIndexEntry,
    ) -> bool {
        self.graph.is_edge_prop_update_available_window(
            layer_id,
            prop_id,
            edge_id,
            time,
            self.window_bound(),
        )
    }

    fn is_edge_prop_update_available_window(
        &self,
        layer_id: usize,
        prop_id: usize,
        edge_id: EID,
        time: TimeIndexEntry,
        w: Range<i64>,
    ) -> bool {
        self.graph
            .is_edge_prop_update_available_window(layer_id, prop_id, edge_id, time, w)
    }

    fn is_edge_prop_update_latest(
        &self,
        layer_ids: &LayerIds,
        layer_id: usize,
        prop_id: usize,
        edge_id: EID,
        time: TimeIndexEntry,
    ) -> bool {
        self.graph.is_edge_prop_update_latest_window(
            layer_ids,
            layer_id,
            prop_id,
            edge_id,
            time,
            self.window_bound(),
        )
    }

    fn is_edge_prop_update_latest_window(
        &self,
        layer_ids: &LayerIds,
        layer_id: usize,
        prop_id: usize,
        edge_id: EID,
        time: TimeIndexEntry,
        w: Range<i64>,
    ) -> bool {
        self.graph
            .is_edge_prop_update_latest_window(layer_ids, layer_id, prop_id, edge_id, time, w)
    }
}

impl<'graph, G: GraphViewOps<'graph>> InheritMaterialize for WindowedGraph<G> {}

impl<'graph, G: GraphViewOps<'graph>> InheritConstantPropertiesOps for WindowedGraph<G> {}

impl<'graph, G: GraphViewOps<'graph>> InheritLayerOps for WindowedGraph<G> {}

impl<'graph, G: GraphViewOps<'graph>> ListOps for WindowedGraph<G> {
    fn node_list(&self) -> NodeList {
        if self.window_is_empty() {
            NodeList::List {
                elems: Index::default(),
            }
        } else {
            self.graph.node_list()
        }
    }

    fn edge_list(&self) -> EdgeList {
        if self.window_is_empty() {
            EdgeList::List {
                elems: Index::default(),
            }
        } else {
            self.graph.edge_list()
        }
    }
}

impl<'graph, G: GraphViewOps<'graph>> InternalNodeFilterOps for WindowedGraph<G> {
    #[inline]
    fn internal_nodes_filtered(&self) -> bool {
        self.window_is_empty() || self.graph.internal_nodes_filtered() || self.window_is_bounding()
    }

    #[inline]
    fn internal_node_list_trusted(&self) -> bool {
        self.window_is_empty()
            || (self.graph.internal_node_list_trusted() && !self.window_is_bounding())
    }

    #[inline]
    fn edge_and_node_filter_independent(&self) -> bool {
        self.window_is_empty() || self.graph.edge_and_node_filter_independent()
    }

    #[inline]
    fn internal_filter_node(&self, node: NodeStorageRef, layer_ids: &LayerIds) -> bool {
        !self.window_is_empty() && self.graph.internal_filter_node(node, layer_ids)
    }
}

impl<'graph, G: GraphViewOps<'graph>> TemporalPropertyViewOps for WindowedGraph<G> {
    fn dtype(&self, id: usize) -> PropType {
        self.graph
            .graph_meta()
            .temporal_prop_meta()
            .get_dtype(id)
            .unwrap()
    }

    fn temporal_value(&self, id: usize) -> Option<Prop> {
        self.graph.temporal_value_at(id, self.end_bound())
    }

    fn temporal_iter(&self, id: usize) -> BoxedLIter<(TimeIndexEntry, Prop)> {
        if self.window_is_empty() {
            return iter::empty().into_dyn_boxed();
        }
        self.graph
            .temporal_prop_iter_window(id, self.start_bound(), self.end_bound())
            .into_dyn_boxed()
    }

    fn temporal_iter_rev(&self, id: usize) -> BoxedLIter<(TimeIndexEntry, Prop)> {
        self.graph
            .temporal_prop_iter_window(id, self.start_bound(), self.end_bound())
            .rev()
            .into_dyn_boxed()
    }

    fn temporal_value_at(&self, id: usize, t: i64) -> Option<Prop> {
        self.graph
            .temporal_prop_last_at_window(
                id,
                TimeIndexEntry::end(t),
                self.start_bound()..self.end_bound(),
            )
            .map(|(_, p)| p)
    }
}

impl<'graph, G: GraphViewOps<'graph>> TemporalPropertiesOps for WindowedGraph<G> {
    fn get_temporal_prop_id(&self, name: &str) -> Option<usize> {
        self.graph
            .get_temporal_prop_id(name)
            .filter(|id| self.has_temporal_prop(*id))
    }

    fn get_temporal_prop_name(&self, id: usize) -> ArcStr {
        self.graph.get_temporal_prop_name(id)
    }

    fn temporal_prop_ids(&self) -> Box<dyn Iterator<Item = usize> + '_> {
        Box::new(
            self.graph
                .temporal_prop_ids()
                .filter(|id| self.has_temporal_prop(*id)),
        )
    }
}

impl<'graph, G: GraphViewOps<'graph>> GraphTimeSemanticsOps for WindowedGraph<G> {
    fn node_time_semantics(&self) -> TimeSemantics {
        self.graph
            .node_time_semantics()
            .window(self.start_bound()..self.end_bound())
    }

    fn edge_time_semantics(&self) -> TimeSemantics {
        self.graph
            .edge_time_semantics()
            .window(self.start_bound()..self.end_bound())
    }
    fn view_start(&self) -> Option<i64> {
        self.start
    }

    fn view_end(&self) -> Option<i64> {
        self.end
    }

    #[inline]
    fn earliest_time_global(&self) -> Option<i64> {
        if self.window_is_empty() {
            return None;
        }
        self.graph
            .earliest_time_window(self.start_bound(), self.end_bound())
    }

    #[inline]
    fn latest_time_global(&self) -> Option<i64> {
        if self.window_is_empty() {
            return None;
        }
        self.graph
            .latest_time_window(self.start_bound(), self.end_bound())
    }

    #[inline]
    fn earliest_time_window(&self, start: i64, end: i64) -> Option<i64> {
        self.graph.earliest_time_window(start, end)
    }

    #[inline]
    fn latest_time_window(&self, start: i64, end: i64) -> Option<i64> {
        self.graph.latest_time_window(start, end)
    }

    fn has_temporal_prop(&self, prop_id: usize) -> bool {
        if self.window_is_empty() {
            return false;
        }
        self.graph
            .has_temporal_prop_window(prop_id, self.start_bound()..self.end_bound())
    }

    fn temporal_prop_iter(&self, prop_id: usize) -> BoxedLDIter<(TimeIndexEntry, Prop)> {
        if self.window_is_empty() {
            return iter::empty().into_dyn_dboxed();
        }
        self.graph
            .temporal_prop_iter_window(prop_id, self.start_bound(), self.end_bound())
    }

    fn has_temporal_prop_window(&self, prop_id: usize, w: Range<i64>) -> bool {
        self.graph.has_temporal_prop_window(prop_id, w.start..w.end)
    }

    fn temporal_prop_iter_window(
        &self,
        prop_id: usize,
        start: i64,
        end: i64,
    ) -> BoxedLDIter<(TimeIndexEntry, Prop)> {
        self.graph.temporal_prop_iter_window(prop_id, start, end)
    }

    fn temporal_prop_last_at(
        &self,
        prop_id: usize,
        t: TimeIndexEntry,
    ) -> Option<(TimeIndexEntry, Prop)> {
        self.graph
            .temporal_prop_last_at_window(prop_id, t, self.start_bound()..self.end_bound())
    }

    fn temporal_prop_last_at_window(
        &self,
        prop_id: usize,
        t: TimeIndexEntry,
        w: Range<i64>,
    ) -> Option<(TimeIndexEntry, Prop)> {
        self.graph.temporal_prop_last_at_window(prop_id, t, w)
    }
}

impl<'graph, G: GraphViewOps<'graph>> EdgeFilterOps for WindowedGraph<G> {
    #[inline]
    fn edges_filtered(&self) -> bool {
        self.window_is_empty() || self.graph.edges_filtered() || self.window_is_bounding()
    }

    #[inline]
    fn edge_history_filtered(&self) -> bool {
        self.graph.edge_history_filtered()
    }
    #[inline]
    fn edge_list_trusted(&self) -> bool {
        self.window_is_empty() || (!self.window_is_bounding() && self.graph.edge_list_trusted())
    }

    #[inline]
    fn filter_edge_history(&self, eid: ELID, t: TimeIndexEntry, layer_ids: &LayerIds) -> bool {
        self.graph.filter_edge_history(eid, t, layer_ids)
    }

    #[inline]
    fn filter_edge(&self, edge: EdgeStorageRef, layer_ids: &LayerIds) -> bool {
        !self.window_is_empty()
            && self.graph.filter_edge(edge, layer_ids)
            && (!self.window_is_bounding()
                || self.graph.edge_time_semantics().include_edge_window(
                    edge,
                    &self.graph,
                    layer_ids,
                    self.window_bound(),
                ))
    }
}

/// A windowed graph is a graph that only allows access to nodes and edges within a time window.
///
/// This struct is used to represent a graph with a time window. It is constructed
/// by providing a `Graph` object and a time range that defines the window.
///
/// # Examples
///
/// ```rust
/// use raphtory::db::api::view::*;
/// use raphtory::prelude::*;
///
/// let graph = Graph::new();
/// graph.add_edge(0, 1, 2, NO_PROPS, None).unwrap();
/// graph.add_edge(1, 2, 3, NO_PROPS, None).unwrap();
/// let windowed_graph = graph.window(0, 1);
/// ```
impl<'graph, G: GraphViewOps<'graph>> WindowedGraph<G> {
    /// Create a new windowed graph
    ///
    /// # Arguments
    ///
    /// - `graph` - The graph to create the windowed graph from
    /// - `start` - The inclusive start time of the window.
    /// - `end` - The exclusive end time of the window.
    ///
    /// Returns:
    ///
    /// A new windowed graph
    pub(crate) fn new(graph: G, start: Option<i64>, end: Option<i64>) -> Self {
        WindowedGraph { graph, start, end }
    }
}

#[cfg(test)]
mod views_test {
    use super::*;
    use crate::{
        algorithms::centrality::degree_centrality::degree_centrality,
        db::graph::graph::assert_graph_equal, prelude::*, test_storage, test_utils::test_graph,
    };
    use itertools::Itertools;
    use quickcheck::TestResult;
    use quickcheck_macros::quickcheck;
    use rand::prelude::*;
    use raphtory_api::core::{entities::GID, utils::logging::global_info_logger};
    use rayon::prelude::*;
    #[cfg(feature = "storage")]
    use tempfile::TempDir;
    use tracing::{error, info};

    #[test]
    fn test_non_restricted_window() {
        let g = Graph::new();
        g.add_edge(0, 0, 1, NO_PROPS, None).unwrap();

        for n in g.window(0, 1).nodes() {
            assert!(g.has_node(n));
        }

        assert_graph_equal(&g.window(0, 1), &g)
    }

    #[test]
    fn windowed_graph_nodes_degree() {
        let vs = vec![
            (1, 1, 2),
            (2, 1, 3),
            (-1, 2, 1),
            (0, 1, 1),
            (7, 3, 2),
            (1, 1, 1),
        ];

        let graph = Graph::new();

        for (t, src, dst) in &vs {
            graph.add_edge(*t, *src, *dst, NO_PROPS, None).unwrap();
        }
        test_storage!(&graph, |graph| {
            let wg = graph.window(-1, 1);

            let actual = wg
                .nodes()
                .iter()
                .map(|v| (v.id(), v.degree()))
                .collect::<Vec<_>>();

            let expected = vec![(GID::U64(1), 2), (GID::U64(2), 1)];

            assert_eq!(actual, expected);
        });
    }

    #[test]
    fn windowed_graph_edge() {
        let vs = vec![
            (1, 1, 2),
            (2, 1, 3),
            (-1, 2, 1),
            (0, 1, 1),
            (7, 3, 2),
            (1, 1, 1),
        ];

        let graph = Graph::new();

        for (t, src, dst) in vs {
            graph.add_edge(t, src, dst, NO_PROPS, None).unwrap();
        }
        test_storage!(&graph, |graph| {
            let wg = graph.window(i64::MIN, i64::MAX);
            assert_eq!(wg.edge(1, 3).unwrap().src().id(), GID::U64(1));
            assert_eq!(wg.edge(1, 3).unwrap().dst().id(), GID::U64(3));
        });
    }

    #[test]
    fn windowed_graph_node_edges() {
        let vs = vec![
            (1, 1, 2),
            (2, 1, 3),
            (-1, 2, 1),
            (0, 1, 1),
            (7, 3, 2),
            (1, 1, 1),
        ];

        let graph = Graph::new();

        for (t, src, dst) in &vs {
            graph.add_edge(*t, *src, *dst, NO_PROPS, None).unwrap();
        }
        test_storage!(&graph, |graph| {
            let wg = graph.window(-1, 1);

            assert_eq!(wg.node(1).unwrap().id(), GID::U64(1));
        });
    }

    #[test]
    fn graph_has_node_check_fail() {
        let vs: Vec<(i64, u64)> = vec![
            (1, 0),
            (-100, 262),
            // (327226439, 108748364996394682),
            (1, 9135428456135679950),
            // (0, 1),
            // (2, 2),
        ];
        let graph = Graph::new();

        for (t, v) in &vs {
            graph.add_node(*t, *v, NO_PROPS, None).unwrap();
        }

        // FIXME: Issue #46: arrow_test(&graph, test)
        test_graph(&graph, |graph| {
            let wg = graph.window(1, 2);
            assert!(!wg.has_node(262))
        });
    }

    #[quickcheck]
    fn windowed_graph_has_node(mut vs: Vec<(i64, u64)>) -> TestResult {
        global_info_logger();
        if vs.is_empty() {
            return TestResult::discard();
        }

        vs.sort_by_key(|v| v.1); // Sorted by node
        vs.dedup_by_key(|v| v.1); // Have each node only once to avoid headaches
        vs.sort_by_key(|v| v.0); // Sorted by time

        let rand_start_index = thread_rng().gen_range(0..vs.len());
        let rand_end_index = thread_rng().gen_range(rand_start_index..vs.len());

        let g = Graph::new();

        for (t, v) in &vs {
            g.add_node(*t, *v, NO_PROPS, None)
                .map_err(|err| error!("{:?}", err))
                .ok();
        }

        let start = vs.get(rand_start_index).expect("start index in range").0;
        let end = vs.get(rand_end_index).expect("end index in range").0;

        let wg = g.window(start, end);

        let rand_test_index: usize = thread_rng().gen_range(0..vs.len());

        let (i, v) = vs.get(rand_test_index).expect("test index in range");
        if (start..end).contains(i) {
            if wg.has_node(*v) {
                TestResult::passed()
            } else {
                TestResult::error(format!(
                    "Node {:?} was not in window {:?}",
                    (i, v),
                    start..end
                ))
            }
        } else if !wg.has_node(*v) {
            TestResult::passed()
        } else {
            TestResult::error(format!("Node {:?} was in window {:?}", (i, v), start..end))
        }
    }

    // FIXME: Issue #46
    // #[quickcheck]
    // fn windowed_disk_graph_has_node(mut vs: Vec<(i64, u64)>) -> TestResult {
    //     global_info_logger();
    //      if vs.is_empty() {
    //         return TestResult::discard();
    //     }
    //
    //     vs.sort_by_key(|v| v.1); // Sorted by node
    //     vs.dedup_by_key(|v| v.1); // Have each node only once to avoid headaches
    //     vs.sort_by_key(|v| v.0); // Sorted by time
    //
    //     let rand_start_index = thread_rng().gen_range(0..vs.len());
    //     let rand_end_index = thread_rng().gen_range(rand_start_index..vs.len());
    //
    //     let g = Graph::new();
    //     for (t, v) in &vs {
    //         g.add_node(*t, *v, NO_PROPS, None)
    //             .map_err(|err| error!("{:?}", err))
    //             .ok();
    //     }
    //     let test_dir = TempDir::new().unwrap();
    #[cfg(feature = "storage")]
    //     let g = g.persist_as_disk_graph(test_dir.path()).unwrap();
    //
    //     let start = vs.get(rand_start_index).expect("start index in range").0;
    //     let end = vs.get(rand_end_index).expect("end index in range").0;
    //
    //     let wg = g.window(start, end);
    //
    //     let rand_test_index: usize = thread_rng().gen_range(0..vs.len());
    //
    //     let (i, v) = vs.get(rand_test_index).expect("test index in range");
    //     if (start..end).contains(i) {
    //         if wg.has_node(*v) {
    //             TestResult::passed()
    //         } else {
    //             TestResult::error(format!(
    //                 "Node {:?} was not in window {:?}",
    //                 (i, v),
    //                 start..end
    //             ))
    //         }
    //     } else if !wg.has_node(*v) {
    //         TestResult::passed()
    //     } else {
    //         TestResult::error(format!("Node {:?} was in window {:?}", (i, v), start..end))
    //     }
    // }
    #[quickcheck]
    fn windowed_graph_has_edge(mut edges: Vec<(i64, (u64, u64))>) -> TestResult {
        if edges.is_empty() {
            return TestResult::discard();
        }

        edges.sort_by_key(|e| e.1); // Sorted by edge
        edges.dedup_by_key(|e| e.1); // Have each edge only once to avoid headaches
        edges.sort_by_key(|e| e.0); // Sorted by time

        let rand_start_index = thread_rng().gen_range(0..edges.len());
        let rand_end_index = thread_rng().gen_range(rand_start_index..edges.len());

        let g = Graph::new();

        for (t, e) in &edges {
            g.add_edge(*t, e.0, e.1, NO_PROPS, None).unwrap();
        }

        let start = edges.get(rand_start_index).expect("start index in range").0;
        let end = edges.get(rand_end_index).expect("end index in range").0;

        let wg = g.window(start, end);

        let rand_test_index: usize = thread_rng().gen_range(0..edges.len());

        let (i, e) = edges.get(rand_test_index).expect("test index in range");
        if (start..end).contains(i) {
            if wg.has_edge(e.0, e.1) {
                TestResult::passed()
            } else {
                TestResult::error(format!(
                    "Edge {:?} was not in window {:?}",
                    (i, e),
                    start..end
                ))
            }
        } else if !wg.has_edge(e.0, e.1) {
            TestResult::passed()
        } else {
            TestResult::error(format!("Edge {:?} was in window {:?}", (i, e), start..end))
        }
    }

    #[cfg(feature = "storage")]
    #[quickcheck]
    fn windowed_disk_graph_has_edge(mut edges: Vec<(i64, (u64, u64))>) -> TestResult {
        if edges.is_empty() {
            return TestResult::discard();
        }

        edges.sort_by_key(|e| e.1); // Sorted by edge
        edges.dedup_by_key(|e| e.1); // Have each edge only once to avoid headaches
        edges.sort_by_key(|e| e.0); // Sorted by time

        let rand_start_index = thread_rng().gen_range(0..edges.len());
        let rand_end_index = thread_rng().gen_range(rand_start_index..edges.len());

        let g = Graph::new();

        for (t, e) in &edges {
            g.add_edge(*t, e.0, e.1, NO_PROPS, None).unwrap();
        }
        let test_dir = TempDir::new().unwrap();
        let g = g
            .persist_as_disk_graph(test_dir.path())
            .unwrap()
            .into_graph();

        let start = edges.get(rand_start_index).expect("start index in range").0;
        let end = edges.get(rand_end_index).expect("end index in range").0;

        let wg = g.window(start, end);

        let rand_test_index: usize = thread_rng().gen_range(0..edges.len());

        let (i, e) = edges.get(rand_test_index).expect("test index in range");
        if (start..end).contains(i) {
            if wg.has_edge(e.0, e.1) {
                TestResult::passed()
            } else {
                TestResult::error(format!(
                    "Edge {:?} was not in window {:?}",
                    (i, e),
                    start..end
                ))
            }
        } else if !wg.has_edge(e.0, e.1) {
            TestResult::passed()
        } else {
            TestResult::error(format!("Edge {:?} was in window {:?}", (i, e), start..end))
        }
    }

    #[quickcheck]
    fn windowed_graph_edge_count(
        mut edges: Vec<(i64, (u64, u64))>,
        window: Range<i64>,
    ) -> TestResult {
        global_info_logger();
        if window.end < window.start {
            return TestResult::discard();
        }
        edges.sort_by_key(|e| e.1); // Sorted by edge
        edges.dedup_by_key(|e| e.1); // Have each edge only once to avoid headaches

        let true_edge_count = edges.iter().filter(|e| window.contains(&e.0)).count();

        let g = Graph::new();

        for (t, e) in &edges {
            g.add_edge(*t, e.0, e.1, [("test".to_owned(), Prop::Bool(true))], None)
                .unwrap();
        }

        let wg = g.window(window.start, window.end);
        if wg.count_edges() != true_edge_count {
            info!(
                "failed, g.num_edges() = {}, true count = {}",
                wg.count_edges(),
                true_edge_count
            );
            info!("g.edges() = {:?}", wg.edges().iter().collect_vec());
        }
        TestResult::from_bool(wg.count_edges() == true_edge_count)
    }

    #[quickcheck]
    fn trivial_window_has_all_edges(edges: Vec<(i64, u64, u64)>) -> bool {
        let g = Graph::new();
        edges
            .into_par_iter()
            .filter(|e| e.0 < i64::MAX)
            .for_each(|(t, src, dst)| {
                g.add_edge(t, src, dst, [("test".to_owned(), Prop::Bool(true))], None)
                    .unwrap();
            });
        let w = g.window(i64::MIN, i64::MAX);
        g.edges()
            .iter()
            .all(|e| w.has_edge(e.src().id(), e.dst().id()))
    }

    #[quickcheck]
    fn large_node_in_window(dsts: Vec<u64>) -> bool {
        let dsts: Vec<u64> = dsts.into_iter().unique().collect();
        let n = dsts.len();
        let g = Graph::new();

        for dst in dsts {
            let t = 1;
            g.add_edge(t, 0, dst, NO_PROPS, None).unwrap();
        }
        let w = g.window(i64::MIN, i64::MAX);
        w.count_edges() == n
    }

    #[test]
    fn windowed_graph_node_ids() {
        let vs = vec![(1, 1, 2), (3, 3, 4), (5, 5, 6), (7, 7, 1)];

        let args = vec![(i64::MIN, 8), (i64::MIN, 2), (i64::MIN, 4), (3, 6)];

        let expected = vec![
            vec![1, 2, 3, 4, 5, 6, 7],
            vec![1, 2],
            vec![1, 2, 3, 4],
            vec![3, 4, 5, 6],
        ];

        let graph = Graph::new();

        for (t, src, dst) in &vs {
            graph.add_edge(*t, *src, *dst, NO_PROPS, None).unwrap();
        }

        test_storage!(&graph, |graph| {
            let res: Vec<_> = (0..=3)
                .map(|i| {
                    let wg = graph.window(args[i].0, args[i].1);
                    let mut e = wg
                        .nodes()
                        .id()
                        .iter_values()
                        .filter_map(|id| id.to_u64())
                        .collect::<Vec<_>>();
                    e.sort();
                    e
                })
                .collect_vec();

            assert_eq!(res, expected);
        });

        let graph = Graph::new();
        for (src, dst, t) in &vs {
            graph.add_edge(*src, *dst, *t, NO_PROPS, None).unwrap();
        }
        test_storage!(&graph, |graph| {
            let res: Vec<_> = (0..=3)
                .map(|i| {
                    let wg = graph.window(args[i].0, args[i].1);
                    let mut e = wg
                        .nodes()
                        .id()
                        .iter_values()
                        .filter_map(|id| id.to_u64())
                        .collect::<Vec<_>>();
                    e.sort();
                    e
                })
                .collect_vec();
            assert_eq!(res, expected);
        });
    }

    #[test]
    fn windowed_graph_nodes() {
        let vs = vec![
            (1, 1, 2),
            (2, 1, 3),
            (-1, 2, 1),
            (0, 1, 1),
            (7, 3, 2),
            (1, 1, 1),
        ];

        let graph = Graph::new();

        graph
            .add_node(
                0,
                1,
                [("type", "wallet".into_prop()), ("cost", 99.5.into_prop())],
                None,
            )
            .unwrap();

        graph
            .add_node(
                -1,
                2,
                [("type", "wallet".into_prop()), ("cost", 10.0.into_prop())],
                None,
            )
            .unwrap();

        graph
            .add_node(
                6,
                3,
                [("type", "wallet".into_prop()), ("cost", 76.2.into_prop())],
                None,
            )
            .unwrap();

        for (t, src, dst) in &vs {
            graph
                .add_edge(*t, *src, *dst, [("eprop", "commons")], None)
                .unwrap();
        }
        test_storage!(&graph, |graph| {
            let wg = graph.window(-2, 0);

            let actual = wg
                .nodes()
                .id()
                .iter_values()
                .filter_map(|id| id.to_u64())
                .collect::<Vec<_>>();

            let expected = vec![1, 2];

            assert_eq!(actual, expected);
        });
    }

    #[test]
    fn test_reference() {
        let graph = Graph::new();
        graph.add_edge(0, 1, 2, NO_PROPS, None).unwrap();

        test_storage!(&graph, |graph| {
            let mut w = WindowedGraph::new(&graph, Some(0), Some(1));
            assert_eq!(w, graph);
            w = WindowedGraph::new(&graph, Some(1), Some(2));
            assert_eq!(w, Graph::new());
        });
    }

    #[test]
    fn test_algorithm_on_windowed_graph() {
        global_info_logger();
        let graph = Graph::new();
        graph.add_edge(0, 1, 2, NO_PROPS, None).unwrap();
        test_storage!(&graph, |graph| {
            let w = graph.window(0, 1);
            let _ = degree_centrality(&w);
        });
    }

    #[test]
    fn test_view_resetting() {
        let graph = Graph::new();
        for t in 0..10 {
            let t1 = t * 3;
            let t2 = t * 3 + 1;
            let t3 = t * 3 + 2;
            graph.add_edge(t1, 1, 2, NO_PROPS, None).unwrap();
            graph.add_edge(t2, 2, 3, NO_PROPS, None).unwrap();
            graph.add_edge(t3, 3, 1, NO_PROPS, None).unwrap();
        }

        test_storage!(&graph, |graph| {
            assert_graph_equal(&graph.before(9).after(2), &graph.window(3, 9));
            let res = graph
                .window(3, 9)
                .nodes()
                .before(6)
                .edges()
                .window(1, 9)
                .earliest_time()
                .map(|it| it.collect_vec())
                .collect_vec();
            assert_eq!(
                res,
                [[Some(3), Some(5)], [Some(3), Some(4)], [Some(5), Some(4)]]
            );
        });
    }

    #[test]
    fn test_entity_history() {
        let graph = Graph::new();
        graph.add_node(0, 0, NO_PROPS, None).unwrap();
        graph.add_node(1, 0, NO_PROPS, None).unwrap();
        graph.add_node(2, 0, NO_PROPS, None).unwrap();
        graph.add_node(3, 0, NO_PROPS, None).unwrap();
        graph.add_edge(0, 1, 2, NO_PROPS, None).unwrap();
        graph.add_edge(1, 1, 2, NO_PROPS, None).unwrap();
        graph.add_edge(2, 1, 2, NO_PROPS, None).unwrap();
        graph.add_edge(3, 1, 2, NO_PROPS, None).unwrap();
        graph.add_edge(4, 1, 3, NO_PROPS, None).unwrap();
        graph.add_edge(5, 1, 3, NO_PROPS, None).unwrap();
        graph.add_edge(6, 1, 3, NO_PROPS, None).unwrap();
        graph.add_edge(7, 1, 3, NO_PROPS, None).unwrap();

        // FIXME: Issue #46
        test_graph(&graph, |graph| {
            let e = graph.edge(1, 2).unwrap();
            let v = graph.node(0).unwrap();
            let full_history_1 = vec![0i64, 1, 2, 3];

            let full_history_2 = vec![4i64, 5, 6, 7];

            let windowed_history = vec![0i64, 1];

            assert_eq!(v.history(), full_history_1);

            assert_eq!(v.window(0, 2).history(), windowed_history);
            assert_eq!(e.history(), full_history_1);
            assert_eq!(e.window(0, 2).history(), windowed_history);

            assert_eq!(
                graph.edges().history().collect_vec(),
                [full_history_1.clone(), full_history_2.clone()]
            );
            assert_eq!(
                graph
                    .nodes()
                    .in_edges()
                    .history()
                    .map(|it| it.collect_vec())
                    .collect_vec(),
                [vec![], vec![], vec![full_history_1], vec![full_history_2],]
            );

            assert_eq!(
                graph
                    .nodes()
                    .earliest_time()
                    .iter_values()
                    .flatten()
                    .collect_vec(),
                [0, 0, 0, 4,]
            );

            assert_eq!(
                graph
                    .nodes()
                    .latest_time()
                    .iter_values()
                    .flatten()
                    .collect_vec(),
                [3, 7, 3, 7]
            );

            assert_eq!(
                graph
                    .nodes()
                    .neighbours()
                    .latest_time()
                    .map(|it| it.flatten().collect_vec())
                    .collect_vec(),
                [vec![], vec![3, 7], vec![7], vec![7],]
            );

            assert_eq!(
                graph
                    .nodes()
                    .neighbours()
                    .earliest_time()
                    .map(|it| it.flatten().collect_vec())
                    .collect_vec(),
                [vec![], vec![0, 4], vec![0], vec![0],]
            );
        });
    }

    mod test_filters_window_graph {
        use crate::{
            db::{
                api::view::StaticGraphViewOps,
                graph::{assertions::GraphTransformer, views::window_graph::WindowedGraph},
            },
            prelude::TimeOps,
        };
        use std::ops::Range;

        struct WindowGraphTransformer(Range<i64>);

        impl GraphTransformer for WindowGraphTransformer {
            type Return<G: StaticGraphViewOps> = WindowedGraph<G>;
            fn apply<G: StaticGraphViewOps>(&self, graph: G) -> Self::Return<G> {
                graph.window(self.0.start, self.0.end)
            }
        }

        mod test_nodes_filters_window_graph {
            use crate::{
<<<<<<< HEAD
                assert_filter_results_w, assert_search_results_w,
                db::{
                    api::view::StaticGraphViewOps,
                    graph::views::{
                        deletion_graph::PersistentGraph,
                        filter::{
                            internal::CreateNodeFilter,
                            model::{
                                ComposableFilter, NodeFilter, NodeFilterBuilderOps,
                                PropertyFilterOps,
                            },
                        },
                        test_helpers::filter_nodes_with,
=======
                core::Prop,
                db::{
                    api::{
                        mutation::internal::{InternalAdditionOps, InternalPropertyAdditionOps},
                        view::StaticGraphViewOps,
                    },
                    graph::views::filter::model::{
                        ComposableFilter, NodeFilter, NodeFilterBuilderOps, PropertyFilterOps,
>>>>>>> b1a22cf5
                    },
                },
                prelude::{AdditionOps, PropertyAdditionOps, PropertyFilter},
            };
<<<<<<< HEAD
            use raphtory_api::core::{entities::properties::prop::Prop, storage::arc_str::ArcStr};
            use raphtory_storage::mutation::{
                addition_ops::InternalAdditionOps,
                property_addition_ops::InternalPropertyAdditionOps,
=======
            use raphtory_api::core::storage::arc_str::ArcStr;
            use std::sync::Arc;

            use crate::db::graph::assertions::{
                assert_filter_nodes_results, assert_search_nodes_results, TestGraphVariants,
                TestVariants,
            };

            use crate::{
                db::graph::views::window_graph::views_test::test_filters_window_graph::WindowGraphTransformer,
                prelude::{GraphViewOps, NodeViewOps},
>>>>>>> b1a22cf5
            };
            use std::{ops::Range, sync::Arc};

            fn init_graph<
                G: StaticGraphViewOps
                    + AdditionOps
                    + InternalAdditionOps
                    + InternalPropertyAdditionOps
                    + PropertyAdditionOps,
            >(
                graph: G,
            ) -> G {
                let nodes = vec![
                    (
                        6,
                        "N1",
                        vec![
                            ("p1", Prop::U64(2u64)),
                            ("k1", Prop::I64(2i64)),
                            ("k2", Prop::Str(ArcStr::from("Paper_Airplane"))),
                            ("k3", Prop::Bool(true)),
                            ("k4", Prop::F64(6.0f64)),
                        ],
                        Some("air_nomad"),
                    ),
                    (
                        7,
                        "N1",
                        vec![
                            ("p1", Prop::U64(1u64)),
                            ("k1", Prop::I64(5i64)),
                            ("k3", Prop::Bool(false)),
                        ],
                        Some("air_nomad"),
                    ),
                    (
                        6,
                        "N2",
                        vec![("p1", Prop::U64(1u64)), ("k4", Prop::F64(6.0f64))],
                        Some("water_tribe"),
                    ),
                    (
                        7,
                        "N2",
                        vec![
                            ("p1", Prop::U64(2u64)),
                            ("k1", Prop::I64(2i64)),
                            ("k2", Prop::Str(ArcStr::from("Paper_Ship"))),
                            ("k3", Prop::Bool(true)),
                            ("k4", Prop::F64(10.0f64)),
                        ],
                        Some("water_tribe"),
                    ),
                    (8, "N3", vec![("p1", Prop::U64(1u64))], Some("air_nomad")),
                    (9, "N4", vec![("p1", Prop::U64(1u64))], Some("air_nomad")),
                    (
                        5,
                        "N5",
                        vec![
                            ("p1", Prop::U64(1u64)),
                            ("k1", Prop::I64(2i64)),
                            ("k2", Prop::Str(ArcStr::from("Paper_Airplane"))),
                            ("k3", Prop::Bool(true)),
                            ("k4", Prop::F64(6.0f64)),
                        ],
                        Some("air_nomad"),
                    ),
                    (
                        6,
                        "N5",
                        vec![
                            ("p1", Prop::U64(2u64)),
                            ("k2", Prop::Str(ArcStr::from("Pometry"))),
                            ("k4", Prop::F64(1.0f64)),
                        ],
                        Some("air_nomad"),
                    ),
                    (5, "N6", vec![("p1", Prop::U64(1u64))], Some("fire_nation")),
                    (
                        6,
                        "N6",
                        vec![("p1", Prop::U64(1u64)), ("k4", Prop::F64(1.0f64))],
                        Some("fire_nation"),
                    ),
                    (
                        3,
                        "N7",
                        vec![
                            ("p1", Prop::U64(1u64)),
                            ("k1", Prop::I64(2i64)),
                            ("k2", Prop::Str(ArcStr::from("Paper_Ship"))),
                            ("k3", Prop::Bool(true)),
                            ("k4", Prop::F64(10.0f64)),
                        ],
                        Some("air_nomad"),
                    ),
                    (5, "N7", vec![("p1", Prop::U64(1u64))], Some("air_nomad")),
                    (3, "N8", vec![("p1", Prop::U64(1u64))], Some("fire_nation")),
                    (
                        4,
                        "N8",
                        vec![
                            ("p1", Prop::U64(2u64)),
                            ("k1", Prop::I64(2i64)),
                            ("k2", Prop::Str(ArcStr::from("Sand_Clown"))),
                            ("k3", Prop::Bool(true)),
                            ("k4", Prop::F64(10.0f64)),
                        ],
                        Some("fire_nation"),
                    ),
                    (2, "N9", vec![("p1", Prop::U64(2u64))], None),
                    (2, "N10", vec![("q1", Prop::U64(0u64))], None),
                    (2, "N10", vec![("p1", Prop::U64(3u64))], None),
                    (2, "N11", vec![("p1", Prop::U64(3u64))], None),
                    (2, "N11", vec![("q1", Prop::U64(0u64))], None),
                    (2, "N12", vec![("q1", Prop::U64(0u64))], None),
                    (
                        3,
                        "N12",
                        vec![
                            ("p1", Prop::U64(3u64)),
                            ("k1", Prop::I64(2i64)),
                            ("k2", Prop::Str(ArcStr::from("Sand_Clown"))),
                            ("k3", Prop::Bool(true)),
                            ("k4", Prop::F64(10.0f64)),
                        ],
                        None,
                    ),
                    (2, "N13", vec![("q1", Prop::U64(0u64))], None),
                    (3, "N13", vec![("p1", Prop::U64(3u64))], None),
                    (2, "N14", vec![("q1", Prop::U64(0u64))], None),
                    (2, "N15", vec![], None),
                ];

                // Add nodes to the graph
                for (id, name, props, layer) in &nodes {
                    graph.add_node(*id, name, props.clone(), *layer).unwrap();
                }

                // Constant property assignments
                let constant_properties = vec![
                    (
                        "N1",
                        vec![
                            ("p1", Prop::U64(1u64)),
                            ("k1", Prop::I64(3i64)),
                            ("k2", Prop::Str(ArcStr::from("Paper_Airplane"))),
                            ("k3", Prop::Bool(true)),
                            ("k4", Prop::F64(6.0f64)),
                        ],
                    ),
                    ("N4", vec![("p1", Prop::U64(2u64))]),
                    ("N9", vec![("p1", Prop::U64(1u64))]),
                    ("N10", vec![("p1", Prop::U64(1u64))]),
                    ("N11", vec![("p1", Prop::U64(1u64))]),
                    ("N12", vec![("p1", Prop::U64(1u64))]),
                    (
                        "N13",
                        vec![
                            ("p1", Prop::U64(1u64)),
                            ("k1", Prop::I64(2i64)),
                            ("k2", Prop::Str(ArcStr::from("Sand_Clown"))),
                            ("k3", Prop::Bool(true)),
                            ("k4", Prop::F64(10.0f64)),
                        ],
                    ),
                    ("N14", vec![("p1", Prop::U64(1u64))]),
                    ("N15", vec![("p1", Prop::U64(1u64))]),
                ];

                // Apply constant properties
                for (node, props) in constant_properties {
                    graph
                        .node(node)
                        .unwrap()
                        .add_constant_properties(props)
                        .unwrap();
                }

                graph
            }

<<<<<<< HEAD
            fn filter_nodes_w<I: CreateNodeFilter>(filter: I, w: Range<i64>) -> Vec<String> {
                filter_nodes_with(filter, init_graph(Graph::new()).window(w.start, w.end))
            }

            fn filter_nodes_pg_w<I: CreateNodeFilter>(filter: I, w: Range<i64>) -> Vec<String> {
                filter_nodes_with(
                    filter,
                    init_graph(PersistentGraph::new()).window(w.start, w.end),
                )
            }

            #[cfg(feature = "search")]
            mod search_nodes {
                use std::ops::Range;
                use crate::db::graph::views::deletion_graph::PersistentGraph;
                use crate::db::graph::views::filter::model::AsNodeFilter;
                use crate::db::graph::views::test_helpers::search_nodes_with;
                use crate::db::graph::views::window_graph::views_test::test_filters_window_graph::test_nodes_filters_window_graph::init_graph;
                use crate::prelude::{Graph, TimeOps};
=======
            fn init_graph2<
                G: StaticGraphViewOps
                    + AdditionOps
                    + InternalAdditionOps
                    + InternalPropertyAdditionOps
                    + PropertyAdditionOps,
            >(
                graph: G,
            ) -> G {
                let nodes = vec![(
                    2,
                    "N14",
                    vec![
                        ("q1", Prop::U64(0u64)),
                        (
                            "x",
                            Prop::List(Arc::from(vec![Prop::U64(1), Prop::U64(6), Prop::U64(9)])),
                        ),
                    ],
                    None,
                )];
>>>>>>> b1a22cf5

                // Add nodes to the graph
                for (id, name, props, layer) in &nodes {
                    graph.add_node(*id, name, props.clone(), *layer).unwrap();
                }

                graph
            }

<<<<<<< HEAD
            use crate::prelude::GraphViewOps;
            #[cfg(feature = "search")]
            use search_nodes::*;

=======
>>>>>>> b1a22cf5
            #[test]
            fn test_nodes_filters_for_node_name_eq() {
                // TODO: Enable event_disk_graph once bug fixed: https://github.com/Pometry/Raphtory/issues/2098
                let filter = NodeFilter::name().eq("N2");
                let expected_results = vec!["N2"];
                assert_filter_nodes_results(
                    init_graph,
                    WindowGraphTransformer(6..9),
                    filter.clone(),
                    &expected_results,
                    vec![TestGraphVariants::Graph],
                );
                assert_search_nodes_results(
                    init_graph,
                    WindowGraphTransformer(6..9),
                    filter,
                    &expected_results,
                    TestVariants::EventOnly,
                );
            }

            #[test]
            fn test_nodes_filters_pg_for_node_name_eq() {
                let filter = NodeFilter::name().eq("N2");
                let expected_results = vec!["N2"];
                assert_filter_nodes_results(
                    init_graph,
                    WindowGraphTransformer(6..9),
                    filter.clone(),
                    &expected_results,
                    TestVariants::PersistentOnly,
                );
                assert_search_nodes_results(
                    init_graph,
                    WindowGraphTransformer(6..9),
                    filter,
                    &expected_results,
                    TestVariants::PersistentOnly,
                );
            }

            #[test]
            fn test_nodes_filters_for_node_name_ne() {
                // TODO: Enable event_disk_graph once bug fixed: https://github.com/Pometry/Raphtory/issues/2098
                let filter = NodeFilter::name().ne("N2");
                let expected_results = vec!["N1", "N3", "N5", "N6"];
                assert_filter_nodes_results(
                    init_graph,
                    WindowGraphTransformer(6..9),
                    filter.clone(),
                    &expected_results,
                    vec![TestGraphVariants::Graph],
                );
                assert_search_nodes_results(
                    init_graph,
                    WindowGraphTransformer(6..9),
                    filter,
                    &expected_results,
                    vec![TestGraphVariants::Graph],
                );
            }

            #[test]
            fn test_nodes_filters_pg_for_node_name_ne() {
                let filter = NodeFilter::name().ne("N2");
                let expected_results = vec![
                    "N1", "N10", "N11", "N12", "N13", "N14", "N15", "N3", "N5", "N6", "N7", "N8",
                    "N9",
                ];
                assert_filter_nodes_results(
                    init_graph,
                    WindowGraphTransformer(6..9),
                    filter.clone(),
                    &expected_results,
                    TestVariants::PersistentOnly,
                );
                assert_search_nodes_results(
                    init_graph,
                    WindowGraphTransformer(6..9),
                    filter,
                    &expected_results,
                    TestVariants::PersistentOnly,
                );
            }

            #[test]
            fn test_nodes_filters_for_node_name_in() {
                // TODO: Enable event_disk_graph once bug fixed: https://github.com/Pometry/Raphtory/issues/2098
                let filter = NodeFilter::name().is_in(vec!["N2".into()]);
                let expected_results = vec!["N2"];
                assert_filter_nodes_results(
                    init_graph,
                    WindowGraphTransformer(6..9),
                    filter.clone(),
                    &expected_results,
                    vec![TestGraphVariants::Graph],
                );
                assert_search_nodes_results(
                    init_graph,
                    WindowGraphTransformer(6..9),
                    filter,
                    &expected_results,
                    TestVariants::EventOnly,
                );

                let filter = NodeFilter::name().is_in(vec!["N2".into(), "N5".into()]);
                let expected_results = vec!["N2", "N5"];
                assert_filter_nodes_results(
                    init_graph,
                    WindowGraphTransformer(6..9),
                    filter.clone(),
                    &expected_results,
                    vec![TestGraphVariants::Graph],
                );
                assert_search_nodes_results(
                    init_graph,
                    WindowGraphTransformer(6..9),
                    filter,
                    &expected_results,
                    TestVariants::EventOnly,
                );
            }

            #[test]
            fn test_nodes_filters_pg_for_node_name_in() {
                let filter = NodeFilter::name().is_in(vec!["N2".into()]);
                let expected_results = vec!["N2"];
                assert_filter_nodes_results(
                    init_graph,
                    WindowGraphTransformer(6..9),
                    filter.clone(),
                    &expected_results,
                    TestVariants::PersistentOnly,
                );
                assert_search_nodes_results(
                    init_graph,
                    WindowGraphTransformer(6..9),
                    filter,
                    &expected_results,
                    TestVariants::PersistentOnly,
                );

                let filter = NodeFilter::name().is_in(vec!["N2".into(), "N5".into()]);
                let expected_results = vec!["N2", "N5"];
                assert_filter_nodes_results(
                    init_graph,
                    WindowGraphTransformer(6..9),
                    filter.clone(),
                    &expected_results,
                    TestVariants::PersistentOnly,
                );
                assert_search_nodes_results(
                    init_graph,
                    WindowGraphTransformer(6..9),
                    filter,
                    &expected_results,
                    TestVariants::PersistentOnly,
                );
            }

            #[test]
            fn test_nodes_filters_for_node_name_not_in() {
                // TODO: Enable event_disk_graph once bug fixed: https://github.com/Pometry/Raphtory/issues/2098
                let filter = NodeFilter::name().is_not_in(vec!["N5".into()]);
                let expected_results = vec!["N1", "N2", "N3", "N6"];
                assert_filter_nodes_results(
                    init_graph,
                    WindowGraphTransformer(6..9),
                    filter.clone(),
                    &expected_results,
                    vec![TestGraphVariants::Graph],
                );
                assert_search_nodes_results(
                    init_graph,
                    WindowGraphTransformer(6..9),
                    filter,
                    &expected_results,
                    vec![TestGraphVariants::Graph],
                );
            }

            #[test]
            fn test_nodes_filters_pg_for_node_name_not_in() {
                let filter = NodeFilter::name().is_not_in(vec!["N5".into()]);
                let expected_results = vec![
                    "N1", "N10", "N11", "N12", "N13", "N14", "N15", "N2", "N3", "N6", "N7", "N8",
                    "N9",
                ];
                assert_filter_nodes_results(
                    init_graph,
                    WindowGraphTransformer(6..9),
                    filter.clone(),
                    &expected_results,
                    TestVariants::PersistentOnly,
                );
                assert_search_nodes_results(
                    init_graph,
                    WindowGraphTransformer(6..9),
                    filter,
                    &expected_results,
                    TestVariants::PersistentOnly,
                );
            }

            #[test]
            fn test_nodes_filters_for_node_type_eq() {
                // TODO: Enable event_disk_graph once bug fixed: https://github.com/Pometry/Raphtory/issues/2098
                let filter = NodeFilter::node_type().eq("fire_nation");
                let expected_results = vec!["N6"];
                assert_filter_nodes_results(
                    init_graph,
                    WindowGraphTransformer(6..9),
                    filter.clone(),
                    &expected_results,
                    vec![TestGraphVariants::Graph],
                );
                assert_search_nodes_results(
                    init_graph,
                    WindowGraphTransformer(6..9),
                    filter,
                    &expected_results,
                    vec![TestGraphVariants::Graph],
                );
            }

            #[test]
            fn test_nodes_filters_pg_for_node_type_eq() {
                let filter = NodeFilter::node_type().eq("fire_nation");
                let expected_results = vec!["N6", "N8"];
                assert_filter_nodes_results(
                    init_graph,
                    WindowGraphTransformer(6..9),
                    filter.clone(),
                    &expected_results,
                    TestVariants::PersistentOnly,
                );
                assert_search_nodes_results(
                    init_graph,
                    WindowGraphTransformer(6..9),
                    filter,
                    &expected_results,
                    TestVariants::PersistentOnly,
                );
            }

            #[test]
            fn test_nodes_filters_for_node_type_ne() {
                // TODO: Enable event_disk_graph once bug fixed: https://github.com/Pometry/Raphtory/issues/2098
                let filter = NodeFilter::node_type().ne("fire_nation");
                let expected_results = vec!["N1", "N2", "N3", "N5"];
                assert_filter_nodes_results(
                    init_graph,
                    WindowGraphTransformer(6..9),
                    filter.clone(),
                    &expected_results,
                    vec![TestGraphVariants::Graph],
                );
                assert_search_nodes_results(
                    init_graph,
                    WindowGraphTransformer(6..9),
                    filter,
                    &expected_results,
                    vec![TestGraphVariants::Graph],
                );
            }

            #[test]
            fn test_nodes_filters_pg_for_node_type_ne() {
                let filter = NodeFilter::node_type().ne("fire_nation");
                let expected_results = vec![
                    "N1", "N10", "N11", "N12", "N13", "N14", "N15", "N2", "N3", "N5", "N7", "N9",
                ];
                assert_filter_nodes_results(
                    init_graph,
                    WindowGraphTransformer(6..9),
                    filter.clone(),
                    &expected_results,
                    TestVariants::PersistentOnly,
                );
                assert_search_nodes_results(
                    init_graph,
                    WindowGraphTransformer(6..9),
                    filter,
                    &expected_results,
                    TestVariants::PersistentOnly,
                );
            }

            #[test]
            fn test_nodes_filters_for_node_type_in() {
                // TODO: Enable event_disk_graph once bug fixed: https://github.com/Pometry/Raphtory/issues/2098
                let filter = NodeFilter::node_type().is_in(vec!["fire_nation".into()]);
                let expected_results = vec!["N6"];
                assert_filter_nodes_results(
                    init_graph,
                    WindowGraphTransformer(6..9),
                    filter.clone(),
                    &expected_results,
                    vec![TestGraphVariants::Graph],
                );
                assert_search_nodes_results(
                    init_graph,
                    WindowGraphTransformer(6..9),
                    filter,
                    &expected_results,
                    vec![TestGraphVariants::Graph],
                );

                let filter =
                    NodeFilter::node_type().is_in(vec!["fire_nation".into(), "air_nomad".into()]);
                let expected_results = vec!["N1", "N3", "N5", "N6"];
                assert_filter_nodes_results(
                    init_graph,
                    WindowGraphTransformer(6..9),
                    filter.clone(),
                    &expected_results,
                    vec![TestGraphVariants::Graph],
                );
                assert_search_nodes_results(
                    init_graph,
                    WindowGraphTransformer(6..9),
                    filter,
                    &expected_results,
                    vec![TestGraphVariants::Graph],
                );
            }

            #[test]
            fn test_nodes_filters_pg_for_node_type_in() {
                let filter = NodeFilter::node_type().is_in(vec!["fire_nation".into()]);
                let expected_results = vec!["N6", "N8"];
                assert_filter_nodes_results(
                    init_graph,
                    WindowGraphTransformer(6..9),
                    filter.clone(),
                    &expected_results,
                    TestVariants::PersistentOnly,
                );
                assert_search_nodes_results(
                    init_graph,
                    WindowGraphTransformer(6..9),
                    filter,
                    &expected_results,
                    TestVariants::PersistentOnly,
                );

                let filter =
                    NodeFilter::node_type().is_in(vec!["fire_nation".into(), "air_nomad".into()]);
                let expected_results = vec!["N1", "N3", "N5", "N6", "N7", "N8"];
                assert_filter_nodes_results(
                    init_graph,
                    WindowGraphTransformer(6..9),
                    filter.clone(),
                    &expected_results,
                    TestVariants::PersistentOnly,
                );
                assert_search_nodes_results(
                    init_graph,
                    WindowGraphTransformer(6..9),
                    filter,
                    &expected_results,
                    TestVariants::PersistentOnly,
                );
            }

            #[test]
            fn test_nodes_filters_for_node_type_not_in() {
                // TODO: Enable event_disk_graph once bug fixed: https://github.com/Pometry/Raphtory/issues/2098
                let filter = NodeFilter::node_type().is_not_in(vec!["fire_nation".into()]);
                let expected_results = vec!["N1", "N2", "N3", "N5"];
                assert_filter_nodes_results(
                    init_graph,
                    WindowGraphTransformer(6..9),
                    filter.clone(),
                    &expected_results,
                    vec![TestGraphVariants::Graph],
                );
                assert_search_nodes_results(
                    init_graph,
                    WindowGraphTransformer(6..9),
                    filter,
                    &expected_results,
                    vec![TestGraphVariants::Graph],
                );
            }

            #[test]
            fn test_nodes_filters_pg_for_node_type_not_in() {
                let filter = NodeFilter::node_type().is_not_in(vec!["fire_nation".into()]);
                let expected_results = vec![
                    "N1", "N10", "N11", "N12", "N13", "N14", "N15", "N2", "N3", "N5", "N7", "N9",
                ];
                assert_filter_nodes_results(
                    init_graph,
                    WindowGraphTransformer(6..9),
                    filter.clone(),
                    &expected_results,
                    TestVariants::PersistentOnly,
                );
                assert_search_nodes_results(
                    init_graph,
                    WindowGraphTransformer(6..9),
                    filter,
                    &expected_results,
                    TestVariants::PersistentOnly,
                );
            }

            #[test]
            fn test_nodes_filters_for_property_eq() {
                // TODO: Enable event_disk_graph once bug fixed: https://github.com/Pometry/Raphtory/issues/2098
                let filter = PropertyFilter::property("p1").eq(1u64);
                let expected_results = vec!["N1", "N3", "N6"];
                assert_filter_nodes_results(
                    init_graph,
                    WindowGraphTransformer(6..9),
                    filter.clone(),
                    &expected_results,
                    vec![TestGraphVariants::Graph],
                );
                assert_search_nodes_results(
                    init_graph,
                    WindowGraphTransformer(6..9),
                    filter,
                    &expected_results,
                    vec![TestGraphVariants::Graph],
                );

                let filter = PropertyFilter::property("k1").eq(2i64);
                let expected_results = vec!["N2"];
                assert_filter_nodes_results(
                    init_graph,
                    WindowGraphTransformer(6..9),
                    filter.clone(),
                    &expected_results,
                    vec![TestGraphVariants::Graph],
                );
                assert_search_nodes_results(
                    init_graph,
                    WindowGraphTransformer(6..9),
                    filter,
                    &expected_results,
                    vec![TestGraphVariants::Graph],
                );

                let filter = PropertyFilter::property("k2").eq("Paper_Airplane");
                let expected_results = vec!["N1"];
                assert_filter_nodes_results(
                    init_graph,
                    WindowGraphTransformer(6..9),
                    filter.clone(),
                    &expected_results,
                    vec![TestGraphVariants::Graph],
                );
                assert_search_nodes_results(
                    init_graph,
                    WindowGraphTransformer(6..9),
                    filter,
                    &expected_results,
                    TestVariants::EventOnly,
                );

                let filter = PropertyFilter::property("k3").eq(true);
                let expected_results = vec!["N2"];
                assert_filter_nodes_results(
                    init_graph,
                    WindowGraphTransformer(6..9),
                    filter.clone(),
                    &expected_results,
                    vec![TestGraphVariants::Graph],
                );
                assert_search_nodes_results(
                    init_graph,
                    WindowGraphTransformer(6..9),
                    filter,
                    &expected_results,
                    TestVariants::EventOnly,
                );

                let filter = PropertyFilter::property("k4").eq(6.0f64);
                let expected_results = vec!["N1"];
                assert_filter_nodes_results(
                    init_graph,
                    WindowGraphTransformer(6..9),
                    filter.clone(),
                    &expected_results,
                    vec![TestGraphVariants::Graph],
                );
                assert_search_nodes_results(
                    init_graph,
                    WindowGraphTransformer(6..9),
                    filter,
                    &expected_results,
                    TestVariants::EventOnly,
                );

                let filter = PropertyFilter::property("x").eq(Prop::List(Arc::new(vec![
                    Prop::U64(1),
                    Prop::U64(6),
                    Prop::U64(9),
                ])));
                let expected_results = vec!["N14"];
                // TODO: List(U64) not supported as disk_graph property
                // assert_filter_nodes_results_w!(
                //     init_graph2,
                //     filter,
                //     1..9,
                //     expected_results,
                //     variants = [graph]
                // );
                assert_filter_nodes_results(
                    init_graph2,
                    WindowGraphTransformer(1..9),
                    filter.clone(),
                    &expected_results,
                    vec![TestGraphVariants::Graph],
                );
                // TODO: Search APIs don't support list yet
                // assert_search_nodes_results(
                //     init_graph,
                //     WindowGraphTransformer(6..9),
                //     filter,
                //     &expected_results,
                //     TestVariants::EventOnly,
                // );
            }

            #[test]
            fn test_nodes_filters_pg_for_property_eq() {
                let filter = PropertyFilter::property("p1").eq(1u64);
                let expected_results = vec!["N1", "N14", "N15", "N3", "N6", "N7"];
                assert_filter_nodes_results(
                    init_graph,
                    WindowGraphTransformer(6..9),
                    filter.clone(),
                    &expected_results,
                    TestVariants::PersistentOnly,
                );
                assert_search_nodes_results(
                    init_graph,
                    WindowGraphTransformer(6..9),
                    filter,
                    &expected_results,
                    TestVariants::PersistentOnly,
                );

                let filter = PropertyFilter::property("k1").eq(2i64);
                let expected_results = vec!["N12", "N13", "N2", "N5", "N7", "N8"];
                assert_filter_nodes_results(
                    init_graph,
                    WindowGraphTransformer(6..9),
                    filter.clone(),
                    &expected_results,
                    TestVariants::PersistentOnly,
                );
                assert_search_nodes_results(
                    init_graph,
                    WindowGraphTransformer(6..9),
                    filter,
                    &expected_results,
                    TestVariants::PersistentOnly,
                );

                let filter = PropertyFilter::property("k2").eq("Paper_Airplane");
                let expected_results = vec!["N1"];
                assert_filter_nodes_results(
                    init_graph,
                    WindowGraphTransformer(6..9),
                    filter.clone(),
                    &expected_results,
                    TestVariants::PersistentOnly,
                );
                assert_search_nodes_results(
                    init_graph,
                    WindowGraphTransformer(6..9),
                    filter,
                    &expected_results,
                    TestVariants::PersistentOnly,
                );

                // TODO: Const properties not supported for disk_graph.
                let filter = PropertyFilter::property("k3").eq(true);
                let expected_results = vec!["N12", "N13", "N2", "N5", "N7", "N8"];
                assert_filter_nodes_results(
                    init_graph,
                    WindowGraphTransformer(6..9),
                    filter.clone(),
                    &expected_results,
                    vec![TestGraphVariants::PersistentGraph],
                );
                assert_search_nodes_results(
                    init_graph,
                    WindowGraphTransformer(6..9),
                    filter,
                    &expected_results,
                    vec![TestGraphVariants::PersistentGraph],
                );

                // TODO: Const properties not supported for disk_graph.
                let filter = PropertyFilter::property("k3").eq(true);
                let expected_results = vec!["N12", "N2", "N5", "N7", "N8"];
                assert_filter_nodes_results(
                    init_graph,
                    WindowGraphTransformer(6..9),
                    filter.clone(),
                    &expected_results,
                    vec![TestGraphVariants::PersistentDiskGraph],
                );
                assert_search_nodes_results(
                    init_graph,
                    WindowGraphTransformer(6..9),
                    filter,
                    &expected_results,
                    vec![TestGraphVariants::PersistentDiskGraph],
                );

                let filter = PropertyFilter::property("k4").eq(6.0f64);
                let expected_results = vec!["N1"];
                assert_filter_nodes_results(
                    init_graph,
                    WindowGraphTransformer(6..9),
                    filter.clone(),
                    &expected_results,
                    TestVariants::PersistentOnly,
                );
                assert_search_nodes_results(
                    init_graph,
                    WindowGraphTransformer(6..9),
                    filter,
                    &expected_results,
                    TestVariants::PersistentOnly,
                );

                let filter = PropertyFilter::property("x").eq(Prop::List(Arc::new(vec![
                    Prop::U64(1),
                    Prop::U64(6),
                    Prop::U64(9),
                ])));
                let expected_results = vec!["N14"];
                // TODO: List(U64) not supported as disk_graph property
                // assert_filter_nodes_results_pg_w!(
                //     init_graph2,
                //     filter,
                //     1..9,
                //     expected_results,
                //     variants = [persistent_graph]
                // );
                assert_filter_nodes_results(
                    init_graph2,
                    WindowGraphTransformer(1..9),
                    filter.clone(),
                    &expected_results,
                    vec![TestGraphVariants::PersistentGraph],
                );
                // TODO: Search APIs don't support list yet
                // assert_search_nodes_results(
                //     init_graph,
                //     WindowGraphTransformer(6..9),
                //     filter,
                //     &expected_results,
                //     vec![TestGraphVariants::PersistentGraph],
                // );
            }

            #[test]
            fn test_nodes_filters_for_property_ne() {
                // TODO: Enable event_disk_graph once bug fixed: https://github.com/Pometry/Raphtory/issues/2098
                let filter = PropertyFilter::property("p1").ne(1u64);
                let expected_results = vec!["N2", "N5"];
                assert_filter_nodes_results(
                    init_graph,
                    WindowGraphTransformer(6..9),
                    filter.clone(),
                    &expected_results,
                    vec![TestGraphVariants::Graph],
                );
                assert_search_nodes_results(
                    init_graph,
                    WindowGraphTransformer(6..9),
                    filter,
                    &expected_results,
                    vec![TestGraphVariants::Graph],
                );

                let filter = PropertyFilter::property("k1").ne(2i64);
                let expected_results = vec!["N1"];
                assert_filter_nodes_results(
                    init_graph,
                    WindowGraphTransformer(6..9),
                    filter.clone(),
                    &expected_results,
                    vec![TestGraphVariants::Graph],
                );
                assert_search_nodes_results(
                    init_graph,
                    WindowGraphTransformer(6..9),
                    filter,
                    &expected_results,
                    vec![TestGraphVariants::Graph],
                );

                let filter = PropertyFilter::property("k2").ne("Paper_Airplane");
                let expected_results = vec!["N2", "N5"];
                assert_filter_nodes_results(
                    init_graph,
                    WindowGraphTransformer(6..9),
                    filter.clone(),
                    &expected_results,
                    vec![TestGraphVariants::Graph],
                );
                assert_search_nodes_results(
                    init_graph,
                    WindowGraphTransformer(6..9),
                    filter,
                    &expected_results,
                    vec![TestGraphVariants::Graph],
                );

                let filter = PropertyFilter::property("k3").ne(true);
                let expected_results = vec!["N1"];
                assert_filter_nodes_results(
                    init_graph,
                    WindowGraphTransformer(6..9),
                    filter.clone(),
                    &expected_results,
                    vec![TestGraphVariants::Graph],
                );
                assert_search_nodes_results(
                    init_graph,
                    WindowGraphTransformer(6..9),
                    filter,
                    &expected_results,
                    vec![TestGraphVariants::Graph],
                );

                let filter = PropertyFilter::property("k4").ne(6.0f64);
                let expected_results = vec!["N2", "N5", "N6"];
                assert_filter_nodes_results(
                    init_graph,
                    WindowGraphTransformer(6..9),
                    filter.clone(),
                    &expected_results,
                    vec![TestGraphVariants::Graph],
                );
                assert_search_nodes_results(
                    init_graph,
                    WindowGraphTransformer(6..9),
                    filter,
                    &expected_results,
                    vec![TestGraphVariants::Graph],
                );

                let filter = PropertyFilter::property("x").ne(Prop::List(Arc::new(vec![
                    Prop::U64(1),
                    Prop::U64(6),
                    Prop::U64(9),
                ])));
                let expected_results = Vec::<&str>::new();
                assert_filter_nodes_results(
                    init_graph,
                    WindowGraphTransformer(6..9),
                    filter.clone(),
                    &expected_results,
                    vec![TestGraphVariants::Graph],
                );
                // TODO: Search APIs don't support list yet
                // assert_search_nodes_results(
                //     init_graph,
                //     WindowGraphTransformer(6..9),
                //     filter,
                //     &expected_results,
                //     TestVariants::EventOnly,
                // );
            }

            #[test]
            fn test_nodes_filters_pg_for_property_ne() {
                let filter = PropertyFilter::property("p1").ne(1u64);
                let expected_results = vec!["N10", "N11", "N12", "N13", "N2", "N5", "N8", "N9"];
                assert_filter_nodes_results(
                    init_graph,
                    WindowGraphTransformer(6..9),
                    filter.clone(),
                    &expected_results,
                    TestVariants::PersistentOnly,
                );
                assert_search_nodes_results(
                    init_graph,
                    WindowGraphTransformer(6..9),
                    filter,
                    &expected_results,
                    TestVariants::PersistentOnly,
                );

                let filter = PropertyFilter::property("k1").ne(2i64);
                let expected_results = vec!["N1"];
                assert_filter_nodes_results(
                    init_graph,
                    WindowGraphTransformer(6..9),
                    filter.clone(),
                    &expected_results,
                    TestVariants::PersistentOnly,
                );
                assert_search_nodes_results(
                    init_graph,
                    WindowGraphTransformer(6..9),
                    filter,
                    &expected_results,
                    TestVariants::PersistentOnly,
                );

                let filter = PropertyFilter::property("k2").ne("Paper_Airplane");
                let expected_results = vec!["N12", "N13", "N2", "N5", "N7", "N8"];
                assert_filter_nodes_results(
                    init_graph,
                    WindowGraphTransformer(6..9),
                    filter.clone(),
                    &expected_results,
                    TestVariants::PersistentOnly,
                );
                assert_search_nodes_results(
                    init_graph,
                    WindowGraphTransformer(6..9),
                    filter,
                    &expected_results,
                    TestVariants::PersistentOnly,
                );

                let filter = PropertyFilter::property("k3").ne(true);
                let expected_results = vec!["N1"];
                assert_filter_nodes_results(
                    init_graph,
                    WindowGraphTransformer(6..9),
                    filter.clone(),
                    &expected_results,
                    TestVariants::PersistentOnly,
                );
                assert_search_nodes_results(
                    init_graph,
                    WindowGraphTransformer(6..9),
                    filter,
                    &expected_results,
                    TestVariants::PersistentOnly,
                );

                let filter = PropertyFilter::property("k4").ne(6.0f64);
                let expected_results = vec!["N12", "N13", "N2", "N5", "N6", "N7", "N8"];
                assert_filter_nodes_results(
                    init_graph,
                    WindowGraphTransformer(6..9),
                    filter.clone(),
                    &expected_results,
                    TestVariants::PersistentOnly,
                );
                assert_search_nodes_results(
                    init_graph,
                    WindowGraphTransformer(6..9),
                    filter,
                    &expected_results,
                    TestVariants::PersistentOnly,
                );

                let filter = PropertyFilter::property("x").ne(Prop::List(Arc::new(vec![
                    Prop::U64(1),
                    Prop::U64(6),
                    Prop::U64(9),
                ])));
                let expected_results = Vec::<&str>::new();
                assert_filter_nodes_results(
                    init_graph,
                    WindowGraphTransformer(1..9),
                    filter.clone(),
                    &expected_results,
                    vec![TestGraphVariants::PersistentGraph],
                );
                // TODO: Search APIs don't support list yet
                // assert_search_nodes_results(
                //     init_graph,
                //     WindowGraphTransformer(1..9),
                //     filter,
                //     &expected_results,
                //     vec![TestGraphVariants::PersistentGraph],
                // );
            }

            #[test]
            fn test_nodes_filters_for_property_lt() {
                // TODO: Enable event_disk_graph once bug fixed: https://github.com/Pometry/Raphtory/issues/2098
                let filter = PropertyFilter::property("p1").lt(3u64);
                let expected_results = vec!["N1", "N2", "N3", "N5", "N6"];
                assert_filter_nodes_results(
                    init_graph,
                    WindowGraphTransformer(6..9),
                    filter.clone(),
                    &expected_results,
                    vec![TestGraphVariants::Graph],
                );
                assert_search_nodes_results(
                    init_graph,
                    WindowGraphTransformer(6..9),
                    filter,
                    &expected_results,
                    vec![TestGraphVariants::Graph],
                );

                let filter = PropertyFilter::property("k1").lt(3i64);
                let expected_results = vec!["N2"];
                assert_filter_nodes_results(
                    init_graph,
                    WindowGraphTransformer(6..9),
                    filter.clone(),
                    &expected_results,
                    vec![TestGraphVariants::Graph],
                );
                assert_search_nodes_results(
                    init_graph,
                    WindowGraphTransformer(6..9),
                    filter,
                    &expected_results,
                    vec![TestGraphVariants::Graph],
                );

                let filter = PropertyFilter::property("k4").lt(10.0f64);
                let expected_results = vec!["N1", "N5", "N6"];
                assert_filter_nodes_results(
                    init_graph,
                    WindowGraphTransformer(6..9),
                    filter.clone(),
                    &expected_results,
                    vec![TestGraphVariants::Graph],
                );
                assert_search_nodes_results(
                    init_graph,
                    WindowGraphTransformer(6..9),
                    filter,
                    &expected_results,
                    vec![TestGraphVariants::Graph],
                );

                let filter = PropertyFilter::property("x").lt(Prop::List(Arc::new(vec![
                    Prop::U64(1),
                    Prop::U64(7),
                    Prop::U64(0),
                ])));
                let expected_results = vec!["N14"];
                // TODO: List(U64) not supported as disk_graph property
                // assert_filter_nodes_results_w!(
                //     init_graph2,
                //     filter,
                //     1..9,
                //     expected_results,
                //     variants = [graph]
                // );
                assert_filter_nodes_results(
                    init_graph2,
                    WindowGraphTransformer(1..9),
                    filter.clone(),
                    &expected_results,
                    vec![TestGraphVariants::Graph],
                );
                // TODO: Search APIs don't support list yet
                // assert_search_nodes_results(
                //     init_graph,
                //     WindowGraphTransformer(6..9),
                //     filter,
                //     &expected_results,
                //     TestVariants::EventOnly,
                // );
            }

            #[test]
            fn test_nodes_filters_pg_for_property_lt() {
                let filter = PropertyFilter::property("p1").lt(3u64);
                let expected_results =
                    vec!["N1", "N14", "N15", "N2", "N3", "N5", "N6", "N7", "N8", "N9"];
                assert_filter_nodes_results(
                    init_graph,
                    WindowGraphTransformer(6..9),
                    filter.clone(),
                    &expected_results,
                    TestVariants::PersistentOnly,
                );
                assert_search_nodes_results(
                    init_graph,
                    WindowGraphTransformer(6..9),
                    filter,
                    &expected_results,
                    TestVariants::PersistentOnly,
                );

                let filter = PropertyFilter::property("k1").lt(3i64);
                let expected_results = vec!["N12", "N13", "N2", "N5", "N7", "N8"];
                assert_filter_nodes_results(
                    init_graph,
                    WindowGraphTransformer(6..9),
                    filter.clone(),
                    &expected_results,
                    TestVariants::PersistentOnly,
                );
                assert_search_nodes_results(
                    init_graph,
                    WindowGraphTransformer(6..9),
                    filter,
                    &expected_results,
                    TestVariants::PersistentOnly,
                );

                let filter = PropertyFilter::property("k4").lt(10.0f64);
                let expected_results = vec!["N1", "N5", "N6"];
                assert_filter_nodes_results(
                    init_graph,
                    WindowGraphTransformer(6..9),
                    filter.clone(),
                    &expected_results,
                    TestVariants::PersistentOnly,
                );
                assert_search_nodes_results(
                    init_graph,
                    WindowGraphTransformer(6..9),
                    filter,
                    &expected_results,
                    TestVariants::PersistentOnly,
                );

                let filter = PropertyFilter::property("x").lt(Prop::List(Arc::new(vec![
                    Prop::U64(1),
                    Prop::U64(7),
                    Prop::U64(0),
                ])));
                let expected_results = vec!["N14"];
                // TODO: List(U64) not supported as disk_graph property
                // assert_filter_nodes_results_pg_w!(
                //     init_graph2,
                //     filter,
                //     1..9,
                //     expected_results,
                //     variants = [persistent_graph]
                // );
                assert_filter_nodes_results(
                    init_graph2,
                    WindowGraphTransformer(1..9),
                    filter.clone(),
                    &expected_results,
                    vec![TestGraphVariants::PersistentGraph],
                );
                // TODO: Search APIs don't support list yet
                // assert_search_nodes_results(
                //     init_graph,
                //     WindowGraphTransformer(1..9),
                //     filter,
                //     &expected_results,
                //     vec![TestGraphVariants::PersistentGraph],
                // );
            }

            #[test]
            fn test_nodes_filters_for_property_le() {
                // TODO: Enable event_disk_graph once bug fixed: https://github.com/Pometry/Raphtory/issues/2098
                let filter = PropertyFilter::property("p1").le(1u64);
                let expected_results = vec!["N1", "N3", "N6"];
                assert_filter_nodes_results(
                    init_graph,
                    WindowGraphTransformer(6..9),
                    filter.clone(),
                    &expected_results,
                    vec![TestGraphVariants::Graph],
                );
                assert_search_nodes_results(
                    init_graph,
                    WindowGraphTransformer(6..9),
                    filter,
                    &expected_results,
                    vec![TestGraphVariants::Graph],
                );

                let filter = PropertyFilter::property("k1").le(2i64);
                let expected_results = vec!["N2"];
                assert_filter_nodes_results(
                    init_graph,
                    WindowGraphTransformer(6..9),
                    filter.clone(),
                    &expected_results,
                    vec![TestGraphVariants::Graph],
                );
                assert_search_nodes_results(
                    init_graph,
                    WindowGraphTransformer(6..9),
                    filter,
                    &expected_results,
                    vec![TestGraphVariants::Graph],
                );

                let filter = PropertyFilter::property("k4").le(6.0f64);
                let expected_results = vec!["N1", "N5", "N6"];
                assert_filter_nodes_results(
                    init_graph,
                    WindowGraphTransformer(6..9),
                    filter.clone(),
                    &expected_results,
                    vec![TestGraphVariants::Graph],
                );
                assert_search_nodes_results(
                    init_graph,
                    WindowGraphTransformer(6..9),
                    filter,
                    &expected_results,
                    vec![TestGraphVariants::Graph],
                );

                let filter = PropertyFilter::property("x").le(Prop::List(Arc::new(vec![
                    Prop::U64(1),
                    Prop::U64(7),
                    Prop::U64(0),
                ])));
                let expected_results = vec!["N14"];
                // TODO: List(U64) not supported as disk_graph property
                // assert_filter_nodes_results_w!(
                //     init_graph2,
                //     filter,
                //     1..9,
                //     expected_results,
                //     variants = [graph]
                // );
                assert_filter_nodes_results(
                    init_graph2,
                    WindowGraphTransformer(1..9),
                    filter.clone(),
                    &expected_results,
                    vec![TestGraphVariants::Graph],
                );
                // TODO: Search APIs don't support list yet
                // assert_search_nodes_results(
                //     init_graph,
                //     WindowGraphTransformer(6..9),
                //     filter,
                //     &expected_results,
                //     TestVariants::EventOnly,
                // );
            }

            #[test]
            fn test_nodes_filters_pg_for_property_le() {
                let filter = PropertyFilter::property("p1").le(1u64);
                let expected_results = vec!["N1", "N14", "N15", "N3", "N6", "N7"];
                assert_filter_nodes_results(
                    init_graph,
                    WindowGraphTransformer(6..9),
                    filter.clone(),
                    &expected_results,
                    TestVariants::PersistentOnly,
                );
                assert_search_nodes_results(
                    init_graph,
                    WindowGraphTransformer(6..9),
                    filter,
                    &expected_results,
                    TestVariants::PersistentOnly,
                );

                let filter = PropertyFilter::property("k1").le(2i64);
                let expected_results = vec!["N12", "N13", "N2", "N5", "N7", "N8"];
                assert_filter_nodes_results(
                    init_graph,
                    WindowGraphTransformer(6..9),
                    filter.clone(),
                    &expected_results,
                    TestVariants::PersistentOnly,
                );
                assert_search_nodes_results(
                    init_graph,
                    WindowGraphTransformer(6..9),
                    filter,
                    &expected_results,
                    TestVariants::PersistentOnly,
                );

                let filter = PropertyFilter::property("k4").le(6.0f64);
                let expected_results = vec!["N1", "N5", "N6"];
                assert_filter_nodes_results(
                    init_graph,
                    WindowGraphTransformer(6..9),
                    filter.clone(),
                    &expected_results,
                    TestVariants::PersistentOnly,
                );
                assert_search_nodes_results(
                    init_graph,
                    WindowGraphTransformer(6..9),
                    filter,
                    &expected_results,
                    TestVariants::PersistentOnly,
                );

                let filter = PropertyFilter::property("x").le(Prop::List(Arc::new(vec![
                    Prop::U64(1),
                    Prop::U64(2),
                    Prop::U64(3),
                ])));
                let expected_results = Vec::<&str>::new();
                assert_filter_nodes_results(
                    init_graph,
                    WindowGraphTransformer(1..9),
                    filter.clone(),
                    &expected_results,
                    TestVariants::PersistentOnly,
                );
                // TODO: Search APIs don't support list yet
                // assert_search_nodes_results(
                //     init_graph,
                //     WindowGraphTransformer(1..9),
                //     filter,
                //     &expected_results,
                //     TestVariants::PersistentOnly,
                // );
            }

            #[test]
            fn test_nodes_filters_for_property_gt() {
                // TODO: Enable event_disk_graph once bug fixed: https://github.com/Pometry/Raphtory/issues/2098
                let filter = PropertyFilter::property("p1").gt(1u64);
                let expected_results = vec!["N2", "N5"];
                assert_filter_nodes_results(
                    init_graph,
                    WindowGraphTransformer(6..9),
                    filter.clone(),
                    &expected_results,
                    vec![TestGraphVariants::Graph],
                );
                assert_search_nodes_results(
                    init_graph,
                    WindowGraphTransformer(6..9),
                    filter,
                    &expected_results,
                    vec![TestGraphVariants::Graph],
                );

                let filter = PropertyFilter::property("k1").gt(2i64);
                let expected_results = vec!["N1"];
                assert_filter_nodes_results(
                    init_graph,
                    WindowGraphTransformer(6..9),
                    filter.clone(),
                    &expected_results,
                    vec![TestGraphVariants::Graph],
                );
                assert_search_nodes_results(
                    init_graph,
                    WindowGraphTransformer(6..9),
                    filter,
                    &expected_results,
                    vec![TestGraphVariants::Graph],
                );

                let filter = PropertyFilter::property("k4").gt(6.0f64);
                let expected_results = vec!["N2"];
                assert_filter_nodes_results(
                    init_graph,
                    WindowGraphTransformer(6..9),
                    filter.clone(),
                    &expected_results,
                    vec![TestGraphVariants::Graph],
                );
                assert_search_nodes_results(
                    init_graph,
                    WindowGraphTransformer(6..9),
                    filter,
                    &expected_results,
                    vec![TestGraphVariants::Graph],
                );

                let filter = PropertyFilter::property("x").gt(Prop::List(Arc::new(vec![
                    Prop::U64(1),
                    Prop::U64(6),
                    Prop::U64(9),
                ])));
                let expected_results = Vec::<&str>::new();
                assert_filter_nodes_results(
                    init_graph,
                    WindowGraphTransformer(6..9),
                    filter.clone(),
                    &expected_results,
                    vec![TestGraphVariants::Graph],
                );
                // TODO: Search APIs don't support list yet
                // assert_search_nodes_results(
                //     init_graph,
                //     WindowGraphTransformer(6..9),
                //     filter,
                //     &expected_results,
                //     TestVariants::EventOnly,
                // );
            }

            #[test]
            fn test_nodes_filters_pg_for_property_gt() {
                let filter = PropertyFilter::property("p1").gt(1u64);
                let expected_results = vec!["N10", "N11", "N12", "N13", "N2", "N5", "N8", "N9"];
                assert_filter_nodes_results(
                    init_graph,
                    WindowGraphTransformer(6..9),
                    filter.clone(),
                    &expected_results,
                    TestVariants::PersistentOnly,
                );
                assert_search_nodes_results(
                    init_graph,
                    WindowGraphTransformer(6..9),
                    filter,
                    &expected_results,
                    TestVariants::PersistentOnly,
                );

                let filter = PropertyFilter::property("k1").gt(2i64);
                let expected_results = vec!["N1"];
                assert_filter_nodes_results(
                    init_graph,
                    WindowGraphTransformer(6..9),
                    filter.clone(),
                    &expected_results,
                    TestVariants::PersistentOnly,
                );
                assert_search_nodes_results(
                    init_graph,
                    WindowGraphTransformer(6..9),
                    filter,
                    &expected_results,
                    TestVariants::PersistentOnly,
                );

                let filter = PropertyFilter::property("k4").gt(6.0f64);
                let expected_results = vec!["N12", "N13", "N2", "N7", "N8"];
                assert_filter_nodes_results(
                    init_graph,
                    WindowGraphTransformer(6..9),
                    filter.clone(),
                    &expected_results,
                    TestVariants::PersistentOnly,
                );
                assert_search_nodes_results(
                    init_graph,
                    WindowGraphTransformer(6..9),
                    filter,
                    &expected_results,
                    TestVariants::PersistentOnly,
                );

                let filter = PropertyFilter::property("x").gt(Prop::List(Arc::new(vec![
                    Prop::U64(1),
                    Prop::U64(2),
                    Prop::U64(3),
                ])));
                let expected_results = vec!["N14"];
                // TODO: List(U64) not supported as disk_graph property
                // assert_filter_nodes_results_pg_w!(
                //     init_graph2,
                //     filter,
                //     1..9,
                //     expected_results,
                //     variants = [persistent_graph]
                // );
                assert_filter_nodes_results(
                    init_graph2,
                    WindowGraphTransformer(1..9),
                    filter.clone(),
                    &expected_results,
                    vec![TestGraphVariants::PersistentGraph],
                );
                // TODO: Search APIs don't support list yet
                // assert_search_nodes_results(
                //     init_graph,
                //     WindowGraphTransformer(1..9),
                //     filter,
                //     &expected_results,
                //     TestVariants::PersistentOnly,
                // );
            }

            #[test]
            fn test_nodes_filters_for_property_ge() {
                // TODO: Enable event_disk_graph once bug fixed: https://github.com/Pometry/Raphtory/issues/2098
                let filter = PropertyFilter::property("p1").ge(1u64);
                let expected_results = vec!["N1", "N2", "N3", "N5", "N6"];
                assert_filter_nodes_results(
                    init_graph,
                    WindowGraphTransformer(6..9),
                    filter.clone(),
                    &expected_results,
                    vec![TestGraphVariants::Graph],
                );
                assert_search_nodes_results(
                    init_graph,
                    WindowGraphTransformer(6..9),
                    filter,
                    &expected_results,
                    vec![TestGraphVariants::Graph],
                );

                let filter = PropertyFilter::property("k1").ge(2i64);
                let expected_results = vec!["N1", "N2"];
                assert_filter_nodes_results(
                    init_graph,
                    WindowGraphTransformer(6..9),
                    filter.clone(),
                    &expected_results,
                    vec![TestGraphVariants::Graph],
                );
                assert_search_nodes_results(
                    init_graph,
                    WindowGraphTransformer(6..9),
                    filter,
                    &expected_results,
                    vec![TestGraphVariants::Graph],
                );

                let filter = PropertyFilter::property("k4").ge(6.0f64);
                let expected_results = vec!["N1", "N2"];
                assert_filter_nodes_results(
                    init_graph,
                    WindowGraphTransformer(6..9),
                    filter.clone(),
                    &expected_results,
                    vec![TestGraphVariants::Graph],
                );
                assert_search_nodes_results(
                    init_graph,
                    WindowGraphTransformer(6..9),
                    filter,
                    &expected_results,
                    vec![TestGraphVariants::Graph],
                );

                let filter = PropertyFilter::property("x").ge(Prop::List(Arc::new(vec![
                    Prop::U64(1),
                    Prop::U64(6),
                    Prop::U64(9),
                ])));
                let expected_results = vec!["N14"];
                // TODO: List(U64) not supported as disk_graph property
                // assert_filter_nodes_results_w!(
                //     init_graph2,
                //     filter,
                //     1..9,
                //     expected_results,
                //     variants = [graph]
                // );
                assert_filter_nodes_results(
                    init_graph2,
                    WindowGraphTransformer(1..9),
                    filter.clone(),
                    &expected_results,
                    vec![TestGraphVariants::Graph],
                );
                // TODO: Search APIs don't support list yet
                // assert_search_nodes_results(
                //     init_graph,
                //     WindowGraphTransformer(6..9),
                //     filter,
                //     &expected_results,
                //     TestVariants::EventOnly,
                // );
            }

            #[test]
            fn test_nodes_filters_pg_for_property_ge() {
                let filter = PropertyFilter::property("p1").ge(1u64);
                let expected_results = vec![
                    "N1", "N10", "N11", "N12", "N13", "N14", "N15", "N2", "N3", "N5", "N6", "N7",
                    "N8", "N9",
                ];
                assert_filter_nodes_results(
                    init_graph,
                    WindowGraphTransformer(6..9),
                    filter.clone(),
                    &expected_results,
                    TestVariants::PersistentOnly,
                );
                assert_search_nodes_results(
                    init_graph,
                    WindowGraphTransformer(6..9),
                    filter,
                    &expected_results,
                    TestVariants::PersistentOnly,
                );

                let filter = PropertyFilter::property("k1").ge(2i64);
                let expected_results = vec!["N1", "N12", "N13", "N2", "N5", "N7", "N8"];
                assert_filter_nodes_results(
                    init_graph,
                    WindowGraphTransformer(6..9),
                    filter.clone(),
                    &expected_results,
                    TestVariants::PersistentOnly,
                );
                assert_search_nodes_results(
                    init_graph,
                    WindowGraphTransformer(6..9),
                    filter,
                    &expected_results,
                    TestVariants::PersistentOnly,
                );

                let filter = PropertyFilter::property("k4").ge(6.0f64);
                let expected_results = vec!["N1", "N12", "N13", "N2", "N7", "N8"];
                assert_filter_nodes_results(
                    init_graph,
                    WindowGraphTransformer(6..9),
                    filter.clone(),
                    &expected_results,
                    TestVariants::PersistentOnly,
                );
                assert_search_nodes_results(
                    init_graph,
                    WindowGraphTransformer(6..9),
                    filter,
                    &expected_results,
                    TestVariants::PersistentOnly,
                );

                let filter = PropertyFilter::property("x").ge(Prop::List(Arc::new(vec![
                    Prop::U64(1),
                    Prop::U64(2),
                    Prop::U64(3),
                ])));
                let expected_results = vec!["N14"];
                // TODO: List(U64) not supported as disk_graph property
                // assert_filter_nodes_results_pg_w!(
                //     init_graph2,
                //     filter,
                //     1..9,
                //     expected_results,
                //     variants = [persistent_graph]
                // );
                assert_filter_nodes_results(
                    init_graph2,
                    WindowGraphTransformer(1..9),
                    filter.clone(),
                    &expected_results,
                    vec![TestGraphVariants::PersistentGraph],
                );
                // TODO: Search APIs don't support list yet
                // assert_search_nodes_results(
                //     init_graph,
                //     WindowGraphTransformer(1..9),
                //     filter,
                //     &expected_results,
                //     TestVariants::PersistentOnly,
                // );
            }

            #[test]
            fn test_nodes_filters_for_property_in() {
                // TODO: Enable event_disk_graph once bug fixed: https://github.com/Pometry/Raphtory/issues/2098
                let filter = PropertyFilter::property("p1").is_in(vec![2u64.into()]);
                let expected_results = vec!["N2", "N5"];
                assert_filter_nodes_results(
                    init_graph,
                    WindowGraphTransformer(6..9),
                    filter.clone(),
                    &expected_results,
                    vec![TestGraphVariants::Graph],
                );
                assert_search_nodes_results(
                    init_graph,
                    WindowGraphTransformer(6..9),
                    filter,
                    &expected_results,
                    vec![TestGraphVariants::Graph],
                );

                let filter = PropertyFilter::property("k1").is_in(vec![2i64.into()]);
                let expected_results = vec!["N2"];
                assert_filter_nodes_results(
                    init_graph,
                    WindowGraphTransformer(6..9),
                    filter.clone(),
                    &expected_results,
                    vec![TestGraphVariants::Graph],
                );
                assert_search_nodes_results(
                    init_graph,
                    WindowGraphTransformer(6..9),
                    filter,
                    &expected_results,
                    vec![TestGraphVariants::Graph],
                );

                let filter = PropertyFilter::property("k2").is_in(vec!["Paper_Airplane".into()]);
                let expected_results = vec!["N1"];
                assert_filter_nodes_results(
                    init_graph,
                    WindowGraphTransformer(6..9),
                    filter.clone(),
                    &expected_results,
                    vec![TestGraphVariants::Graph],
                );
                assert_search_nodes_results(
                    init_graph,
                    WindowGraphTransformer(6..9),
                    filter,
                    &expected_results,
                    vec![TestGraphVariants::Graph],
                );

                let filter = PropertyFilter::property("k3").is_in(vec![true.into()]);
                let expected_results = vec!["N2"];
                assert_filter_nodes_results(
                    init_graph,
                    WindowGraphTransformer(6..9),
                    filter.clone(),
                    &expected_results,
                    vec![TestGraphVariants::Graph],
                );
                assert_search_nodes_results(
                    init_graph,
                    WindowGraphTransformer(6..9),
                    filter,
                    &expected_results,
                    vec![TestGraphVariants::Graph],
                );

                let filter = PropertyFilter::property("k4").is_in(vec![6.0f64.into()]);
                let expected_results = vec!["N1"];
                assert_filter_nodes_results(
                    init_graph,
                    WindowGraphTransformer(6..9),
                    filter.clone(),
                    &expected_results,
                    vec![TestGraphVariants::Graph],
                );
                assert_search_nodes_results(
                    init_graph,
                    WindowGraphTransformer(6..9),
                    filter,
                    &expected_results,
                    vec![TestGraphVariants::Graph],
                );
            }

            #[test]
            fn test_nodes_filters_pg_for_property_in() {
                let filter = PropertyFilter::property("p1").is_in(vec![2u64.into()]);
                let expected_results = vec!["N2", "N5", "N8", "N9"];
                assert_filter_nodes_results(
                    init_graph,
                    WindowGraphTransformer(6..9),
                    filter.clone(),
                    &expected_results,
                    TestVariants::PersistentOnly,
                );
                assert_search_nodes_results(
                    init_graph,
                    WindowGraphTransformer(6..9),
                    filter,
                    &expected_results,
                    TestVariants::PersistentOnly,
                );

                let filter = PropertyFilter::property("k1").is_in(vec![2i64.into()]);
                let expected_results = vec!["N12", "N13", "N2", "N5", "N7", "N8"];
                assert_filter_nodes_results(
                    init_graph,
                    WindowGraphTransformer(6..9),
                    filter.clone(),
                    &expected_results,
                    TestVariants::PersistentOnly,
                );
                assert_search_nodes_results(
                    init_graph,
                    WindowGraphTransformer(6..9),
                    filter,
                    &expected_results,
                    TestVariants::PersistentOnly,
                );

                let filter = PropertyFilter::property("k2").is_in(vec!["Paper_Airplane".into()]);
                let expected_results = vec!["N1"];
                assert_filter_nodes_results(
                    init_graph,
                    WindowGraphTransformer(6..9),
                    filter.clone(),
                    &expected_results,
                    TestVariants::PersistentOnly,
                );
                assert_search_nodes_results(
                    init_graph,
                    WindowGraphTransformer(6..9),
                    filter,
                    &expected_results,
                    TestVariants::PersistentOnly,
                );

                // TODO: Const properties not supported for disk_graph.
                let filter = PropertyFilter::property("k3").is_in(vec![true.into()]);
                let expected_results = vec!["N12", "N13", "N2", "N5", "N7", "N8"];
                assert_filter_nodes_results(
                    init_graph,
                    WindowGraphTransformer(6..9),
                    filter.clone(),
                    &expected_results,
                    vec![TestGraphVariants::PersistentGraph],
                );
                assert_search_nodes_results(
                    init_graph,
                    WindowGraphTransformer(6..9),
                    filter,
                    &expected_results,
                    vec![TestGraphVariants::PersistentGraph],
                );

                // TODO: Const properties not supported for disk_graph.
                let filter = PropertyFilter::property("k3").is_in(vec![true.into()]);
                let expected_results = vec!["N12", "N2", "N5", "N7", "N8"];
                assert_filter_nodes_results(
                    init_graph,
                    WindowGraphTransformer(6..9),
                    filter.clone(),
                    &expected_results,
                    vec![TestGraphVariants::PersistentDiskGraph],
                );
                assert_search_nodes_results(
                    init_graph,
                    WindowGraphTransformer(6..9),
                    filter,
                    &expected_results,
                    vec![TestGraphVariants::PersistentDiskGraph],
                );

                let filter = PropertyFilter::property("k4").is_in(vec![6.0f64.into()]);
                let expected_results = vec!["N1"];
                assert_filter_nodes_results(
                    init_graph,
                    WindowGraphTransformer(6..9),
                    filter.clone(),
                    &expected_results,
                    TestVariants::PersistentOnly,
                );
                assert_search_nodes_results(
                    init_graph,
                    WindowGraphTransformer(6..9),
                    filter,
                    &expected_results,
                    TestVariants::PersistentOnly,
                );
            }

            #[test]
            fn test_nodes_filters_for_property_not_in() {
                // TODO: Enable event_disk_graph once bug fixed: https://github.com/Pometry/Raphtory/issues/2098
                let filter = PropertyFilter::property("p1").is_not_in(vec![1u64.into()]);
                let expected_results = vec!["N2", "N5"];
                assert_filter_nodes_results(
                    init_graph,
                    WindowGraphTransformer(6..9),
                    filter.clone(),
                    &expected_results,
                    vec![TestGraphVariants::Graph],
                );
                assert_search_nodes_results(
                    init_graph,
                    WindowGraphTransformer(6..9),
                    filter,
                    &expected_results,
                    vec![TestGraphVariants::Graph],
                );

                let filter = PropertyFilter::property("k1").is_not_in(vec![2i64.into()]);
                let expected_results = vec!["N1"];
                assert_filter_nodes_results(
                    init_graph,
                    WindowGraphTransformer(6..9),
                    filter.clone(),
                    &expected_results,
                    vec![TestGraphVariants::Graph],
                );
                assert_search_nodes_results(
                    init_graph,
                    WindowGraphTransformer(6..9),
                    filter,
                    &expected_results,
                    vec![TestGraphVariants::Graph],
                );

                let filter =
                    PropertyFilter::property("k2").is_not_in(vec!["Paper_Airplane".into()]);
                let expected_results = vec!["N2", "N5"];
                assert_filter_nodes_results(
                    init_graph,
                    WindowGraphTransformer(6..9),
                    filter.clone(),
                    &expected_results,
                    vec![TestGraphVariants::Graph],
                );
                assert_search_nodes_results(
                    init_graph,
                    WindowGraphTransformer(6..9),
                    filter,
                    &expected_results,
                    vec![TestGraphVariants::Graph],
                );

                let filter = PropertyFilter::property("k3").is_not_in(vec![true.into()]);
                let expected_results = vec!["N1"];
                assert_filter_nodes_results(
                    init_graph,
                    WindowGraphTransformer(6..9),
                    filter.clone(),
                    &expected_results,
                    vec![TestGraphVariants::Graph],
                );
                assert_search_nodes_results(
                    init_graph,
                    WindowGraphTransformer(6..9),
                    filter,
                    &expected_results,
                    vec![TestGraphVariants::Graph],
                );

                let filter = PropertyFilter::property("k4").is_not_in(vec![6.0f64.into()]);
                let expected_results = vec!["N2", "N5", "N6"];
                assert_filter_nodes_results(
                    init_graph,
                    WindowGraphTransformer(6..9),
                    filter.clone(),
                    &expected_results,
                    vec![TestGraphVariants::Graph],
                );
                assert_search_nodes_results(
                    init_graph,
                    WindowGraphTransformer(6..9),
                    filter,
                    &expected_results,
                    vec![TestGraphVariants::Graph],
                );
            }

            #[test]
            fn test_nodes_filters_pg_for_property_not_in() {
                let filter = PropertyFilter::property("p1").is_not_in(vec![1u64.into()]);
                let expected_results = vec!["N10", "N11", "N12", "N13", "N2", "N5", "N8", "N9"];
                assert_filter_nodes_results(
                    init_graph,
                    WindowGraphTransformer(6..9),
                    filter.clone(),
                    &expected_results,
                    TestVariants::PersistentOnly,
                );
                assert_search_nodes_results(
                    init_graph,
                    WindowGraphTransformer(6..9),
                    filter,
                    &expected_results,
                    TestVariants::PersistentOnly,
                );

                let filter = PropertyFilter::property("k1").is_not_in(vec![2i64.into()]);
                let expected_results = vec!["N1"];
                assert_filter_nodes_results(
                    init_graph,
                    WindowGraphTransformer(6..9),
                    filter.clone(),
                    &expected_results,
                    TestVariants::PersistentOnly,
                );
                assert_search_nodes_results(
                    init_graph,
                    WindowGraphTransformer(6..9),
                    filter,
                    &expected_results,
                    TestVariants::PersistentOnly,
                );

                let filter =
                    PropertyFilter::property("k2").is_not_in(vec!["Paper_Airplane".into()]);
                let expected_results = vec!["N12", "N13", "N2", "N5", "N7", "N8"];
                assert_filter_nodes_results(
                    init_graph,
                    WindowGraphTransformer(6..9),
                    filter.clone(),
                    &expected_results,
                    TestVariants::PersistentOnly,
                );
                assert_search_nodes_results(
                    init_graph,
                    WindowGraphTransformer(6..9),
                    filter,
                    &expected_results,
                    TestVariants::PersistentOnly,
                );

                let filter = PropertyFilter::property("k3").is_not_in(vec![true.into()]);
                let expected_results = vec!["N1"];
                assert_filter_nodes_results(
                    init_graph,
                    WindowGraphTransformer(6..9),
                    filter.clone(),
                    &expected_results,
                    TestVariants::PersistentOnly,
                );
                assert_search_nodes_results(
                    init_graph,
                    WindowGraphTransformer(6..9),
                    filter,
                    &expected_results,
                    TestVariants::PersistentOnly,
                );

                let filter = PropertyFilter::property("k4").is_not_in(vec![6.0f64.into()]);
                let expected_results = vec!["N12", "N13", "N2", "N5", "N6", "N7", "N8"];
                assert_filter_nodes_results(
                    init_graph,
                    WindowGraphTransformer(6..9),
                    filter.clone(),
                    &expected_results,
                    TestVariants::PersistentOnly,
                );
                assert_search_nodes_results(
                    init_graph,
                    WindowGraphTransformer(6..9),
                    filter,
                    &expected_results,
                    TestVariants::PersistentOnly,
                );
            }

            #[test]
            fn test_nodes_filters_for_property_is_some() {
                // TODO: Enable event_disk_graph once bug fixed: https://github.com/Pometry/Raphtory/issues/2098
                let filter = PropertyFilter::property("p1").is_some();
                let expected_results = vec!["N1", "N2", "N3", "N5", "N6"];
                assert_filter_nodes_results(
                    init_graph,
                    WindowGraphTransformer(6..9),
                    filter.clone(),
                    &expected_results,
                    vec![TestGraphVariants::Graph],
                );
                assert_search_nodes_results(
                    init_graph,
                    WindowGraphTransformer(6..9),
                    filter.clone(),
                    &expected_results,
                    vec![TestGraphVariants::Graph],
                );

                let expected_results = Vec::<&str>::new();
                assert_filter_nodes_results(
                    init_graph,
                    WindowGraphTransformer(1..2),
                    filter.clone(),
                    &expected_results,
                    vec![TestGraphVariants::Graph],
                );
                assert_search_nodes_results(
                    init_graph,
                    WindowGraphTransformer(1..2),
                    filter.clone(),
                    &expected_results,
                    vec![TestGraphVariants::Graph],
                );

                assert_filter_nodes_results(
                    init_graph,
                    WindowGraphTransformer(10..12),
                    filter.clone(),
                    &expected_results,
                    vec![TestGraphVariants::Graph],
                );
                assert_search_nodes_results(
                    init_graph,
                    WindowGraphTransformer(10..12),
                    filter,
                    &expected_results,
                    vec![TestGraphVariants::Graph],
                );
            }

            #[test]
            fn test_nodes_filters_pg_for_property_is_some() {
                let filter = PropertyFilter::property("p1").is_some();
                let expected_results = vec![
                    "N1", "N10", "N11", "N12", "N13", "N14", "N15", "N2", "N3", "N5", "N6", "N7",
                    "N8", "N9",
                ];
                assert_filter_nodes_results(
                    init_graph,
                    WindowGraphTransformer(6..9),
                    filter.clone(),
                    &expected_results,
                    TestVariants::PersistentOnly,
                );
                assert_search_nodes_results(
                    init_graph,
                    WindowGraphTransformer(6..9),
                    filter.clone(),
                    &expected_results,
                    TestVariants::PersistentOnly,
                );

                let expected_results = Vec::<&str>::new();
                assert_filter_nodes_results(
                    init_graph,
                    WindowGraphTransformer(1..2),
                    filter.clone(),
                    &expected_results,
                    TestVariants::PersistentOnly,
                );
                assert_search_nodes_results(
                    init_graph,
                    WindowGraphTransformer(1..2),
                    filter.clone(),
                    &expected_results,
                    TestVariants::PersistentOnly,
                );

                let expected_results = vec![
                    "N1", "N10", "N11", "N12", "N13", "N14", "N15", "N2", "N3", "N4", "N5", "N6",
                    "N7", "N8", "N9",
                ];
                assert_filter_nodes_results(
                    init_graph,
                    WindowGraphTransformer(10..12),
                    filter.clone(),
                    &expected_results,
                    TestVariants::PersistentOnly,
                );
                assert_search_nodes_results(
                    init_graph,
                    WindowGraphTransformer(10..12),
                    filter,
                    &expected_results,
                    TestVariants::PersistentOnly,
                );
            }

            #[test]
            fn test_nodes_filters_for_props_added_at_different_times() {
                let filter = PropertyFilter::property("q1")
                    .eq(0u64)
                    .and(PropertyFilter::property("p1").eq(3u64));
                let expected_results = vec!["N10", "N11", "N12", "N13"];
                assert_filter_nodes_results(
                    init_graph,
                    WindowGraphTransformer(1..4),
                    filter.clone(),
                    &expected_results,
                    TestVariants::EventOnly,
                );
                assert_search_nodes_results(
                    init_graph,
                    WindowGraphTransformer(1..4),
                    filter,
                    &expected_results,
                    TestVariants::EventOnly,
                );
            }

            #[test]
            fn test_nodes_filters_pg_for_props_added_at_different_times() {
                let filter = PropertyFilter::property("q1")
                    .eq(0u64)
                    .and(PropertyFilter::property("p1").eq(3u64));
                let expected_results = vec!["N10", "N11", "N12", "N13"];
                assert_filter_nodes_results(
                    init_graph,
                    WindowGraphTransformer(6..9),
                    filter.clone(),
                    &expected_results,
                    TestVariants::PersistentOnly,
                );
                assert_search_nodes_results(
                    init_graph,
                    WindowGraphTransformer(6..9),
                    filter,
                    &expected_results,
                    TestVariants::PersistentOnly,
                );
            }

            #[test]
            fn test_nodes_filters_fuzzy_search() {
                // TODO: Enable event_disk_graph once bug fixed: https://github.com/Pometry/Raphtory/issues/2098
                let filter = PropertyFilter::property("k2").fuzzy_search("Paper_Airpla", 2, false);
                let expected_results = vec!["N1"];
                assert_filter_nodes_results(
                    init_graph,
                    WindowGraphTransformer(6..9),
                    filter.clone(),
                    &expected_results,
                    vec![TestGraphVariants::Graph],
                );
                assert_search_nodes_results(
                    init_graph,
                    WindowGraphTransformer(6..9),
                    filter,
                    &expected_results,
                    vec![TestGraphVariants::Graph],
                );
            }

            #[test]
            fn test_nodes_filters_pg_fuzzy_search() {
                let filter = PropertyFilter::property("k2").fuzzy_search("Paper_Air", 5, false);
                let expected_results = vec!["N1", "N2", "N7"];
                assert_filter_nodes_results(
                    init_graph,
                    WindowGraphTransformer(6..9),
                    filter.clone(),
                    &expected_results,
                    TestVariants::PersistentOnly,
                );
                assert_search_nodes_results(
                    init_graph,
                    WindowGraphTransformer(6..9),
                    filter,
                    &expected_results,
                    TestVariants::PersistentOnly,
                );
            }

            #[test]
            fn test_nodes_filters_fuzzy_search_prefix_match() {
                // TODO: Enable event_disk_graph once bug fixed: https://github.com/Pometry/Raphtory/issues/2098
                let filter = PropertyFilter::property("k2").fuzzy_search("Pa", 2, true);
                let expected_results = vec!["N1", "N2"];
                assert_filter_nodes_results(
                    init_graph,
                    WindowGraphTransformer(6..9),
                    filter.clone(),
                    &expected_results,
                    vec![TestGraphVariants::Graph],
                );
                assert_search_nodes_results(
                    init_graph,
                    WindowGraphTransformer(6..9),
                    filter,
                    &expected_results,
                    vec![TestGraphVariants::Graph],
                );

                let filter = PropertyFilter::property("k2").fuzzy_search("Pa", 2, false);
                let expected_results = Vec::<&str>::new();
                assert_filter_nodes_results(
                    init_graph,
                    WindowGraphTransformer(6..9),
                    filter.clone(),
                    &expected_results,
                    vec![TestGraphVariants::Graph],
                );
                assert_search_nodes_results(
                    init_graph,
                    WindowGraphTransformer(6..9),
                    filter,
                    &expected_results,
                    vec![TestGraphVariants::Graph],
                );
            }

            #[test]
            fn test_nodes_filters_pg_fuzzy_search_prefix_match() {
                let filter = PropertyFilter::property("k2").fuzzy_search("Pa", 2, true);
                let expected_results = vec!["N1", "N2", "N7"];
                assert_filter_nodes_results(
                    init_graph,
                    WindowGraphTransformer(6..9),
                    filter.clone(),
                    &expected_results,
                    TestVariants::PersistentOnly,
                );
                assert_search_nodes_results(
                    init_graph,
                    WindowGraphTransformer(6..9),
                    filter,
                    &expected_results,
                    TestVariants::PersistentOnly,
                );

                let filter = PropertyFilter::property("k2").fuzzy_search("Pa", 2, false);
                let expected_results = Vec::<&str>::new();
                assert_filter_nodes_results(
                    init_graph,
                    WindowGraphTransformer(6..9),
                    filter.clone(),
                    &expected_results,
                    TestVariants::PersistentOnly,
                );
                assert_search_nodes_results(
                    init_graph,
                    WindowGraphTransformer(6..9),
                    filter,
                    &expected_results,
                    TestVariants::PersistentOnly,
                );
            }
        }

        mod test_edges_filters_window_graph {
            use crate::{
                assert_filter_results_w, assert_search_results_w,
                db::{
<<<<<<< HEAD
                    api::view::StaticGraphViewOps,
                    graph::views::{
                        deletion_graph::PersistentGraph,
                        filter::{
                            internal::InternalEdgeFilterOps,
                            model::{
=======
                    api::{
                        mutation::internal::{InternalAdditionOps, InternalPropertyAdditionOps},
                        view::StaticGraphViewOps,
                    },
                    graph::{
                        assertions::{
                            assert_filter_edges_results, assert_search_edges_results,
                            TestGraphVariants, TestVariants,
                        },
                        views::{
                            filter::model::{
>>>>>>> b1a22cf5
                                ComposableFilter, EdgeFilter, EdgeFilterOps, PropertyFilterOps,
                            },
                            window_graph::views_test::test_filters_window_graph::WindowGraphTransformer,
                        },
                    },
                },
                prelude::{AdditionOps, PropertyAdditionOps, PropertyFilter},
            };
<<<<<<< HEAD
            use raphtory_api::core::{entities::properties::prop::Prop, storage::arc_str::ArcStr};
            use raphtory_storage::mutation::{
                addition_ops::InternalAdditionOps,
                property_addition_ops::InternalPropertyAdditionOps,
            };
            use std::{ops::Range, sync::Arc};
=======
            use raphtory_api::core::storage::arc_str::ArcStr;
            use std::sync::Arc;
>>>>>>> b1a22cf5

            fn init_graph<
                G: StaticGraphViewOps
                    + AdditionOps
                    + InternalAdditionOps
                    + InternalPropertyAdditionOps
                    + PropertyAdditionOps,
            >(
                graph: G,
            ) -> G {
                let edges = vec![
                    (
                        6,
                        "N1",
                        "N2",
                        vec![
                            ("p1", Prop::U64(2u64)),
                            ("k1", Prop::I64(2i64)),
                            ("k2", Prop::Str(ArcStr::from("Paper_Airplane"))),
                            ("k3", Prop::Bool(true)),
                            ("k4", Prop::F64(6.0f64)),
                        ],
                        Some("air_nomad"),
                    ),
                    (
                        7,
                        "N1",
                        "N2",
                        vec![
                            ("p1", Prop::U64(1u64)),
                            ("k1", Prop::I64(5i64)),
                            ("k3", Prop::Bool(false)),
                        ],
                        Some("air_nomad"),
                    ),
                    (
                        6,
                        "N2",
                        "N3",
                        vec![("p1", Prop::U64(1u64)), ("k4", Prop::F64(6.0f64))],
                        Some("water_tribe"),
                    ),
                    (
                        7,
                        "N2",
                        "N3",
                        vec![
                            ("p1", Prop::U64(2u64)),
                            ("k1", Prop::I64(2i64)),
                            ("k2", Prop::Str(ArcStr::from("Paper_Ship"))),
                            ("k3", Prop::Bool(true)),
                            ("k4", Prop::F64(10.0f64)),
                        ],
                        Some("water_tribe"),
                    ),
                    (
                        8,
                        "N3",
                        "N4",
                        vec![("p1", Prop::U64(1u64))],
                        Some("air_nomad"),
                    ),
                    (
                        9,
                        "N4",
                        "N5",
                        vec![("p1", Prop::U64(1u64))],
                        Some("air_nomad"),
                    ),
                    (
                        5,
                        "N5",
                        "N6",
                        vec![
                            ("p1", Prop::U64(1u64)),
                            ("k1", Prop::I64(2i64)),
                            ("k2", Prop::Str(ArcStr::from("Paper_Airplane"))),
                            ("k3", Prop::Bool(true)),
                            ("k4", Prop::F64(6.0f64)),
                        ],
                        Some("air_nomad"),
                    ),
                    (
                        6,
                        "N5",
                        "N6",
                        vec![
                            ("p1", Prop::U64(2u64)),
                            ("k2", Prop::Str(ArcStr::from("Pometry"))),
                            ("k4", Prop::F64(1.0f64)),
                        ],
                        Some("air_nomad"),
                    ),
                    (
                        5,
                        "N6",
                        "N7",
                        vec![("p1", Prop::U64(1u64))],
                        Some("fire_nation"),
                    ),
                    (
                        6,
                        "N6",
                        "N7",
                        vec![("p1", Prop::U64(1u64)), ("k4", Prop::F64(1.0f64))],
                        Some("fire_nation"),
                    ),
                    (
                        3,
                        "N7",
                        "N8",
                        vec![
                            ("p1", Prop::U64(1u64)),
                            ("k1", Prop::I64(2i64)),
                            ("k2", Prop::Str(ArcStr::from("Paper_Ship"))),
                            ("k3", Prop::Bool(true)),
                            ("k4", Prop::F64(10.0f64)),
                        ],
                        Some("air_nomad"),
                    ),
                    (
                        5,
                        "N7",
                        "N8",
                        vec![("p1", Prop::U64(1u64))],
                        Some("air_nomad"),
                    ),
                    (
                        3,
                        "N8",
                        "N9",
                        vec![("p1", Prop::U64(1u64))],
                        Some("fire_nation"),
                    ),
                    (
                        4,
                        "N8",
                        "N9",
                        vec![
                            ("p1", Prop::U64(2u64)),
                            ("k1", Prop::I64(2i64)),
                            ("k2", Prop::Str(ArcStr::from("Sand_Clown"))),
                            ("k3", Prop::Bool(true)),
                            ("k4", Prop::F64(10.0f64)),
                        ],
                        Some("fire_nation"),
                    ),
                    (2, "N9", "N10", vec![("p1", Prop::U64(2u64))], None),
                    (2, "N10", "N11", vec![("q1", Prop::U64(0u64))], None),
                    (2, "N10", "N11", vec![("p1", Prop::U64(3u64))], None),
                    (2, "N11", "N12", vec![("p1", Prop::U64(3u64))], None),
                    (2, "N11", "N12", vec![("q1", Prop::U64(0u64))], None),
                    (2, "N12", "N13", vec![("q1", Prop::U64(0u64))], None),
                    (
                        3,
                        "N12",
                        "N13",
                        vec![
                            ("p1", Prop::U64(3u64)),
                            ("k1", Prop::I64(2i64)),
                            ("k2", Prop::Str(ArcStr::from("Sand_Clown"))),
                            ("k3", Prop::Bool(true)),
                            ("k4", Prop::F64(10.0f64)),
                        ],
                        None,
                    ),
                    (2, "N13", "N14", vec![("q1", Prop::U64(0u64))], None),
                    (3, "N13", "N14", vec![("p1", Prop::U64(3u64))], None),
                    (2, "N14", "N15", vec![("q1", Prop::U64(0u64))], None),
                    (2, "N15", "N1", vec![], None),
                ];

                for (id, src, dst, props, layer) in &edges {
                    graph
                        .add_edge(*id, src, dst, props.clone(), *layer)
                        .unwrap();
                }

                // Constant property assignments
                let constant_properties = vec![
                    (
                        "N1",
                        "N2",
                        vec![
                            ("p1", Prop::U64(1u64)),
                            ("k1", Prop::I64(3i64)),
                            ("k2", Prop::Str(ArcStr::from("Paper_Airplane"))),
                            ("k3", Prop::Bool(true)),
                            ("k4", Prop::F64(6.0f64)),
                        ],
                        Some("air_nomad"),
                    ),
                    ("N4", "N5", vec![("p1", Prop::U64(2u64))], Some("air_nomad")),
                    ("N9", "N10", vec![("p1", Prop::U64(1u64))], None),
                    ("N10", "N11", vec![("p1", Prop::U64(1u64))], None),
                    ("N11", "N12", vec![("p1", Prop::U64(1u64))], None),
                    ("N12", "N13", vec![("p1", Prop::U64(1u64))], None),
                    (
                        "N13",
                        "N14",
                        vec![
                            ("p1", Prop::U64(1u64)),
                            ("k1", Prop::I64(2i64)),
                            ("k2", Prop::Str(ArcStr::from("Sand_Clown"))),
                            ("k3", Prop::Bool(true)),
                            ("k4", Prop::F64(10.0f64)),
                        ],
                        None,
                    ),
                    ("N14", "N15", vec![("p1", Prop::U64(1u64))], None),
                    ("N15", "N1", vec![("p1", Prop::U64(1u64))], None),
                ];

                for (src, dst, props, layer) in constant_properties {
                    graph
                        .edge(src, dst)
                        .unwrap()
                        .add_constant_properties(props, layer)
                        .unwrap();
                }

                graph
            }

            fn init_graph2<
                G: StaticGraphViewOps
                    + AdditionOps
                    + InternalAdditionOps
                    + InternalPropertyAdditionOps
                    + PropertyAdditionOps,
            >(
                graph: G,
            ) -> G {
                let edges = vec![(
                    2,
                    "N14",
                    "N15",
                    vec![
                        ("q1", Prop::U64(0u64)),
                        (
                            "x",
                            Prop::List(Arc::from(vec![Prop::U64(1), Prop::U64(6), Prop::U64(9)])),
                        ),
                    ],
                    None,
                )];

                for (id, src, dst, props, layer) in &edges {
                    graph
                        .add_edge(*id, src, dst, props.clone(), *layer)
                        .unwrap();
                }

                graph
            }

<<<<<<< HEAD
            use crate::prelude::GraphViewOps;
            #[cfg(feature = "search")]
            use search_edges::*;

=======
>>>>>>> b1a22cf5
            #[test]
            fn test_edges_filters_for_src_eq() {
                let filter = EdgeFilter::src().name().eq("N2");
                let expected_results = vec!["N2->N3"];
                assert_filter_edges_results(
                    init_graph,
                    WindowGraphTransformer(6..9),
                    filter.clone(),
                    &expected_results,
                    TestVariants::EventOnly,
                );
                assert_search_edges_results(
                    init_graph,
                    WindowGraphTransformer(6..9),
                    filter,
                    &expected_results,
                    TestVariants::EventOnly,
                );
            }

            #[test]
            fn test_edges_filters_pg_for_src_eq() {
                let filter = EdgeFilter::src().name().eq("N2");
                let expected_results = vec!["N2->N3"];
                // TODO: PropertyFilteringNotImplemented for variants persistent_graph, persistent_disk_graph for filter_edges.
                assert_filter_edges_results(
                    init_graph,
                    WindowGraphTransformer(6..9),
                    filter.clone(),
                    &expected_results,
                    vec![],
                );
                assert_search_edges_results(
                    init_graph,
                    WindowGraphTransformer(6..9),
                    filter,
                    &expected_results,
                    TestVariants::PersistentOnly,
                );
            }

            #[test]
            fn test_edges_filters_for_src_ne() {
                let filter = EdgeFilter::src().name().ne("N2");
                let expected_results = vec!["N1->N2", "N3->N4", "N5->N6", "N6->N7"];
                assert_filter_edges_results(
                    init_graph,
                    WindowGraphTransformer(6..9),
                    filter.clone(),
                    &expected_results,
                    TestVariants::EventOnly,
                );
                assert_search_edges_results(
                    init_graph,
                    WindowGraphTransformer(6..9),
                    filter,
                    &expected_results,
                    TestVariants::EventOnly,
                );
            }

            #[test]
            fn test_edges_filters_pg_for_src_ne() {
                let filter = EdgeFilter::src().name().ne("N2");
                let expected_results = vec![
                    "N1->N2", "N10->N11", "N11->N12", "N12->N13", "N13->N14", "N14->N15",
                    "N15->N1", "N3->N4", "N5->N6", "N6->N7", "N7->N8", "N8->N9", "N9->N10",
                ];
                // TODO: PropertyFilteringNotImplemented for variants persistent_graph, persistent_disk_graph for filter_edges.
                assert_filter_edges_results(
                    init_graph,
                    WindowGraphTransformer(6..9),
                    filter.clone(),
                    &expected_results,
                    vec![],
                );
                assert_search_edges_results(
                    init_graph,
                    WindowGraphTransformer(6..9),
                    filter,
                    &expected_results,
                    vec![TestGraphVariants::PersistentGraph],
                );
            }

            #[test]
            fn test_edges_filters_for_dst_in() {
                let filter = EdgeFilter::dst().name().is_in(vec!["N2".into()]);
                let expected_results = vec!["N1->N2"];
                assert_filter_edges_results(
                    init_graph,
                    WindowGraphTransformer(6..9),
                    filter.clone(),
                    &expected_results,
                    TestVariants::EventOnly,
                );
                assert_search_edges_results(
                    init_graph,
                    WindowGraphTransformer(6..9),
                    filter,
                    &expected_results,
                    TestVariants::EventOnly,
                );

                let filter = EdgeFilter::dst()
                    .name()
                    .is_in(vec!["N2".into(), "N5".into()]);
                let expected_results = vec!["N1->N2"];
                assert_filter_edges_results(
                    init_graph,
                    WindowGraphTransformer(6..9),
                    filter.clone(),
                    &expected_results,
                    TestVariants::EventOnly,
                );
                assert_search_edges_results(
                    init_graph,
                    WindowGraphTransformer(6..9),
                    filter,
                    &expected_results,
                    TestVariants::EventOnly,
                );
            }

            #[test]
            fn test_edges_filters_pg_for_dst_in() {
                // TODO: PropertyFilteringNotImplemented for variants persistent_graph, persistent_disk_graph for filter_edges.
                let filter = EdgeFilter::dst().name().is_in(vec!["N2".into()]);
                let expected_results = vec!["N1->N2"];
                assert_filter_edges_results(
                    init_graph,
                    WindowGraphTransformer(6..9),
                    filter.clone(),
                    &expected_results,
                    vec![],
                );
                assert_search_edges_results(
                    init_graph,
                    WindowGraphTransformer(6..9),
                    filter,
                    &expected_results,
                    TestVariants::PersistentOnly,
                );

                let filter = EdgeFilter::dst()
                    .name()
                    .is_in(vec!["N2".into(), "N5".into()]);
                let expected_results = vec!["N1->N2"];
                assert_filter_edges_results(
                    init_graph,
                    WindowGraphTransformer(6..9),
                    filter.clone(),
                    &expected_results,
                    vec![],
                );
                assert_search_edges_results(
                    init_graph,
                    WindowGraphTransformer(6..9),
                    filter,
                    &expected_results,
                    TestVariants::PersistentOnly,
                );
            }

            #[test]
            fn test_edges_filters_for_dst_not_in() {
                let filter = EdgeFilter::dst().name().is_not_in(vec!["N5".into()]);
                let expected_results = vec!["N1->N2", "N2->N3", "N3->N4", "N5->N6", "N6->N7"];
                assert_filter_edges_results(
                    init_graph,
                    WindowGraphTransformer(6..9),
                    filter.clone(),
                    &expected_results,
                    TestVariants::EventOnly,
                );
                assert_search_edges_results(
                    init_graph,
                    WindowGraphTransformer(6..9),
                    filter,
                    &expected_results,
                    TestVariants::EventOnly,
                );
            }

            #[test]
            fn test_edges_filters_pg_for_dst_not_in() {
                let filter = EdgeFilter::dst().name().is_not_in(vec!["N5".into()]);
                let expected_results = vec![
                    "N1->N2", "N10->N11", "N11->N12", "N12->N13", "N13->N14", "N14->N15",
                    "N15->N1", "N2->N3", "N3->N4", "N5->N6", "N6->N7", "N7->N8", "N8->N9",
                    "N9->N10",
                ];
                // TODO: PropertyFilteringNotImplemented for variants persistent_graph, persistent_disk_graph for filter_edges.
                assert_filter_edges_results(
                    init_graph,
                    WindowGraphTransformer(6..9),
                    filter.clone(),
                    &expected_results,
                    vec![],
                );
                assert_search_edges_results(
                    init_graph,
                    WindowGraphTransformer(6..9),
                    filter,
                    &expected_results,
                    TestVariants::PersistentOnly,
                );
            }

            #[test]
            fn test_edges_filters_for_property_eq() {
                let filter = PropertyFilter::property("p1").eq(1u64);
                let expected_results = vec!["N1->N2", "N3->N4", "N6->N7"];
                assert_filter_edges_results(
                    init_graph,
                    WindowGraphTransformer(6..9),
                    filter.clone(),
                    &expected_results,
                    TestVariants::EventOnly,
                );
                assert_search_edges_results(
                    init_graph,
                    WindowGraphTransformer(6..9),
                    filter.clone(),
                    &expected_results,
                    TestVariants::EventOnly,
                );

                let filter = PropertyFilter::property("k1").eq(2i64);
                let expected_results = vec!["N2->N3"];
                assert_filter_edges_results(
                    init_graph,
                    WindowGraphTransformer(6..9),
                    filter.clone(),
                    &expected_results,
                    TestVariants::EventOnly,
                );
                assert_search_edges_results(
                    init_graph,
                    WindowGraphTransformer(6..9),
                    filter.clone(),
                    &expected_results,
                    TestVariants::EventOnly,
                );

                let filter = PropertyFilter::property("k2").eq("Paper_Airplane");
                let expected_results = vec!["N1->N2"];
                assert_filter_edges_results(
                    init_graph,
                    WindowGraphTransformer(6..9),
                    filter.clone(),
                    &expected_results,
                    TestVariants::EventOnly,
                );
                assert_search_edges_results(
                    init_graph,
                    WindowGraphTransformer(6..9),
                    filter,
                    &expected_results,
                    TestVariants::EventOnly,
                );

                let filter = PropertyFilter::property("k3").eq(true);
                let expected_results = vec!["N2->N3"];
                assert_filter_edges_results(
                    init_graph,
                    WindowGraphTransformer(6..9),
                    filter.clone(),
                    &expected_results,
                    TestVariants::EventOnly,
                );
                assert_search_edges_results(
                    init_graph,
                    WindowGraphTransformer(6..9),
                    filter,
                    &expected_results,
                    TestVariants::EventOnly,
                );

                let filter = PropertyFilter::property("k4").eq(6.0f64);
                let expected_results = vec!["N1->N2"];
                assert_filter_edges_results(
                    init_graph,
                    WindowGraphTransformer(6..9),
                    filter.clone(),
                    &expected_results,
                    TestVariants::EventOnly,
                );
                assert_search_edges_results(
                    init_graph,
                    WindowGraphTransformer(6..9),
                    filter,
                    &expected_results,
                    TestVariants::EventOnly,
                );

                let filter = PropertyFilter::property("x").eq(Prop::List(Arc::new(vec![
                    Prop::U64(1),
                    Prop::U64(6),
                    Prop::U64(9),
                ])));
                let expected_results = vec!["N14->N15"];
                // TODO: List(U64) not supported as disk_graph property
                // assert_filter_edges_results_w!(
                //     init_graph2,
                //     filter,
                //     1..9,
                //     expected_results,
                //     variants = [graph]
                // );
                assert_filter_edges_results(
                    init_graph2,
                    WindowGraphTransformer(1..9),
                    filter.clone(),
                    &expected_results,
                    vec![TestGraphVariants::Graph],
                );
                // TODO: Search APIs don't support list yet
                // assert_search_edges_results(
                //     init_graph2,
                //     WindowGraphTransformer(6..9),
                //     filter,
                //     &expected_results,
                //     TestVariants::PersistentOnly,
                // );
            }

            #[test]
            fn test_edges_filters_pg_for_property_eq() {
                // TODO: PropertyFilteringNotImplemented for variants persistent_graph, persistent_disk_graph for filter_edges.
                // TODO: Const properties not supported for disk_graph.
                let filter = PropertyFilter::property("p1").eq(1u64);
                let expected_results = vec![
                    "N1->N2", "N14->N15", "N15->N1", "N3->N4", "N6->N7", "N7->N8",
                ];
                assert_filter_edges_results(
                    init_graph,
                    WindowGraphTransformer(6..9),
                    filter.clone(),
                    &expected_results,
                    vec![],
                );
                assert_search_edges_results(
                    init_graph,
                    WindowGraphTransformer(6..9),
                    filter.clone(),
                    &expected_results,
                    vec![TestGraphVariants::PersistentGraph],
                );
                let expected_results = vec!["N1->N2", "N3->N4", "N6->N7", "N7->N8"];
                assert_search_edges_results(
                    init_graph,
                    WindowGraphTransformer(6..9),
                    filter,
                    &expected_results,
                    vec![TestGraphVariants::PersistentDiskGraph],
                );

                let filter = PropertyFilter::property("k1").eq(2i64);
                let expected_results = vec![
                    "N12->N13", "N13->N14", "N2->N3", "N5->N6", "N7->N8", "N8->N9",
                ];
                assert_filter_edges_results(
                    init_graph,
                    WindowGraphTransformer(6..9),
                    filter.clone(),
                    &expected_results,
                    vec![],
                );
                assert_search_edges_results(
                    init_graph,
                    WindowGraphTransformer(6..9),
                    filter.clone(),
                    &expected_results,
                    vec![TestGraphVariants::PersistentGraph],
                );
                let expected_results = vec!["N12->N13", "N2->N3", "N5->N6", "N7->N8", "N8->N9"];
                assert_search_edges_results(
                    init_graph,
                    WindowGraphTransformer(6..9),
                    filter.clone(),
                    &expected_results,
                    vec![TestGraphVariants::PersistentDiskGraph],
                );

                let filter = PropertyFilter::property("k2").eq("Paper_Airplane");
                let expected_results = vec!["N1->N2"];
                assert_filter_edges_results(
                    init_graph,
                    WindowGraphTransformer(6..9),
                    filter.clone(),
                    &expected_results,
                    vec![],
                );
                assert_search_edges_results(
                    init_graph,
                    WindowGraphTransformer(6..9),
                    filter.clone(),
                    &expected_results,
                    TestVariants::PersistentOnly,
                );

                let filter = PropertyFilter::property("k3").eq(true);
                let expected_results = vec![
                    "N12->N13", "N13->N14", "N2->N3", "N5->N6", "N7->N8", "N8->N9",
                ];
                assert_filter_edges_results(
                    init_graph,
                    WindowGraphTransformer(6..9),
                    filter.clone(),
                    &expected_results,
                    vec![],
                );
                assert_search_edges_results(
                    init_graph,
                    WindowGraphTransformer(6..9),
                    filter.clone(),
                    &expected_results,
                    vec![TestGraphVariants::PersistentGraph],
                );
                let expected_results = vec!["N12->N13", "N2->N3", "N5->N6", "N7->N8", "N8->N9"];
                assert_search_edges_results(
                    init_graph,
                    WindowGraphTransformer(6..9),
                    filter.clone(),
                    &expected_results,
                    vec![TestGraphVariants::PersistentDiskGraph],
                );

                let filter = PropertyFilter::property("k4").eq(6.0f64);
                let expected_results = vec!["N1->N2"];
                assert_filter_edges_results(
                    init_graph,
                    WindowGraphTransformer(6..9),
                    filter.clone(),
                    &expected_results,
                    vec![],
                );
                assert_search_edges_results(
                    init_graph,
                    WindowGraphTransformer(6..9),
                    filter.clone(),
                    &expected_results,
                    TestVariants::PersistentOnly,
                );

                let filter = PropertyFilter::property("x").eq(Prop::List(Arc::new(vec![
                    Prop::U64(1),
                    Prop::U64(6),
                    Prop::U64(9),
                ])));
                let expected_results = vec!["N14->N15"];
                // TODO: List(U64) not supported as disk_graph property
                // assert_filter_edges_results_pg_w!(
                //     init_graph2,
                //     filter,
                //     1..9,
                //     expected_results,
                //     variants = []
                // );
                assert_filter_edges_results(
                    init_graph2,
                    WindowGraphTransformer(1..9),
                    filter.clone(),
                    &expected_results,
                    vec![],
                );
                // TODO: Search APIs don't support list yet
                // assert_search_edges_results(
                //     init_graph2,
                //     WindowGraphTransformer(1..9),
                //     filter.clone(),
                //     &expected_results,
                //     vec![TestGraphVariants::PersistentGraph],
                // );
            }

            #[test]
            fn test_edges_filters_for_property_ne() {
                let filter = PropertyFilter::property("p1").ne(1u64);
                let expected_results = vec!["N2->N3", "N5->N6"];
                assert_filter_edges_results(
                    init_graph,
                    WindowGraphTransformer(6..9),
                    filter.clone(),
                    &expected_results,
                    TestVariants::EventOnly,
                );
                assert_search_edges_results(
                    init_graph,
                    WindowGraphTransformer(6..9),
                    filter.clone(),
                    &expected_results,
                    TestVariants::EventOnly,
                );

                let filter = PropertyFilter::property("k1").ne(2i64);
                let expected_results = vec!["N1->N2"];
                assert_filter_edges_results(
                    init_graph,
                    WindowGraphTransformer(6..9),
                    filter.clone(),
                    &expected_results,
                    TestVariants::EventOnly,
                );
                assert_search_edges_results(
                    init_graph,
                    WindowGraphTransformer(6..9),
                    filter.clone(),
                    &expected_results,
                    TestVariants::EventOnly,
                );

                let filter = PropertyFilter::property("k2").ne("Paper_Airplane");
                let expected_results = vec!["N2->N3", "N5->N6"];
                assert_filter_edges_results(
                    init_graph,
                    WindowGraphTransformer(6..9),
                    filter.clone(),
                    &expected_results,
                    TestVariants::EventOnly,
                );
                assert_search_edges_results(
                    init_graph,
                    WindowGraphTransformer(6..9),
                    filter.clone(),
                    &expected_results,
                    TestVariants::EventOnly,
                );

                let filter = PropertyFilter::property("k3").ne(true);
                let expected_results = vec!["N1->N2"];
                assert_filter_edges_results(
                    init_graph,
                    WindowGraphTransformer(6..9),
                    filter.clone(),
                    &expected_results,
                    TestVariants::EventOnly,
                );
                assert_search_edges_results(
                    init_graph,
                    WindowGraphTransformer(6..9),
                    filter.clone(),
                    &expected_results,
                    TestVariants::EventOnly,
                );

                let filter = PropertyFilter::property("k4").ne(6.0f64);
                let expected_results = vec!["N2->N3", "N5->N6", "N6->N7"];
                assert_filter_edges_results(
                    init_graph,
                    WindowGraphTransformer(6..9),
                    filter.clone(),
                    &expected_results,
                    TestVariants::EventOnly,
                );
                assert_search_edges_results(
                    init_graph,
                    WindowGraphTransformer(6..9),
                    filter.clone(),
                    &expected_results,
                    TestVariants::EventOnly,
                );

                let filter = PropertyFilter::property("x").ne(Prop::List(Arc::new(vec![
                    Prop::U64(1),
                    Prop::U64(6),
                    Prop::U64(9),
                ])));
                let expected_results = Vec::<&str>::new();
                assert_filter_edges_results(
                    init_graph,
                    WindowGraphTransformer(1..9),
                    filter.clone(),
                    &expected_results,
                    TestVariants::EventOnly,
                );
                // TODO: Search APIs don't support list yet
                // assert_search_edges_results(
                //     init_graph2,
                //     WindowGraphTransformer(1..9),
                //     filter.clone(),
                //     &expected_results,
                //     TestVariants::EventOnly,
                // );
            }

            #[test]
            fn test_edges_filters_pg_for_property_ne() {
                // TODO: PropertyFilteringNotImplemented for variants persistent_graph, persistent_disk_graph for filter_edges.
                // TODO: Const properties not supported for disk_graph.
                let filter = PropertyFilter::property("p1").ne(1u64);
                let expected_results = vec![
                    "N10->N11", "N11->N12", "N12->N13", "N13->N14", "N2->N3", "N5->N6", "N8->N9",
                    "N9->N10",
                ];
                assert_filter_edges_results(
                    init_graph,
                    WindowGraphTransformer(6..9),
                    filter.clone(),
                    &expected_results,
                    vec![],
                );
                assert_search_edges_results(
                    init_graph,
                    WindowGraphTransformer(6..9),
                    filter.clone(),
                    &expected_results,
                    TestVariants::PersistentOnly,
                );

                let filter = PropertyFilter::property("k1").ne(2i64);
                let expected_results = vec!["N1->N2"];
                assert_filter_edges_results(
                    init_graph,
                    WindowGraphTransformer(6..9),
                    filter.clone(),
                    &expected_results,
                    vec![],
                );
                assert_search_edges_results(
                    init_graph,
                    WindowGraphTransformer(6..9),
                    filter.clone(),
                    &expected_results,
                    TestVariants::PersistentOnly,
                );

                let filter = PropertyFilter::property("k2").ne("Paper_Airplane");
                let expected_results = vec![
                    "N12->N13", "N13->N14", "N2->N3", "N5->N6", "N7->N8", "N8->N9",
                ];
                assert_filter_edges_results(
                    init_graph,
                    WindowGraphTransformer(6..9),
                    filter.clone(),
                    &expected_results,
                    vec![],
                );
                assert_search_edges_results(
                    init_graph,
                    WindowGraphTransformer(6..9),
                    filter.clone(),
                    &expected_results,
                    vec![TestGraphVariants::PersistentGraph],
                );
                let expected_results = vec!["N12->N13", "N2->N3", "N5->N6", "N7->N8", "N8->N9"];
                assert_search_edges_results(
                    init_graph,
                    WindowGraphTransformer(6..9),
                    filter.clone(),
                    &expected_results,
                    vec![TestGraphVariants::PersistentDiskGraph],
                );

                let filter = PropertyFilter::property("k3").ne(true);
                let expected_results = vec!["N1->N2"];
                assert_filter_edges_results(
                    init_graph,
                    WindowGraphTransformer(6..9),
                    filter.clone(),
                    &expected_results,
                    vec![],
                );
                assert_search_edges_results(
                    init_graph,
                    WindowGraphTransformer(6..9),
                    filter.clone(),
                    &expected_results,
                    TestVariants::PersistentOnly,
                );

                let filter = PropertyFilter::property("k4").ne(6.0f64);
                let expected_results = vec![
                    "N12->N13", "N13->N14", "N2->N3", "N5->N6", "N6->N7", "N7->N8", "N8->N9",
                ];
                assert_filter_edges_results(
                    init_graph,
                    WindowGraphTransformer(6..9),
                    filter.clone(),
                    &expected_results,
                    vec![],
                );
                assert_search_edges_results(
                    init_graph,
                    WindowGraphTransformer(6..9),
                    filter.clone(),
                    &expected_results,
                    vec![TestGraphVariants::PersistentGraph],
                );
                let expected_results =
                    vec!["N12->N13", "N2->N3", "N5->N6", "N6->N7", "N7->N8", "N8->N9"];
                assert_search_edges_results(
                    init_graph,
                    WindowGraphTransformer(6..9),
                    filter.clone(),
                    &expected_results,
                    vec![TestGraphVariants::PersistentDiskGraph],
                );

                let filter = PropertyFilter::property("x").ne(Prop::List(Arc::new(vec![
                    Prop::U64(1),
                    Prop::U64(6),
                    Prop::U64(9),
                ])));
                let expected_results = Vec::<&str>::new();
                assert_filter_edges_results(
                    init_graph2,
                    WindowGraphTransformer(1..9),
                    filter.clone(),
                    &expected_results,
                    vec![],
                );
                // TODO: Search APIs don't support list yet
                // assert_search_edges_results(
                //     init_graph2,
                //     WindowGraphTransformer(1..9),
                //     filter.clone(),
                //     &expected_results,
                //     TestVariants::PersistentOnly,
                // );
            }

            #[test]
            fn test_edges_filters_for_property_lt() {
                let filter = PropertyFilter::property("p1").lt(3u64);
                let expected_results = vec!["N1->N2", "N2->N3", "N3->N4", "N5->N6", "N6->N7"];
                assert_filter_edges_results(
                    init_graph,
                    WindowGraphTransformer(6..9),
                    filter.clone(),
                    &expected_results,
                    TestVariants::EventOnly,
                );
                assert_search_edges_results(
                    init_graph,
                    WindowGraphTransformer(6..9),
                    filter,
                    &expected_results,
                    TestVariants::EventOnly,
                );

                let filter = PropertyFilter::property("k1").lt(3i64);
                let expected_results = vec!["N2->N3"];
                assert_filter_edges_results(
                    init_graph,
                    WindowGraphTransformer(6..9),
                    filter.clone(),
                    &expected_results,
                    vec![],
                );
                assert_search_edges_results(
                    init_graph,
                    WindowGraphTransformer(6..9),
                    filter,
                    &expected_results,
                    TestVariants::EventOnly,
                );

                let filter = PropertyFilter::property("k4").lt(10.0f64);
                let expected_results = vec!["N1->N2", "N5->N6", "N6->N7"];
                assert_filter_edges_results(
                    init_graph,
                    WindowGraphTransformer(6..9),
                    filter.clone(),
                    &expected_results,
                    vec![],
                );
                assert_search_edges_results(
                    init_graph,
                    WindowGraphTransformer(6..9),
                    filter,
                    &expected_results,
                    TestVariants::EventOnly,
                );

                let filter = PropertyFilter::property("x").lt(Prop::List(Arc::new(vec![
                    Prop::U64(1),
                    Prop::U64(7),
                    Prop::U64(0),
                ])));
                let expected_results = vec!["N14->N15"];
                // TODO: List(U64) not supported as disk_graph property
                // assert_filter_edges_results_w!(
                //     init_graph2,
                //     filter,
                //     1..9,
                //     expected_results,
                //     variants = [graph]
                // );
                assert_filter_edges_results(
                    init_graph2,
                    WindowGraphTransformer(1..9),
                    filter.clone(),
                    &expected_results,
                    vec![TestGraphVariants::Graph],
                );
                // TODO: Search APIs don't support list yet
                // assert_search_edges_results(
                //     init_graph2,
                //     WindowGraphTransformer(1..9),
                //     filter,
                //     &expected_results,
                //     TestVariants::EventOnly,
                // );
            }

            #[test]
            fn test_edges_filters_pg_for_property_lt() {
                // TODO: PropertyFilteringNotImplemented for variants persistent_graph, persistent_disk_graph for filter_edges.
                // TODO: Const properties not supported for disk_graph.
                let filter = PropertyFilter::property("p1").lt(3u64);
                let expected_results = vec![
                    "N1->N2", "N14->N15", "N15->N1", "N2->N3", "N3->N4", "N5->N6", "N6->N7",
                    "N7->N8", "N8->N9", "N9->N10",
                ];
                assert_filter_edges_results(
                    init_graph,
                    WindowGraphTransformer(6..9),
                    filter.clone(),
                    &expected_results,
                    vec![],
                );
                assert_search_edges_results(
                    init_graph,
                    WindowGraphTransformer(6..9),
                    filter.clone(),
                    &expected_results,
                    vec![TestGraphVariants::PersistentGraph],
                );

                let expected_results = vec![
                    "N1->N2", "N2->N3", "N3->N4", "N5->N6", "N6->N7", "N7->N8", "N8->N9", "N9->N10",
                ];
                assert_search_edges_results(
                    init_graph,
                    WindowGraphTransformer(6..9),
                    filter.clone(),
                    &expected_results,
                    vec![TestGraphVariants::PersistentDiskGraph],
                );

                let filter = PropertyFilter::property("k1").lt(3i64);
                let expected_results = vec![
                    "N12->N13", "N13->N14", "N2->N3", "N5->N6", "N7->N8", "N8->N9",
                ];
                assert_filter_edges_results(
                    init_graph,
                    WindowGraphTransformer(6..9),
                    filter.clone(),
                    &expected_results,
                    vec![],
                );
                assert_search_edges_results(
                    init_graph,
                    WindowGraphTransformer(6..9),
                    filter.clone(),
                    &expected_results,
                    vec![TestGraphVariants::PersistentGraph],
                );

                let expected_results = vec!["N12->N13", "N2->N3", "N5->N6", "N7->N8", "N8->N9"];
                assert_search_edges_results(
                    init_graph,
                    WindowGraphTransformer(6..9),
                    filter.clone(),
                    &expected_results,
                    vec![TestGraphVariants::PersistentDiskGraph],
                );

                let filter = PropertyFilter::property("k4").lt(10.0f64);
                let expected_results = vec!["N1->N2", "N5->N6", "N6->N7"];
                assert_filter_edges_results(
                    init_graph,
                    WindowGraphTransformer(6..9),
                    filter.clone(),
                    &expected_results,
                    vec![],
                );
                assert_search_edges_results(
                    init_graph,
                    WindowGraphTransformer(6..9),
                    filter,
                    &expected_results,
                    TestVariants::PersistentOnly,
                );

                let filter = PropertyFilter::property("x").lt(Prop::List(Arc::new(vec![
                    Prop::U64(1),
                    Prop::U64(7),
                    Prop::U64(0),
                ])));
                let expected_results = vec!["N14->N15"];
                assert_filter_edges_results(
                    init_graph2,
                    WindowGraphTransformer(1..9),
                    filter.clone(),
                    &expected_results,
                    vec![],
                );
                // TODO: Search APIs don't support list yet
                // assert_search_edges_results(
                //     init_graph2,
                //     WindowGraphTransformer(1..9),
                //     filter,
                //     &expected_results,
                //     TestVariants::PersistentOnly,
                // );
            }

            #[test]
            fn test_edges_filters_for_property_le() {
                let filter = PropertyFilter::property("p1").le(1u64);
                let expected_results = vec!["N1->N2", "N3->N4", "N6->N7"];
                assert_filter_edges_results(
                    init_graph,
                    WindowGraphTransformer(6..9),
                    filter.clone(),
                    &expected_results,
                    vec![],
                );
                assert_search_edges_results(
                    init_graph,
                    WindowGraphTransformer(6..9),
                    filter,
                    &expected_results,
                    TestVariants::EventOnly,
                );

                let filter = PropertyFilter::property("k1").le(2i64);
                let expected_results = vec!["N2->N3"];
                assert_filter_edges_results(
                    init_graph,
                    WindowGraphTransformer(6..9),
                    filter.clone(),
                    &expected_results,
                    vec![],
                );
                assert_search_edges_results(
                    init_graph,
                    WindowGraphTransformer(6..9),
                    filter,
                    &expected_results,
                    TestVariants::EventOnly,
                );

                let filter = PropertyFilter::property("k4").le(6.0f64);
                let expected_results = vec!["N1->N2", "N5->N6", "N6->N7"];
                assert_filter_edges_results(
                    init_graph,
                    WindowGraphTransformer(6..9),
                    filter.clone(),
                    &expected_results,
                    vec![],
                );
                assert_search_edges_results(
                    init_graph,
                    WindowGraphTransformer(6..9),
                    filter,
                    &expected_results,
                    TestVariants::EventOnly,
                );

                let filter = PropertyFilter::property("x").le(Prop::List(Arc::new(vec![
                    Prop::U64(1),
                    Prop::U64(7),
                    Prop::U64(0),
                ])));
                let expected_results = vec!["N14->N15"];
                // TODO: List(U64) not supported as disk_graph property
                // assert_filter_edges_results_w!(
                //     init_graph2,
                //     filter,
                //     1..9,
                //     expected_results,
                //     variants = [graph]
                // );
                assert_filter_edges_results(
                    init_graph2,
                    WindowGraphTransformer(1..9),
                    filter.clone(),
                    &expected_results,
                    vec![TestGraphVariants::Graph],
                );
                // TODO: Search APIs don't support list yet
                // assert_search_edges_results(
                //     init_graph,
                //     WindowGraphTransformer(6..9),
                //     filter,
                //     &expected_results,
                //     TestVariants::EventOnly,
                // );
            }

            #[test]
            fn test_edges_filters_pg_for_property_le() {
                // TODO: PropertyFilteringNotImplemented for variants persistent_graph, persistent_disk_graph for filter_edges.
                // TODO: Const properties not supported for disk_graph.
                let filter = PropertyFilter::property("p1").le(1u64);
                let expected_results = vec![
                    "N1->N2", "N14->N15", "N15->N1", "N3->N4", "N6->N7", "N7->N8",
                ];
                assert_filter_edges_results(
                    init_graph,
                    WindowGraphTransformer(6..9),
                    filter.clone(),
                    &expected_results,
                    vec![],
                );
                assert_search_edges_results(
                    init_graph,
                    WindowGraphTransformer(6..9),
                    filter.clone(),
                    &expected_results,
                    vec![TestGraphVariants::PersistentGraph],
                );
                let expected_results = vec!["N1->N2", "N3->N4", "N6->N7", "N7->N8"];
                assert_search_edges_results(
                    init_graph,
                    WindowGraphTransformer(6..9),
                    filter,
                    &expected_results,
                    vec![TestGraphVariants::PersistentDiskGraph],
                );

                let filter = PropertyFilter::property("k1").le(2i64);
                let expected_results = vec![
                    "N12->N13", "N13->N14", "N2->N3", "N5->N6", "N7->N8", "N8->N9",
                ];
                assert_filter_edges_results(
                    init_graph,
                    WindowGraphTransformer(6..9),
                    filter.clone(),
                    &expected_results,
                    vec![],
                );
                assert_search_edges_results(
                    init_graph,
                    WindowGraphTransformer(6..9),
                    filter.clone(),
                    &expected_results,
                    vec![TestGraphVariants::PersistentGraph],
                );

                let expected_results = vec!["N12->N13", "N2->N3", "N5->N6", "N7->N8", "N8->N9"];
                assert_search_edges_results(
                    init_graph,
                    WindowGraphTransformer(6..9),
                    filter.clone(),
                    &expected_results,
                    vec![TestGraphVariants::PersistentDiskGraph],
                );

                let filter = PropertyFilter::property("k4").le(6.0f64);
                let expected_results = vec!["N1->N2", "N5->N6", "N6->N7"];
                assert_filter_edges_results(
                    init_graph,
                    WindowGraphTransformer(6..9),
                    filter.clone(),
                    &expected_results,
                    vec![],
                );
                assert_search_edges_results(
                    init_graph,
                    WindowGraphTransformer(6..9),
                    filter,
                    &expected_results,
                    TestVariants::PersistentOnly,
                );

                let filter = PropertyFilter::property("x").le(Prop::List(Arc::new(vec![
                    Prop::U64(1),
                    Prop::U64(2),
                    Prop::U64(3),
                ])));
                let expected_results = Vec::<&str>::new();
                assert_filter_edges_results(
                    init_graph2,
                    WindowGraphTransformer(1..9),
                    filter.clone(),
                    &expected_results,
                    vec![],
                );
                // TODO: Search APIs don't support list yet
                // assert_search_edges_results(
                //     init_graph2,
                //     WindowGraphTransformer(1..9),
                //     filter,
                //     &expected_results,
                //     TestVariants::EventOnly,
                // );
            }

            #[test]
            fn test_edges_filters_for_property_gt() {
                let filter = PropertyFilter::property("p1").gt(1u64);
                let expected_results = vec!["N2->N3", "N5->N6"];
                assert_filter_edges_results(
                    init_graph,
                    WindowGraphTransformer(6..9),
                    filter.clone(),
                    &expected_results,
                    vec![],
                );
                assert_search_edges_results(
                    init_graph,
                    WindowGraphTransformer(6..9),
                    filter,
                    &expected_results,
                    TestVariants::EventOnly,
                );

                let filter = PropertyFilter::property("k1").gt(2i64);
                let expected_results = vec!["N1->N2"];
                assert_filter_edges_results(
                    init_graph,
                    WindowGraphTransformer(6..9),
                    filter.clone(),
                    &expected_results,
                    vec![],
                );
                assert_search_edges_results(
                    init_graph,
                    WindowGraphTransformer(6..9),
                    filter,
                    &expected_results,
                    TestVariants::EventOnly,
                );

                let filter = PropertyFilter::property("k4").gt(6.0f64);
                let expected_results = vec!["N2->N3"];
                assert_filter_edges_results(
                    init_graph,
                    WindowGraphTransformer(6..9),
                    filter.clone(),
                    &expected_results,
                    vec![],
                );
                assert_search_edges_results(
                    init_graph,
                    WindowGraphTransformer(6..9),
                    filter,
                    &expected_results,
                    TestVariants::EventOnly,
                );

                let filter = PropertyFilter::property("x").gt(Prop::List(Arc::new(vec![
                    Prop::U64(1),
                    Prop::U64(6),
                    Prop::U64(9),
                ])));
                let expected_results = Vec::<&str>::new();
                assert_filter_edges_results(
                    init_graph,
                    WindowGraphTransformer(1..9),
                    filter.clone(),
                    &expected_results,
                    TestVariants::EventOnly,
                );
                // TODO: Search APIs don't support list yet
                // assert_search_edges_results(
                //     init_graph,
                //     WindowGraphTransformer(1..9),
                //     filter,
                //     &expected_results,
                //     TestVariants::EventOnly,
                // );
            }

            #[test]
            fn test_edges_filters_pg_for_property_gt() {
                // TODO: PropertyFilteringNotImplemented for variants persistent_graph, persistent_disk_graph for filter_edges.
                // TODO: Const properties not supported for disk_graph.
                let filter = PropertyFilter::property("p1").gt(1u64);
                let expected_results = vec![
                    "N10->N11", "N11->N12", "N12->N13", "N13->N14", "N2->N3", "N5->N6", "N8->N9",
                    "N9->N10",
                ];
                assert_filter_edges_results(
                    init_graph,
                    WindowGraphTransformer(6..9),
                    filter.clone(),
                    &expected_results,
                    vec![],
                );
                assert_search_edges_results(
                    init_graph,
                    WindowGraphTransformer(6..9),
                    filter,
                    &expected_results,
                    TestVariants::PersistentOnly,
                );

                let filter = PropertyFilter::property("k1").gt(2i64);
                let expected_results = vec!["N1->N2"];
                assert_filter_edges_results(
                    init_graph,
                    WindowGraphTransformer(6..9),
                    filter.clone(),
                    &expected_results,
                    vec![],
                );
                assert_search_edges_results(
                    init_graph,
                    WindowGraphTransformer(6..9),
                    filter,
                    &expected_results,
                    TestVariants::PersistentOnly,
                );

                let filter = PropertyFilter::property("k4").gt(6.0f64);
                let expected_results = vec!["N12->N13", "N13->N14", "N2->N3", "N7->N8", "N8->N9"];
                assert_filter_edges_results(
                    init_graph,
                    WindowGraphTransformer(6..9),
                    filter.clone(),
                    &expected_results,
                    vec![],
                );
                assert_search_edges_results(
                    init_graph,
                    WindowGraphTransformer(6..9),
                    filter.clone(),
                    &expected_results,
                    vec![TestGraphVariants::PersistentGraph],
                );

                let expected_results = vec!["N12->N13", "N2->N3", "N7->N8", "N8->N9"];
                assert_search_edges_results(
                    init_graph,
                    WindowGraphTransformer(6..9),
                    filter,
                    &expected_results,
                    vec![TestGraphVariants::PersistentDiskGraph],
                );

                let filter = PropertyFilter::property("x").gt(Prop::List(Arc::new(vec![
                    Prop::U64(1),
                    Prop::U64(2),
                    Prop::U64(3),
                ])));
                let expected_results = vec!["N14->N15"];
                assert_filter_edges_results(
                    init_graph2,
                    WindowGraphTransformer(1..9),
                    filter.clone(),
                    &expected_results,
                    vec![],
                );
                // TODO: Search APIs don't support list yet
                // assert_search_edges_results(
                //     init_graph2,
                //     WindowGraphTransformer(1..9),
                //     filter,
                //     &expected_results,
                //     TestVariants::PersistentOnly,
                // );
            }

            #[test]
            fn test_edges_filters_for_property_ge() {
                let filter = PropertyFilter::property("p1").ge(1u64);
                let expected_results = vec!["N1->N2", "N2->N3", "N3->N4", "N5->N6", "N6->N7"];
                assert_filter_edges_results(
                    init_graph,
                    WindowGraphTransformer(6..9),
                    filter.clone(),
                    &expected_results,
                    vec![],
                );
                assert_search_edges_results(
                    init_graph,
                    WindowGraphTransformer(6..9),
                    filter,
                    &expected_results,
                    TestVariants::EventOnly,
                );

                let filter = PropertyFilter::property("k1").ge(2i64);
                let expected_results = vec!["N1->N2", "N2->N3"];
                assert_filter_edges_results(
                    init_graph,
                    WindowGraphTransformer(6..9),
                    filter.clone(),
                    &expected_results,
                    vec![],
                );
                assert_search_edges_results(
                    init_graph,
                    WindowGraphTransformer(6..9),
                    filter,
                    &expected_results,
                    TestVariants::EventOnly,
                );

                let filter = PropertyFilter::property("k4").ge(6.0f64);
                let expected_results = vec!["N1->N2", "N2->N3"];
                assert_filter_edges_results(
                    init_graph,
                    WindowGraphTransformer(6..9),
                    filter.clone(),
                    &expected_results,
                    vec![],
                );
                assert_search_edges_results(
                    init_graph,
                    WindowGraphTransformer(6..9),
                    filter,
                    &expected_results,
                    TestVariants::EventOnly,
                );

                let filter = PropertyFilter::property("x").ge(Prop::List(Arc::new(vec![
                    Prop::U64(1),
                    Prop::U64(6),
                    Prop::U64(9),
                ])));
                let expected_results = vec!["N14->N15"];
                // TODO: List(U64) not supported as disk_graph property
                // assert_filter_edges_results_w!(
                //     init_graph2,
                //     filter,
                //     1..9,
                //     expected_results,
                //     variants = [graph]
                // );
                assert_filter_edges_results(
                    init_graph2,
                    WindowGraphTransformer(1..9),
                    filter.clone(),
                    &expected_results,
                    vec![TestGraphVariants::Graph],
                );
                // TODO: Search APIs don't support list yet
                // assert_search_edges_results(
                //     init_graph2,
                //     WindowGraphTransformer(1.9),
                //     filter,
                //     &expected_results,
                //     TestVariants::EventOnly,
                // );
            }

            #[test]
            fn test_edges_filters_pg_for_property_ge() {
                // TODO: PropertyFilteringNotImplemented for variants persistent_graph, persistent_disk_graph for filter_edges.
                // TODO: Const properties not supported for disk_graph.
                let filter = PropertyFilter::property("p1").ge(1u64);
                let expected_results = vec![
                    "N1->N2", "N10->N11", "N11->N12", "N12->N13", "N13->N14", "N14->N15",
                    "N15->N1", "N2->N3", "N3->N4", "N5->N6", "N6->N7", "N7->N8", "N8->N9",
                    "N9->N10",
                ];
                assert_filter_edges_results(
                    init_graph,
                    WindowGraphTransformer(6..9),
                    filter.clone(),
                    &expected_results,
                    vec![],
                );
                assert_search_edges_results(
                    init_graph,
                    WindowGraphTransformer(6..9),
                    filter.clone(),
                    &expected_results,
                    vec![TestGraphVariants::PersistentGraph],
                );

                let expected_results = vec![
                    "N1->N2", "N10->N11", "N11->N12", "N12->N13", "N13->N14", "N2->N3", "N3->N4",
                    "N5->N6", "N6->N7", "N7->N8", "N8->N9", "N9->N10",
                ];
                assert_search_edges_results(
                    init_graph,
                    WindowGraphTransformer(6..9),
                    filter,
                    &expected_results,
                    vec![TestGraphVariants::PersistentDiskGraph],
                );

                let filter = PropertyFilter::property("k1").ge(2i64);
                let expected_results = vec![
                    "N1->N2", "N12->N13", "N13->N14", "N2->N3", "N5->N6", "N7->N8", "N8->N9",
                ];
                assert_filter_edges_results(
                    init_graph,
                    WindowGraphTransformer(6..9),
                    filter.clone(),
                    &expected_results,
                    vec![],
                );
                assert_search_edges_results(
                    init_graph,
                    WindowGraphTransformer(6..9),
                    filter.clone(),
                    &expected_results,
                    vec![TestGraphVariants::PersistentGraph],
                );

                let expected_results =
                    vec!["N1->N2", "N12->N13", "N2->N3", "N5->N6", "N7->N8", "N8->N9"];
                assert_search_edges_results(
                    init_graph,
                    WindowGraphTransformer(6..9),
                    filter,
                    &expected_results,
                    vec![TestGraphVariants::PersistentDiskGraph],
                );

                let filter = PropertyFilter::property("k4").ge(6.0f64);
                let expected_results = vec![
                    "N1->N2", "N12->N13", "N13->N14", "N2->N3", "N7->N8", "N8->N9",
                ];
                assert_filter_edges_results(
                    init_graph,
                    WindowGraphTransformer(6..9),
                    filter.clone(),
                    &expected_results,
                    vec![],
                );
                assert_search_edges_results(
                    init_graph,
                    WindowGraphTransformer(6..9),
                    filter.clone(),
                    &expected_results,
                    vec![TestGraphVariants::PersistentGraph],
                );

                let expected_results = vec!["N1->N2", "N12->N13", "N2->N3", "N7->N8", "N8->N9"];
                assert_search_edges_results(
                    init_graph,
                    WindowGraphTransformer(6..9),
                    filter,
                    &expected_results,
                    vec![TestGraphVariants::PersistentDiskGraph],
                );

                let filter = PropertyFilter::property("x").ge(Prop::List(Arc::new(vec![
                    Prop::U64(1),
                    Prop::U64(2),
                    Prop::U64(3),
                ])));
                let expected_results = vec!["N14->N15"];
                assert_filter_edges_results(
                    init_graph2,
                    WindowGraphTransformer(1..9),
                    filter.clone(),
                    &expected_results,
                    vec![],
                );
                // TODO: Search APIs don't support list yet
                // assert_search_edges_results(
                //     init_graph2,
                //     WindowGraphTransformer(1..9),
                //     filter,
                //     &expected_results,
                //     TestVariants::PersistentOnly,
                // );
            }

            #[test]
            fn test_edges_filters_for_property_in() {
                let filter = PropertyFilter::property("p1").is_in(vec![2u64.into()]);
                let expected_results = vec!["N2->N3", "N5->N6"];
                assert_filter_edges_results(
                    init_graph,
                    WindowGraphTransformer(6..9),
                    filter.clone(),
                    &expected_results,
                    vec![],
                );
                assert_search_edges_results(
                    init_graph,
                    WindowGraphTransformer(6..9),
                    filter,
                    &expected_results,
                    TestVariants::EventOnly,
                );

                let filter = PropertyFilter::property("k1").is_in(vec![2i64.into()]);
                let expected_results = vec!["N2->N3"];
                assert_filter_edges_results(
                    init_graph,
                    WindowGraphTransformer(6..9),
                    filter.clone(),
                    &expected_results,
                    vec![],
                );
                assert_search_edges_results(
                    init_graph,
                    WindowGraphTransformer(6..9),
                    filter,
                    &expected_results,
                    TestVariants::EventOnly,
                );

                let filter = PropertyFilter::property("k2").is_in(vec!["Paper_Airplane".into()]);
                let expected_results = vec!["N1->N2"];
                assert_filter_edges_results(
                    init_graph,
                    WindowGraphTransformer(6..9),
                    filter.clone(),
                    &expected_results,
                    vec![],
                );
                assert_search_edges_results(
                    init_graph,
                    WindowGraphTransformer(6..9),
                    filter,
                    &expected_results,
                    TestVariants::EventOnly,
                );

                let filter = PropertyFilter::property("k3").is_in(vec![true.into()]);
                let expected_results = vec!["N2->N3"];
                assert_filter_edges_results(
                    init_graph,
                    WindowGraphTransformer(6..9),
                    filter.clone(),
                    &expected_results,
                    vec![],
                );
                assert_search_edges_results(
                    init_graph,
                    WindowGraphTransformer(6..9),
                    filter,
                    &expected_results,
                    TestVariants::EventOnly,
                );

                let filter = PropertyFilter::property("k4").is_in(vec![6.0f64.into()]);
                let expected_results = vec!["N1->N2"];
                assert_filter_edges_results(
                    init_graph,
                    WindowGraphTransformer(6..9),
                    filter.clone(),
                    &expected_results,
                    vec![],
                );
                assert_search_edges_results(
                    init_graph,
                    WindowGraphTransformer(6..9),
                    filter,
                    &expected_results,
                    TestVariants::EventOnly,
                );
            }

            #[test]
            fn test_edges_filters_pg_for_property_in() {
                // TODO: PropertyFilteringNotImplemented for variants persistent_graph, persistent_disk_graph for filter_edges.
                // TODO: Const properties not supported for disk_graph.
                let filter = PropertyFilter::property("p1").is_in(vec![2u64.into()]);
                let expected_results = vec!["N2->N3", "N5->N6", "N8->N9", "N9->N10"];
                assert_filter_edges_results(
                    init_graph,
                    WindowGraphTransformer(6..9),
                    filter.clone(),
                    &expected_results,
                    vec![],
                );
                assert_search_edges_results(
                    init_graph,
                    WindowGraphTransformer(6..9),
                    filter,
                    &expected_results,
                    TestVariants::PersistentOnly,
                );

                let filter = PropertyFilter::property("k1").is_in(vec![2i64.into()]);
                let expected_results = vec![
                    "N12->N13", "N13->N14", "N2->N3", "N5->N6", "N7->N8", "N8->N9",
                ];
                assert_filter_edges_results(
                    init_graph,
                    WindowGraphTransformer(6..9),
                    filter.clone(),
                    &expected_results,
                    vec![],
                );
                assert_search_edges_results(
                    init_graph,
                    WindowGraphTransformer(6..9),
                    filter.clone(),
                    &expected_results,
                    vec![TestGraphVariants::PersistentGraph],
                );

                let expected_results = vec!["N12->N13", "N2->N3", "N5->N6", "N7->N8", "N8->N9"];
                assert_search_edges_results(
                    init_graph,
                    WindowGraphTransformer(6..9),
                    filter,
                    &expected_results,
                    vec![TestGraphVariants::PersistentDiskGraph],
                );

                let filter = PropertyFilter::property("k2").is_in(vec!["Paper_Airplane".into()]);
                let expected_results = vec!["N1->N2"];
                assert_filter_edges_results(
                    init_graph,
                    WindowGraphTransformer(6..9),
                    filter.clone(),
                    &expected_results,
                    vec![],
                );
                assert_search_edges_results(
                    init_graph,
                    WindowGraphTransformer(6..9),
                    filter,
                    &expected_results,
                    TestVariants::PersistentOnly,
                );

                let filter = PropertyFilter::property("k3").is_in(vec![true.into()]);
                let expected_results = vec![
                    "N12->N13", "N13->N14", "N2->N3", "N5->N6", "N7->N8", "N8->N9",
                ];
                assert_filter_edges_results(
                    init_graph,
                    WindowGraphTransformer(6..9),
                    filter.clone(),
                    &expected_results,
                    vec![],
                );
                assert_search_edges_results(
                    init_graph,
                    WindowGraphTransformer(6..9),
                    filter.clone(),
                    &expected_results,
                    vec![TestGraphVariants::PersistentGraph],
                );

                let expected_results = vec!["N12->N13", "N2->N3", "N5->N6", "N7->N8", "N8->N9"];
                assert_search_edges_results(
                    init_graph,
                    WindowGraphTransformer(6..9),
                    filter,
                    &expected_results,
                    vec![TestGraphVariants::PersistentDiskGraph],
                );

                let filter = PropertyFilter::property("k4").is_in(vec![6.0f64.into()]);
                let expected_results = vec!["N1->N2"];
                assert_filter_edges_results(
                    init_graph,
                    WindowGraphTransformer(6..9),
                    filter.clone(),
                    &expected_results,
                    vec![],
                );
                assert_search_edges_results(
                    init_graph,
                    WindowGraphTransformer(6..9),
                    filter,
                    &expected_results,
                    TestVariants::PersistentOnly,
                );
            }

            #[test]
            fn test_edges_filters_for_property_not_in() {
                let filter = PropertyFilter::property("p1").is_not_in(vec![1u64.into()]);
                let expected_results = vec!["N2->N3", "N5->N6"];
                assert_filter_edges_results(
                    init_graph,
                    WindowGraphTransformer(6..9),
                    filter.clone(),
                    &expected_results,
                    vec![],
                );
                assert_search_edges_results(
                    init_graph,
                    WindowGraphTransformer(6..9),
                    filter,
                    &expected_results,
                    TestVariants::EventOnly,
                );

                let filter = PropertyFilter::property("k1").is_not_in(vec![2i64.into()]);
                let expected_results = vec!["N1->N2"];
                assert_filter_edges_results(
                    init_graph,
                    WindowGraphTransformer(6..9),
                    filter.clone(),
                    &expected_results,
                    vec![],
                );
                assert_search_edges_results(
                    init_graph,
                    WindowGraphTransformer(6..9),
                    filter,
                    &expected_results,
                    TestVariants::EventOnly,
                );

                let filter =
                    PropertyFilter::property("k2").is_not_in(vec!["Paper_Airplane".into()]);
                let expected_results = vec!["N2->N3", "N5->N6"];
                assert_filter_edges_results(
                    init_graph,
                    WindowGraphTransformer(6..9),
                    filter.clone(),
                    &expected_results,
                    vec![],
                );
                assert_search_edges_results(
                    init_graph,
                    WindowGraphTransformer(6..9),
                    filter,
                    &expected_results,
                    TestVariants::EventOnly,
                );

                let filter = PropertyFilter::property("k3").is_not_in(vec![true.into()]);
                let expected_results = vec!["N1->N2"];
                assert_filter_edges_results(
                    init_graph,
                    WindowGraphTransformer(6..9),
                    filter.clone(),
                    &expected_results,
                    vec![],
                );
                assert_search_edges_results(
                    init_graph,
                    WindowGraphTransformer(6..9),
                    filter,
                    &expected_results,
                    TestVariants::EventOnly,
                );

                let filter = PropertyFilter::property("k4").is_not_in(vec![6.0f64.into()]);
                let expected_results = vec!["N2->N3", "N5->N6", "N6->N7"];
                assert_filter_edges_results(
                    init_graph,
                    WindowGraphTransformer(6..9),
                    filter.clone(),
                    &expected_results,
                    vec![],
                );
                assert_search_edges_results(
                    init_graph,
                    WindowGraphTransformer(6..9),
                    filter,
                    &expected_results,
                    TestVariants::EventOnly,
                );
            }

            #[test]
            fn test_edges_filters_pg_for_property_not_in() {
                // TODO: PropertyFilteringNotImplemented for variants persistent_graph, persistent_disk_graph for filter_edges.
                // TODO: Const properties not supported for disk_graph.
                let filter = PropertyFilter::property("p1").is_not_in(vec![1u64.into()]);
                let expected_results = vec![
                    "N10->N11", "N11->N12", "N12->N13", "N13->N14", "N2->N3", "N5->N6", "N8->N9",
                    "N9->N10",
                ];
                assert_filter_edges_results(
                    init_graph,
                    WindowGraphTransformer(6..9),
                    filter.clone(),
                    &expected_results,
                    vec![],
                );
                assert_search_edges_results(
                    init_graph,
                    WindowGraphTransformer(6..9),
                    filter,
                    &expected_results,
                    TestVariants::PersistentOnly,
                );

                let filter = PropertyFilter::property("k1").is_not_in(vec![2i64.into()]);
                let expected_results = vec!["N1->N2"];
                assert_filter_edges_results(
                    init_graph,
                    WindowGraphTransformer(6..9),
                    filter.clone(),
                    &expected_results,
                    vec![],
                );
                assert_search_edges_results(
                    init_graph,
                    WindowGraphTransformer(6..9),
                    filter,
                    &expected_results,
                    TestVariants::PersistentOnly,
                );

                let filter =
                    PropertyFilter::property("k2").is_not_in(vec!["Paper_Airplane".into()]);
                let expected_results = vec![
                    "N12->N13", "N13->N14", "N2->N3", "N5->N6", "N7->N8", "N8->N9",
                ];
                assert_filter_edges_results(
                    init_graph,
                    WindowGraphTransformer(6..9),
                    filter.clone(),
                    &expected_results,
                    vec![],
                );
                assert_search_edges_results(
                    init_graph,
                    WindowGraphTransformer(6..9),
                    filter.clone(),
                    &expected_results,
                    vec![TestGraphVariants::PersistentGraph],
                );

                let expected_results = vec!["N12->N13", "N2->N3", "N5->N6", "N7->N8", "N8->N9"];
                assert_search_edges_results(
                    init_graph,
                    WindowGraphTransformer(6..9),
                    filter,
                    &expected_results,
                    vec![TestGraphVariants::PersistentDiskGraph],
                );

                let filter = PropertyFilter::property("k3").is_not_in(vec![true.into()]);
                let expected_results = vec!["N1->N2"];
                assert_filter_edges_results(
                    init_graph,
                    WindowGraphTransformer(6..9),
                    filter.clone(),
                    &expected_results,
                    vec![],
                );
                assert_search_edges_results(
                    init_graph,
                    WindowGraphTransformer(6..9),
                    filter,
                    &expected_results,
                    TestVariants::PersistentOnly,
                );

                let filter = PropertyFilter::property("k4").is_not_in(vec![6.0f64.into()]);
                let expected_results = vec![
                    "N12->N13", "N13->N14", "N2->N3", "N5->N6", "N6->N7", "N7->N8", "N8->N9",
                ];
                assert_filter_edges_results(
                    init_graph,
                    WindowGraphTransformer(6..9),
                    filter.clone(),
                    &expected_results,
                    vec![],
                );
                assert_search_edges_results(
                    init_graph,
                    WindowGraphTransformer(6..9),
                    filter.clone(),
                    &expected_results,
                    vec![TestGraphVariants::PersistentGraph],
                );

                let expected_results =
                    vec!["N12->N13", "N2->N3", "N5->N6", "N6->N7", "N7->N8", "N8->N9"];
                assert_search_edges_results(
                    init_graph,
                    WindowGraphTransformer(6..9),
                    filter,
                    &expected_results,
                    vec![TestGraphVariants::PersistentDiskGraph],
                );
            }

            #[test]
            fn test_edges_filters_for_property_is_some() {
                let filter = PropertyFilter::property("p1").is_some();
                let expected_results = vec!["N1->N2", "N2->N3", "N3->N4", "N5->N6", "N6->N7"];
                assert_filter_edges_results(
                    init_graph,
                    WindowGraphTransformer(6..9),
                    filter.clone(),
                    &expected_results,
                    vec![],
                );
                assert_search_edges_results(
                    init_graph,
                    WindowGraphTransformer(6..9),
                    filter,
                    &expected_results,
                    TestVariants::EventOnly,
                );
            }

            #[test]
            fn test_edges_filters_pg_for_property_is_some() {
                // TODO: PropertyFilteringNotImplemented for variants persistent_graph, persistent_disk_graph for filter_edges.
                // TODO: Const properties not supported for disk_graph.
                let filter = PropertyFilter::property("p1").is_some();
                let expected_results = vec![
                    "N1->N2", "N10->N11", "N11->N12", "N12->N13", "N13->N14", "N14->N15",
                    "N15->N1", "N2->N3", "N3->N4", "N5->N6", "N6->N7", "N7->N8", "N8->N9",
                    "N9->N10",
                ];
                assert_filter_edges_results(
                    init_graph,
                    WindowGraphTransformer(6..9),
                    filter.clone(),
                    &expected_results,
                    vec![],
                );
                assert_search_edges_results(
                    init_graph,
                    WindowGraphTransformer(6..9),
                    filter.clone(),
                    &expected_results,
                    vec![TestGraphVariants::PersistentGraph],
                );
                let expected_results = vec![
                    "N1->N2", "N10->N11", "N11->N12", "N12->N13", "N13->N14", "N2->N3", "N3->N4",
                    "N5->N6", "N6->N7", "N7->N8", "N8->N9", "N9->N10",
                ];
                assert_search_edges_results(
                    init_graph,
                    WindowGraphTransformer(6..9),
                    filter,
                    &expected_results,
                    vec![TestGraphVariants::PersistentDiskGraph],
                );
            }

            #[test]
            fn test_edges_filters_for_src_dst() {
                let filter = EdgeFilter::src()
                    .name()
                    .eq("N1")
                    .and(EdgeFilter::dst().name().eq("N2"));
                let expected_results = vec!["N1->N2"];
                assert_filter_edges_results(
                    init_graph,
                    WindowGraphTransformer(6..9),
                    filter.clone(),
                    &expected_results,
                    vec![],
                );
                assert_search_edges_results(
                    init_graph,
                    WindowGraphTransformer(6..9),
                    filter,
                    &expected_results,
                    TestVariants::EventOnly,
                );
            }

            #[test]
            fn test_edges_filters_pg_for_src_dst() {
                // TODO: PropertyFilteringNotImplemented for variants persistent_graph, persistent_disk_graph for filter_edges.
                let filter = EdgeFilter::src()
                    .name()
                    .eq("N1")
                    .and(EdgeFilter::dst().name().eq("N2"));
                let expected_results = vec!["N1->N2"];
                assert_filter_edges_results(
                    init_graph,
                    WindowGraphTransformer(6..9),
                    filter.clone(),
                    &expected_results,
                    vec![],
                );
                assert_search_edges_results(
                    init_graph,
                    WindowGraphTransformer(6..9),
                    filter,
                    &expected_results,
                    TestVariants::PersistentOnly,
                );
            }

            #[test]
            fn test_edges_filters_fuzzy_search() {
                let filter = PropertyFilter::property("k2").fuzzy_search("Paper_Airpla", 2, false);
                let expected_results = vec!["N1->N2"];
                assert_filter_edges_results(
                    init_graph,
                    WindowGraphTransformer(6..9),
                    filter.clone(),
                    &expected_results,
                    vec![],
                );
                assert_search_edges_results(
                    init_graph,
                    WindowGraphTransformer(6..9),
                    filter,
                    &expected_results,
                    TestVariants::EventOnly,
                );
            }

            #[test]
            #[ignore]
            fn test_edges_filters_pg_fuzzy_search() {
                // TODO: PropertyFilteringNotImplemented for variants persistent_graph, persistent_disk_graph for filter_edges.
                let filter = PropertyFilter::property("k2").fuzzy_search("Paper_", 2, false);
                let expected_results = vec!["N1->N2", "N2->N3", "N7->N8"];
                assert_search_edges_results(
                    init_graph,
                    WindowGraphTransformer(6..9),
                    filter,
                    &expected_results,
                    TestVariants::PersistentOnly,
                );
            }

            #[test]
            fn test_edges_filters_fuzzy_search_prefix_match() {
                let filter = PropertyFilter::property("k2").fuzzy_search("Pa", 2, true);
                let expected_results = vec!["N1->N2", "N2->N3"];
                assert_filter_edges_results(
                    init_graph,
                    WindowGraphTransformer(6..9),
                    filter.clone(),
                    &expected_results,
                    vec![],
                );
                assert_search_edges_results(
                    init_graph,
                    WindowGraphTransformer(6..9),
                    filter,
                    &expected_results,
                    TestVariants::EventOnly,
                );

                let filter = PropertyFilter::property("k2").fuzzy_search("Pa", 2, true);
                let expected_results = vec!["N1->N2", "N2->N3"];
                assert_filter_edges_results(
                    init_graph,
                    WindowGraphTransformer(6..9),
                    filter.clone(),
                    &expected_results,
                    TestVariants::EventOnly,
                );
                assert_search_edges_results(
                    init_graph,
                    WindowGraphTransformer(6..9),
                    filter,
                    &expected_results,
                    TestVariants::EventOnly,
                );
            }

            #[test]
            #[ignore]
            fn test_edges_filters_pg_fuzzy_search_prefix_match() {
                // TODO: PropertyFilteringNotImplemented for variants persistent_graph, persistent_disk_graph for filter_edges.
                let filter = PropertyFilter::property("k2").fuzzy_search("Pa", 2, true);
                let expected_results = vec![
                    "N1->N2", "N12->N13", "N13->N14", "N2->N3", "N5->N6", "N7->N8", "N8->N9",
                ];
                assert_search_edges_results(
                    init_graph,
                    WindowGraphTransformer(6..9),
                    filter,
                    &expected_results,
                    TestVariants::PersistentOnly,
                );

                let filter = PropertyFilter::property("k2").fuzzy_search("Pa", 2, false);
                let expected_results = Vec::<&str>::new();
                assert_search_edges_results(
                    init_graph,
                    WindowGraphTransformer(6..9),
                    filter,
                    &expected_results,
                    TestVariants::PersistentOnly,
                );
            }
        }
    }
}<|MERGE_RESOLUTION|>--- conflicted
+++ resolved
@@ -1216,43 +1216,21 @@
 
         mod test_nodes_filters_window_graph {
             use crate::{
-<<<<<<< HEAD
-                assert_filter_results_w, assert_search_results_w,
-                db::{
-                    api::view::StaticGraphViewOps,
-                    graph::views::{
-                        deletion_graph::PersistentGraph,
-                        filter::{
-                            internal::CreateNodeFilter,
-                            model::{
-                                ComposableFilter, NodeFilter, NodeFilterBuilderOps,
-                                PropertyFilterOps,
-                            },
-                        },
-                        test_helpers::filter_nodes_with,
-=======
-                core::Prop,
                 db::{
                     api::{
-                        mutation::internal::{InternalAdditionOps, InternalPropertyAdditionOps},
                         view::StaticGraphViewOps,
                     },
                     graph::views::filter::model::{
                         ComposableFilter, NodeFilter, NodeFilterBuilderOps, PropertyFilterOps,
->>>>>>> b1a22cf5
                     },
                 },
                 prelude::{AdditionOps, PropertyAdditionOps, PropertyFilter},
             };
-<<<<<<< HEAD
-            use raphtory_api::core::{entities::properties::prop::Prop, storage::arc_str::ArcStr};
-            use raphtory_storage::mutation::{
-                addition_ops::InternalAdditionOps,
-                property_addition_ops::InternalPropertyAdditionOps,
-=======
             use raphtory_api::core::storage::arc_str::ArcStr;
             use std::sync::Arc;
-
+            use raphtory_api::core::entities::properties::prop::Prop;
+            use raphtory_storage::mutation::addition_ops::InternalAdditionOps;
+            use raphtory_storage::mutation::property_addition_ops::InternalPropertyAdditionOps;
             use crate::db::graph::assertions::{
                 assert_filter_nodes_results, assert_search_nodes_results, TestGraphVariants,
                 TestVariants,
@@ -1261,15 +1239,11 @@
             use crate::{
                 db::graph::views::window_graph::views_test::test_filters_window_graph::WindowGraphTransformer,
                 prelude::{GraphViewOps, NodeViewOps},
->>>>>>> b1a22cf5
             };
-            use std::{ops::Range, sync::Arc};
 
             fn init_graph<
                 G: StaticGraphViewOps
                     + AdditionOps
-                    + InternalAdditionOps
-                    + InternalPropertyAdditionOps
                     + PropertyAdditionOps,
             >(
                 graph: G,
@@ -1444,27 +1418,6 @@
                 graph
             }
 
-<<<<<<< HEAD
-            fn filter_nodes_w<I: CreateNodeFilter>(filter: I, w: Range<i64>) -> Vec<String> {
-                filter_nodes_with(filter, init_graph(Graph::new()).window(w.start, w.end))
-            }
-
-            fn filter_nodes_pg_w<I: CreateNodeFilter>(filter: I, w: Range<i64>) -> Vec<String> {
-                filter_nodes_with(
-                    filter,
-                    init_graph(PersistentGraph::new()).window(w.start, w.end),
-                )
-            }
-
-            #[cfg(feature = "search")]
-            mod search_nodes {
-                use std::ops::Range;
-                use crate::db::graph::views::deletion_graph::PersistentGraph;
-                use crate::db::graph::views::filter::model::AsNodeFilter;
-                use crate::db::graph::views::test_helpers::search_nodes_with;
-                use crate::db::graph::views::window_graph::views_test::test_filters_window_graph::test_nodes_filters_window_graph::init_graph;
-                use crate::prelude::{Graph, TimeOps};
-=======
             fn init_graph2<
                 G: StaticGraphViewOps
                     + AdditionOps
@@ -1486,7 +1439,6 @@
                     ],
                     None,
                 )];
->>>>>>> b1a22cf5
 
                 // Add nodes to the graph
                 for (id, name, props, layer) in &nodes {
@@ -1496,13 +1448,6 @@
                 graph
             }
 
-<<<<<<< HEAD
-            use crate::prelude::GraphViewOps;
-            #[cfg(feature = "search")]
-            use search_nodes::*;
-
-=======
->>>>>>> b1a22cf5
             #[test]
             fn test_nodes_filters_for_node_name_eq() {
                 // TODO: Enable event_disk_graph once bug fixed: https://github.com/Pometry/Raphtory/issues/2098
@@ -3700,18 +3645,8 @@
 
         mod test_edges_filters_window_graph {
             use crate::{
-                assert_filter_results_w, assert_search_results_w,
                 db::{
-<<<<<<< HEAD
-                    api::view::StaticGraphViewOps,
-                    graph::views::{
-                        deletion_graph::PersistentGraph,
-                        filter::{
-                            internal::InternalEdgeFilterOps,
-                            model::{
-=======
                     api::{
-                        mutation::internal::{InternalAdditionOps, InternalPropertyAdditionOps},
                         view::StaticGraphViewOps,
                     },
                     graph::{
@@ -3721,7 +3656,6 @@
                         },
                         views::{
                             filter::model::{
->>>>>>> b1a22cf5
                                 ComposableFilter, EdgeFilter, EdgeFilterOps, PropertyFilterOps,
                             },
                             window_graph::views_test::test_filters_window_graph::WindowGraphTransformer,
@@ -3730,23 +3664,14 @@
                 },
                 prelude::{AdditionOps, PropertyAdditionOps, PropertyFilter},
             };
-<<<<<<< HEAD
-            use raphtory_api::core::{entities::properties::prop::Prop, storage::arc_str::ArcStr};
-            use raphtory_storage::mutation::{
-                addition_ops::InternalAdditionOps,
-                property_addition_ops::InternalPropertyAdditionOps,
-            };
-            use std::{ops::Range, sync::Arc};
-=======
             use raphtory_api::core::storage::arc_str::ArcStr;
             use std::sync::Arc;
->>>>>>> b1a22cf5
+            use raphtory_api::core::entities::properties::prop::Prop;
+            use crate::prelude::GraphViewOps;
 
             fn init_graph<
                 G: StaticGraphViewOps
                     + AdditionOps
-                    + InternalAdditionOps
-                    + InternalPropertyAdditionOps
                     + PropertyAdditionOps,
             >(
                 graph: G,
@@ -3968,8 +3893,6 @@
             fn init_graph2<
                 G: StaticGraphViewOps
                     + AdditionOps
-                    + InternalAdditionOps
-                    + InternalPropertyAdditionOps
                     + PropertyAdditionOps,
             >(
                 graph: G,
@@ -3997,13 +3920,6 @@
                 graph
             }
 
-<<<<<<< HEAD
-            use crate::prelude::GraphViewOps;
-            #[cfg(feature = "search")]
-            use search_edges::*;
-
-=======
->>>>>>> b1a22cf5
             #[test]
             fn test_edges_filters_for_src_eq() {
                 let filter = EdgeFilter::src().name().eq("N2");
