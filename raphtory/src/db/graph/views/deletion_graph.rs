--- conflicted
+++ resolved
@@ -25,14 +25,11 @@
     prelude::*,
 };
 use itertools::Itertools;
-<<<<<<< HEAD
-use raphtory_api::{core::entities::EID, GraphType};
-=======
 use raphtory_api::{
+    core::entities::EID,
     iter::{BoxedLDIter, IntoDynDBoxed},
     GraphType,
 };
->>>>>>> 41d224ee
 use rayon::prelude::*;
 use serde::{Deserialize, Serialize};
 use std::{
