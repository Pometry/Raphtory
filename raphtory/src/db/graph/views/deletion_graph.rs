--- conflicted
+++ resolved
@@ -270,24 +270,11 @@
         }
     }
 
-<<<<<<< HEAD
-    fn include_node_window(
-        &self,
-        v: VID,
-        w: Range<i64>,
-        _layer_ids: &LayerIds,
-        _edge_filter: Option<&EdgeFilter>,
-    ) -> bool {
-        // FIXME: Think about node deletions
-        let v = self.0.inner().storage.get_node(v);
-        v.timestamps().first_t().filter(|&t| t <= w.end).is_some()
-=======
     fn include_node_window(&self, node: &NodeStore, w: Range<i64>, _layer_ids: &LayerIds) -> bool {
         node.timestamps()
             .first_t()
             .filter(|&t| t <= w.end)
             .is_some()
->>>>>>> 7ac72ac2
     }
 
     fn include_edge_window(&self, edge: &EdgeStore, w: Range<i64>, layer_ids: &LayerIds) -> bool {
@@ -311,10 +298,6 @@
         self.0.edge_history_window(e, layer_ids, w)
     }
 
-<<<<<<< HEAD
-    fn edge_exploded(&self, e: EdgeRef, layer_ids: LayerIds) -> BoxedIter<EdgeRef> {
-        let edge = self.0.core_edge(e.pid());
-=======
     fn edge_exploded_count(&self, edge: &EdgeStore, layer_ids: &LayerIds) -> usize {
         match layer_ids {
             LayerIds::None => 0,
@@ -369,8 +352,7 @@
     }
 
     fn edge_exploded(&self, e: EdgeRef, layer_ids: &LayerIds) -> BoxedIter<EdgeRef> {
-        let edge = self.graph.core_edge_arc(e.pid());
->>>>>>> 7ac72ac2
+        let edge = self.0.core_edge_arc(e.pid());
 
         let alive_layers: Vec<_> = edge
             .updates_iter(layer_ids)
@@ -389,13 +371,8 @@
             .into_dyn_boxed()
     }
 
-<<<<<<< HEAD
-    fn edge_layers(&self, e: EdgeRef, layer_ids: LayerIds) -> BoxedIter<EdgeRef> {
+    fn edge_layers(&self, e: EdgeRef, layer_ids: &LayerIds) -> BoxedIter<EdgeRef> {
         self.0.edge_layers(e, layer_ids)
-=======
-    fn edge_layers(&self, e: EdgeRef, layer_ids: &LayerIds) -> BoxedIter<EdgeRef> {
-        self.graph.edge_layers(e, layer_ids)
->>>>>>> 7ac72ac2
     }
 
     fn edge_window_exploded(
@@ -407,11 +384,7 @@
         if w.end <= w.start {
             return Box::new(iter::empty());
         }
-<<<<<<< HEAD
-        let edge = self.0.core_edge(e.pid());
-=======
-        let edge = self.graph.core_edge_arc(e.pid());
->>>>>>> 7ac72ac2
+        let edge = self.0.core_edge_arc(e.pid());
 
         let alive_layers: Vec<_> = edge
             .updates_iter(layer_ids)
@@ -433,20 +406,9 @@
         layer_ids: &LayerIds,
     ) -> BoxedIter<EdgeRef> {
         let g = self.clone();
-<<<<<<< HEAD
-        let window_filter = self.include_edge_window().clone();
-        Box::new(self.0.edge_layers(e, layer_ids.clone()).filter(move |&e| {
-            let entry = g.core_edge(e.pid());
-            window_filter(
-                entry.deref(),
-                &layer_ids.clone().constrain_from_edge(e),
-                w.clone(),
-            )
-=======
         let edge = self.core_edge_arc(e.pid());
         Box::new(g.edge_layers(e, layer_ids).filter(move |&e| {
             g.include_edge_window(&edge, w.clone(), &LayerIds::One(*e.layer().unwrap()))
->>>>>>> 7ac72ac2
         }))
     }
 
@@ -553,28 +515,17 @@
             .collect()
     }
 
-<<<<<<< HEAD
     fn edge_is_valid(&self, e: EdgeRef, layer_ids: LayerIds) -> bool {
         let edge = self.0.core_edge(e.pid());
-=======
-    fn edge_is_valid(&self, e: EdgeRef, layer_ids: &LayerIds) -> bool {
-        let edge = self.graph.core_edge_arc(e.pid());
->>>>>>> 7ac72ac2
         let res = edge
             .updates_iter(layer_ids)
             .any(|(_, additions, deletions)| additions.last() > deletions.last());
         res
     }
 
-<<<<<<< HEAD
     fn edge_is_valid_at_end(&self, e: EdgeRef, layer_ids: LayerIds, end: i64) -> bool {
         let edge = self.0.core_edge(e.pid());
         edge_alive_at_end(edge.deref(), end, &layer_ids)
-=======
-    fn edge_is_valid_at_end(&self, e: EdgeRef, layer_ids: &LayerIds, end: i64) -> bool {
-        let edge = self.graph.core_edge_arc(e.pid());
-        edge_alive_at_end(edge.deref(), end, layer_ids)
->>>>>>> 7ac72ac2
     }
 
     #[inline]
