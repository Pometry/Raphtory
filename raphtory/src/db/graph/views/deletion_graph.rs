use crate::{
    core::{
        entities::LayerIds,
        storage::timeindex::{AsTime, TimeIndex, TimeIndexEntry, TimeIndexOps},
        utils::iter::GenLockedDIter,
    },
    db::{
        api::{
            properties::internal::InheritPropertiesOps, storage::storage::Storage,
            view::internal::*,
        },
        graph::graph::graph_equal,
    },
    prelude::*,
};
use raphtory_api::{
    core::entities::{properties::tprop::TPropOps, EID, VID},
    inherit::Base,
    iter::{BoxedLDIter, IntoDynDBoxed},
    GraphType,
};
use raphtory_storage::{
    graph::{
        edges::edge_storage_ops::EdgeStorageOps, graph::GraphStorage,
        nodes::node_storage_ops::NodeStorageOps,
    },
    mutation::InheritMutationOps,
};
use serde::{Deserialize, Serialize};
use std::{
    fmt::{Display, Formatter},
    iter,
    ops::{Deref, Range},
    sync::Arc,
};

/// A graph view where an edge remains active from the time it is added until it is explicitly marked as deleted.
///
/// Note that the graph will give you access to all edges that were added at any point in time, even those that are marked as deleted.
/// The deletion only has an effect on the exploded edge view that are returned. An edge is included in a windowed view of the graph if
/// it is considered active at any point in the window. Note that this means that if the last event at the start of the window (by secondary index) is a deletion,
/// the edge is not considered active at the start of the window, even if there are simultaneous addition events.
///
///
#[derive(Clone, Debug, Serialize, Deserialize, Default)]
pub struct PersistentGraph(pub(crate) Arc<Storage>);

impl Static for PersistentGraph {}

impl From<GraphStorage> for PersistentGraph {
    fn from(value: GraphStorage) -> Self {
        Self(Arc::new(Storage::from_inner(value)))
    }
}

impl From<Arc<Storage>> for PersistentGraph {
    fn from(value: Arc<Storage>) -> Self {
        Self(value)
    }
}

impl Display for PersistentGraph {
    fn fmt(&self, f: &mut Formatter<'_>) -> std::fmt::Result {
        Display::fmt(&self.0, f)
    }
}

/// Get the last update of a property before `t` (exclusive), taking deletions into account.
/// The update is only returned if the edge was not deleted since.
fn last_prop_value_before<'a>(
    t: TimeIndexEntry,
    props: impl TPropOps<'a>,
    deletions: impl TimeIndexOps<'a, IndexType = TimeIndexEntry>,
) -> Option<(TimeIndexEntry, Prop)> {
    props
        .last_before(t) // inclusive
        .filter(|(last_t, _)| !deletions.active(*last_t..t))
}

/// Gets the potentially persisted property value at a point in time
///
/// Persisted value can only exist if there is no update at time `t` and the edge is not deleted at time `t`
/// and if it exists it is the last value of the property before `t` as computed by `last_prop_value_before`.
fn persisted_prop_value_at<'a>(
    t: i64,
    props: impl TPropOps<'a>,
    deletions: impl TimeIndexOps<'a, IndexType = TimeIndexEntry>,
) -> Option<Prop> {
    if props.active_t(t..t.saturating_add(1)) || deletions.active_t(t..t.saturating_add(1)) {
        None
    } else {
        last_prop_value_before(TimeIndexEntry::start(t), props, deletions).map(|(_, v)| v)
    }
}

impl PersistentGraph {
    pub fn new() -> Self {
        Self::default()
    }

    pub fn from_storage(storage: Arc<Storage>) -> Self {
        Self(storage)
    }

    pub fn from_internal_graph(internal_graph: GraphStorage) -> Self {
        Self(Arc::new(Storage::from_inner(internal_graph)))
    }

    /// Get event graph
    pub fn event_graph(&self) -> Graph {
        Graph::from_storage(self.0.clone())
    }
    pub fn persistent_graph(&self) -> PersistentGraph {
        self.clone()
    }
}

impl<'graph, G: GraphViewOps<'graph>> PartialEq<G> for PersistentGraph {
    fn eq(&self, other: &G) -> bool {
        graph_equal(self, other)
    }
}

impl Base for PersistentGraph {
    type Base = Storage;
    #[inline(always)]
    fn base(&self) -> &Self::Base {
        &self.0
    }
}

impl InheritStorageOps for PersistentGraph {}

impl InternalMaterialize for PersistentGraph {
    fn graph_type(&self) -> GraphType {
        GraphType::PersistentGraph
    }
}

impl InheritMutationOps for PersistentGraph {}

impl InheritListOps for PersistentGraph {}

impl InheritCoreGraphOps for PersistentGraph {}

impl HasDeletionOps for PersistentGraph {}

impl InheritPropertiesOps for PersistentGraph {}

impl InheritLayerOps for PersistentGraph {}

impl InheritAllEdgeFilterOps for PersistentGraph {}

impl InheritNodeFilterOps for PersistentGraph {}

impl GraphTimeSemanticsOps for PersistentGraph {
    fn node_time_semantics(&self) -> TimeSemantics {
        TimeSemantics::persistent()
    }

    fn edge_time_semantics(&self) -> TimeSemantics {
        TimeSemantics::persistent()
    }

    fn view_start(&self) -> Option<TimeIndexEntry> {
        self.0.view_start()
    }

    fn view_end(&self) -> Option<TimeIndexEntry> {
        self.0.view_end()
    }

    fn earliest_time_global(&self) -> Option<i64> {
        self.0.earliest_time_global()
    }

    fn latest_time_global(&self) -> Option<i64> {
        self.0.latest_time_global()
    }

    fn earliest_time_window(&self, start: i64, end: i64) -> Option<i64> {
        self.earliest_time_global()
            .map(|t| t.max(start))
            .filter(|&t| t < end)
    }

    fn latest_time_window(&self, start: i64, end: i64) -> Option<i64> {
        if self.0.earliest_time_global()? >= end {
            return None;
        }
        self.latest_time_global()
            .map(|t| t.min(end.saturating_sub(1)).max(start))
    }

    #[inline]
    fn has_temporal_prop(&self, prop_id: usize) -> bool {
        self.0.has_temporal_prop(prop_id)
    }

    fn temporal_prop_iter(&self, prop_id: usize) -> BoxedLDIter<(TimeIndexEntry, Prop)> {
        self.0.temporal_prop_iter(prop_id)
    }

    #[inline]
    fn has_temporal_prop_window(&self, prop_id: usize, w: Range<i64>) -> bool {
        self.temporal_prop_iter_window(prop_id, w.start, w.end)
            .next()
            .is_some()
    }

    fn temporal_prop_iter_window(
        &self,
        prop_id: usize,
        start: i64,
        end: i64,
    ) -> BoxedLDIter<(TimeIndexEntry, Prop)> {
        if let Some(prop) = self.graph_meta().get_temporal_prop(prop_id) {
            let first = persisted_prop_value_at(start, &*prop, &TimeIndex::Empty)
                .map(|v| (TimeIndexEntry::start(start), v));
            first
                .into_iter()
                .chain(GenLockedDIter::from(prop, |prop| {
                    prop.deref()
                        .iter_window(TimeIndexEntry::range(start..end))
                        .into_dyn_dboxed()
                }))
                .into_dyn_dboxed()
        } else {
            iter::empty().into_dyn_dboxed()
        }
    }

    fn temporal_prop_last_at(
        &self,
        prop_id: usize,
        t: TimeIndexEntry,
    ) -> Option<(TimeIndexEntry, Prop)> {
        self.0.temporal_prop_last_at(prop_id, t)
    }

    fn temporal_prop_last_at_window(
        &self,
        prop_id: usize,
        t: TimeIndexEntry,
        w: Range<i64>,
    ) -> Option<(TimeIndexEntry, Prop)> {
        let w = TimeIndexEntry::range(w);
        if w.contains(&t) {
            self.0
                .temporal_prop_last_at(prop_id, t)
                .map(|(t, v)| (t.max(w.start), v))
        } else {
            None
        }
    }
}

impl NodeHistoryFilter for PersistentGraph {
    fn is_node_prop_update_available(
        &self,
        _prop_id: usize,
        _node_id: VID,
        _time: TimeIndexEntry,
    ) -> bool {
        true
    }

    fn is_node_prop_update_available_window(
        &self,
        prop_id: usize,
        node_id: VID,
        time: TimeIndexEntry,
        w: Range<i64>,
    ) -> bool {
        if time.t() >= w.end {
            false
        } else if w.contains(&time.t()) {
            true
        } else {
            let nse = self.0.core_node(node_id);
            let x = nse
                .tprop(prop_id)
                .last_before(TimeIndexEntry::start(w.start))
                .map(|(t, _)| t.t().eq(&time.t()))
                .unwrap_or(false);
            x
        }
    }

    fn is_node_prop_update_latest(
        &self,
        prop_id: usize,
        node_id: VID,
        time: TimeIndexEntry,
    ) -> bool {
        self.0.is_node_prop_update_latest(prop_id, node_id, time)
    }

    fn is_node_prop_update_latest_window(
        &self,
        prop_id: usize,
        node_id: VID,
        time: TimeIndexEntry,
        w: Range<i64>,
    ) -> bool {
        time.t() < w.end && {
            let nse = self.0.core_node(node_id);
            let x = nse
                .tprop(prop_id)
                .active(time.next()..TimeIndexEntry::start(w.end));
            !x
        }
    }
}

impl EdgeHistoryFilter for PersistentGraph {
    fn is_edge_prop_update_available(
        &self,
        _layer_id: usize,
        _prop_id: usize,
        _edge_id: EID,
        _time: TimeIndexEntry,
    ) -> bool {
        // let nse = self.0.core_node(node_id);
        // nse.tprop(prop_id).at(&time).is_some()
        true
    }

    fn is_edge_prop_update_available_window(
        &self,
        layer_id: usize,
        prop_id: usize,
        edge_id: EID,
        time: TimeIndexEntry,
        w: Range<i64>,
    ) -> bool {
        if time.t() >= w.end {
            false
        } else if w.contains(&time.t()) {
            true
        } else {
            let ese = self.core_edge(edge_id);
            let bool = ese
                .temporal_prop_layer(layer_id, prop_id)
                .last_before(TimeIndexEntry::start(w.start))
                .map(|(t, _)| time.t().eq(&t.t()))
                .unwrap_or(false);
            bool
        }
    }

    fn is_edge_prop_update_latest(
        &self,
        layer_ids: &LayerIds,
        layer_id: usize,
        prop_id: usize,
        edge_id: EID,
        time: TimeIndexEntry,
    ) -> bool {
        self.0
            .is_edge_prop_update_latest(layer_ids, layer_id, prop_id, edge_id, time)
    }

    fn is_edge_prop_update_latest_window(
        &self,
        layer_ids: &LayerIds,
        layer_id: usize,
        prop_id: usize,
        edge_id: EID,
        time: TimeIndexEntry,
        w: Range<i64>,
    ) -> bool {
        time.t() < w.end && {
            let time = time.next();
            let ese = self.core_edge(edge_id);

            if layer_ids.contains(&layer_id) {
                // Check if any layer has an active update beyond `time`
                let has_future_update = ese.layer_ids_iter(layer_ids).any(|layer_id| {
                    ese.temporal_prop_layer(layer_id, prop_id)
                        .active(time..TimeIndexEntry::start(w.end))
                });

                // If no layer has a future update, return true
                return !has_future_update;
            };
            false
        }
    }
}

#[cfg(test)]
mod test_deletions {
    use crate::{
        db::{
            api::view::time::internal::InternalTimeOps,
            graph::{
                edge::EdgeView,
                graph::{assert_graph_equal, assert_persistent_materialize_graph_equal},
                views::deletion_graph::{GraphTimeSemanticsOps, PersistentGraph},
            },
        },
        prelude::*,
        test_storage,
        test_utils::{build_graph, build_graph_strat},
    };
    use itertools::Itertools;
    use proptest::{arbitrary::any, proptest, sample::subsequence};
    use raphtory_api::core::{entities::GID, storage::timeindex::AsTime};
    use raphtory_storage::mutation::addition_ops::InternalAdditionOps;
    use std::ops::Range;

    #[test]
    fn test_nodes() {
        let g = PersistentGraph::new();

        let edges = [
            (0, 1, 2, "assigned"),
            (1, 1, 3, "assigned"),
            (2, 4, 2, "has"),
            (3, 4, 2, "has"),
            (4, 5, 2, "blocks"),
            (5, 4, 5, "has"),
            (6, 6, 5, "assigned"),
        ];

        for (time, src, dst, layer) in edges {
            g.add_edge(time, src, dst, [("added", Prop::I64(0))], Some(layer))
                .unwrap();
        }

        let nodes = g
            .window(0, 1701786285758)
            .layers(vec!["assigned", "has", "blocks"])
            .unwrap()
            .nodes()
            .into_iter()
            .map(|vv| vv.name())
            .collect_vec();

        assert_eq!(nodes, vec!["1", "2", "3", "4", "5", "6"]);

        let nodes = g
            .at(1701786285758)
            .layers(vec!["assigned", "has", "blocks"])
            .unwrap()
            .nodes()
            .into_iter()
            .map(|vv| vv.name())
            .collect_vec();

        assert_eq!(nodes, vec!["1", "2", "3", "4", "5", "6"]);
    }

    #[test]
    fn test_edge_deletions() {
        let g = PersistentGraph::new();

        g.add_edge(0, 0, 1, [("added", Prop::I64(0))], None)
            .unwrap();
        g.delete_edge(10, 0, 1, None).unwrap();

        assert_eq!(
            g.edges().id().collect::<Vec<_>>(),
            vec![(GID::U64(0), GID::U64(1))]
        );

        assert_eq!(
            g.window(1, 2).edges().id().collect::<Vec<_>>(),
            vec![(GID::U64(0), GID::U64(1))]
        );

        assert_eq!(g.window(1, 2).count_edges(), 1);

        assert_eq!(g.window(11, 12).count_edges(), 0);

        assert_eq!(
            g.window(1, 2)
                .edge(0, 1)
                .unwrap()
                .properties()
                .get("added")
                .unwrap_i64(),
            0
        );

        assert!(g.window(11, 12).edge(0, 1).is_none());

        assert_eq!(
            g.window(1, 2)
                .edge(0, 1)
                .unwrap()
                .properties()
                .temporal()
                .get("added")
                .unwrap()
                .iter()
                .map(|(t, p)| (t.t(), p))
                .collect_vec(),
            vec![(1, Prop::I64(0))]
        );

        assert_eq!(g.window(1, 2).node(0).unwrap().out_degree(), 1)
    }

    #[test]
    fn test_window_semantics() {
        let g = PersistentGraph::new();
        g.add_edge(1, 1, 2, [("test", "test")], None).unwrap();
        g.delete_edge(10, 1, 2, None).unwrap();

        assert_eq!(g.count_edges(), 1);

        assert_eq!(g.at(12).count_edges(), 0);
        assert_eq!(g.at(11).count_edges(), 0);
        assert_eq!(g.at(10).count_edges(), 0);
        assert_eq!(g.at(9).count_edges(), 1);
        assert_eq!(g.window(5, 9).count_edges(), 1);
        assert_eq!(g.window(5, 10).count_edges(), 1);
        assert_eq!(g.window(5, 11).count_edges(), 1);
        assert_eq!(g.window(10, 12).count_edges(), 0);
        assert_eq!(g.before(10).count_edges(), 1);
        assert_eq!(g.after(10).count_edges(), 0);
    }

    #[test]
    fn test_timestamps() {
        let g = PersistentGraph::new();
        let e = g.add_edge(1, 1, 2, [("test", "test")], None).unwrap();
        assert_eq!(e.earliest_time().unwrap(), 1); // time of first addition
        assert_eq!(e.latest_time().map(|t| t.t()), Some(1)); // not deleted so alive forever
        g.delete_edge(10, 1, 2, None).unwrap();
        assert_eq!(e.latest_time().unwrap(), 10); // deleted, so time of last deletion

        g.delete_edge(10, 3, 4, None).unwrap();
        let e = g.edge(3, 4).unwrap();
        assert_eq!(e.earliest_time().map(|t| t.t()), Some(10)); // only deleted, earliest and latest time are the same
        assert_eq!(e.latest_time().unwrap(), 10);
        g.add_edge(1, 3, 4, [("test", "test")], None).unwrap();
        assert_eq!(e.latest_time().unwrap(), 10);
        assert_eq!(e.earliest_time().unwrap(), 1); // added so timestamp is now the first addition
    }

    #[test]
    fn test_materialize_only_deletion() {
        let g = PersistentGraph::new();
        g.delete_edge(1, 1, 2, None).unwrap();
        g.add_edge(2, 1, 2, NO_PROPS, None).unwrap();
        g.delete_edge(5, 1, 2, None).unwrap();
        g.delete_edge(10, 1, 2, None).unwrap();
        assert_eq!(
            g.window(0, 11).count_temporal_edges(),
            g.count_temporal_edges()
        );
        assert_graph_equal(&g.materialize().unwrap(), &g);
    }

    #[test]
    fn materialize_prop_test() {
        proptest!(|(graph_f in build_graph_strat(10, 10, true))| {
            let g = PersistentGraph(build_graph(&graph_f));
            let gm = g.materialize().unwrap();
            assert_graph_equal(&g, &gm);
        })
    }

    #[test]
    fn materialize_window_prop_test() {
        proptest!(|(graph_f in build_graph_strat(10, 10, true), w in any::<Range<i64>>())| {
            let g = PersistentGraph(build_graph(&graph_f));
            let gw = g.window(w.start, w.end);
            let gmw = gw.materialize().unwrap();
            assert_persistent_materialize_graph_equal(&gw, &gmw);
        })
    }

    #[test]
    fn test_multilayer_window() {
        let g = PersistentGraph::new();
        g.add_edge(0, 0, 0, NO_PROPS, None).unwrap();
        g.add_edge(10, 0, 0, NO_PROPS, Some("a")).unwrap();
        println!("all: {g:?}");
        let gw = g.window(1, 10);
        println!("windowed nodes: {:?}", gw.nodes());
        let gm = gw.materialize().unwrap();

        println!("materialized: {:?}", gm);

        assert_eq!(gw.valid_layers("a").count_nodes(), 0);
        assert_eq!(gm.valid_layers("a").count_nodes(), 0);

        let expected = PersistentGraph::new();
        expected.add_edge(1, 0, 0, NO_PROPS, None).unwrap();
        expected.resolve_layer(Some("a")).unwrap(); // empty layer exists

        println!("expected: {:?}", expected);
        assert_persistent_materialize_graph_equal(&gw, &expected);

        assert_persistent_materialize_graph_equal(&gw, &gm);
    }

    #[test]
    fn test_multilayer_window2() {
        let g = PersistentGraph::new();
        g.add_edge(0, 0, 0, NO_PROPS, None).unwrap();
        g.add_edge(0, 0, 0, NO_PROPS, Some("a")).unwrap();
        let gw = g.window(1, i64::MAX);
        let gm = gw.materialize().unwrap();
        println!("original: {g:?}");
        assert_eq!(g.default_layer().count_nodes(), 1);
        println!("materialized: {gm:?}");
        assert_eq!(gm.default_layer().count_nodes(), 1);

        assert_persistent_materialize_graph_equal(&gw, &gm.clone().into_persistent().unwrap());
        assert_persistent_materialize_graph_equal(&gw, &gm);
    }

    #[test]
    fn test_deletion_at_window_start() {
        let g = PersistentGraph::new();
        g.add_edge(2, 0, 1, NO_PROPS, None).unwrap();
        g.delete_edge(0, 0, 1, None).unwrap();

        // deletion at start of window is not part of the view
        let gw = g.window(0, 1);
        assert!(gw.is_empty());

        let gw = g.window(0, 3);
        assert_eq!(gw.node(0).unwrap().earliest_time().unwrap().0, 2);
        assert_eq!(gw.node(1).unwrap().earliest_time().unwrap().0, 2);
    }
    #[test]
    fn materialize_window_layers_prop_test() {
        proptest!(|(graph_f in build_graph_strat(10, 10, true), w in any::<Range<i64>>(), l in subsequence(&["a", "b"], 0..=2))| {
            let g = PersistentGraph(build_graph(&graph_f));
            let glw = g.valid_layers(l).window(w.start, w.end);
            let gmlw = glw.materialize().unwrap();
            assert_persistent_materialize_graph_equal(&glw, &gmlw);
        })
    }

    #[test]
    fn test_materialize_deleted_edge() {
        let g = PersistentGraph::new();
        g.add_edge(0, 0, 1, NO_PROPS, None).unwrap();
        g.delete_edge(1, 0, 1, None).unwrap();
        g.delete_edge(5, 0, 1, None).unwrap();

        let gw = g.window(2, 10);

        let gm = gw.materialize().unwrap();

        assert_graph_equal(&gw, &gm);
    }

    #[test]
    fn test_addition_deletion_multilayer_window() {
        let g = PersistentGraph::new();
        g.add_edge(0, 0, 0, NO_PROPS, Some("a")).unwrap();
        g.delete_edge(0, 0, 0, None).unwrap();
        let gw = g.window(0, 0).valid_layers("a");
        let expected_gw = PersistentGraph::new();
        expected_gw.resolve_layer(Some("a")).unwrap();
        assert_graph_equal(&gw, &expected_gw);
        let gwm = gw.materialize().unwrap();
        assert_graph_equal(&gw, &gwm);
    }

    #[test]
    fn materialize_broken_time() {
        let g = PersistentGraph::new();
        g.add_edge(
            -7868307470600541330,
            0,
            0,
            [("test", Prop::map([("x", "y")]))],
            Some("a"),
        )
        .unwrap();
        g.add_edge(
            -8675512464616562592,
            0,
            0,
            [("test", Prop::map([("z", "hi")]))],
            None,
        )
        .unwrap();
        g.edge(0, 0)
            .unwrap()
            .add_constant_properties([("other", "b")], None)
            .unwrap();
        let gw = g.window(-7549523977641994620, -995047120251067629);
        assert_persistent_materialize_graph_equal(&gw, &gw.materialize().unwrap())
    }

    #[test]
    fn test_materialize_window_start_before_node_add() {
        let g = PersistentGraph::new();
        g.add_node(-1, 0, [("test", "test")], None).unwrap();
        g.add_node(5, 0, [("test", "blob")], None).unwrap();
        g.add_edge(0, 0, 0, NO_PROPS, None).unwrap();
        let gw = g.window(-5, 8);
        let gmw = gw.materialize().unwrap();
        assert_graph_equal(&gw, &gmw);
    }

    #[test]
    fn test_materialize_constant_edge_props() {
        let g = PersistentGraph::new();
        g.add_edge(0, 1, 2, NO_PROPS, Some("a")).unwrap();
        let e = g.add_edge(0, 1, 2, NO_PROPS, None).unwrap();
        e.add_constant_properties([("test", "test")], None).unwrap();
        g.delete_edge(1, 1, 2, None).unwrap();

        let gw = g.after(1);
        let gmw = gw.materialize().unwrap();
        assert_persistent_materialize_graph_equal(&gw, &gmw);
    }

    #[test]
    fn test_constant_properties_multiple_layers() {
        let g = PersistentGraph::new();
        g.add_edge(0, 1, 2, NO_PROPS, Some("a")).unwrap();
        let e = g.add_edge(0, 1, 2, NO_PROPS, None).unwrap();
        e.add_constant_properties([("test", "test")], None).unwrap();
        g.delete_edge(1, 1, 2, None).unwrap();
        assert_eq!(
            g.edge(1, 2)
                .unwrap()
                .properties()
                .constant()
                .iter()
                .collect_vec(),
            [("test".into(), Prop::map([("_default", "test")]))]
        );
        let gw = g.after(1);
        assert!(gw
            .edge(1, 2)
            .unwrap()
            .properties()
            .constant()
            .iter()
            .next()
            .is_none());
        let g_before = g.before(1);
        assert_eq!(
            g_before
                .edge(1, 2)
                .unwrap()
                .properties()
                .constant()
                .iter()
                .collect_vec(),
            [("test".into(), Prop::map([("_default", "test")]))]
        );
    }

    #[test]
    fn test_materialize_window() {
        let g = PersistentGraph::new();
        g.add_edge(0, 1, 2, NO_PROPS, None).unwrap();
        g.delete_edge(10, 1, 2, None).unwrap();

        let gm = g
            .window(3, 5)
            .materialize()
            .unwrap()
            .into_persistent()
            .unwrap();
        assert_persistent_materialize_graph_equal(&g.window(3, 5), &gm); // ignore start of window as it has different updates by design
    }

    #[test]
    fn test_materialize_window_earliest_time() {
        let g = PersistentGraph::new();
        g.add_edge(0, 1, 2, NO_PROPS, None).unwrap();
        g.delete_edge(10, 1, 2, None).unwrap();

        let ltg = g.latest_time_global();
        assert_eq!(ltg, Some(10));

        let wg = g.window(3, 5);

        let e = wg.edge(1, 2).unwrap();
<<<<<<< HEAD
        assert_eq!(e.earliest_time().map(|t| t.t()), Some(3));
        assert_eq!(e.latest_time().map(|t| t.t()), Some(4));
=======
        assert_eq!(e.earliest_time(), Some(3));
        assert_eq!(e.latest_time(), Some(3));
>>>>>>> 7ba5f535
        let n1 = wg.node(1).unwrap();
        assert_eq!(n1.earliest_time().unwrap().0, 3);
        assert_eq!(n1.latest_time().unwrap().0, 3);
        let n2 = wg.node(2).unwrap();
        assert_eq!(n2.earliest_time().unwrap().0, 3);
        assert_eq!(n2.latest_time().unwrap().0, 3);

        let actual_lt = wg.latest_time();
        assert_eq!(actual_lt.unwrap().0, 3);

        let actual_et = wg.earliest_time();
        assert_eq!(actual_et.unwrap().0, 3);

        let gm = g
            .window(3, 5)
            .materialize()
            .unwrap()
            .into_persistent()
            .unwrap();

        let expected_et = gm.earliest_time();
        assert_eq!(actual_et, expected_et);
    }

    #[test]
    fn test_materialize_window_node_props() {
        let g = Graph::new();
        g.add_node(0, 1, [("test", "test")], None).unwrap();

        test_storage!(&g, |g| {
            let g = g.persistent_graph();

            let wg = g.window(3, 5);
            let mg = wg.materialize().unwrap();
            assert_persistent_materialize_graph_equal(&wg, &mg);
        });
    }

    #[test]
    fn test_exploded_latest_time() {
        let g = PersistentGraph::new();
        let e = g.add_edge(0, 1, 2, NO_PROPS, None).unwrap();
        g.delete_edge(10, 1, 2, None).unwrap();
        assert_eq!(e.latest_time().map(|t| t.t()), Some(10));
        assert_eq!(
            e.explode()
                .latest_time()
                .map(|t| t.map(|t| t.t()))
                .collect_vec(),
            vec![Some(10)]
        );
    }

    #[test]
    fn test_exploded_window() {
        let g = PersistentGraph::new();
        let e = g.add_edge(0, 1, 2, NO_PROPS, None).unwrap();
        for t in [5, 10, 15] {
            e.add_updates(t, NO_PROPS, None).unwrap();
        }
        assert_eq!(
            e.after(2).explode().time().flatten().collect_vec(),
            [3, 5, 10, 15]
        );
    }

    #[test]
    fn test_edge_properties() {
        let g = PersistentGraph::new();
        let e = g.add_edge(0, 1, 2, [("test", "test")], None).unwrap();
        assert_eq!(e.properties().get("test").unwrap_str(), "test");
        e.delete(10, None).unwrap();
        assert_eq!(e.properties().get("test").unwrap_str(), "test");
        assert_eq!(e.at(10).properties().get("test"), None);
        e.add_updates(11, [("test", "test11")], None).unwrap();
        assert_eq!(
            e.window(10, 12).properties().get("test").unwrap_str(),
            "test11"
        );
        assert_eq!(
            e.window(5, 12)
                .properties()
                .temporal()
                .get("test")
                .unwrap()
                .iter()
                .map(|(t, p)| (t.t(), p))
                .collect_vec(),
            vec![(5, Prop::str("test")), (11i64, Prop::str("test11"))],
        );
    }

    #[test]
    fn test_edge_history() {
        let g = PersistentGraph::new();
        let e = g.add_edge(0, 1, 2, NO_PROPS, None).unwrap();
        e.delete(5, None).unwrap();
        e.add_updates(10, NO_PROPS, None).unwrap();
        assert_eq!(e.history(), [0, 10]);
        assert_eq!(e.after(1).history(), [10]);
        assert!(e.window(1, 4).history().is_empty());

        // exploded edge still exists
        assert_eq!(
            e.window(1, 4)
                .explode()
                .earliest_time()
                .flatten()
                .collect_vec(),
            [1]
        );
    }

    #[test]
    fn test_ordering_of_addition_and_deletion() {
        let g = PersistentGraph::new();

        //deletion before addition (deletion has no effect and edge exists (1, inf)
        g.delete_edge(1, 1, 2, None).unwrap();
        let e_1_2 = g.add_edge(1, 1, 2, [("test", "test")], None).unwrap();

        //deletion after addition (edge exists only at 2)
        let e_3_4 = g.add_edge(2, 3, 4, [("test", "test")], None).unwrap();
        g.delete_edge(2, 3, 4, None).unwrap();

        assert_eq!(e_1_2.at(0).properties().get("test"), None);
        assert_eq!(e_1_2.at(1).properties().get("test").unwrap_str(), "test");
        assert_eq!(e_1_2.at(2).properties().get("test").unwrap_str(), "test");

        assert_eq!(e_3_4.at(0).properties().get("test"), None);
        assert_eq!(e_3_4.at(2).properties().get("test"), None);
        assert_eq!(e_3_4.at(3).properties().get("test"), None);

        assert!(!g.window(0, 1).has_edge(1, 2));
        assert!(!g.window(0, 2).has_edge(3, 4));
        assert!(g.window(1, 2).has_edge(1, 2));
        assert!(!g.window(2, 3).has_edge(3, 4)); // deleted at start of window
        assert!(!g.window(3, 4).has_edge(3, 4));
    }

    #[test]
    fn test_deletions() {
        let edges = [
            (1, 1, 2),
            (2, 1, 3),
            (-1, 2, 1),
            (0, 1, 1),
            (7, 3, 2),
            (1, 1, 1),
        ];
        let g = PersistentGraph::new();
        for (t, s, d) in edges.iter() {
            g.add_edge(*t, *s, *d, NO_PROPS, None).unwrap();
        }
        g.delete_edge(10, edges[0].1, edges[0].2, None).unwrap();

        for (t, s, d) in &edges {
            assert!(g.at(*t).has_edge(*s, *d));
        }
        assert!(!g.after(10).has_edge(edges[0].1, edges[0].2));
        for (_, s, d) in &edges[1..] {
            assert!(g.after(10).has_edge(*s, *d));
        }
        assert_eq!(
            g.edge(edges[0].1, edges[0].2)
                .unwrap()
                .explode()
                .latest_time()
                .map(|t| t.map(|t| t.t()))
                .collect_vec(),
            [Some(10)]
        );
    }

    fn check_valid<'graph, G: GraphViewOps<'graph>, GH: GraphViewOps<'graph>>(e: &EdgeView<G, GH>) {
        assert!(e.is_valid());
        assert!(!e.is_deleted());
        assert!(e.graph.has_edge(e.src(), e.dst()));
        assert!(e.graph.edge(e.src(), e.dst()).is_some());
    }

    fn check_deleted<'graph, G: GraphViewOps<'graph>, GH: GraphViewOps<'graph>>(
        e: &EdgeView<G, GH>,
    ) {
        assert!(!e.is_valid());
        assert!(e.is_deleted());
        let t = e.latest_time().map(|t| t.t()).unwrap_or(i64::MAX);
        let g = e.graph.at(t); // latest view of the graph
        assert!(!g.has_edge(e.src(), e.dst()));
        assert!(g.edge(e.src(), e.dst()).is_none());
    }

    #[test]
    fn test_deletion_multiple_layers() {
        let g = PersistentGraph::new();

        g.add_edge(1, 1, 2, NO_PROPS, Some("1")).unwrap();
        g.delete_edge(2, 1, 2, Some("2")).unwrap();
        g.delete_edge(10, 1, 2, Some("1")).unwrap();
        g.add_edge(10, 1, 2, NO_PROPS, Some("2")).unwrap();

        let e = g.edge(1, 2).unwrap();
        let e_layer_1 = e.layers("1").unwrap();
        let e_layer_2 = e.layers("2").unwrap();

        assert!(!g.at(0).has_edge(1, 2));
        check_deleted(&e.at(0));
        for t in 1..13 {
            assert!(g.at(t).has_edge(1, 2));
            check_valid(&e.at(t));
        }

        check_valid(&e);

        check_deleted(&e_layer_1);
        check_deleted(&e_layer_1.at(10));
        check_valid(&e_layer_1.at(9));
        check_valid(&e_layer_1.at(1));
        check_deleted(&e_layer_1.at(0));

        check_valid(&e_layer_2);
        check_deleted(&e_layer_2.at(9));
        check_valid(&e_layer_2.at(10));
    }

    #[test]
    fn test_edge_is_valid() {
        let g = PersistentGraph::new();

        g.add_edge(1, 1, 2, NO_PROPS, None).unwrap();
        let e = g.edge(1, 2).unwrap();
        check_deleted(&e.before(1));
        check_valid(&e.after(1));
        check_valid(&e);

        g.add_edge(2, 1, 2, NO_PROPS, Some("1")).unwrap();
        check_valid(&e);

        g.delete_edge(3, 1, 2, Some("1")).unwrap();
        check_valid(&e);
        check_deleted(&e.layers("1").unwrap());
        check_deleted(&e.layers("1").unwrap().at(3));
        check_deleted(&e.layers("1").unwrap().after(3));
        check_valid(&e.layers("1").unwrap().before(3));
        check_valid(&e.default_layer());

        g.delete_edge(4, 1, 2, None).unwrap();
        check_deleted(&e);
        check_deleted(&e.layers("1").unwrap());
        check_deleted(&e.default_layer());

        g.add_edge(5, 1, 2, NO_PROPS, None).unwrap();
        check_valid(&e);
        check_valid(&e.default_layer());
        check_deleted(&e.layers("1").unwrap());
    }

    /// Each layer is handled individually, deletions in one layer do not have an effect on other layers.
    /// Layers that have only deletions are ignored
    #[test]
    fn test_explode_multiple_layers() {
        let g = PersistentGraph::new();
        g.add_edge(0, 1, 2, NO_PROPS, Some("1")).unwrap();
        g.add_edge(1, 1, 2, NO_PROPS, Some("2")).unwrap();
        g.delete_edge(1, 1, 2, Some("1")).unwrap();
        g.delete_edge(2, 1, 2, Some("2")).unwrap();
        g.delete_edge(3, 1, 2, Some("3")).unwrap();

        let e = g.edge(1, 2).unwrap();
        assert_eq!(e.explode().iter().count(), 2);
        assert_eq!(e.before(4).explode().iter().count(), 2);
        assert_eq!(e.window(1, 3).explode().iter().count(), 1);
        assert_eq!(e.window(2, 3).explode().iter().count(), 0);
    }

    #[test]
    fn test_edge_latest_time() {
        let g = PersistentGraph::new();
        let e = g.add_edge(0, 1, 2, NO_PROPS, None).unwrap();
        e.delete(2, None).unwrap();
        assert_eq!(e.at(2).earliest_time(), None);
        assert_eq!(e.at(2).latest_time(), None);
        assert!(e.at(2).is_deleted());
        assert_eq!(e.latest_time().map(|t| t.t()), Some(2));
        e.add_updates(4, NO_PROPS, None).unwrap();
        assert_eq!(e.latest_time().map(|t| t.t()), Some(4));

        assert_eq!(e.window(0, 3).latest_time().map(|t| t.t()), Some(2));
    }

    #[test]
    fn test_view_start_end() {
        let g = PersistentGraph::new();
        let e = g.add_edge(0, 1, 2, NO_PROPS, None).unwrap();
        assert_eq!(g.start(), None);
        assert_eq!(g.timeline_start().map(|t| t.t()), Some(0));
        assert_eq!(g.end(), None);
        assert_eq!(g.timeline_end().map(|t| t.t()), Some(1));
        e.delete(2, None).unwrap();
        assert_eq!(g.timeline_start().map(|t| t.t()), Some(0));
        assert_eq!(g.timeline_end().map(|t| t.t()), Some(3));
        let w = g.window(
            g.timeline_start().unwrap().t(),
            g.timeline_end().unwrap().t(),
        );
        assert!(g.has_edge(1, 2));
        assert!(w.has_edge(1, 2));
        assert_eq!(w.start().map(|t| t.t()), Some(0));
        assert_eq!(w.timeline_start().map(|t| t.t()), Some(0));
        assert_eq!(w.end().map(|t| t.t()), Some(3));
        assert_eq!(w.timeline_end().map(|t| t.t()), Some(3));

        e.add_updates(4, NO_PROPS, None).unwrap();
        assert_eq!(g.timeline_start().map(|t| t.t()), Some(0));
        assert_eq!(g.timeline_end().map(|t| t.t()), Some(5));
    }

    #[test]
    fn test_node_property_semantics() {
        let g = PersistentGraph::new();
        let _v = g
            .add_node(1, 1, [("test_prop", "test value")], None)
            .unwrap();
        let v = g
            .add_node(11, 1, [("test_prop", "test value 2")], None)
            .unwrap();
        let v_from_graph = g.at(10).node(1).unwrap();
        assert_eq!(v.properties().get("test_prop").unwrap_str(), "test value 2");
        assert_eq!(
            v.at(10).properties().get("test_prop").unwrap_str(),
            "test value"
        );
        assert_eq!(
            v.at(11).properties().get("test_prop").unwrap_str(),
            "test value 2"
        );
        assert_eq!(
            v_from_graph.properties().get("test_prop").unwrap_str(),
            "test value"
        );

        assert_eq!(
            v.before(11).properties().get("test_prop").unwrap_str(),
            "test value"
        );

        assert_eq!(
            v.properties()
                .temporal()
                .get("test_prop")
                .unwrap()
                .history(),
            [1, 11]
        );
        assert_eq!(
            v_from_graph
                .properties()
                .temporal()
                .get("test_prop")
                .unwrap()
                .history(),
            [10]
        );

        assert_eq!(v_from_graph.earliest_time().unwrap().0, 10);
        assert_eq!(v.earliest_time().unwrap().0, 1);
        assert_eq!(v.at(10).earliest_time().unwrap().0, 10);
        assert_eq!(v.at(10).latest_time().unwrap().0, 10);
        assert_eq!(v.latest_time().unwrap().0, 11);
    }

    #[test]
    fn test_event_graph() {
        let pg = PersistentGraph::new();
        pg.add_edge(0, 0, 1, [("added", Prop::I64(0))], None)
            .unwrap();
        pg.delete_edge(10, 0, 1, None).unwrap();
        assert_eq!(
            pg.edges().id().collect::<Vec<_>>(),
            vec![(GID::U64(0), GID::U64(1))]
        );

        let g = pg.event_graph();
        assert_eq!(
            g.edges().id().collect::<Vec<_>>(),
            vec![(GID::U64(0), GID::U64(1))]
        );
    }

    #[test]
    fn test_exploded_latest_time_deleted() {
        let g = PersistentGraph::new();
        g.add_edge(1, 1, 2, NO_PROPS, None).unwrap();
        g.delete_edge(1, 1, 2, None).unwrap();

        assert_eq!(
            g.edge(1, 2)
                .unwrap()
                .explode()
                .latest_time()
                .map(|t| t.map(|t| t.t()))
                .collect_vec(),
            [Some(1)]
        );
        assert_eq!(
            g.edge(1, 2)
                .unwrap()
                .explode()
                .earliest_time()
                .map(|t| t.map(|t| t.t()))
                .collect_vec(),
            [Some(1)]
        )
    }

    #[test]
    fn test_empty_window_has_no_nodes() {
        let g = PersistentGraph::new();
        g.add_node(1, 1, NO_PROPS, None).unwrap();
        assert_eq!(g.window(2, 2).count_nodes(), 0);
        assert_eq!(g.window(1, 1).count_nodes(), 0);
        assert_eq!(g.window(0, 0).count_nodes(), 0);
    }

    // #[test]
    // fn test_earliest_latest_only_deletion() {
    //     let g = PersistentGraph::new();
    //     g.delete_edge(1, 1, 2, None).unwrap();
    //     let gw = g.window(0, 1);
    //     assert_eq!(gw.earliest_time(), Some(0));
    //     assert_eq!(gw.latest_time(), Some(0));
    // }

    #[test]
    fn test_earliest_latest_time_window() {
        let g = PersistentGraph::new();
        g.add_edge(0, 0, 0, NO_PROPS, None).unwrap();

        assert_eq!(g.window(-1, 0).earliest_time(), None);
        assert_eq!(g.window(-1, 0).latest_time(), None);
    }

    #[test]
    fn test_node_earliest_time_window() {
        let g = PersistentGraph::new();
        g.add_edge(0, 1, 2, NO_PROPS, None).unwrap();
        g.add_edge(4, 1, 3, NO_PROPS, None).unwrap();

        assert_eq!(
            g.window(2, 7).node(3).unwrap().earliest_time().unwrap().0,
            4
        );
        assert_eq!(
            g.window(2, 7).node(1).unwrap().earliest_time().unwrap().0,
            2
        );
    }

    #[test]
    fn test_graph_property_semantics() {
        let g = PersistentGraph::new();
        g.add_properties(1, [("weight", 10i64)]).unwrap();
        g.add_properties(3, [("weight", 20i64)]).unwrap();
        let prop: Vec<(i64, Prop)> = g
            .properties()
            .temporal()
            .get("weight")
            .unwrap()
            .into_iter()
            .map(|(t, p)| (t.t(), p))
            .collect();

        assert_eq!(prop, [(1, 10i64.into_prop()), (3, 20i64.into_prop())]);

        let prop: Vec<(i64, Prop)> = g
            .window(5, 7)
            .properties()
            .temporal()
            .get("weight")
            .unwrap()
            .into_iter()
            .map(|(t, p)| (t.t(), p))
            .collect();
        assert_eq!(prop, [(5, 20i64.into_prop())])
    }

    #[test]
    fn test_exploded_edge_window() {
        let g = PersistentGraph::new();
        g.add_edge(1, 0, 1, [("test", 1i64)], None).unwrap();
        g.add_edge(3, 0, 1, [("test", 3i64)], None).unwrap();
        g.add_edge(4, 0, 1, [("test", 4i64)], None).unwrap();

        let prop_values = g
            .window(2, 5)
            .edges()
            .explode()
            .properties()
            .map(|props| props.get("test").unwrap_i64())
            .collect::<Vec<_>>();
        assert_eq!(prop_values, [1, 3, 4]);
    }

    /// This is a weird edge case
    ///
    /// An edge deletion creates the corresponding nodes so they should be alive from that point on.
    /// We might consider changing the exact semantics here...
    #[test]
    fn test_node_earliest_latest_time_edge_deletion_only() {
        let g = PersistentGraph::new();
        g.delete_edge(10, 0, 1, None).unwrap();
        assert_eq!(g.node(0).unwrap().earliest_time().unwrap().0, 10);
        assert_eq!(g.node(1).unwrap().earliest_time().unwrap().0, 10);
        assert_eq!(g.node(0).unwrap().latest_time().unwrap().0, 10);
        assert_eq!(g.node(1).unwrap().latest_time().unwrap().0, 10);
    }

    /// For an edge the earliest time is the time of the first update (either addition or deletion)
    ///
    /// The latest time is the time stamp of the last deletion if the last update is a deletion or
    /// i64::MAX otherwise.
    #[test]
    fn test_edge_earliest_latest_time_edge_deletion_only() {
        let g = PersistentGraph::new();
        g.delete_edge(10, 0, 1, None).unwrap();
        assert_eq!(
            g.edge(0, 1).unwrap().earliest_time().map(|t| t.t()),
            Some(10)
        );
        assert_eq!(g.edge(0, 1).unwrap().latest_time().map(|t| t.t()), Some(10));
    }

    /// Repeated deletions are ignored, only the first one is relevant. Subsequent deletions do not
    /// create exploded edges
    #[test]
    fn test_repeated_deletions() {
        let g = PersistentGraph::new();
        g.add_edge(0, 0, 1, NO_PROPS, None).unwrap();
        g.delete_edge(2, 0, 1, None).unwrap();
        g.delete_edge(4, 0, 1, None).unwrap();

        let e = g.edge(0, 1).unwrap();
        let ex_earliest_t = e
            .explode()
            .earliest_time()
            .map(|t| t.map(|t| t.t()))
            .collect_vec();
        assert_eq!(ex_earliest_t, [Some(0)]);
    }

    /// Only additions create exploded edges
    #[test]
    fn test_only_deletions() {
        let g = PersistentGraph::new();
        g.delete_edge(2, 0, 1, None).unwrap();
        g.delete_edge(4, 0, 1, None).unwrap();

        let e = g.edge(0, 1).unwrap();
        let ex_earliest_t = e.explode().earliest_time().collect_vec();
        assert_eq!(ex_earliest_t, []);
    }

    /// Deletions only bring an edge into the window if they fall inside the window, not if they fall
    /// onto the start of the window. The edge is already considered deleted at the time of the
    /// deletion event, not at the next step.
    #[test]
    fn test_only_deletions_window() {
        let g = PersistentGraph::new();
        g.delete_edge(1, 0, 1, None).unwrap();

        // the edge exists
        assert!(g.has_edge(0, 1));

        // the deletion falls inside the window so the edge exists
        assert!(g.window(0, 2).has_edge(0, 1));

        // the deletion falls on the start of the window so the edge is already deleted and does not exist
        assert!(!g.window(1, 2).has_edge(0, 1));

        // windows that don't contain the deletion event don't have the edge
        assert!(!g.window(0, 1).has_edge(0, 1));
        assert!(!g.window(2, 3).has_edge(0, 1));
    }

    #[test]
    fn test_multiple_updates_at_start() {
        let g = PersistentGraph::new();
        g.add_edge(0, 0, 1, [("test", 1i64)], None).unwrap();
        g.add_edge(0, 0, 1, [("test", 2i64)], None).unwrap();

        let e = g.edge(0, 1).unwrap();
        assert_eq!(e.properties().get("test").unwrap_i64(), 2);
        assert_eq!(
            e.properties()
                .temporal()
                .get("test")
                .unwrap()
                .iter()
                .map(|(t, p)| (t.t(), p))
                .collect_vec(),
            [(0, Prop::I64(1)), (0, Prop::I64(2))]
        );

        assert_eq!(e.at(0).properties().get("test").unwrap_i64(), 2);
        assert_eq!(
            e.at(0)
                .properties()
                .temporal()
                .get("test")
                .unwrap()
                .iter()
                .map(|(t, p)| (t.t(), p))
                .collect_vec(),
            [(0, Prop::I64(1)), (0, Prop::I64(2))]
        );

        assert_eq!(
            e.at(0)
                .explode()
                .properties()
                .map(|p| p.get("test").unwrap_i64())
                .collect_vec(),
            [1, 2]
        );
        assert_eq!(e.at(0).history(), [0, 0]);
        assert_eq!(e.history(), [0, 0]);
    }

    #[test]
    fn no_persistence_if_updated_at_start() {
        let g = PersistentGraph::new();
        g.add_edge(0, 0, 1, [("test", 1i64)], None).unwrap();
        g.add_edge(2, 0, 1, [("test", 2i64)], None).unwrap();
        g.add_edge(4, 0, 1, [("test", 4i64)], None).unwrap();

        let e = g.edge(0, 1).unwrap().window(2, 5);

        assert_eq!(e.properties().get("test").unwrap_i64(), 4);
        assert_eq!(
            e.properties()
                .temporal()
                .get("test")
                .unwrap()
                .iter()
                .map(|(t, p)| (t.t(), p))
                .collect_vec(),
            [(2, Prop::I64(2)), (4, Prop::I64(4))]
        );
        assert_eq!(
            e.explode()
                .properties()
                .map(|p| p.get("test").unwrap_i64())
                .collect_vec(),
            [2, 4]
        );
        assert_eq!(e.history(), [2, 4]);
        assert!(e.deletions().is_empty());
    }

    #[test]
    fn persistence_if_not_updated_at_start() {
        let g = PersistentGraph::new();
        g.add_edge(0, 0, 1, [("test", 1i64)], None).unwrap();
        g.add_edge(2, 0, 1, [("test", 2i64)], None).unwrap();
        g.add_edge(4, 0, 1, [("test", 4i64)], None).unwrap();

        let e = g.edge(0, 1).unwrap().window(1, 5);

        assert_eq!(e.properties().get("test").unwrap_i64(), 4);
        assert_eq!(
            e.properties()
                .temporal()
                .get("test")
                .unwrap()
                .iter()
                .map(|(t, p)| (t.t(), p))
                .collect_vec(),
            [(1, Prop::I64(1)), (2, Prop::I64(2)), (4, Prop::I64(4))]
        );
        assert_eq!(
            e.explode()
                .properties()
                .map(|p| p.get("test").unwrap_i64())
                .collect_vec(),
            [1, 2, 4]
        );
        assert_eq!(e.history(), [2, 4]); // is this actually what we want?
        assert!(e.deletions().is_empty());
        assert_eq!(g.window(1, 5).count_temporal_edges(), 3);
        assert_eq!(g.window(2, 5).count_temporal_edges(), 2);
        assert_eq!(g.window(3, 5).count_temporal_edges(), 2);
    }

    #[test]
    fn no_persistence_if_deleted() {
        let g = PersistentGraph::new();
        g.add_edge(-1, 0, 1, [("test", 1i64)], None).unwrap();
        g.delete_edge(0, 0, 1, None).unwrap();
        g.add_edge(2, 0, 1, [("test", 2i64)], None).unwrap();
        g.add_edge(4, 0, 1, [("test", 4i64)], None).unwrap();

        let e = g.edge(0, 1).unwrap().window(1, 5);

        assert_eq!(e.properties().get("test").unwrap_i64(), 4);
        assert_eq!(
            e.properties()
                .temporal()
                .get("test")
                .unwrap()
                .iter()
                .map(|(t, p)| (t.t(), p))
                .collect_vec(),
            [(2, Prop::I64(2)), (4, Prop::I64(4))]
        );
        assert_eq!(
            e.explode()
                .properties()
                .map(|p| p.get("test").unwrap_i64())
                .collect_vec(),
            [2, 4]
        );
        assert_eq!(e.history(), [2, 4]);
        assert!(e.deletions().is_empty());
        assert_eq!(g.window(0, 5).count_temporal_edges(), 2);
        assert_eq!(g.window(1, 5).count_temporal_edges(), 2);
        assert_eq!(g.window(3, 5).count_temporal_edges(), 2);
    }

    #[test]
    fn test_deletion_at_start() {
        let g = PersistentGraph::new();
        g.add_edge(0, 0, 1, [("test", 1i64)], None).unwrap();
        g.add_edge(2, 0, 1, [("test", 2i64)], None).unwrap();
        g.delete_edge(2, 0, 1, None).unwrap();
        g.add_edge(2, 0, 1, [("test", 3i64)], None).unwrap();
        g.add_edge(4, 0, 1, [("test", 4i64)], None).unwrap();

        let e = g.edge(0, 1).unwrap().window(2, 5);

        assert_eq!(e.properties().get("test").unwrap_i64(), 4);
        assert_eq!(
            e.properties()
                .temporal()
                .get("test")
                .unwrap()
                .iter()
                .map(|(t, p)| (t.t(), p))
                .collect_vec(),
            [(2, Prop::I64(3)), (4, Prop::I64(4))]
        );

        assert_eq!(
            e.explode()
                .properties()
                .map(|p| p.get("test").unwrap_i64())
                .collect_vec(),
            [3, 4]
        );

        assert!(e.deletions().is_empty());
        assert_eq!(e.history(), [2, 4]);
        assert_eq!(g.window(1, 5).count_temporal_edges(), 4);
        assert_eq!(g.window(2, 5).count_temporal_edges(), 2);
        assert_eq!(g.window(3, 5).count_temporal_edges(), 2);
    }

    #[test]
    fn multiple_node_updates_at_same_time() {
        let g = PersistentGraph::new();

        g.add_node(1, 1, [("prop1", 1)], None).unwrap();
        g.add_node(2, 1, [("prop1", 2)], None).unwrap();
        g.add_node(2, 1, [("prop1", 3)], None).unwrap();
        g.add_node(8, 1, [("prop1", 4)], None).unwrap();
        g.add_node(9, 1, [("prop1", 5)], None).unwrap();

        assert_eq!(
            g.window(2, 10)
                .node(1)
                .unwrap()
                .properties()
                .temporal()
                .get("prop1")
                .unwrap()
                .values()
                .collect_vec(),
            [Prop::I32(2), Prop::I32(3), Prop::I32(4), Prop::I32(5)]
        )
    }

    #[test]
    fn filtering_all_layers_keeps_explicitly_added_nodes() {
        let g = PersistentGraph::new();
        g.add_node(0, 0, [("prop1", false)], None).unwrap();
        let view = g.valid_layers(Layer::None).window(0, 1);
        assert_eq!(view.count_nodes(), 1);
        assert_eq!(view.count_edges(), 0);
        assert_graph_equal(&view, &view.materialize().unwrap())
    }

    #[test]
    fn filtering_all_layers_removes_other_nodes() {
        let g = PersistentGraph::new();
        g.add_edge(0, 0, 1, NO_PROPS, None).unwrap();

        let view = g.valid_layers(Layer::None).window(0, 1);
        assert_eq!(view.count_nodes(), 0);
        assert_eq!(view.count_edges(), 0);
        assert_graph_equal(&view, &view.materialize().unwrap())
    }

    #[test]
    fn deletions_window_has_exclusive_start() {
        let g = PersistentGraph::new();
        g.add_edge(0, 0, 1, NO_PROPS, None).unwrap();
        g.delete_edge(2, 0, 1, None).unwrap();
        let e = g.edge(0, 1).unwrap();
        assert!(e.is_active()); // has updates
        assert!(!e.is_valid()); // last update is a deletion
        assert!(e.is_deleted());

        assert!(e.window(0, 1).is_active()); // addition in window
        assert!(e.window(0, 1).is_valid()); // not deleted
        assert!(!e.window(0, 1).is_deleted());

        assert!(e.window(1, 3).is_active()); // deletion in window
        assert!(!e.window(1, 3).is_valid());
        assert!(e.window(1, 3).is_deleted());

        assert!(!e.window(1, 2).is_active()); // no updates in window
        assert!(e.window(1, 2).is_valid()); // deletion not in window (exclusive end)
        assert!(!e.window(1, 2).is_deleted());

        assert!(!e.window(2, 3).is_active()); // deletion at start of window are not included
        assert!(!e.window(2, 3).is_valid());
        assert!(e.window(2, 3).is_deleted());
        assert!(!e.latest().is_active()); // this is the same as above
    }
}

#[cfg(test)]
mod test_node_history_filter_persistent_graph {
    use crate::{
        db::{
            api::view::{internal::NodeHistoryFilter, StaticGraphViewOps},
            graph::views::deletion_graph::PersistentGraph,
        },
        prelude::{AdditionOps, GraphViewOps},
    };
    use raphtory_api::core::{
        entities::properties::prop::Prop, storage::timeindex::TimeIndexEntry,
    };
    use raphtory_storage::core_ops::CoreGraphOps;

    fn init_graph<G: StaticGraphViewOps + AdditionOps>(graph: G) -> G {
        let nodes = [
            (6, "N1", Prop::U64(2)),
            (7, "N1", Prop::U64(1)),
            (6, "N2", Prop::U64(1)),
            (7, "N2", Prop::U64(2)),
            (8, "N3", Prop::U64(1)),
            (9, "N4", Prop::U64(1)),
            (5, "N5", Prop::U64(1)),
            (6, "N5", Prop::U64(2)),
            (5, "N6", Prop::U64(1)),
            (6, "N6", Prop::U64(1)),
            (3, "N7", Prop::U64(1)),
            (5, "N7", Prop::U64(1)),
            (3, "N8", Prop::U64(1)),
            (4, "N8", Prop::U64(2)),
        ];

        for (time, id, prop) in nodes {
            graph.add_node(time, id, [("p1", prop)], None).unwrap();
        }

        graph
    }

    #[test]
    fn test_is_prop_update_latest() {
        let g = PersistentGraph::new();
        let g = init_graph(g);

        let prop_id = g.node_meta().temporal_prop_meta().get_id("p1").unwrap();

        let node_id = g.node("N1").unwrap().node;
        let bool = g.is_node_prop_update_latest(prop_id, node_id, TimeIndexEntry::end(7));
        assert!(bool);

        let node_id = g.node("N2").unwrap().node;
        let bool = g.is_node_prop_update_latest(prop_id, node_id, TimeIndexEntry::end(6));
        assert!(!bool);

        let node_id = g.node("N3").unwrap().node;
        let bool = g.is_node_prop_update_latest(prop_id, node_id, TimeIndexEntry::end(8));
        assert!(bool);

        let node_id = g.node("N4").unwrap().node;
        let bool = g.is_node_prop_update_latest(prop_id, node_id, TimeIndexEntry::end(9));
        assert!(bool);

        let node_id = g.node("N5").unwrap().node;
        let bool = g.is_node_prop_update_latest(prop_id, node_id, TimeIndexEntry::end(5));
        assert!(!bool);

        let node_id = g.node("N6").unwrap().node;
        let bool = g.is_node_prop_update_latest(prop_id, node_id, TimeIndexEntry::end(5));
        assert!(!bool);
        let node_id = g.node("N6").unwrap().node;
        let bool = g.is_node_prop_update_latest(prop_id, node_id, TimeIndexEntry::end(6));
        assert!(bool);

        let node_id = g.node("N7").unwrap().node;
        let bool = g.is_node_prop_update_latest(prop_id, node_id, TimeIndexEntry::end(3));
        assert!(!bool);
        let node_id = g.node("N7").unwrap().node;
        let bool = g.is_node_prop_update_latest(prop_id, node_id, TimeIndexEntry::end(5));
        assert!(bool);

        let node_id = g.node("N8").unwrap().node;
        let bool = g.is_node_prop_update_latest(prop_id, node_id, TimeIndexEntry::end(3));
        assert!(!bool);
    }

    #[test]
    fn test_is_prop_update_latest_w() {
        let g = PersistentGraph::new();
        let g = init_graph(g);

        let prop_id = g.node_meta().temporal_prop_meta().get_id("p1").unwrap();
        let w = 6..9;

        let node_id = g.node("N1").unwrap().node;
        let bool = g.is_node_prop_update_latest_window(
            prop_id,
            node_id,
            TimeIndexEntry::end(7),
            w.clone(),
        );
        assert!(bool);

        let node_id = g.node("N2").unwrap().node;
        let bool = g.is_node_prop_update_latest_window(
            prop_id,
            node_id,
            TimeIndexEntry::end(6),
            w.clone(),
        );
        assert!(!bool);

        let node_id = g.node("N3").unwrap().node;
        let bool = g.is_node_prop_update_latest_window(
            prop_id,
            node_id,
            TimeIndexEntry::end(8),
            w.clone(),
        );
        assert!(bool);

        let node_id = g.node("N4").unwrap().node;
        let bool = g.is_node_prop_update_latest_window(
            prop_id,
            node_id,
            TimeIndexEntry::end(9),
            w.clone(),
        );
        assert!(!bool);

        let node_id = g.node("N5").unwrap().node;
        let bool = g.is_node_prop_update_latest_window(
            prop_id,
            node_id,
            TimeIndexEntry::end(5),
            w.clone(),
        );
        assert!(!bool);

        let node_id = g.node("N6").unwrap().node;
        let bool = g.is_node_prop_update_latest_window(
            prop_id,
            node_id,
            TimeIndexEntry::end(5),
            w.clone(),
        );
        assert!(!bool);
        let node_id = g.node("N6").unwrap().node;
        let bool = g.is_node_prop_update_latest_window(
            prop_id,
            node_id,
            TimeIndexEntry::end(6),
            w.clone(),
        );
        assert!(bool);

        let node_id = g.node("N7").unwrap().node;
        let bool = g.is_node_prop_update_latest_window(
            prop_id,
            node_id,
            TimeIndexEntry::end(3),
            w.clone(),
        );
        assert!(!bool);
        let node_id = g.node("N7").unwrap().node;
        let bool = g.is_node_prop_update_latest_window(
            prop_id,
            node_id,
            TimeIndexEntry::end(5),
            w.clone(),
        );
        assert!(bool);

        let node_id = g.node("N8").unwrap().node;
        let bool = g.is_node_prop_update_latest_window(
            prop_id,
            node_id,
            TimeIndexEntry::end(3),
            w.clone(),
        );
        assert!(!bool);
    }
}

#[cfg(test)]
mod test_edge_history_filter_persistent_graph {
    use crate::{
        db::{
            api::view::{
                internal::{EdgeHistoryFilter, InternalLayerOps},
                StaticGraphViewOps,
            },
            graph::views::deletion_graph::PersistentGraph,
        },
        prelude::{AdditionOps, GraphViewOps},
    };
    use raphtory_api::core::{
        entities::properties::prop::Prop, storage::timeindex::TimeIndexEntry,
    };
    use raphtory_storage::core_ops::CoreGraphOps;

    fn init_graph<G: StaticGraphViewOps + AdditionOps>(graph: G) -> G {
        let edges = [
            (6, "N1", "N2", Prop::U64(2), Some("layer1")),
            (7, "N1", "N2", Prop::U64(1), Some("layer2")),
            (6, "N2", "N3", Prop::U64(1), Some("layer1")),
            (7, "N2", "N3", Prop::U64(2), Some("layer2")),
            (8, "N3", "N4", Prop::U64(1), Some("layer1")),
            (9, "N4", "N5", Prop::U64(1), Some("layer1")),
            (5, "N5", "N6", Prop::U64(1), Some("layer1")),
            (6, "N5", "N6", Prop::U64(2), Some("layer2")),
            (5, "N6", "N7", Prop::U64(1), Some("layer1")),
            (6, "N6", "N7", Prop::U64(1), Some("layer2")),
            (3, "N7", "N8", Prop::U64(1), Some("layer1")),
            (5, "N7", "N8", Prop::U64(1), Some("layer2")),
            (3, "N8", "N1", Prop::U64(1), Some("layer1")),
            (4, "N8", "N1", Prop::U64(2), Some("layer2")),
            (3, "N9", "N2", Prop::U64(1), Some("layer1")),
            (3, "N9", "N2", Prop::U64(2), Some("layer2")),
        ];

        for (time, src, dst, prop, layer) in edges {
            graph
                .add_edge(time, src, dst, [("p1", prop)], layer)
                .unwrap();
        }

        graph
    }

    #[test]
    fn test_is_edge_prop_update_latest() {
        let g = PersistentGraph::new();
        let g = init_graph(g);

        let prop_id = g.edge_meta().temporal_prop_meta().get_id("p1").unwrap();

        let edge_id = g.edge("N1", "N2").unwrap().edge.pid();
        let bool = g.is_edge_prop_update_latest(
            g.layer_ids(),
            g.get_layer_id("layer2").unwrap(),
            prop_id,
            edge_id,
            TimeIndexEntry::end(7),
        );
        assert!(bool);

        let edge_id = g.edge("N2", "N3").unwrap().edge.pid();
        let bool = g.is_edge_prop_update_latest(
            g.layer_ids(),
            g.get_layer_id("layer1").unwrap(),
            prop_id,
            edge_id,
            TimeIndexEntry::end(6),
        );
        assert!(!bool);

        let edge_id = g.edge("N3", "N4").unwrap().edge.pid();
        let bool = g.is_edge_prop_update_latest(
            g.layer_ids(),
            g.get_layer_id("layer1").unwrap(),
            prop_id,
            edge_id,
            TimeIndexEntry::end(8),
        );
        assert!(bool);

        let edge_id = g.edge("N4", "N5").unwrap().edge.pid();
        let bool = g.is_edge_prop_update_latest(
            g.layer_ids(),
            g.get_layer_id("layer1").unwrap(),
            prop_id,
            edge_id,
            TimeIndexEntry::end(9),
        );
        assert!(bool);

        let edge_id = g.edge("N5", "N6").unwrap().edge.pid();
        let bool = g.is_edge_prop_update_latest(
            g.layer_ids(),
            g.get_layer_id("layer1").unwrap(),
            prop_id,
            edge_id,
            TimeIndexEntry::end(5),
        );
        assert!(!bool);

        let edge_id = g.edge("N6", "N7").unwrap().edge.pid();
        let bool = g.is_edge_prop_update_latest(
            g.layer_ids(),
            g.get_layer_id("layer1").unwrap(),
            prop_id,
            edge_id,
            TimeIndexEntry::end(5),
        );
        assert!(!bool);
        let edge_id = g.edge("N6", "N7").unwrap().edge.pid();
        let bool = g.is_edge_prop_update_latest(
            g.layer_ids(),
            g.get_layer_id("layer2").unwrap(),
            prop_id,
            edge_id,
            TimeIndexEntry::end(6),
        );
        assert!(bool);

        let edge_id = g.edge("N7", "N8").unwrap().edge.pid();
        let bool = g.is_edge_prop_update_latest(
            g.layer_ids(),
            g.get_layer_id("layer1").unwrap(),
            prop_id,
            edge_id,
            TimeIndexEntry::end(3),
        );
        assert!(!bool);
        let edge_id = g.edge("N7", "N8").unwrap().edge.pid();
        let bool = g.is_edge_prop_update_latest(
            g.layer_ids(),
            g.get_layer_id("layer2").unwrap(),
            prop_id,
            edge_id,
            TimeIndexEntry::end(5),
        );
        assert!(bool);

        let edge_id = g.edge("N8", "N1").unwrap().edge.pid();
        let bool = g.is_edge_prop_update_latest(
            g.layer_ids(),
            g.get_layer_id("layer1").unwrap(),
            prop_id,
            edge_id,
            TimeIndexEntry::end(3),
        );
        assert!(!bool);

        // TODO: Revisit this test
        // let edge_id = g.edge("N9", "N2").unwrap().edge.pid();
        // let bool = g.is_edge_prop_update_latest(prop_id, edge_id, TimeIndexEntry::end(3));
        // assert!(!bool);
    }

    #[test]
    fn test_is_edge_prop_update_latest_w() {
        let g = PersistentGraph::new();
        let g = init_graph(g);

        let prop_id = g.edge_meta().temporal_prop_meta().get_id("p1").unwrap();
        let w = 6..9;

        let edge_id = g.edge("N1", "N2").unwrap().edge.pid();
        let bool = g.is_edge_prop_update_latest_window(
            g.layer_ids(),
            g.get_layer_id("layer1").unwrap(),
            prop_id,
            edge_id,
            TimeIndexEntry::end(7),
            w.clone(),
        );
        assert!(bool);

        let edge_id = g.edge("N2", "N3").unwrap().edge.pid();
        let bool = g.is_edge_prop_update_latest_window(
            g.layer_ids(),
            g.get_layer_id("layer1").unwrap(),
            prop_id,
            edge_id,
            TimeIndexEntry::end(6),
            w.clone(),
        );
        assert!(!bool);

        let edge_id = g.edge("N3", "N4").unwrap().edge.pid();
        let bool = g.is_edge_prop_update_latest_window(
            g.layer_ids(),
            g.get_layer_id("layer1").unwrap(),
            prop_id,
            edge_id,
            TimeIndexEntry::end(8),
            w.clone(),
        );
        assert!(bool);

        let edge_id = g.edge("N4", "N5").unwrap().edge.pid();
        let bool = g.is_edge_prop_update_latest_window(
            g.layer_ids(),
            g.get_layer_id("layer1").unwrap(),
            prop_id,
            edge_id,
            TimeIndexEntry::end(9),
            w.clone(),
        );
        assert!(!bool);

        let edge_id = g.edge("N5", "N6").unwrap().edge.pid();
        let bool = g.is_edge_prop_update_latest_window(
            g.layer_ids(),
            g.get_layer_id("layer1").unwrap(),
            prop_id,
            edge_id,
            TimeIndexEntry::end(5),
            w.clone(),
        );
        assert!(!bool);

        let edge_id = g.edge("N6", "N7").unwrap().edge.pid();
        let bool = g.is_edge_prop_update_latest_window(
            g.layer_ids(),
            g.get_layer_id("layer1").unwrap(),
            prop_id,
            edge_id,
            TimeIndexEntry::end(5),
            w.clone(),
        );
        assert!(!bool);
        let edge_id = g.edge("N6", "N7").unwrap().edge.pid();
        let bool = g.is_edge_prop_update_latest_window(
            g.layer_ids(),
            g.get_layer_id("layer2").unwrap(),
            prop_id,
            edge_id,
            TimeIndexEntry::end(6),
            w.clone(),
        );
        assert!(bool);

        let edge_id = g.edge("N7", "N8").unwrap().edge.pid();
        let bool = g.is_edge_prop_update_latest_window(
            g.layer_ids(),
            g.get_layer_id("layer1").unwrap(),
            prop_id,
            edge_id,
            TimeIndexEntry::end(3),
            w.clone(),
        );
        assert!(!bool);
        let edge_id = g.edge("N7", "N8").unwrap().edge.pid();
        let bool = g.is_edge_prop_update_latest_window(
            g.layer_ids(),
            g.get_layer_id("layer2").unwrap(),
            prop_id,
            edge_id,
            TimeIndexEntry::end(5),
            w.clone(),
        );
        assert!(bool);

        let edge_id = g.edge("N8", "N1").unwrap().edge.pid();
        let bool = g.is_edge_prop_update_latest_window(
            g.layer_ids(),
            g.get_layer_id("layer1").unwrap(),
            prop_id,
            edge_id,
            TimeIndexEntry::end(3),
            w.clone(),
        );
        assert!(!bool);

        // TODO: Revisit this test
        // let edge_id = g.edge("N9", "N2").unwrap().edge.pid();
        // let bool = g.is_edge_prop_update_latest_window(prop_id, edge_id, TimeIndexEntry::end(3), w.clone());
        // assert!(!bool);
    }
}<|MERGE_RESOLUTION|>--- conflicted
+++ resolved
@@ -782,13 +782,8 @@
         let wg = g.window(3, 5);
 
         let e = wg.edge(1, 2).unwrap();
-<<<<<<< HEAD
         assert_eq!(e.earliest_time().map(|t| t.t()), Some(3));
-        assert_eq!(e.latest_time().map(|t| t.t()), Some(4));
-=======
-        assert_eq!(e.earliest_time(), Some(3));
-        assert_eq!(e.latest_time(), Some(3));
->>>>>>> 7ba5f535
+        assert_eq!(e.latest_time().map(|t| t.t()), Some(3));
         let n1 = wg.node(1).unwrap();
         assert_eq!(n1.earliest_time().unwrap().0, 3);
         assert_eq!(n1.latest_time().unwrap().0, 3);
