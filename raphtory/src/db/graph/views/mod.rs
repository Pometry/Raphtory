--- conflicted
+++ resolved
@@ -3,12 +3,7 @@
 pub mod filter;
 pub mod layer_graph;
 pub mod node_subgraph;
-<<<<<<< HEAD
-pub mod node_type_filtered_subgraph;
-pub mod property_filter;
 pub mod valid_graph;
-pub mod window_graph;
-=======
 pub mod window_graph;
 
 pub mod macros {
@@ -61,22 +56,17 @@
 
 #[cfg(test)]
 mod test_helpers {
-    #[cfg(feature = "search")]
-    pub use crate::db::api::view::SearchableGraphOps;
     use crate::{
         db::{
             api::view::StaticGraphViewOps,
-            graph::views::filter::{
-                internal::{InternalEdgeFilterOps, InternalNodeFilterOps},
-                model::{AsEdgeFilter, AsNodeFilter},
-            },
+            graph::views::filter::internal::{CreateNodeFilter, InternalEdgeFilterOps},
         },
         prelude::{
             EdgePropertyFilterOps, EdgeViewOps, GraphViewOps, NodePropertyFilterOps, NodeViewOps,
         },
     };
 
-    pub(crate) fn filter_nodes_with<G, I: InternalNodeFilterOps>(filter: I, graph: G) -> Vec<String>
+    pub(crate) fn filter_nodes_with<G, I: CreateNodeFilter>(filter: I, graph: G) -> Vec<String>
     where
         G: StaticGraphViewOps,
     {
@@ -86,23 +76,6 @@
             .nodes()
             .iter()
             .map(|n| n.name())
-            .collect::<Vec<_>>();
-        results.sort();
-        results
-    }
-
-    #[cfg(feature = "search")]
-    pub(crate) fn search_nodes_with<G, I: AsNodeFilter>(filter: I, graph: G) -> Vec<String>
-    where
-        G: StaticGraphViewOps,
-    {
-        graph.create_index_in_ram().unwrap();
-
-        let mut results = graph
-            .search_nodes(filter, 20, 0)
-            .unwrap()
-            .into_iter()
-            .map(|nv| nv.name())
             .collect::<Vec<_>>();
         results.sort();
         results
@@ -124,20 +97,48 @@
     }
 
     #[cfg(feature = "search")]
-    pub(crate) fn search_edges_with<G, I: AsEdgeFilter>(filter: I, graph: G) -> Vec<String>
-    where
-        G: StaticGraphViewOps,
-    {
-        graph.create_index_in_ram().unwrap();
+    mod indexed_search {
+        use crate::{
+            db::{
+                api::view::StaticGraphViewOps,
+                graph::views::filter::model::{AsEdgeFilter, AsNodeFilter},
+            },
+            prelude::{EdgeViewOps, NodeViewOps, SearchableGraphOps},
+        };
 
-        let mut results = graph
-            .search_edges(filter, 20, 0)
-            .unwrap()
-            .into_iter()
-            .map(|ev| format!("{}->{}", ev.src().name(), ev.dst().name()))
-            .collect::<Vec<_>>();
-        results.sort();
-        results
+        pub(crate) fn search_edges_with<G, I: AsEdgeFilter>(filter: I, graph: G) -> Vec<String>
+        where
+            G: StaticGraphViewOps,
+        {
+            graph.create_index_in_ram().unwrap();
+
+            let mut results = graph
+                .search_edges(filter, 20, 0)
+                .unwrap()
+                .into_iter()
+                .map(|ev| format!("{}->{}", ev.src().name(), ev.dst().name()))
+                .collect::<Vec<_>>();
+            results.sort();
+            results
+        }
+
+        pub(crate) fn search_nodes_with<G, I: AsNodeFilter>(filter: I, graph: G) -> Vec<String>
+        where
+            G: StaticGraphViewOps,
+        {
+            graph.create_index_in_ram().unwrap();
+
+            let mut results = graph
+                .search_nodes(filter, 20, 0)
+                .unwrap()
+                .into_iter()
+                .map(|nv| nv.name())
+                .collect::<Vec<_>>();
+            results.sort();
+            results
+        }
     }
-}
->>>>>>> 5590d65f
+
+    #[cfg(feature = "search")]
+    pub use indexed_search::*;
+}