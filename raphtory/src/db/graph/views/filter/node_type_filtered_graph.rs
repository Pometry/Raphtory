use crate::{
    core::entities::LayerIds,
    db::{
        api::{
            properties::internal::InheritPropertiesOps,
            view::internal::{
                Immutable, InheritEdgeFilterOps, InheritEdgeHistoryFilter, InheritLayerOps,
                InheritListOps, InheritMaterialize, InheritNodeHistoryFilter, InheritStorageOps,
                InheritTimeSemantics, InternalNodeFilterOps, Static,
            },
        },
        graph::views::filter::{internal::CreateNodeFilter, NodeTypeFilter},
    },
    errors::GraphError,
    prelude::GraphViewOps,
};
use raphtory_api::inherit::Base;
use raphtory_storage::{
    core_ops::InheritCoreGraphOps,
    graph::nodes::{node_ref::NodeStorageRef, node_storage_ops::NodeStorageOps},
};
use std::sync::Arc;

#[derive(Clone, Debug)]
pub struct NodeTypeFilteredGraph<G> {
    pub(crate) graph: G,
    pub(crate) node_types_filter: Arc<[bool]>,
}

impl<G> Static for NodeTypeFilteredGraph<G> {}

impl<'graph, G: GraphViewOps<'graph>> Base for NodeTypeFilteredGraph<G> {
    type Base = G;
    #[inline(always)]
    fn base(&self) -> &Self::Base {
        &self.graph
    }
}

impl<'graph, G: GraphViewOps<'graph>> NodeTypeFilteredGraph<G> {
    pub fn new(graph: G, node_types_filter: Arc<[bool]>) -> Self {
        Self {
            graph,
            node_types_filter,
        }
    }
}

impl CreateNodeFilter for NodeTypeFilter {
    type NodeFiltered<'graph, G: GraphViewOps<'graph>> = NodeTypeFilteredGraph<G>;

    fn create_node_filter<'graph, G: GraphViewOps<'graph>>(
        self,
        graph: G,
    ) -> Result<Self::NodeFiltered<'graph, G>, GraphError> {
        let node_types_filter = graph
            .node_meta()
            .node_type_meta()
            .get_keys()
            .iter()
            .map(|k| self.0.matches(Some(k))) // TODO: _default check
            .collect::<Vec<_>>();
        Ok(NodeTypeFilteredGraph::new(graph, node_types_filter.into()))
    }
}

impl<'graph, G: GraphViewOps<'graph>> Immutable for NodeTypeFilteredGraph<G> {}

impl<'graph, G: GraphViewOps<'graph>> InheritCoreGraphOps for NodeTypeFilteredGraph<G> {}

impl<'graph, G: GraphViewOps<'graph>> InheritStorageOps for NodeTypeFilteredGraph<G> {}

impl<'graph, G: GraphViewOps<'graph>> InheritTimeSemantics for NodeTypeFilteredGraph<G> {}

impl<'graph, G: GraphViewOps<'graph>> InheritPropertiesOps for NodeTypeFilteredGraph<G> {}

impl<'graph, G: GraphViewOps<'graph>> InheritMaterialize for NodeTypeFilteredGraph<G> {}

impl<'graph, G: GraphViewOps<'graph>> InheritLayerOps for NodeTypeFilteredGraph<G> {}

impl<'graph, G: GraphViewOps<'graph>> InheritEdgeFilterOps for NodeTypeFilteredGraph<G> {}

impl<'graph, G: GraphViewOps<'graph>> InheritListOps for NodeTypeFilteredGraph<G> {}

impl<'graph, G: GraphViewOps<'graph>> InheritNodeHistoryFilter for NodeTypeFilteredGraph<G> {}

impl<'graph, G: GraphViewOps<'graph>> InheritEdgeHistoryFilter for NodeTypeFilteredGraph<G> {}

impl<'graph, G: GraphViewOps<'graph>> InternalNodeFilterOps for NodeTypeFilteredGraph<G> {
    #[inline]
    fn internal_nodes_filtered(&self) -> bool {
        true
    }

    #[inline]
    fn internal_node_list_trusted(&self) -> bool {
        false
    }

    #[inline]
    fn edge_and_node_filter_independent(&self) -> bool {
        false
    }

    #[inline]
    fn internal_filter_node(&self, node: NodeStorageRef, layer_ids: &LayerIds) -> bool {
        self.node_types_filter
            .get(node.node_type_id())
            .copied()
            .unwrap_or(false)
            && self.graph.internal_filter_node(node, layer_ids)
    }
}

#[cfg(test)]
mod tests_node_type_filtered_subgraph {
    use crate::{
        db::graph::{
            graph::assert_graph_equal,
            views::filter::model::property_filter::{PropertyFilter, PropertyRef},
        },
        prelude::*,
        test_utils::{build_graph, build_graph_strat, make_node_types},
    };
    use proptest::{arbitrary::any, proptest};
    use raphtory_storage::mutation::addition_ops::InternalAdditionOps;
    use std::ops::Range;

    #[test]
    fn test_type_filtered_subgraph() {
        let graph = Graph::new();
        let edges = vec![
            (1, "A", "B", vec![("p1", 1u64)], None),
            (2, "B", "C", vec![("p1", 2u64)], None),
            (3, "C", "D", vec![("p1", 3u64)], None),
            (4, "D", "E", vec![("p1", 4u64)], None),
        ];

        for (id, src, dst, props, layer) in &edges {
            graph
                .add_edge(*id, src, dst, props.clone(), *layer)
                .unwrap();
        }

        let nodes = vec![
            (1, "A", vec![("p1", 1u64)], Some("water_tribe")),
            (2, "B", vec![("p1", 2u64)], Some("water_tribe")),
            (3, "C", vec![("p1", 1u64)], Some("fire_nation")),
            (4, "D", vec![("p1", 1u64)], Some("air_nomads")),
        ];

        for (id, name, props, layer) in &nodes {
            graph.add_node(*id, name, props.clone(), *layer).unwrap();
        }

        let type_filtered_subgraph = graph
            .subgraph_node_types(vec!["fire_nation", "air_nomads"])
            .window(1, 5);

        assert_eq!(type_filtered_subgraph.nodes(), vec!["C", "D"]);

        assert_eq!(
            type_filtered_subgraph
                .filter_nodes(PropertyFilter::eq(PropertyRef::Property("p1".into()), 1u64))
                .unwrap()
                .nodes(),
            vec!["C", "D"]
        );

        assert!(type_filtered_subgraph
            .filter_edges(PropertyFilter::eq(PropertyRef::Property("p1".into()), 1u64))
            .unwrap()
            .edges()
            .is_empty())
    }

    #[test]
    fn materialize_prop_test() {
        proptest!(|(graph_f in build_graph_strat(10, 10, true), node_types in make_node_types())| {
            let g = Graph::from(build_graph(&graph_f)).subgraph_node_types(node_types);
            let gm = g.materialize().unwrap();
            assert_graph_equal(&g, &gm);
        })
    }

    #[test]
    fn materialize_type_window_prop_test() {
        proptest!(|(graph_f in build_graph_strat(10, 10, true), w in any::<Range<i64>>(), node_types in make_node_types())| {
            let g = Graph::from(build_graph(&graph_f)).subgraph_node_types(node_types);
            let gvw = g.window(w.start, w.end);
            let gmw = gvw.materialize().unwrap();
            assert_graph_equal(&gvw, &gmw);
        })
    }

    #[test]
    fn materialize_window_type_prop_test() {
        proptest!(|(graph_f in build_graph_strat(10, 10, true), w in any::<Range<i64>>(), node_types in make_node_types())| {
            let g = Graph::from(build_graph(&graph_f));
            let gvw = g.window(w.start, w.end).subgraph_node_types(node_types);
            let gmw = gvw.materialize().unwrap();
            assert_graph_equal(&gvw, &gmw);
        })
    }

    #[test]
    fn node_removed_via_edge_removal() {
        let g = Graph::new();
        g.add_edge(0, 0, 1, NO_PROPS, None).unwrap();
        g.node(1).unwrap().set_node_type("test").unwrap();
        let expected = Graph::new();
        expected.resolve_layer(None).unwrap();
        assert_graph_equal(&g.subgraph_node_types(["test"]), &expected);
    }

    #[test]
    fn node_removed_via_edge_removal_window() {
        let g = Graph::new();
        g.add_edge(0, 0, 1, NO_PROPS, None).unwrap();
        g.node(0).unwrap().set_node_type("two").unwrap();
        let gw = g.window(0, 1);
        let expected = Graph::new();
        expected.resolve_layer(None).unwrap();
        let sg = gw.subgraph_node_types(["_default"]);
        assert!(!sg.has_node(0));
        assert!(!sg.has_node(1));
        assert_graph_equal(&sg, &expected);
        assert_graph_equal(&sg, &sg.materialize().unwrap())
    }
    mod test_filters_node_type_filtered_subgraph {
        use crate::{
<<<<<<< HEAD
            db::api::view::StaticGraphViewOps,
            prelude::{AdditionOps, GraphViewOps, NodeViewOps},
=======
            db::{
                api::view::StaticGraphViewOps,
                graph::{
                    assertions::GraphTransformer,
                    views::{
                        filter::node_type_filtered_graph::NodeTypeFilteredGraph,
                        layer_graph::LayeredGraph, window_graph::WindowedGraph,
                    },
                },
            },
            prelude::{AdditionOps, LayerOps, NodeViewOps, TimeOps},
>>>>>>> b1a22cf5
        };
        use std::ops::Range;

        fn get_all_node_types<G: StaticGraphViewOps>(graph: &G) -> Vec<String> {
            graph
                .nodes()
                .node_type()
                .into_iter()
                .flat_map(|(_, node_type)| node_type)
                .map(|s| s.to_string())
                .collect()
        }

        struct NodeTypeGraphTransformer(Option<Vec<String>>);

        impl GraphTransformer for NodeTypeGraphTransformer {
            type Return<G: StaticGraphViewOps> = NodeTypeFilteredGraph<G>;
            fn apply<G: StaticGraphViewOps>(&self, graph: G) -> Self::Return<G> {
                let node_types: Vec<String> =
                    self.0.clone().unwrap_or_else(|| get_all_node_types(&graph));
                graph.subgraph_node_types(node_types)
            }
        }

        struct WindowedNodeTypeGraphTransformer(Option<Vec<String>>, Range<i64>);

        impl GraphTransformer for WindowedNodeTypeGraphTransformer {
            type Return<G: StaticGraphViewOps> = WindowedGraph<NodeTypeFilteredGraph<G>>;
            fn apply<G: StaticGraphViewOps>(&self, graph: G) -> Self::Return<G> {
                let node_types: Vec<String> =
                    self.0.clone().unwrap_or_else(|| get_all_node_types(&graph));
                graph
                    .subgraph_node_types(node_types)
                    .window(self.1.start, self.1.end)
            }
        }

        struct LayeredNodeTypeGraphTransformer(Option<Vec<String>>, Vec<String>);

        impl GraphTransformer for LayeredNodeTypeGraphTransformer {
            type Return<G: StaticGraphViewOps> = LayeredGraph<NodeTypeFilteredGraph<G>>;
            fn apply<G: StaticGraphViewOps>(&self, graph: G) -> Self::Return<G> {
                let node_types: Vec<String> =
                    self.0.clone().unwrap_or_else(|| get_all_node_types(&graph));
                graph
                    .subgraph_node_types(node_types)
                    .layers(self.1.clone())
                    .unwrap()
            }
        }

        struct LayeredWindowedNodeTypeGraphTransformer(
            Option<Vec<String>>,
            Range<i64>,
            Vec<String>,
        );

        impl GraphTransformer for LayeredWindowedNodeTypeGraphTransformer {
            type Return<G: StaticGraphViewOps> =
                WindowedGraph<LayeredGraph<NodeTypeFilteredGraph<G>>>;
            fn apply<G: StaticGraphViewOps>(&self, graph: G) -> Self::Return<G> {
                let node_types: Vec<String> =
                    self.0.clone().unwrap_or_else(|| get_all_node_types(&graph));
                graph
                    .subgraph_node_types(node_types)
                    .layers(self.2.clone())
                    .unwrap()
                    .window(self.1.start, self.1.end)
            }
        }

        mod test_nodes_filters_node_type_filtered_subgraph {
            use crate::{
                db::{
<<<<<<< HEAD
                    api::view::StaticGraphViewOps,
                    graph::views::{
                        deletion_graph::PersistentGraph,
                        filter::{internal::CreateNodeFilter, model::PropertyFilterOps},
                    },
=======
                    api::view::StaticGraphViewOps, graph::views::filter::model::PropertyFilterOps,
>>>>>>> b1a22cf5
                },
                prelude::AdditionOps,
            };
<<<<<<< HEAD
            use raphtory_api::core::entities::properties::prop::Prop;
            use std::ops::Range;
=======
>>>>>>> b1a22cf5

            fn init_graph<G: StaticGraphViewOps + AdditionOps>(graph: G) -> G {
                let nodes = vec![
                    (6, "N1", vec![("p1", Prop::U64(2u64))], Some("air_nomad")),
                    (7, "N1", vec![("p1", Prop::U64(1u64))], Some("air_nomad")),
                    (6, "N2", vec![("p1", Prop::U64(1u64))], Some("water_tribe")),
                    (7, "N2", vec![("p1", Prop::U64(2u64))], Some("water_tribe")),
                    (8, "N3", vec![("p1", Prop::U64(1u64))], Some("air_nomad")),
                    (9, "N4", vec![("p1", Prop::U64(1u64))], Some("air_nomad")),
                    (5, "N5", vec![("p1", Prop::U64(1u64))], Some("air_nomad")),
                    (6, "N5", vec![("p1", Prop::U64(2u64))], Some("air_nomad")),
                    (5, "N6", vec![("p1", Prop::U64(1u64))], Some("fire_nation")),
                    (6, "N6", vec![("p1", Prop::U64(1u64))], Some("fire_nation")),
                    (3, "N7", vec![("p1", Prop::U64(1u64))], Some("air_nomad")),
                    (5, "N7", vec![("p1", Prop::U64(1u64))], Some("air_nomad")),
                    (3, "N8", vec![("p1", Prop::U64(1u64))], Some("fire_nation")),
                    (4, "N8", vec![("p1", Prop::U64(2u64))], Some("fire_nation")),
                ];

                // Add nodes to the graph
                for (id, name, props, layer) in &nodes {
                    graph.add_node(*id, name, props.clone(), *layer).unwrap();
                }

                graph
            }

<<<<<<< HEAD
            fn filter_nodes<I: CreateNodeFilter>(
                filter: I,
                node_types: Option<Vec<String>>,
            ) -> Vec<String> {
                let graph = init_graph(Graph::new());
                let node_types: Vec<String> =
                    node_types.unwrap_or_else(|| get_all_node_types(&graph));
                filter_nodes_with(filter, graph.subgraph_node_types(node_types))
            }

            fn filter_nodes_w<I: CreateNodeFilter>(
                filter: I,
                w: Range<i64>,
                node_types: Option<Vec<String>>,
            ) -> Vec<String> {
                let graph = init_graph(Graph::new());
                let node_types: Vec<String> =
                    node_types.unwrap_or_else(|| get_all_node_types(&graph));
                filter_nodes_with(
                    filter,
                    graph.subgraph_node_types(node_types).window(w.start, w.end),
                )
            }

            fn filter_nodes_pg<I: CreateNodeFilter>(
                filter: I,
                node_types: Option<Vec<String>>,
            ) -> Vec<String> {
                let graph = init_graph(PersistentGraph::new());
                let node_types: Vec<String> =
                    node_types.unwrap_or_else(|| get_all_node_types(&graph));
                filter_nodes_with(filter, graph.subgraph_node_types(node_types))
            }

            fn filter_nodes_pg_w<I: CreateNodeFilter>(
                filter: I,
                w: Range<i64>,
                node_types: Option<Vec<String>>,
            ) -> Vec<String> {
                let graph = init_graph(PersistentGraph::new());
                let node_types: Vec<String> =
                    node_types.unwrap_or_else(|| get_all_node_types(&graph));
                filter_nodes_with(
                    filter,
                    graph.subgraph_node_types(node_types).window(w.start, w.end),
                )
            }

            #[cfg(feature = "search")]
            mod search_nodes {
                use crate::prelude::TimeOps;
                use std::ops::Range;
                use crate::db::graph::views::deletion_graph::PersistentGraph;
                use crate::db::graph::views::filter::model::property_filter::PropertyFilter;
                use crate::db::graph::views::filter::node_type_filtered_graph::tests_node_type_filtered_subgraph::test_filters_node_type_filtered_subgraph::test_nodes_filters_node_type_filtered_subgraph::{get_all_node_types, init_graph};
                use crate::db::graph::views::test_helpers::search_nodes_with;
                use crate::prelude::{Graph, GraphViewOps};

                pub fn search_nodes(
                    filter: PropertyFilter,
                    node_types: Option<Vec<String>>,
                ) -> Vec<String> {
                    let graph = init_graph(Graph::new());
                    let node_types: Vec<String> =
                        node_types.unwrap_or_else(|| get_all_node_types(&graph));
                    search_nodes_with(filter, graph.subgraph_node_types(node_types))
                }

                pub fn search_nodes_w(
                    filter: PropertyFilter,
                    w: Range<i64>,
                    node_types: Option<Vec<String>>,
                ) -> Vec<String> {
                    let graph = init_graph(Graph::new());
                    let node_types: Vec<String> =
                        node_types.unwrap_or_else(|| get_all_node_types(&graph));
                    search_nodes_with(
                        filter,
                        graph.subgraph_node_types(node_types).window(w.start, w.end),
                    )
                }

                pub fn search_nodes_pg(
                    filter: PropertyFilter,
                    node_types: Option<Vec<String>>,
                ) -> Vec<String> {
                    let graph = init_graph(PersistentGraph::new());
                    let node_types: Vec<String> =
                        node_types.unwrap_or_else(|| get_all_node_types(&graph));
                    search_nodes_with(filter, graph.subgraph_node_types(node_types))
                }

                pub fn search_nodes_pg_w(
                    filter: PropertyFilter,
                    w: Range<i64>,
                    node_types: Option<Vec<String>>,
                ) -> Vec<String> {
                    let graph = init_graph(PersistentGraph::new());
                    let node_types: Vec<String> =
                        node_types.unwrap_or_else(|| get_all_node_types(&graph));
                    search_nodes_with(
                        filter,
                        graph.subgraph_node_types(node_types).window(w.start, w.end),
                    )
                }
            }

            use crate::db::graph::views::test_helpers::filter_nodes_with;
            #[cfg(feature = "search")]
            use search_nodes::*;
=======
            use crate::db::graph::assertions::{
                assert_filter_nodes_results, assert_search_nodes_results, TestGraphVariants,
                TestVariants,
            };

>>>>>>> b1a22cf5
            use crate::db::graph::views::filter::model::property_filter::PropertyFilter;
            use crate::db::graph::views::filter::node_type_filtered_graph::tests_node_type_filtered_subgraph::test_filters_node_type_filtered_subgraph::{NodeTypeGraphTransformer, WindowedNodeTypeGraphTransformer};

            #[test]
            fn test_nodes_filters() {
                let filter = PropertyFilter::property("p1").eq(1u64);
                let expected_results = vec!["N1", "N3", "N4", "N6", "N7"];
                assert_filter_nodes_results(
                    init_graph,
                    NodeTypeGraphTransformer(None),
                    filter.clone(),
                    &expected_results,
                    TestVariants::All,
                );
                assert_search_nodes_results(
                    init_graph,
                    NodeTypeGraphTransformer(None),
                    filter,
                    &expected_results,
                    TestVariants::All,
                );

                let node_types: Option<Vec<String>> =
                    Some(vec!["air_nomad".into(), "water_tribe".into()]);
                let filter = PropertyFilter::property("p1").eq(1u64);
                let expected_results = vec!["N1", "N3", "N4", "N7"];
                assert_filter_nodes_results(
                    init_graph,
                    NodeTypeGraphTransformer(node_types.clone()),
                    filter.clone(),
                    &expected_results,
                    TestVariants::All,
                );
                assert_search_nodes_results(
                    init_graph,
                    NodeTypeGraphTransformer(node_types),
                    filter,
                    &expected_results,
                    TestVariants::All,
                );
            }

            #[test]
            fn test_nodes_filters_w() {
                // TODO: Enable event_disk_graph for filter_nodes once bug fixed: https://github.com/Pometry/Raphtory/issues/2098
                let filter = PropertyFilter::property("p1").eq(1u64);
                let expected_results = vec!["N1", "N3", "N6"];
                assert_filter_nodes_results(
                    init_graph,
                    WindowedNodeTypeGraphTransformer(None, 6..9),
                    filter.clone(),
                    &expected_results,
                    vec![TestGraphVariants::Graph],
                );
                assert_search_nodes_results(
                    init_graph,
                    WindowedNodeTypeGraphTransformer(None, 6..9),
                    filter,
                    &expected_results,
                    TestVariants::EventOnly,
                );

                let node_types: Option<Vec<String>> =
                    Some(vec!["air_nomad".into(), "water_tribe".into()]);
                let filter = PropertyFilter::property("p1").eq(1u64);
                let expected_results = vec!["N1", "N3"];
                assert_filter_nodes_results(
                    init_graph,
                    WindowedNodeTypeGraphTransformer(node_types.clone(), 6..9),
                    filter.clone(),
                    &expected_results,
                    vec![TestGraphVariants::Graph],
                );
                assert_search_nodes_results(
                    init_graph,
                    WindowedNodeTypeGraphTransformer(node_types, 6..9),
                    filter,
                    &expected_results,
                    TestVariants::EventOnly,
                );
            }

            #[test]
            fn test_nodes_filters_pg_w() {
                let filter = PropertyFilter::property("p1").eq(1u64);
                let expected_results = vec!["N1", "N3", "N6", "N7"];
                assert_filter_nodes_results(
                    init_graph,
                    WindowedNodeTypeGraphTransformer(None, 6..9),
                    filter.clone(),
                    &expected_results,
                    TestVariants::PersistentOnly,
                );
                assert_search_nodes_results(
                    init_graph,
                    WindowedNodeTypeGraphTransformer(None, 6..9),
                    filter,
                    &expected_results,
                    TestVariants::PersistentOnly,
                );

                let node_types: Option<Vec<String>> =
                    Some(vec!["air_nomad".into(), "water_tribe".into()]);
                let filter = PropertyFilter::property("p1").eq(1u64);
                let expected_results = vec!["N1", "N3", "N7"];
                assert_filter_nodes_results(
                    init_graph,
                    WindowedNodeTypeGraphTransformer(node_types.clone(), 6..9),
                    filter.clone(),
                    &expected_results,
                    TestVariants::PersistentOnly,
                );
                assert_search_nodes_results(
                    init_graph,
                    WindowedNodeTypeGraphTransformer(node_types, 6..9),
                    filter,
                    &expected_results,
                    TestVariants::PersistentOnly,
                );
            }
        }

        mod test_edges_filters_node_type_filtered_subgraph {
            use crate::{
                db::{
                    api::view::StaticGraphViewOps, graph::views::filter::model::PropertyFilterOps,
                },
                prelude::{AdditionOps, NO_PROPS},
            };
<<<<<<< HEAD
            use raphtory_api::core::entities::properties::prop::Prop;
            use std::ops::Range;
=======
>>>>>>> b1a22cf5

            fn init_graph<G: StaticGraphViewOps + AdditionOps>(graph: G) -> G {
                let edges = vec![
                    (
                        6,
                        "N1",
                        "N2",
                        vec![("p1", Prop::U64(2u64))],
                        Some("fire_nation"),
                    ),
                    (7, "N1", "N2", vec![("p1", Prop::U64(1u64))], None),
                    (
                        6,
                        "N2",
                        "N3",
                        vec![("p1", Prop::U64(1u64))],
                        Some("water_tribe"),
                    ),
                    (
                        7,
                        "N2",
                        "N3",
                        vec![("p1", Prop::U64(2u64))],
                        Some("water_tribe"),
                    ),
                    (
                        8,
                        "N3",
                        "N4",
                        vec![("p1", Prop::U64(1u64))],
                        Some("fire_nation"),
                    ),
                    (9, "N4", "N5", vec![("p1", Prop::U64(1u64))], None),
                    (
                        5,
                        "N5",
                        "N6",
                        vec![("p1", Prop::U64(1u64))],
                        Some("air_nomad"),
                    ),
                    (6, "N5", "N6", vec![("p1", Prop::U64(2u64))], None),
                    (
                        5,
                        "N6",
                        "N7",
                        vec![("p1", Prop::U64(1u64))],
                        Some("fire_nation"),
                    ),
                    (
                        6,
                        "N6",
                        "N7",
                        vec![("p1", Prop::U64(1u64))],
                        Some("fire_nation"),
                    ),
                    (
                        3,
                        "N7",
                        "N8",
                        vec![("p1", Prop::U64(1u64))],
                        Some("fire_nation"),
                    ),
                    (5, "N7", "N8", vec![("p1", Prop::U64(1u64))], None),
                    (
                        3,
                        "N8",
                        "N1",
                        vec![("p1", Prop::U64(1u64))],
                        Some("air_nomad"),
                    ),
                    (
                        4,
                        "N8",
                        "N1",
                        vec![("p1", Prop::U64(2u64))],
                        Some("water_tribe"),
                    ),
                ];

                for (id, src, dst, props, layer) in &edges {
                    graph
                        .add_edge(*id, src, dst, props.clone(), *layer)
                        .unwrap();
                }

                let nodes = vec![
                    (6, "N1", NO_PROPS, Some("air_nomad")),
                    (6, "N2", NO_PROPS, Some("water_tribe")),
                    (8, "N3", NO_PROPS, Some("air_nomad")),
                    (9, "N4", NO_PROPS, Some("air_nomad")),
                    (5, "N5", NO_PROPS, Some("air_nomad")),
                    (5, "N6", NO_PROPS, Some("fire_nation")),
                    (3, "N7", NO_PROPS, Some("air_nomad")),
                    (4, "N8", NO_PROPS, Some("fire_nation")),
                ];

                for (id, name, props, layer) in &nodes {
                    graph.add_node(*id, name, props.clone(), *layer).unwrap();
                }

                graph
            }

            use crate::db::graph::assertions::{assert_filter_edges_results, assert_search_edges_results, TestVariants};
            use crate::db::graph::views::filter::model::property_filter::PropertyFilter;
            use crate::db::graph::views::filter::node_type_filtered_graph::tests_node_type_filtered_subgraph::test_filters_node_type_filtered_subgraph::{ LayeredNodeTypeGraphTransformer, LayeredWindowedNodeTypeGraphTransformer, NodeTypeGraphTransformer, WindowedNodeTypeGraphTransformer};

            #[test]
            fn test_edges_filters() {
                let filter = PropertyFilter::property("p1").eq(1u64);
                let expected_results = vec!["N1->N2", "N3->N4", "N4->N5", "N6->N7", "N7->N8"];
                assert_filter_edges_results(
                    init_graph,
                    NodeTypeGraphTransformer(None),
                    filter.clone(),
                    &expected_results,
                    TestVariants::EventOnly,
                );
                assert_search_edges_results(
                    init_graph,
                    NodeTypeGraphTransformer(None),
                    filter,
                    &expected_results,
                    TestVariants::All,
                );

                let node_types: Option<Vec<String>> =
                    Some(vec!["air_nomad".into(), "water_tribe".into()]);
                let filter = PropertyFilter::property("p1").eq(1u64);
                let expected_results = vec!["N1->N2", "N3->N4", "N4->N5"];
                assert_filter_edges_results(
                    init_graph,
                    NodeTypeGraphTransformer(node_types.clone()),
                    filter.clone(),
                    &expected_results,
                    TestVariants::EventOnly,
                );
                assert_search_edges_results(
                    init_graph,
                    NodeTypeGraphTransformer(node_types.clone()),
                    filter.clone(),
                    &expected_results,
                    TestVariants::All,
                );

                let layers = vec!["fire_nation".to_string()];
                let expected_results = vec!["N3->N4"];
                assert_filter_edges_results(
                    init_graph,
                    LayeredNodeTypeGraphTransformer(node_types.clone(), layers.clone()),
                    filter.clone(),
                    &expected_results,
                    TestVariants::EventOnly,
                );
                assert_search_edges_results(
                    init_graph,
                    LayeredNodeTypeGraphTransformer(node_types.clone(), layers),
                    filter,
                    &expected_results,
                    TestVariants::All,
                );
            }

            #[test]
            fn test_edges_filters_w() {
                let filter = PropertyFilter::property("p1").eq(1u64);
                let expected_results = vec!["N1->N2", "N3->N4", "N6->N7"];
                assert_filter_edges_results(
                    init_graph,
                    WindowedNodeTypeGraphTransformer(None, 6..9),
                    filter.clone(),
                    &expected_results,
                    TestVariants::EventOnly,
                );
                assert_search_edges_results(
                    init_graph,
                    WindowedNodeTypeGraphTransformer(None, 6..9),
                    filter,
                    &expected_results,
                    TestVariants::EventOnly,
                );

                let node_types: Option<Vec<String>> =
                    Some(vec!["air_nomad".into(), "water_tribe".into()]);
                let filter = PropertyFilter::property("p1").eq(1u64);
                let expected_results = vec!["N1->N2", "N3->N4"];
                assert_filter_edges_results(
                    init_graph,
                    WindowedNodeTypeGraphTransformer(node_types.clone(), 6..9),
                    filter.clone(),
                    &expected_results,
                    TestVariants::EventOnly,
                );
                assert_search_edges_results(
                    init_graph,
                    WindowedNodeTypeGraphTransformer(node_types.clone(), 6..9),
                    filter.clone(),
                    &expected_results,
                    TestVariants::EventOnly,
                );

                let layers = vec!["fire_nation".to_string()];
                let expected_results = vec!["N3->N4"];
                assert_filter_edges_results(
                    init_graph,
                    LayeredWindowedNodeTypeGraphTransformer(
                        node_types.clone(),
                        6..9,
                        layers.clone(),
                    ),
                    filter.clone(),
                    &expected_results,
                    TestVariants::EventOnly,
                );
                assert_search_edges_results(
                    init_graph,
                    LayeredWindowedNodeTypeGraphTransformer(node_types.clone(), 6..9, layers),
                    filter.clone(),
                    &expected_results,
                    TestVariants::EventOnly,
                );
            }

            #[test]
            fn test_edges_filters_pg_w() {
                let filter = PropertyFilter::property("p1").eq(1u64);
                let expected_results = vec!["N1->N2", "N3->N4", "N6->N7", "N7->N8"];
                assert_filter_edges_results(
                    init_graph,
                    WindowedNodeTypeGraphTransformer(None, 6..9),
                    filter.clone(),
                    &expected_results,
                    vec![],
                );
                assert_search_edges_results(
                    init_graph,
                    WindowedNodeTypeGraphTransformer(None, 6..9),
                    filter.clone(),
                    &expected_results,
                    TestVariants::PersistentOnly,
                );

                let node_types: Option<Vec<String>> =
                    Some(vec!["air_nomad".into(), "water_tribe".into()]);
                let filter = PropertyFilter::property("p1").eq(1u64);
                let expected_results = vec!["N1->N2", "N3->N4"];
                assert_filter_edges_results(
                    init_graph,
                    WindowedNodeTypeGraphTransformer(node_types.clone(), 6..9),
                    filter.clone(),
                    &expected_results,
                    vec![],
                );
                assert_search_edges_results(
                    init_graph,
                    WindowedNodeTypeGraphTransformer(node_types.clone(), 6..9),
                    filter.clone(),
                    &expected_results,
                    TestVariants::PersistentOnly,
                );

                let layers = vec!["fire_nation".to_string()];
                let expected_results = vec!["N3->N4"];
                assert_filter_edges_results(
                    init_graph,
                    LayeredWindowedNodeTypeGraphTransformer(
                        node_types.clone(),
                        6..9,
                        layers.clone(),
                    ),
                    filter.clone(),
                    &expected_results,
                    vec![],
                );
                assert_search_edges_results(
                    init_graph,
                    LayeredWindowedNodeTypeGraphTransformer(node_types.clone(), 6..9, layers),
                    filter.clone(),
                    &expected_results,
                    TestVariants::PersistentOnly,
                );
            }
        }
    }
}<|MERGE_RESOLUTION|>--- conflicted
+++ resolved
@@ -229,10 +229,6 @@
     }
     mod test_filters_node_type_filtered_subgraph {
         use crate::{
-<<<<<<< HEAD
-            db::api::view::StaticGraphViewOps,
-            prelude::{AdditionOps, GraphViewOps, NodeViewOps},
-=======
             db::{
                 api::view::StaticGraphViewOps,
                 graph::{
@@ -244,9 +240,9 @@
                 },
             },
             prelude::{AdditionOps, LayerOps, NodeViewOps, TimeOps},
->>>>>>> b1a22cf5
         };
         use std::ops::Range;
+        use crate::prelude::GraphViewOps;
 
         fn get_all_node_types<G: StaticGraphViewOps>(graph: &G) -> Vec<String> {
             graph
@@ -317,25 +313,13 @@
         }
 
         mod test_nodes_filters_node_type_filtered_subgraph {
+            use raphtory_api::core::entities::properties::prop::Prop;
             use crate::{
                 db::{
-<<<<<<< HEAD
-                    api::view::StaticGraphViewOps,
-                    graph::views::{
-                        deletion_graph::PersistentGraph,
-                        filter::{internal::CreateNodeFilter, model::PropertyFilterOps},
-                    },
-=======
                     api::view::StaticGraphViewOps, graph::views::filter::model::PropertyFilterOps,
->>>>>>> b1a22cf5
                 },
                 prelude::AdditionOps,
             };
-<<<<<<< HEAD
-            use raphtory_api::core::entities::properties::prop::Prop;
-            use std::ops::Range;
-=======
->>>>>>> b1a22cf5
 
             fn init_graph<G: StaticGraphViewOps + AdditionOps>(graph: G) -> G {
                 let nodes = vec![
@@ -363,124 +347,11 @@
                 graph
             }
 
-<<<<<<< HEAD
-            fn filter_nodes<I: CreateNodeFilter>(
-                filter: I,
-                node_types: Option<Vec<String>>,
-            ) -> Vec<String> {
-                let graph = init_graph(Graph::new());
-                let node_types: Vec<String> =
-                    node_types.unwrap_or_else(|| get_all_node_types(&graph));
-                filter_nodes_with(filter, graph.subgraph_node_types(node_types))
-            }
-
-            fn filter_nodes_w<I: CreateNodeFilter>(
-                filter: I,
-                w: Range<i64>,
-                node_types: Option<Vec<String>>,
-            ) -> Vec<String> {
-                let graph = init_graph(Graph::new());
-                let node_types: Vec<String> =
-                    node_types.unwrap_or_else(|| get_all_node_types(&graph));
-                filter_nodes_with(
-                    filter,
-                    graph.subgraph_node_types(node_types).window(w.start, w.end),
-                )
-            }
-
-            fn filter_nodes_pg<I: CreateNodeFilter>(
-                filter: I,
-                node_types: Option<Vec<String>>,
-            ) -> Vec<String> {
-                let graph = init_graph(PersistentGraph::new());
-                let node_types: Vec<String> =
-                    node_types.unwrap_or_else(|| get_all_node_types(&graph));
-                filter_nodes_with(filter, graph.subgraph_node_types(node_types))
-            }
-
-            fn filter_nodes_pg_w<I: CreateNodeFilter>(
-                filter: I,
-                w: Range<i64>,
-                node_types: Option<Vec<String>>,
-            ) -> Vec<String> {
-                let graph = init_graph(PersistentGraph::new());
-                let node_types: Vec<String> =
-                    node_types.unwrap_or_else(|| get_all_node_types(&graph));
-                filter_nodes_with(
-                    filter,
-                    graph.subgraph_node_types(node_types).window(w.start, w.end),
-                )
-            }
-
-            #[cfg(feature = "search")]
-            mod search_nodes {
-                use crate::prelude::TimeOps;
-                use std::ops::Range;
-                use crate::db::graph::views::deletion_graph::PersistentGraph;
-                use crate::db::graph::views::filter::model::property_filter::PropertyFilter;
-                use crate::db::graph::views::filter::node_type_filtered_graph::tests_node_type_filtered_subgraph::test_filters_node_type_filtered_subgraph::test_nodes_filters_node_type_filtered_subgraph::{get_all_node_types, init_graph};
-                use crate::db::graph::views::test_helpers::search_nodes_with;
-                use crate::prelude::{Graph, GraphViewOps};
-
-                pub fn search_nodes(
-                    filter: PropertyFilter,
-                    node_types: Option<Vec<String>>,
-                ) -> Vec<String> {
-                    let graph = init_graph(Graph::new());
-                    let node_types: Vec<String> =
-                        node_types.unwrap_or_else(|| get_all_node_types(&graph));
-                    search_nodes_with(filter, graph.subgraph_node_types(node_types))
-                }
-
-                pub fn search_nodes_w(
-                    filter: PropertyFilter,
-                    w: Range<i64>,
-                    node_types: Option<Vec<String>>,
-                ) -> Vec<String> {
-                    let graph = init_graph(Graph::new());
-                    let node_types: Vec<String> =
-                        node_types.unwrap_or_else(|| get_all_node_types(&graph));
-                    search_nodes_with(
-                        filter,
-                        graph.subgraph_node_types(node_types).window(w.start, w.end),
-                    )
-                }
-
-                pub fn search_nodes_pg(
-                    filter: PropertyFilter,
-                    node_types: Option<Vec<String>>,
-                ) -> Vec<String> {
-                    let graph = init_graph(PersistentGraph::new());
-                    let node_types: Vec<String> =
-                        node_types.unwrap_or_else(|| get_all_node_types(&graph));
-                    search_nodes_with(filter, graph.subgraph_node_types(node_types))
-                }
-
-                pub fn search_nodes_pg_w(
-                    filter: PropertyFilter,
-                    w: Range<i64>,
-                    node_types: Option<Vec<String>>,
-                ) -> Vec<String> {
-                    let graph = init_graph(PersistentGraph::new());
-                    let node_types: Vec<String> =
-                        node_types.unwrap_or_else(|| get_all_node_types(&graph));
-                    search_nodes_with(
-                        filter,
-                        graph.subgraph_node_types(node_types).window(w.start, w.end),
-                    )
-                }
-            }
-
-            use crate::db::graph::views::test_helpers::filter_nodes_with;
-            #[cfg(feature = "search")]
-            use search_nodes::*;
-=======
             use crate::db::graph::assertions::{
                 assert_filter_nodes_results, assert_search_nodes_results, TestGraphVariants,
                 TestVariants,
             };
 
->>>>>>> b1a22cf5
             use crate::db::graph::views::filter::model::property_filter::PropertyFilter;
             use crate::db::graph::views::filter::node_type_filtered_graph::tests_node_type_filtered_subgraph::test_filters_node_type_filtered_subgraph::{NodeTypeGraphTransformer, WindowedNodeTypeGraphTransformer};
 
@@ -604,17 +475,13 @@
         }
 
         mod test_edges_filters_node_type_filtered_subgraph {
+            use raphtory_api::core::entities::properties::prop::Prop;
             use crate::{
                 db::{
                     api::view::StaticGraphViewOps, graph::views::filter::model::PropertyFilterOps,
                 },
                 prelude::{AdditionOps, NO_PROPS},
             };
-<<<<<<< HEAD
-            use raphtory_api::core::entities::properties::prop::Prop;
-            use std::ops::Range;
-=======
->>>>>>> b1a22cf5
 
             fn init_graph<G: StaticGraphViewOps + AdditionOps>(graph: G) -> G {
                 let edges = vec![
