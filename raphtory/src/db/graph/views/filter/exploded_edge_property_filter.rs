use crate::{
    core::entities::LayerIds,
    db::{
        api::{
            properties::internal::InheritPropertiesOps,
            view::internal::{
                Immutable, InheritEdgeFilterOps, InheritEdgeHistoryFilter,
                InheritEdgeLayerFilterOps, InheritLayerOps, InheritListOps, InheritMaterialize,
                InheritNodeFilterOps, InheritNodeHistoryFilter, InheritStorageOps,
                InheritTimeSemantics, InternalExplodedEdgeFilterOps, Static,
            },
        },
        graph::views::filter::{internal::CreateFilter, model::edge_filter::ExplodedEdgeFilter},
    },
    errors::GraphError,
    prelude::{GraphViewOps, LayerOps, PropertyFilter},
};
use raphtory_api::{
    core::{
        entities::{EID, ELID},
        storage::timeindex::TimeIndexEntry,
    },
    inherit::Base,
};
use raphtory_storage::core_ops::InheritCoreGraphOps;

#[derive(Debug, Clone)]
pub struct ExplodedEdgePropertyFilteredGraph<G> {
    graph: G,
    prop_id: Option<usize>,
    filter: PropertyFilter<ExplodedEdgeFilter>,
}

impl<G> Static for ExplodedEdgePropertyFilteredGraph<G> {}
impl<G> Immutable for ExplodedEdgePropertyFilteredGraph<G> {}

impl<'graph, G: GraphViewOps<'graph>> ExplodedEdgePropertyFilteredGraph<G> {
    pub(crate) fn new(
        graph: G,
        prop_id: Option<usize>,
        filter: PropertyFilter<ExplodedEdgeFilter>,
    ) -> Self {
        Self {
            graph,
            prop_id,
            filter,
        }
    }

    fn filter(&self, e: EID, t: TimeIndexEntry, layer: usize) -> bool {
        self.filter
            .matches_exploded_edge(&self.graph, self.prop_id, e, t, layer)
    }
}

impl CreateFilter for PropertyFilter<ExplodedEdgeFilter> {
    type EntityFiltered<'graph, G: GraphViewOps<'graph>> = ExplodedEdgePropertyFilteredGraph<G>;

    fn create_filter<'graph, G: GraphViewOps<'graph>>(
        self,
        graph: G,
<<<<<<< HEAD
    ) -> Result<Self::EntityFiltered<'graph, G>, GraphError> {
=======
    ) -> Result<Self::ExplodedEdgeFiltered<'graph, G>, GraphError> {
>>>>>>> 703b1e42
        let prop_id = self.resolve_prop_id(graph.edge_meta(), graph.num_layers() > 1)?;
        Ok(ExplodedEdgePropertyFilteredGraph::new(
            graph.clone(),
            prop_id,
            self,
        ))
    }
}

impl<G> Base for ExplodedEdgePropertyFilteredGraph<G> {
    type Base = G;

    fn base(&self) -> &Self::Base {
        &self.graph
    }
}

impl<'graph, G: GraphViewOps<'graph>> InheritCoreGraphOps for ExplodedEdgePropertyFilteredGraph<G> {}
impl<'graph, G: GraphViewOps<'graph>> InheritNodeHistoryFilter
    for ExplodedEdgePropertyFilteredGraph<G>
{
}
impl<'graph, G: GraphViewOps<'graph>> InheritEdgeHistoryFilter
    for ExplodedEdgePropertyFilteredGraph<G>
{
}

impl<'graph, G: GraphViewOps<'graph>> InheritStorageOps for ExplodedEdgePropertyFilteredGraph<G> {}
impl<'graph, G: GraphViewOps<'graph>> InheritLayerOps for ExplodedEdgePropertyFilteredGraph<G> {}
impl<'graph, G: GraphViewOps<'graph>> InheritListOps for ExplodedEdgePropertyFilteredGraph<G> {}
impl<'graph, G: GraphViewOps<'graph>> InheritMaterialize for ExplodedEdgePropertyFilteredGraph<G> {}
impl<'graph, G: GraphViewOps<'graph>> InheritPropertiesOps
    for ExplodedEdgePropertyFilteredGraph<G>
{
}

impl<'graph, G: GraphViewOps<'graph>> InheritNodeFilterOps
    for ExplodedEdgePropertyFilteredGraph<G>
{
}
impl<'graph, G: GraphViewOps<'graph>> InheritTimeSemantics
    for ExplodedEdgePropertyFilteredGraph<G>
{
}

impl<'graph, G: GraphViewOps<'graph>> InheritEdgeFilterOps
    for ExplodedEdgePropertyFilteredGraph<G>
{
}
impl<'graph, G: GraphViewOps<'graph>> InheritEdgeLayerFilterOps
    for ExplodedEdgePropertyFilteredGraph<G>
{
}
impl<'graph, G: GraphViewOps<'graph>> InternalExplodedEdgeFilterOps
    for ExplodedEdgePropertyFilteredGraph<G>
{
    fn internal_exploded_edge_filtered(&self) -> bool {
        true
    }

    fn internal_exploded_filter_edge_list_trusted(&self) -> bool {
        false
    }

    fn internal_filter_exploded_edge(
        &self,
        eid: ELID,
        t: TimeIndexEntry,
        layer_ids: &LayerIds,
    ) -> bool {
        self.graph.internal_filter_exploded_edge(eid, t, layer_ids) && {
            if eid.is_deletion() {
                true
            } else {
                self.filter(eid.edge, t, eid.layer())
            }
        }
    }
}

#[cfg(test)]
mod test_exploded_edge_property_filtered_graph {
    use crate::{
        db::{
            api::view::{filter_ops::BaseFilterOps, StaticGraphViewOps},
            graph::{
                edge::EdgeView,
                graph::{
                    assert_graph_equal, assert_node_equal, assert_nodes_equal,
                    assert_persistent_materialize_graph_equal,
                },
                views::{
                    deletion_graph::PersistentGraph,
                    filter::{
                        exploded_edge_property_filter::ExplodedEdgePropertyFilteredGraph,
                        internal::CreateFilter,
                        model::{
                            edge_filter::ExplodedEdgeFilter, property_filter::PropertyFilterOps,
                            PropertyFilterFactory, TryAsCompositeFilter,
                        },
                    },
                },
            },
        },
        prelude::*,
        test_utils::{
            build_edge_deletions, build_edge_list, build_edge_list_with_deletions,
            build_graph_from_edge_list, build_window, Update,
        },
    };
    use itertools::Itertools;
    use proptest::{arbitrary::any, proptest};
    use raphtory_api::core::{entities::properties::prop::PropType, storage::arc_str::ArcStr};
    use raphtory_core::entities::nodes::node_ref::AsNodeRef;
    use raphtory_storage::mutation::addition_ops::InternalAdditionOps;
    use std::collections::{HashMap, HashSet};

    fn build_filtered_graph(
        edges: &[(u64, u64, i64, String, i64)],
        filter: impl Fn(i64) -> bool,
    ) -> Graph {
        let g = Graph::new();
        for (src, dst, t, str_prop, int_prop) in edges {
            if filter(*int_prop) {
                g.add_edge(
                    *t,
                    *src,
                    *dst,
                    [
                        ("str_prop", str_prop.into()),
                        ("int_prop", Prop::I64(*int_prop)),
                    ],
                    None,
                )
                .unwrap();
            }
        }
        if !edges.is_empty() {
            g.resolve_layer(None).unwrap();
        }
        g
    }

    fn build_filtered_nodes_graph(
        edges: &[(u64, u64, i64, String, i64)],
        filter: impl Fn(i64) -> bool,
    ) -> Graph {
        let g = Graph::new();
        for (src, dst, t, str_prop, int_prop) in edges {
            if filter(*int_prop) {
                g.add_edge(
                    *t,
                    *src,
                    *dst,
                    [
                        ("str_prop", str_prop.into()),
                        ("int_prop", Prop::I64(*int_prop)),
                    ],
                    None,
                )
                .unwrap();
            }
            g.resolve_node(src.as_node_ref()).unwrap();
            g.resolve_node(dst.as_node_ref()).unwrap();
        }
        if !edges.is_empty() {
            g.resolve_layer(None).unwrap();
        }
        g
    }

    fn build_filtered_persistent_graph(
        edges: HashMap<(u64, u64), Vec<(i64, Update)>>,
        filter: impl Fn(i64) -> bool,
    ) -> (PersistentGraph, PersistentGraph) {
        let g = PersistentGraph::new();
        let g_filtered = PersistentGraph::new();
        if !edges.iter().all(|(_, v)| v.is_empty()) {
            g_filtered.resolve_layer(None).unwrap();
        }
        for ((src, dst), updates) in edges {
            for (t, update) in updates {
                match update {
                    Update::Deletion => {
                        g.delete_edge(t, src, dst, None).unwrap();
                        g_filtered.delete_edge(t, src, dst, None).unwrap();
                    }
                    Update::Addition(str_prop, int_prop) => {
                        g.add_edge(
                            t,
                            src,
                            dst,
                            [
                                ("str_prop", str_prop.clone().into()),
                                ("int_prop", Prop::I64(int_prop)),
                            ],
                            None,
                        )
                        .unwrap();
                        if filter(int_prop) {
                            g_filtered
                                .add_edge(
                                    t,
                                    src,
                                    dst,
                                    [
                                        ("str_prop", str_prop.into()),
                                        ("int_prop", Prop::I64(int_prop)),
                                    ],
                                    None,
                                )
                                .unwrap();
                        } else {
                            g_filtered.delete_edge(t, src, dst, None).unwrap();
                            // properties still exist after filtering
                            g_filtered
                                .resolve_edge_property("str_prop", PropType::Str, false)
                                .unwrap();
                            g_filtered
                                .resolve_edge_property("int_prop", PropType::I64, false)
                                .unwrap();
                        }
                    }
                }
            }
        }
        (g, g_filtered)
    }

    fn edge_attr<G: StaticGraphViewOps>(
        e: &EdgeView<G>,
    ) -> (String, String, Option<i64>, Option<ArcStr>) {
        let src = e.src().name();
        let dst = e.dst().name();
        let int_prop = e.properties().get("int_prop");
        let str_prop = e.properties().get("str_prop");
        (src, dst, int_prop.into_i64(), str_prop.into_str())
    }

    #[test]
    fn test_filter_gt() {
        proptest!(|(
            edges in build_edge_list(100, 100), v in any::<i64>()
        )| {
            let g = build_graph_from_edge_list(&edges);
            let filter = ExplodedEdgeFilter::property("int_prop").gt(v);
            let filtered = g.filter(filter.clone()).unwrap();
            let expected_filtered_g = build_filtered_graph(&edges, |vv| vv > v);
            assert_graph_equal(&filtered, &expected_filtered_g);

            let search_ee = g.search_exploded_edges(filter, 100, 0).unwrap();
            let filter_ee = filtered.edges().explode().collect();
            let from_search = search_ee.iter().map(edge_attr).collect_vec();
            let from_filter = filter_ee.iter().map(edge_attr).collect_vec();
            assert_eq!(from_search, from_filter);
        })
    }

    #[test]
    fn test_filter_gt_persistent() {
        proptest!(|(
            edges in build_edge_list_with_deletions(100, 100), v in any::<i64>()
        )| {
            let (g, expected_filtered_g) = build_filtered_persistent_graph(edges, |vv| vv > v);
            let filtered = g.filter(
                ExplodedEdgeFilter::property("int_prop").gt(v)
            ).unwrap();
            assert_graph_equal(&filtered, &expected_filtered_g);
        })
    }

    #[test]
    fn test_one_edge() {
        let g = Graph::new();
        g.add_edge(0, 1, 2, [("int_prop", 0i64)], None).unwrap();
        let filtered = g
            .filter(ExplodedEdgeFilter::property("int_prop").gt(1i64))
            .unwrap();
        let gf = Graph::new();
        gf.resolve_layer(None).unwrap();
        assert_eq!(filtered.count_nodes(), 0);
        assert_eq!(filtered.count_edges(), 0);
        assert_graph_equal(&filtered, &gf);
    }

    #[test]
    fn test_filter_ge() {
        proptest!(|(
            edges in build_edge_list(100, 100), v in any::<i64>()
        )| {
            let g = build_graph_from_edge_list(&edges);
            let filtered = g.filter(
                ExplodedEdgeFilter::property("int_prop").ge(v)
            ).unwrap();
            let expected_filtered_g = build_filtered_graph(&edges, |vv| vv >= v);
            assert_graph_equal(&filtered, &expected_filtered_g);
        })
    }

    #[test]
    fn test_filter_ge_persistent() {
        proptest!(|(
            edges in build_edge_list_with_deletions(100, 100), v in any::<i64>()
        )| {
            let (g, expected_filtered_g) = build_filtered_persistent_graph(edges, |vv| vv >= v);
            let filtered = g.filter(
                ExplodedEdgeFilter::property("int_prop").ge(v)
            ).unwrap();
            assert_graph_equal(&filtered, &expected_filtered_g);
        })
    }

    #[test]
    fn test_filter_persistent_single_filtered_edge() {
        let g = PersistentGraph::new();
        g.add_edge(0, 0, 0, [("test", 1i64)], None).unwrap();
        let gf = g
            .filter(ExplodedEdgeFilter::property("test").gt(1i64))
            .unwrap();

        assert_eq!(gf.count_edges(), 1);
        assert_eq!(gf.count_temporal_edges(), 0);

        let expected = PersistentGraph::new();
        expected.delete_edge(0, 0, 0, None).unwrap();
        //the property still exists!
        expected
            .resolve_edge_property("test", PropType::I64, false)
            .unwrap();

        assert_graph_equal(&gf, &expected);
    }

    #[test]
    fn test_filter_lt() {
        proptest!(|(
            edges in build_edge_list(100, 100), v in any::<i64>()
        )| {
            let g = build_graph_from_edge_list(&edges);
            let filtered = g.filter(
                ExplodedEdgeFilter::property("int_prop").lt(v)
            ).unwrap();
            let expected_filtered_g = build_filtered_graph(&edges, |vv| vv < v);
            assert_graph_equal(&filtered, &expected_filtered_g);
        })
    }

    #[test]
    fn test_filter_lt_persistent() {
        proptest!(|(
            edges in build_edge_list_with_deletions(100, 100), v in any::<i64>()
        )| {
            let (g, expected_filtered_g) = build_filtered_persistent_graph(edges, |vv| vv < v);
            let filtered = g.filter(
                ExplodedEdgeFilter::property("int_prop").lt(v)
            ).unwrap();
            assert_graph_equal(&filtered, &expected_filtered_g);
        })
    }

    #[test]
    fn test_filter_le() {
        proptest!(|(
            edges in build_edge_list(100, 100), v in any::<i64>()
        )| {
            let g = build_graph_from_edge_list(&edges);
            let filtered = g.filter(
                ExplodedEdgeFilter::property("int_prop").le(v)
            ).unwrap();
            let expected_filtered_g = build_filtered_graph(&edges, |vv| vv <= v);
            assert_graph_equal(&filtered, &expected_filtered_g);
        })
    }

    #[test]
    fn test_filter_le_persistent() {
        proptest!(|(
            edges in build_edge_list_with_deletions(100, 100), v in any::<i64>()
        )| {
            let (g, expected_filtered_g) = build_filtered_persistent_graph(edges, |vv| vv <= v);
            let filtered = g.filter(
                ExplodedEdgeFilter::property("int_prop").le(v)
            ).unwrap();
            assert_graph_equal(&filtered, &expected_filtered_g);
        })
    }

    #[test]
    fn test_filter_eq() {
        proptest!(|(
            edges in build_edge_list(100, 100), v in any::<i64>()
        )| {
            let g = build_graph_from_edge_list(&edges);
            let filtered = g.filter(
                ExplodedEdgeFilter::property("int_prop").eq(v)
            ).unwrap();
            let expected_filtered_g = build_filtered_graph(&edges, |vv| vv == v);
            assert_graph_equal(&filtered, &expected_filtered_g);
        })
    }

    #[test]
    fn test_filter_eq_persistent() {
        proptest!(|(
            edges in build_edge_list_with_deletions(100, 100), v in any::<i64>()
        )| {
            let (g, expected_filtered_g) = build_filtered_persistent_graph(edges, |vv| vv == v);
            let filtered = g.filter(
                ExplodedEdgeFilter::property("int_prop").eq(v)
            ).unwrap();
            assert_graph_equal(&filtered, &expected_filtered_g);
        })
    }

    #[test]
    fn test_filter_ne() {
        proptest!(|(
            edges in build_edge_list(100, 100), v in any::<i64>()
        )| {
            let g = build_graph_from_edge_list(&edges);
            let filtered = g.filter(
                ExplodedEdgeFilter::property("int_prop").ne(v)
            ).unwrap();
            let expected_filtered_g = build_filtered_graph(&edges, |vv| vv != v);
            assert_graph_equal(&filtered, &expected_filtered_g);
        })
    }

    #[test]
    fn test_filter_ne_persistent() {
        proptest!(|(
            edges in build_edge_list_with_deletions(100, 100), v in any::<i64>()
        )| {
            let (g, expected_filtered_g) = build_filtered_persistent_graph(edges, |vv| vv != v);
            let filtered = g.filter(
                ExplodedEdgeFilter::property("int_prop").ne(v)
            ).unwrap();
            assert_graph_equal(&filtered, &expected_filtered_g);
        })
    }

    #[test]
    fn test_filter_window() {
        proptest!(|(
            edges in build_edge_list(100, 100), v in any::<i64>(), (start, end) in build_window()
        )| {
            let g = build_graph_from_edge_list(&edges);
            let filtered = g.filter(
                ExplodedEdgeFilter::property("int_prop").eq(v)
            ).unwrap();
            let expected_filtered_g = build_filtered_graph(&edges, |vv| vv == v);
            assert_graph_equal(&filtered.window(start, end), &expected_filtered_g.window(start, end));
        })
    }

    #[test]
    fn test_filter_window_persistent() {
        proptest!(|(
            edges in build_edge_list_with_deletions(100, 100), v in any::<i64>(), (start, end) in build_window()
        )| {
            let (g, expected_filtered_g) = build_filtered_persistent_graph(edges, |vv| vv >= v);
            let filtered = g.filter(
                ExplodedEdgeFilter::property("int_prop").ge(v)
            ).unwrap();
            assert_graph_equal(&filtered.window(start, end), &expected_filtered_g.window(start, end));
        })
    }

    #[test]
    fn test_filter_materialise_is_consistent() {
        proptest!(|(
            edges in build_edge_list(100, 100), v in any::<i64>()
        )| {
            let g = build_graph_from_edge_list(&edges);
            let filtered = g.filter(
                ExplodedEdgeFilter::property("int_prop").eq(v)
            ).unwrap();
            let mat = filtered.materialize().unwrap();
            assert_graph_equal(&filtered, &mat);
        })
    }

    #[test]
    fn test_filter_persistent_materialise_is_consistent() {
        proptest!(|(
            edges in build_edge_list_with_deletions(100, 100), v in any::<i64>()
        )| {
            let (g, expected) = build_filtered_persistent_graph(edges, |vv| vv >= v);
            let filtered = g.filter(
                ExplodedEdgeFilter::property("int_prop").ge(v)
            ).unwrap();
            let mat = filtered.materialize().unwrap();
            assert_graph_equal(&filtered, &mat);
            assert_graph_equal(&expected, &mat);
        })
    }

    #[test]
    fn test_filter_on_nodes() {
        proptest!(|(
            edges in build_edge_list(100, 100), v in any::<i64>()
        )| {
            let g = build_graph_from_edge_list(&edges);
            let filtered_nodes =
                g.nodes().filter(
                    ExplodedEdgeFilter::property("int_prop").eq(v)
                ).unwrap();
            let expected_filtered_g = build_filtered_nodes_graph(&edges, |vv| vv == v);
            assert_nodes_equal(&filtered_nodes, &expected_filtered_g.nodes());
        })
    }

    #[test]
    fn test_filter_on_node() {
        proptest!(|(
            edges in build_edge_list(100, 2), v in any::<i64>()
        )| {
            let g = build_graph_from_edge_list(&edges);
            if let Some(node) = g.node(0) {
                let filtered_node = node.filter(
                    ExplodedEdgeFilter::property("int_prop").eq(v)
                ).unwrap();
                let expected_filtered_g = build_filtered_graph(&edges, |vv| vv == v);
                if filtered_node.degree() == 0 {
                    // should be filtered out
                    assert!(expected_filtered_g.node(0).is_none())
                } else {
                    assert_node_equal(filtered_node, expected_filtered_g.node(0).unwrap())
                }
            }
        })
    }

    #[test]
    fn test_filter_materialise_window_is_consistent() {
        proptest!(|(
            edges in build_edge_list(100, 100), v in any::<i64>(), (start, end) in build_window()
        )| {
            let g = build_graph_from_edge_list(&edges);
            let filtered = g.filter(
                ExplodedEdgeFilter::property("int_prop").eq(v)
            ).unwrap();
            let left = filtered.window(start, end);
            let right = filtered.window(start, end).materialize().unwrap();
            assert_graph_equal(&left, &right);
        })
    }

    #[test]
    fn test_persistent_graph() {
        let g = PersistentGraph::new();
        g.add_edge(0, 1, 2, [("int_prop", 0i64)], None).unwrap();
        g.delete_edge(2, 1, 2, None).unwrap();
        g.add_edge(5, 1, 2, [("int_prop", 5i64)], None).unwrap();
        g.delete_edge(7, 1, 2, None).unwrap();

        let edges = g
            .node(1)
            .unwrap()
            .filter(ExplodedEdgeFilter::property("int_prop").gt(1i64))
            .unwrap()
            .edges()
            .explode()
            .collect();
        println!("{:?}", edges);

        assert_eq!(edges.len(), 1);
        let gf = g
            .filter(ExplodedEdgeFilter::property("int_prop").gt(1i64))
            .unwrap();
        let gfm = gf.materialize().unwrap();

        assert_graph_equal(&gf, &gfm); // check materialise is consistent
    }

    #[test]
    fn test_persistent_graph_explode_semantics() {
        let g = PersistentGraph::new();
        g.add_edge(0, 0, 1, [("test", 0i64)], None).unwrap();
        g.add_edge(2, 0, 1, [("test", 2i64)], None).unwrap();
        g.add_edge(5, 0, 1, [("test", 5i64)], None).unwrap();
        g.delete_edge(10, 0, 1, None).unwrap();

        let gf = g
            .filter(ExplodedEdgeFilter::property("test").ne(2i64))
            .unwrap();
        assert_eq!(
            gf.edges().explode().earliest_time().collect_vec(),
            [Some(0i64), Some(5i64)]
        );
        assert_eq!(
            gf.edges().explode().latest_time().collect_vec(),
            [Some(2i64), Some(10i64)]
        );
    }

    #[test]
    fn test_persistent_graph_materialise() {
        proptest!(|(edges in build_edge_list(100, 100), edge_deletions in build_edge_deletions(100, 100), v in any::<i64>())| {
            let g = build_graph_from_edge_list(&edges);
            let g = g.persistent_graph();
            for (src, dst, t) in edge_deletions {
                g.delete_edge(t, src, dst, None).unwrap();
            }
            let gf = g
                .filter(
                ExplodedEdgeFilter::property("int_prop").gt(v)
            )
                .unwrap();
            let gfm = gf.materialize().unwrap();
            assert_graph_equal(&gf, &gfm)
        })
    }

    #[test]
    fn test_single_filtered_edge_persistent() {
        let g = PersistentGraph::new();
        g.add_edge(0, 0, 0, [("test", 0i64)], None).unwrap();
        let gf = g
            .filter(ExplodedEdgeFilter::property("test").gt(0i64))
            .unwrap();
        let gfm = gf.materialize().unwrap();
        dbg!(&gfm);
        assert_eq!(gf.node(0).unwrap().out_degree(), 1);
        assert_eq!(gfm.node(0).unwrap().out_degree(), 1);
        assert_graph_equal(&gf, &gfm);
    }

    #[test]
    fn test_persistent_graph_materialise_window() {
        proptest!(|(edges in build_edge_list(100, 100), edge_deletions in build_edge_deletions(100, 100), v in any::<i64>(), (start, end) in build_window())| {
            let g = build_graph_from_edge_list(&edges);
            let g = g.persistent_graph();
            for (src, dst, t) in edge_deletions {
                g.delete_edge(t, src, dst, None).unwrap();
            }
            let gwf = g.window(start, end)
                .filter(
                ExplodedEdgeFilter::property("int_prop").gt(v)
            )
                .unwrap();
            let gwfm = gwf.materialize().unwrap();
            assert_persistent_materialize_graph_equal(&gwf, &gwfm);

            let gfw = g
                .filter(
                ExplodedEdgeFilter::property("int_prop").gt(v)
            ).unwrap()
                .window(start, end);
            let gfwm = gfw.materialize().unwrap();
            assert_persistent_materialize_graph_equal(&gfw, &gfwm);
        })
    }

    #[test]
    fn test_persistent_failure() {
        let g = PersistentGraph::new();
        g.add_edge(-1, 0, 1, [("test", Prop::I32(-1))], None)
            .unwrap();
        g.add_edge(0, 0, 1, [("test", Prop::I32(1))], None).unwrap();

        let gwf = g
            .filter(ExplodedEdgeFilter::property("test").gt(0))
            .unwrap()
            .window(-1, 0);
        assert_eq!(gwf.count_nodes(), 0);
        assert_eq!(gwf.count_edges(), 0);
        let gm = gwf.materialize().unwrap();

        assert_persistent_materialize_graph_equal(&gwf, &gm);

        let gfw = g
            .window(-1, 0)
            .filter(ExplodedEdgeFilter::property("test").gt(0))
            .unwrap();
        assert_eq!(gfw.count_edges(), 0);
        let gm = gfw.materialize().unwrap();
        assert_persistent_materialize_graph_equal(&gfw, &gm);
    }

    #[test]
    fn test_persistent_graph_only_deletion() {
        let g = PersistentGraph::new();
        g.delete_edge(0, 0, 0, None).unwrap();
        let gfw = g
            .filter(ExplodedEdgeFilter::property("int_prop").gt(1i64))
            .unwrap()
            .window(-1, 1);
        let gfwm = gfw.materialize().unwrap();

        // deletions are not filtered
        assert_graph_equal(&g, &gfw);
        assert_graph_equal(&gfw, &gfwm);
    }
}<|MERGE_RESOLUTION|>--- conflicted
+++ resolved
@@ -59,11 +59,7 @@
     fn create_filter<'graph, G: GraphViewOps<'graph>>(
         self,
         graph: G,
-<<<<<<< HEAD
     ) -> Result<Self::EntityFiltered<'graph, G>, GraphError> {
-=======
-    ) -> Result<Self::ExplodedEdgeFiltered<'graph, G>, GraphError> {
->>>>>>> 703b1e42
         let prop_id = self.resolve_prop_id(graph.edge_meta(), graph.num_layers() > 1)?;
         Ok(ExplodedEdgePropertyFilteredGraph::new(
             graph.clone(),
@@ -314,11 +310,14 @@
             let expected_filtered_g = build_filtered_graph(&edges, |vv| vv > v);
             assert_graph_equal(&filtered, &expected_filtered_g);
 
-            let search_ee = g.search_exploded_edges(filter, 100, 0).unwrap();
-            let filter_ee = filtered.edges().explode().collect();
-            let from_search = search_ee.iter().map(edge_attr).collect_vec();
-            let from_filter = filter_ee.iter().map(edge_attr).collect_vec();
-            assert_eq!(from_search, from_filter);
+            #[cfg(feature = "search")]
+            {
+                let search_ee = g.search_exploded_edges(filter, 100, 0).unwrap();
+                let filter_ee = filtered.edges().explode().collect();
+                let from_search = search_ee.iter().map(edge_attr).collect_vec();
+                let from_filter = filter_ee.iter().map(edge_attr).collect_vec();
+                assert_eq!(from_search, from_filter);
+            }
         })
     }
 
