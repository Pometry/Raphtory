use crate::{
    core::entities::LayerIds,
    db::{
        api::{
            properties::internal::InheritPropertiesOps,
            view::internal::{
                Immutable, InheritEdgeFilterOps, InheritEdgeHistoryFilter,
                InheritEdgeLayerFilterOps, InheritLayerOps, InheritListOps, InheritMaterialize,
                InheritNodeFilterOps, InheritNodeHistoryFilter, InheritStorageOps,
                InheritTimeSemantics, InternalExplodedEdgeFilterOps, Static,
            },
        },
        graph::views::filter::{internal::CreateFilter, model::edge_filter::ExplodedEdgeFilter},
    },
    errors::GraphError,
    prelude::{GraphViewOps, LayerOps, PropertyFilter},
};
use raphtory_api::{
    core::{
        entities::{EID, ELID},
        storage::timeindex::TimeIndexEntry,
    },
    inherit::Base,
};
use raphtory_storage::core_ops::InheritCoreGraphOps;

#[derive(Debug, Clone)]
pub struct ExplodedEdgePropertyFilteredGraph<G> {
    graph: G,
    prop_id: Option<usize>,
    filter: PropertyFilter<ExplodedEdgeFilter>,
}

impl<G> Static for ExplodedEdgePropertyFilteredGraph<G> {}
impl<G> Immutable for ExplodedEdgePropertyFilteredGraph<G> {}

impl<'graph, G: GraphViewOps<'graph>> ExplodedEdgePropertyFilteredGraph<G> {
    pub(crate) fn new(
        graph: G,
        prop_id: Option<usize>,
        filter: PropertyFilter<ExplodedEdgeFilter>,
    ) -> Self {
        Self {
            graph,
            prop_id,
            filter,
        }
    }

    fn filter(&self, e: EID, t: TimeIndexEntry, layer: usize) -> bool {
        self.filter
            .matches_exploded_edge(&self.graph, self.prop_id, e, t, layer)
    }
}

impl CreateFilter for PropertyFilter<ExplodedEdgeFilter> {
    type EntityFiltered<'graph, G: GraphViewOps<'graph>> = ExplodedEdgePropertyFilteredGraph<G>;

    fn create_filter<'graph, G: GraphViewOps<'graph>>(
        self,
        graph: G,
<<<<<<< HEAD
    ) -> Result<Self::EntityFiltered<'graph, G>, GraphError> {
        let t_prop_id = self.resolve_temporal_prop_id(graph.edge_meta())?;
=======
    ) -> Result<Self::ExplodedEdgeFiltered<'graph, G>, GraphError> {
        let prop_id = self.resolve_prop_id(graph.edge_meta(), graph.num_layers() > 1)?;
>>>>>>> 17080650
        Ok(ExplodedEdgePropertyFilteredGraph::new(
            graph.clone(),
            prop_id,
            self,
        ))
    }
}

impl<G> Base for ExplodedEdgePropertyFilteredGraph<G> {
    type Base = G;

    fn base(&self) -> &Self::Base {
        &self.graph
    }
}

impl<'graph, G: GraphViewOps<'graph>> InheritCoreGraphOps for ExplodedEdgePropertyFilteredGraph<G> {}
impl<'graph, G: GraphViewOps<'graph>> InheritNodeHistoryFilter
    for ExplodedEdgePropertyFilteredGraph<G>
{
}
impl<'graph, G: GraphViewOps<'graph>> InheritEdgeHistoryFilter
    for ExplodedEdgePropertyFilteredGraph<G>
{
}

impl<'graph, G: GraphViewOps<'graph>> InheritStorageOps for ExplodedEdgePropertyFilteredGraph<G> {}
impl<'graph, G: GraphViewOps<'graph>> InheritLayerOps for ExplodedEdgePropertyFilteredGraph<G> {}
impl<'graph, G: GraphViewOps<'graph>> InheritListOps for ExplodedEdgePropertyFilteredGraph<G> {}
impl<'graph, G: GraphViewOps<'graph>> InheritMaterialize for ExplodedEdgePropertyFilteredGraph<G> {}
impl<'graph, G: GraphViewOps<'graph>> InheritPropertiesOps
    for ExplodedEdgePropertyFilteredGraph<G>
{
}

impl<'graph, G: GraphViewOps<'graph>> InheritNodeFilterOps
    for ExplodedEdgePropertyFilteredGraph<G>
{
}
impl<'graph, G: GraphViewOps<'graph>> InheritTimeSemantics
    for ExplodedEdgePropertyFilteredGraph<G>
{
}

impl<'graph, G: GraphViewOps<'graph>> InheritEdgeFilterOps
    for ExplodedEdgePropertyFilteredGraph<G>
{
}
impl<'graph, G: GraphViewOps<'graph>> InheritEdgeLayerFilterOps
    for ExplodedEdgePropertyFilteredGraph<G>
{
}
impl<'graph, G: GraphViewOps<'graph>> InternalExplodedEdgeFilterOps
    for ExplodedEdgePropertyFilteredGraph<G>
{
    fn internal_exploded_edge_filtered(&self) -> bool {
        true
    }

    fn internal_exploded_filter_edge_list_trusted(&self) -> bool {
        false
    }

    fn internal_filter_exploded_edge(
        &self,
        eid: ELID,
        t: TimeIndexEntry,
        layer_ids: &LayerIds,
    ) -> bool {
        self.graph.internal_filter_exploded_edge(eid, t, layer_ids) && {
            if eid.is_deletion() {
                true
            } else {
                self.filter(eid.edge, t, eid.layer())
            }
        }
    }
}

#[cfg(test)]
mod test_exploded_edge_property_filtered_graph {
    use crate::{
        db::{
            api::view::filter_ops::BaseFilterOps,
            graph::{
                graph::{
                    assert_graph_equal, assert_node_equal, assert_nodes_equal,
                    assert_persistent_materialize_graph_equal,
                },
                views::{
                    deletion_graph::PersistentGraph,
                    filter::model::{
                        edge_filter::ExplodedEdgeFilter, property_filter::PropertyFilterOps,
                        PropertyFilterFactory,
                    },
                },
            },
        },
        prelude::*,
        test_utils::{
            build_edge_deletions, build_edge_list, build_edge_list_with_deletions,
            build_graph_from_edge_list, build_window, Update,
        },
    };
    use itertools::Itertools;
    use proptest::{arbitrary::any, proptest};
    use raphtory_api::core::entities::properties::prop::PropType;
    use raphtory_core::entities::nodes::node_ref::AsNodeRef;
    use raphtory_storage::mutation::addition_ops::InternalAdditionOps;
    use std::collections::HashMap;

    fn build_filtered_graph(
        edges: &[(u64, u64, i64, String, i64)],
        filter: impl Fn(i64) -> bool,
    ) -> Graph {
        let g = Graph::new();
        for (src, dst, t, str_prop, int_prop) in edges {
            if filter(*int_prop) {
                g.add_edge(
                    *t,
                    *src,
                    *dst,
                    [
                        ("str_prop", str_prop.into()),
                        ("int_prop", Prop::I64(*int_prop)),
                    ],
                    None,
                )
                .unwrap();
            }
        }
        if !edges.is_empty() {
            g.resolve_layer(None).unwrap();
        }
        g
    }

    fn build_filtered_nodes_graph(
        edges: &[(u64, u64, i64, String, i64)],
        filter: impl Fn(i64) -> bool,
    ) -> Graph {
        let g = Graph::new();
        for (src, dst, t, str_prop, int_prop) in edges {
            if filter(*int_prop) {
                g.add_edge(
                    *t,
                    *src,
                    *dst,
                    [
                        ("str_prop", str_prop.into()),
                        ("int_prop", Prop::I64(*int_prop)),
                    ],
                    None,
                )
                .unwrap();
            }
            g.resolve_node(src.as_node_ref()).unwrap();
            g.resolve_node(dst.as_node_ref()).unwrap();
        }
        if !edges.is_empty() {
            g.resolve_layer(None).unwrap();
        }
        g
    }

    fn build_filtered_persistent_graph(
        edges: HashMap<(u64, u64), Vec<(i64, Update)>>,
        filter: impl Fn(i64) -> bool,
    ) -> (PersistentGraph, PersistentGraph) {
        let g = PersistentGraph::new();
        let g_filtered = PersistentGraph::new();
        if !edges.iter().all(|(_, v)| v.is_empty()) {
            g_filtered.resolve_layer(None).unwrap();
        }
        for ((src, dst), updates) in edges {
            for (t, update) in updates {
                match update {
                    Update::Deletion => {
                        g.delete_edge(t, src, dst, None).unwrap();
                        g_filtered.delete_edge(t, src, dst, None).unwrap();
                    }
                    Update::Addition(str_prop, int_prop) => {
                        g.add_edge(
                            t,
                            src,
                            dst,
                            [
                                ("str_prop", str_prop.clone().into()),
                                ("int_prop", Prop::I64(int_prop)),
                            ],
                            None,
                        )
                        .unwrap();
                        if filter(int_prop) {
                            g_filtered
                                .add_edge(
                                    t,
                                    src,
                                    dst,
                                    [
                                        ("str_prop", str_prop.into()),
                                        ("int_prop", Prop::I64(int_prop)),
                                    ],
                                    None,
                                )
                                .unwrap();
                        } else {
                            g_filtered.delete_edge(t, src, dst, None).unwrap();
                            // properties still exist after filtering
                            g_filtered
                                .resolve_edge_property("str_prop", PropType::Str, false)
                                .unwrap();
                            g_filtered
                                .resolve_edge_property("int_prop", PropType::I64, false)
                                .unwrap();
                        }
                    }
                }
            }
        }
        (g, g_filtered)
    }

    #[test]
    fn test_filter_gt() {
        proptest!(|(
            edges in build_edge_list(100, 100), v in any::<i64>()
        )| {
            let g = build_graph_from_edge_list(&edges);
            let filtered = g.filter(
                ExplodedEdgeFilter::property("int_prop").gt(v)
            ).unwrap();
            let expected_filtered_g = build_filtered_graph(&edges, |vv| vv > v);
            assert_graph_equal(&filtered, &expected_filtered_g);
        })
    }

    #[test]
    fn test_filter_gt_persistent() {
        proptest!(|(
            edges in build_edge_list_with_deletions(100, 100), v in any::<i64>()
        )| {
            let (g, expected_filtered_g) = build_filtered_persistent_graph(edges, |vv| vv > v);
            let filtered = g.filter(
                ExplodedEdgeFilter::property("int_prop").gt(v)
            ).unwrap();
            assert_graph_equal(&filtered, &expected_filtered_g);
        })
    }

    #[test]
    fn test_one_edge() {
        let g = Graph::new();
        g.add_edge(0, 1, 2, [("int_prop", 0i64)], None).unwrap();
        let filtered = g
            .filter(ExplodedEdgeFilter::property("int_prop").gt(1i64))
            .unwrap();
        let gf = Graph::new();
        gf.resolve_layer(None).unwrap();
        assert_eq!(filtered.count_nodes(), 0);
        assert_eq!(filtered.count_edges(), 0);
        assert_graph_equal(&filtered, &gf);
    }

    #[test]
    fn test_filter_ge() {
        proptest!(|(
            edges in build_edge_list(100, 100), v in any::<i64>()
        )| {
            let g = build_graph_from_edge_list(&edges);
            let filtered = g.filter(
                ExplodedEdgeFilter::property("int_prop").ge(v)
            ).unwrap();
            let expected_filtered_g = build_filtered_graph(&edges, |vv| vv >= v);
            assert_graph_equal(&filtered, &expected_filtered_g);
        })
    }

    #[test]
    fn test_filter_ge_persistent() {
        proptest!(|(
            edges in build_edge_list_with_deletions(100, 100), v in any::<i64>()
        )| {
            let (g, expected_filtered_g) = build_filtered_persistent_graph(edges, |vv| vv >= v);
            let filtered = g.filter(
                ExplodedEdgeFilter::property("int_prop").ge(v)
            ).unwrap();
            assert_graph_equal(&filtered, &expected_filtered_g);
        })
    }

    #[test]
    fn test_filter_persistent_single_filtered_edge() {
        let g = PersistentGraph::new();
        g.add_edge(0, 0, 0, [("test", 1i64)], None).unwrap();
        let gf = g
            .filter(ExplodedEdgeFilter::property("test").gt(1i64))
            .unwrap();

        assert_eq!(gf.count_edges(), 1);
        assert_eq!(gf.count_temporal_edges(), 0);

        let expected = PersistentGraph::new();
        expected.delete_edge(0, 0, 0, None).unwrap();
        //the property still exists!
        expected
            .resolve_edge_property("test", PropType::I64, false)
            .unwrap();

        assert_graph_equal(&gf, &expected);
    }

    #[test]
    fn test_filter_lt() {
        proptest!(|(
            edges in build_edge_list(100, 100), v in any::<i64>()
        )| {
            let g = build_graph_from_edge_list(&edges);
            let filtered = g.filter(
                ExplodedEdgeFilter::property("int_prop").lt(v)
            ).unwrap();
            let expected_filtered_g = build_filtered_graph(&edges, |vv| vv < v);
            assert_graph_equal(&filtered, &expected_filtered_g);
        })
    }

    #[test]
    fn test_filter_lt_persistent() {
        proptest!(|(
            edges in build_edge_list_with_deletions(100, 100), v in any::<i64>()
        )| {
            let (g, expected_filtered_g) = build_filtered_persistent_graph(edges, |vv| vv < v);
            let filtered = g.filter(
                ExplodedEdgeFilter::property("int_prop").lt(v)
            ).unwrap();
            assert_graph_equal(&filtered, &expected_filtered_g);
        })
    }

    #[test]
    fn test_filter_le() {
        proptest!(|(
            edges in build_edge_list(100, 100), v in any::<i64>()
        )| {
            let g = build_graph_from_edge_list(&edges);
            let filtered = g.filter(
                ExplodedEdgeFilter::property("int_prop").le(v)
            ).unwrap();
            let expected_filtered_g = build_filtered_graph(&edges, |vv| vv <= v);
            assert_graph_equal(&filtered, &expected_filtered_g);
        })
    }

    #[test]
    fn test_filter_le_persistent() {
        proptest!(|(
            edges in build_edge_list_with_deletions(100, 100), v in any::<i64>()
        )| {
            let (g, expected_filtered_g) = build_filtered_persistent_graph(edges, |vv| vv <= v);
            let filtered = g.filter(
                ExplodedEdgeFilter::property("int_prop").le(v)
            ).unwrap();
            assert_graph_equal(&filtered, &expected_filtered_g);
        })
    }

    #[test]
    fn test_filter_eq() {
        proptest!(|(
            edges in build_edge_list(100, 100), v in any::<i64>()
        )| {
            let g = build_graph_from_edge_list(&edges);
            let filtered = g.filter(
                ExplodedEdgeFilter::property("int_prop").eq(v)
            ).unwrap();
            let expected_filtered_g = build_filtered_graph(&edges, |vv| vv == v);
            assert_graph_equal(&filtered, &expected_filtered_g);
        })
    }

    #[test]
    fn test_filter_eq_persistent() {
        proptest!(|(
            edges in build_edge_list_with_deletions(100, 100), v in any::<i64>()
        )| {
            let (g, expected_filtered_g) = build_filtered_persistent_graph(edges, |vv| vv == v);
            let filtered = g.filter(
                ExplodedEdgeFilter::property("int_prop").eq(v)
            ).unwrap();
            assert_graph_equal(&filtered, &expected_filtered_g);
        })
    }

    #[test]
    fn test_filter_ne() {
        proptest!(|(
            edges in build_edge_list(100, 100), v in any::<i64>()
        )| {
            let g = build_graph_from_edge_list(&edges);
            let filtered = g.filter(
                ExplodedEdgeFilter::property("int_prop").ne(v)
            ).unwrap();
            let expected_filtered_g = build_filtered_graph(&edges, |vv| vv != v);
            assert_graph_equal(&filtered, &expected_filtered_g);
        })
    }

    #[test]
    fn test_filter_ne_persistent() {
        proptest!(|(
            edges in build_edge_list_with_deletions(100, 100), v in any::<i64>()
        )| {
            let (g, expected_filtered_g) = build_filtered_persistent_graph(edges, |vv| vv != v);
            let filtered = g.filter(
                ExplodedEdgeFilter::property("int_prop").ne(v)
            ).unwrap();
            assert_graph_equal(&filtered, &expected_filtered_g);
        })
    }

    #[test]
    fn test_filter_window() {
        proptest!(|(
            edges in build_edge_list(100, 100), v in any::<i64>(), (start, end) in build_window()
        )| {
            let g = build_graph_from_edge_list(&edges);
            let filtered = g.filter(
                ExplodedEdgeFilter::property("int_prop").eq(v)
            ).unwrap();
            let expected_filtered_g = build_filtered_graph(&edges, |vv| vv == v);
            assert_graph_equal(&filtered.window(start, end), &expected_filtered_g.window(start, end));
        })
    }

    #[test]
    fn test_filter_window_persistent() {
        proptest!(|(
            edges in build_edge_list_with_deletions(100, 100), v in any::<i64>(), (start, end) in build_window()
        )| {
            let (g, expected_filtered_g) = build_filtered_persistent_graph(edges, |vv| vv >= v);
            let filtered = g.filter(
                ExplodedEdgeFilter::property("int_prop").ge(v)
            ).unwrap();
            assert_graph_equal(&filtered.window(start, end), &expected_filtered_g.window(start, end));
        })
    }

    #[test]
    fn test_filter_materialise_is_consistent() {
        proptest!(|(
            edges in build_edge_list(100, 100), v in any::<i64>()
        )| {
            let g = build_graph_from_edge_list(&edges);
            let filtered = g.filter(
                ExplodedEdgeFilter::property("int_prop").eq(v)
            ).unwrap();
            let mat = filtered.materialize().unwrap();
            assert_graph_equal(&filtered, &mat);
        })
    }

    #[test]
    fn test_filter_persistent_materialise_is_consistent() {
        proptest!(|(
            edges in build_edge_list_with_deletions(100, 100), v in any::<i64>()
        )| {
            let (g, expected) = build_filtered_persistent_graph(edges, |vv| vv >= v);
            let filtered = g.filter(
                ExplodedEdgeFilter::property("int_prop").ge(v)
            ).unwrap();
            let mat = filtered.materialize().unwrap();
            assert_graph_equal(&filtered, &mat);
            assert_graph_equal(&expected, &mat);
        })
    }

    #[test]
    fn test_filter_on_nodes() {
        proptest!(|(
            edges in build_edge_list(100, 100), v in any::<i64>()
        )| {
            let g = build_graph_from_edge_list(&edges);
            let filtered_nodes =
                g.nodes().filter(
                    ExplodedEdgeFilter::property("int_prop").eq(v)
                ).unwrap();
            let expected_filtered_g = build_filtered_nodes_graph(&edges, |vv| vv == v);
            assert_nodes_equal(&filtered_nodes, &expected_filtered_g.nodes());
        })
    }

    #[test]
    fn test_filter_on_node() {
        proptest!(|(
            edges in build_edge_list(100, 2), v in any::<i64>()
        )| {
            let g = build_graph_from_edge_list(&edges);
            if let Some(node) = g.node(0) {
                let filtered_node = node.filter(
                    ExplodedEdgeFilter::property("int_prop").eq(v)
                ).unwrap();
                let expected_filtered_g = build_filtered_graph(&edges, |vv| vv == v);
                if filtered_node.degree() == 0 {
                    // should be filtered out
                    assert!(expected_filtered_g.node(0).is_none())
                } else {
                    assert_node_equal(filtered_node, expected_filtered_g.node(0).unwrap())
                }
            }
        })
    }

    #[test]
    fn test_filter_materialise_window_is_consistent() {
        proptest!(|(
            edges in build_edge_list(100, 100), v in any::<i64>(), (start, end) in build_window()
        )| {
            let g = build_graph_from_edge_list(&edges);
            let filtered = g.filter(
                ExplodedEdgeFilter::property("int_prop").eq(v)
            ).unwrap();
            let left = filtered.window(start, end);
            let right = filtered.window(start, end).materialize().unwrap();
            assert_graph_equal(&left, &right);
        })
    }

    #[test]
    fn test_persistent_graph() {
        let g = PersistentGraph::new();
        g.add_edge(0, 1, 2, [("int_prop", 0i64)], None).unwrap();
        g.delete_edge(2, 1, 2, None).unwrap();
        g.add_edge(5, 1, 2, [("int_prop", 5i64)], None).unwrap();
        g.delete_edge(7, 1, 2, None).unwrap();

        let edges = g
            .node(1)
            .unwrap()
            .filter(ExplodedEdgeFilter::property("int_prop").gt(1i64))
            .unwrap()
            .edges()
            .explode()
            .collect();
        println!("{:?}", edges);

        assert_eq!(edges.len(), 1);
        let gf = g
            .filter(ExplodedEdgeFilter::property("int_prop").gt(1i64))
            .unwrap();
        let gfm = gf.materialize().unwrap();

        assert_graph_equal(&gf, &gfm); // check materialise is consistent
    }

    #[test]
    fn test_persistent_graph_explode_semantics() {
        let g = PersistentGraph::new();
        g.add_edge(0, 0, 1, [("test", 0i64)], None).unwrap();
        g.add_edge(2, 0, 1, [("test", 2i64)], None).unwrap();
        g.add_edge(5, 0, 1, [("test", 5i64)], None).unwrap();
        g.delete_edge(10, 0, 1, None).unwrap();

        let gf = g
            .filter(ExplodedEdgeFilter::property("test").ne(2i64))
            .unwrap();
        assert_eq!(
            gf.edges().explode().earliest_time().collect_vec(),
            [Some(0i64), Some(5i64)]
        );
        assert_eq!(
            gf.edges().explode().latest_time().collect_vec(),
            [Some(2i64), Some(10i64)]
        );
    }

    #[test]
    fn test_persistent_graph_materialise() {
        proptest!(|(edges in build_edge_list(100, 100), edge_deletions in build_edge_deletions(100, 100), v in any::<i64>())| {
            let g = build_graph_from_edge_list(&edges);
            let g = g.persistent_graph();
            for (src, dst, t) in edge_deletions {
                g.delete_edge(t, src, dst, None).unwrap();
            }
            let gf = g
                .filter(
                ExplodedEdgeFilter::property("int_prop").gt(v)
            )
                .unwrap();
            let gfm = gf.materialize().unwrap();
            assert_graph_equal(&gf, &gfm)
        })
    }

    #[test]
    fn test_single_filtered_edge_persistent() {
        let g = PersistentGraph::new();
        g.add_edge(0, 0, 0, [("test", 0i64)], None).unwrap();
        let gf = g
            .filter(ExplodedEdgeFilter::property("test").gt(0i64))
            .unwrap();
        let gfm = gf.materialize().unwrap();
        dbg!(&gfm);
        assert_eq!(gf.node(0).unwrap().out_degree(), 1);
        assert_eq!(gfm.node(0).unwrap().out_degree(), 1);
        assert_graph_equal(&gf, &gfm);
    }

    #[test]
    fn test_persistent_graph_materialise_window() {
        proptest!(|(edges in build_edge_list(100, 100), edge_deletions in build_edge_deletions(100, 100), v in any::<i64>(), (start, end) in build_window())| {
            let g = build_graph_from_edge_list(&edges);
            let g = g.persistent_graph();
            for (src, dst, t) in edge_deletions {
                g.delete_edge(t, src, dst, None).unwrap();
            }
            let gwf = g.window(start, end)
                .filter(
                ExplodedEdgeFilter::property("int_prop").gt(v)
            )
                .unwrap();
            let gwfm = gwf.materialize().unwrap();
            assert_persistent_materialize_graph_equal(&gwf, &gwfm);

            let gfw = g
                .filter(
                ExplodedEdgeFilter::property("int_prop").gt(v)
            ).unwrap()
                .window(start, end);
            let gfwm = gfw.materialize().unwrap();
            assert_persistent_materialize_graph_equal(&gfw, &gfwm);
        })
    }

    #[test]
    fn test_persistent_failure() {
        let g = PersistentGraph::new();
        g.add_edge(-1, 0, 1, [("test", Prop::I32(-1))], None)
            .unwrap();
        g.add_edge(0, 0, 1, [("test", Prop::I32(1))], None).unwrap();

        let gwf = g
            .filter(ExplodedEdgeFilter::property("test").gt(0))
            .unwrap()
            .window(-1, 0);
        assert_eq!(gwf.count_nodes(), 0);
        assert_eq!(gwf.count_edges(), 0);
        let gm = gwf.materialize().unwrap();

        assert_persistent_materialize_graph_equal(&gwf, &gm);

        let gfw = g
            .window(-1, 0)
            .filter(ExplodedEdgeFilter::property("test").gt(0))
            .unwrap();
        assert_eq!(gfw.count_edges(), 0);
        let gm = gfw.materialize().unwrap();
        assert_persistent_materialize_graph_equal(&gfw, &gm);
    }

    #[test]
    fn test_persistent_graph_only_deletion() {
        let g = PersistentGraph::new();
        g.delete_edge(0, 0, 0, None).unwrap();
        let gfw = g
            .filter(ExplodedEdgeFilter::property("int_prop").gt(1i64))
            .unwrap()
            .window(-1, 1);
        let gfwm = gfw.materialize().unwrap();

        // deletions are not filtered
        assert_graph_equal(&g, &gfw);
        assert_graph_equal(&gfw, &gfwm);
    }
}<|MERGE_RESOLUTION|>--- conflicted
+++ resolved
@@ -59,13 +59,8 @@
     fn create_filter<'graph, G: GraphViewOps<'graph>>(
         self,
         graph: G,
-<<<<<<< HEAD
     ) -> Result<Self::EntityFiltered<'graph, G>, GraphError> {
-        let t_prop_id = self.resolve_temporal_prop_id(graph.edge_meta())?;
-=======
-    ) -> Result<Self::ExplodedEdgeFiltered<'graph, G>, GraphError> {
         let prop_id = self.resolve_prop_id(graph.edge_meta(), graph.num_layers() > 1)?;
->>>>>>> 17080650
         Ok(ExplodedEdgePropertyFilteredGraph::new(
             graph.clone(),
             prop_id,
