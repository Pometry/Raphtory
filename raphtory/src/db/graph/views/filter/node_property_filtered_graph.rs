use crate::{
    db::{
        api::{
            properties::internal::InheritPropertiesOps,
            view::internal::{
                Immutable, InheritAllEdgeFilterOps, InheritEdgeHistoryFilter, InheritLayerOps,
                InheritListOps, InheritMaterialize, InheritNodeHistoryFilter, InheritStorageOps,
                InheritTimeSemantics, InternalNodeFilterOps, Static,
            },
        },
        graph::views::{
            filter::{
                internal::CreateFilter,
                model::{node_filter::NodeFilter, property_filter::PropertyFilter, Windowed},
            },
            window_graph::WindowedGraph,
        },
    },
    errors::GraphError,
    prelude::{GraphViewOps, TimeOps},
};
use raphtory_api::{
    core::{entities::LayerIds, storage::timeindex::AsTime},
    inherit::Base,
};
use raphtory_storage::{core_ops::InheritCoreGraphOps, graph::nodes::node_ref::NodeStorageRef};

#[derive(Debug, Clone)]
pub struct NodePropertyFilteredGraph<G> {
    graph: G,
    prop_id: usize,
    filter: PropertyFilter<NodeFilter>,
}

impl<G> NodePropertyFilteredGraph<G> {
    pub(crate) fn new(graph: G, prop_id: usize, filter: PropertyFilter<NodeFilter>) -> Self {
        Self {
            graph,
            prop_id,
            filter,
        }
    }
}

impl CreateFilter for PropertyFilter<Windowed<NodeFilter>> {
    type EntityFiltered<'graph, G: GraphViewOps<'graph>> =
        NodePropertyFilteredGraph<WindowedGraph<G>>;

    fn create_filter<'graph, G: GraphViewOps<'graph>>(
        self,
        graph: G,
    ) -> Result<Self::EntityFiltered<'graph, G>, GraphError> {
        let prop_id = self.resolve_prop_id(graph.node_meta(), false)?;
        let filter = PropertyFilter {
            prop_ref: self.prop_ref,
            prop_value: self.prop_value,
            operator: self.operator,
            ops: self.ops,
            entity: NodeFilter,
        };
        Ok(NodePropertyFilteredGraph::new(
            graph.window(self.entity.start.t(), self.entity.end.t()),
            prop_id,
            filter,
        ))
    }
}

impl CreateFilter for PropertyFilter<NodeFilter> {
    type EntityFiltered<'graph, G: GraphViewOps<'graph>> = NodePropertyFilteredGraph<G>;

    fn create_filter<'graph, G: GraphViewOps<'graph>>(
        self,
        graph: G,
    ) -> Result<Self::EntityFiltered<'graph, G>, GraphError> {
        let prop_id = self.resolve_prop_id(graph.node_meta(), false)?;
        Ok(NodePropertyFilteredGraph::new(graph, prop_id, self))
    }
}

impl<G> Base for NodePropertyFilteredGraph<G> {
    type Base = G;

    fn base(&self) -> &Self::Base {
        &self.graph
    }
}

impl<G> Static for NodePropertyFilteredGraph<G> {}
impl<G> Immutable for NodePropertyFilteredGraph<G> {}

impl<'graph, G: GraphViewOps<'graph>> InheritCoreGraphOps for NodePropertyFilteredGraph<G> {}
impl<'graph, G: GraphViewOps<'graph>> InheritStorageOps for NodePropertyFilteredGraph<G> {}
impl<'graph, G: GraphViewOps<'graph>> InheritLayerOps for NodePropertyFilteredGraph<G> {}
impl<'graph, G: GraphViewOps<'graph>> InheritListOps for NodePropertyFilteredGraph<G> {}
impl<'graph, G: GraphViewOps<'graph>> InheritMaterialize for NodePropertyFilteredGraph<G> {}
impl<'graph, G: GraphViewOps<'graph>> InheritAllEdgeFilterOps for NodePropertyFilteredGraph<G> {}
impl<'graph, G: GraphViewOps<'graph>> InheritPropertiesOps for NodePropertyFilteredGraph<G> {}
impl<'graph, G: GraphViewOps<'graph>> InheritTimeSemantics for NodePropertyFilteredGraph<G> {}
impl<'graph, G: GraphViewOps<'graph>> InheritNodeHistoryFilter for NodePropertyFilteredGraph<G> {}
impl<'graph, G: GraphViewOps<'graph>> InheritEdgeHistoryFilter for NodePropertyFilteredGraph<G> {}

impl<'graph, G: GraphViewOps<'graph>> InternalNodeFilterOps for NodePropertyFilteredGraph<G> {
    fn internal_nodes_filtered(&self) -> bool {
        true
    }

    #[inline]
    fn internal_filter_node(&self, node: NodeStorageRef, layer_ids: &LayerIds) -> bool {
        self.graph.internal_filter_node(node, layer_ids)
            && self.filter.matches_node(&self.graph, self.prop_id, node)
    }
}

#[cfg(test)]
mod test_node_property_filtered_graph {
    use crate::{
        db::{
            api::view::{filter_ops::BaseFilterOps, IterFilterOps},
            graph::{
                assertions::assert_ok_or_missing_nodes,
                graph::assert_edges_equal,
                views::filter::model::{
                    node_filter::{NodeFilter, NodeFilterBuilderOps},
                    property_filter::PropertyFilterOps,
                    ComposableFilter, PropertyFilterFactory,
                },
            },
        },
        prelude::*,
        test_utils::{
            add_node_props, build_edge_list, build_graph_from_edge_list, build_node_props,
            node_filtered_graph,
        },
    };
    use itertools::Itertools;
    use proptest::{arbitrary::any, proptest};

    #[test]
    #[ignore]
    // TODO: Enable this once fixed
    fn test_node_filter_on_nodes() {
        let g = Graph::new();
        g.add_node(0, "Jimi", [("band", "JH Experience")], None)
            .unwrap();
        g.add_node(1, "John", [("band", "Dead & Company")], None)
            .unwrap();
        g.add_node(2, "David", [("band", "Pink Floyd")], None)
            .unwrap();

        let filter_expr = NodeFilter::name()
            .eq("John")
            .and(NodeFilter.property("band").eq("Dead & Company"));
        let filtered_nodes = g.nodes().filter(filter_expr).unwrap();

        // filter_nodes doesn't filter the iterator, it only filters the view of the nodes which includes history, edges, etc.
        assert_eq!(
            filtered_nodes.name().collect::<Vec<_>>(),
            vec!["Jimi", "John", "David"]
        );

        // TODO: Bug! History isn't getting filtered
        let res = filtered_nodes
            .iter()
            .map(|n| n.history())
            .collect::<Vec<_>>();
        assert_eq!(res, vec![vec![], vec![1], vec![]]);

        // TODO: Bug! Properties aren't getting filtered
        let res = filtered_nodes
            .iter()
            .map(|n| n.properties().get("band"))
            .collect::<Vec<_>>();
        assert_eq!(res, vec![None, Some(Prop::str("Dead & Company")), None]);

        g.add_edge(3, "John", "Jimi", NO_PROPS, None).unwrap();

        let res = filtered_nodes
            .iter()
            .map(|n| n.out_neighbours().name().collect_vec())
            .collect::<Vec<_>>();
        assert_eq!(res, vec![Vec::<String>::new(), vec![], vec![]]);
    }

    #[test]
    fn test_node_property_filter_on_nodes() {
        let g = Graph::new();
        g.add_node(0, 1, [("test", 1i64)], None).unwrap();
        g.add_node(0, 2, [("test", 2i64)], None).unwrap();
        g.add_node(1, 3, [("test", 3i64)], None).unwrap();
        g.add_node(1, 4, [("test", 4i64)], None).unwrap();

        g.add_edge(0, 1, 2, NO_PROPS, None).unwrap();
        g.add_edge(1, 2, 3, NO_PROPS, None).unwrap();
        g.add_edge(1, 2, 1, NO_PROPS, None).unwrap();
        g.add_edge(2, 3, 4, NO_PROPS, None).unwrap();
        g.add_edge(3, 4, 1, NO_PROPS, None).unwrap();

        let n1 = g.node(1).unwrap();

        assert_eq!(
            n1.filter(NodeFilter.property("test").eq(1i64))
                .unwrap()
                .edges()
                .id()
                .collect_vec(),
            vec![]
        );
        assert_eq!(
            n1.filter(NodeFilter.property("test").eq(2i64))
                .unwrap()
                .out_neighbours()
                .id()
                .collect_vec(),
            vec![GID::U64(2)]
        );

        let n2 = g.node(2).unwrap();

        assert_eq!(
            n2.filter(NodeFilter.property("test").gt(1i64))
                .unwrap()
                .neighbours()
                .id()
                .collect_vec(),
            vec![GID::U64(3)]
        );

        assert_eq!(
            n2.filter(NodeFilter.property("test").gt(0i64))
                .unwrap()
                .neighbours()
                .id()
                .collect_vec(),
            vec![GID::U64(1), GID::U64(3)]
        );

        let gp = g.persistent_graph();
        let n1p = gp.node(1).unwrap();

        assert_eq!(
            n1p.filter(NodeFilter.property("test").eq(1i64))
                .unwrap()
                .edges()
                .id()
                .collect_vec(),
            vec![]
        );
        assert_eq!(
            n1p.filter(NodeFilter.property("test").eq(2i64))
                .unwrap()
                .out_neighbours()
                .id()
                .collect_vec(),
            vec![GID::U64(2)]
        );

        let n2p = gp.node(2).unwrap();

        assert_eq!(
            n2p.filter(NodeFilter.property("test").gt(1i64))
                .unwrap()
                .neighbours()
                .id()
                .collect_vec(),
            vec![GID::U64(3)]
        );

        assert_eq!(
            n2p.filter(NodeFilter.property("test").gt(0i64))
                .unwrap()
                .neighbours()
                .id()
                .collect_vec(),
            vec![GID::U64(1), GID::U64(3)]
        );
    }

    #[test]
    fn test_node_property_filter_path() {
        let g = Graph::new();
        g.add_node(0, 1, [("test", 1i64)], None).unwrap();
        g.add_node(1, 2, [("test", 2i64)], None).unwrap();
        g.add_node(1, 3, [("test", 3i64)], None).unwrap();
        g.add_edge(0, 1, 2, NO_PROPS, None).unwrap();
        g.add_edge(1, 2, 3, NO_PROPS, None).unwrap();
        g.add_edge(1, 2, 1, NO_PROPS, None).unwrap();
        g.add_edge(1, 1, 3, NO_PROPS, None).unwrap();

        let filtered_nodes = g
            .nodes()
<<<<<<< HEAD
            .filter_iter(NodeFilter.property("test").gt(1i64))
=======
            .select(NodeFilter::property("test").gt(1i64))
>>>>>>> f5966729
            .unwrap();
        assert_eq!(
            filtered_nodes
                .out_neighbours()
                .id()
                .map(|i| i.collect_vec())
                .collect_vec(),
            vec![vec![GID::U64(1), GID::U64(3)], vec![]]
        );

        assert_eq!(
            filtered_nodes
                .out_neighbours()
                .degree()
                .map(|i| i.collect_vec())
                .collect_vec(),
            vec![vec![2, 2], vec![]]
        );

        let filtered_nodes_p = g
            .persistent_graph()
            .nodes()
<<<<<<< HEAD
            .filter_iter(NodeFilter.property("test").gt(1i64))
=======
            .select(NodeFilter::property("test").gt(1i64))
>>>>>>> f5966729
            .unwrap();
        assert_eq!(
            filtered_nodes_p
                .out_neighbours()
                .id()
                .map(|i| i.collect_vec())
                .collect_vec(),
            vec![vec![GID::U64(1), GID::U64(3)], vec![]]
        );
    }

    #[test]
    fn test_node_property_filter_on_graph() {
        let g = Graph::new();
        g.add_node(0, 1, [("test", 1i64)], None).unwrap();
        g.add_node(1, 2, [("test", 2i64)], None).unwrap();
        g.add_node(1, 3, [("test", 3i64)], None).unwrap();
        g.add_edge(0, 1, 2, NO_PROPS, None).unwrap();
        g.add_edge(1, 2, 3, NO_PROPS, None).unwrap();
        g.add_edge(1, 2, 1, NO_PROPS, None).unwrap();
        g.add_edge(1, 1, 3, NO_PROPS, None).unwrap();

        let gf = g.filter(NodeFilter.property("test").eq(1i64)).unwrap();
        assert_eq!(gf.edges().id().collect_vec(), vec![]);

        let gf = g.filter(NodeFilter.property("test").gt(1i64)).unwrap();
        assert_eq!(
            gf.edges().id().collect_vec(),
            vec![(GID::U64(2), GID::U64(3))]
        );

        let gf = g.filter(NodeFilter.property("test").lt(3i64)).unwrap();
        assert_eq!(
            gf.edges().id().collect_vec(),
            vec![(GID::U64(1), GID::U64(2)), (GID::U64(2), GID::U64(1))]
        );

        let gp = g.persistent_graph();
        let gf = gp.filter(NodeFilter.property("test").eq(1i64)).unwrap();
        assert_eq!(gf.edges().id().collect_vec(), vec![]);

        let gf = gp.filter(NodeFilter.property("test").gt(1i64)).unwrap();
        assert_eq!(
            gf.edges().id().collect_vec(),
            vec![(GID::U64(2), GID::U64(3))]
        );

        let gf = gp.filter(NodeFilter.property("test").lt(3i64)).unwrap();
        assert_eq!(
            gf.edges().id().collect_vec(),
            vec![(GID::U64(1), GID::U64(2)), (GID::U64(2), GID::U64(1))]
        );
    }

    #[test]
    fn test_filter_gt() {
        proptest!(|(
            edges in build_edge_list(100, 100), nodes in build_node_props(100), v in any::<i64>()
        )| {
            let g = build_graph_from_edge_list(&edges);
            add_node_props(&g, &nodes);
            let filter = NodeFilter.property("int_prop").gt(v);
            let expected_g = node_filtered_graph(&edges, &nodes, |_, int_v| {
                    int_v.filter(|&vv| *vv > v).is_some()
                });

            assert_ok_or_missing_nodes(&nodes, g.filter(filter.clone()), |filtered| {
                assert_edges_equal(&filtered.edges(), &expected_g.edges());
            });
            assert_ok_or_missing_nodes(&nodes, g.persistent_graph().filter(filter.clone()), |filtered| {
                assert_edges_equal(&filtered.edges(), &expected_g.edges());
                // FIXME: history filtering not working properly
            // assert_graph_equal(&filtered, &expected_g);
            });
        })
    }

    #[test]
    fn test_filter_ge() {
        proptest!(|(
            edges in build_edge_list(100, 100), nodes in build_node_props(100), v in any::<i64>()
        )| {
            let g = build_graph_from_edge_list(&edges);
            add_node_props(&g, &nodes);
            let filter = NodeFilter.property("int_prop").ge(v);
            let expected_g = node_filtered_graph(&edges, &nodes, |_, int_v| {
                int_v.filter(|&vv| *vv >= v ).is_some()
            });
            assert_ok_or_missing_nodes(&nodes, g.filter(filter.clone()), |filtered| {
                assert_edges_equal(&filtered.edges(), &expected_g.edges());
            });
            assert_ok_or_missing_nodes(&nodes, g.persistent_graph().filter(filter.clone()), |filtered| {
                assert_edges_equal(&filtered.edges(), &expected_g.persistent_graph().edges());
                // FIXME: history filtering not working properly
                // assert_graph_equal(&filtered, &expected_g);
            });
        })
    }

    #[test]
    fn test_filter_lt() {
        proptest!(|(
            edges in build_edge_list(100, 100), nodes in build_node_props(100), v in any::<i64>()
        )| {
            let g = build_graph_from_edge_list(&edges);
            add_node_props(&g, &nodes);
            let filter = NodeFilter.property("int_prop").lt(v);
            let expected_g = node_filtered_graph(&edges, &nodes, |_, int_v| {
                int_v.filter(|&vv| *vv < v ).is_some()
            });
            assert_ok_or_missing_nodes(&nodes, g.filter(filter.clone()), |filtered| {
                assert_edges_equal(&filtered.edges(), &expected_g.edges());
            });
            assert_ok_or_missing_nodes(&nodes, g.persistent_graph().filter(filter.clone()), |filtered| {
                assert_edges_equal(&filtered.edges(), &expected_g.persistent_graph().edges());
            // FIXME: history filtering not working properly
            // assert_graph_equal(&filtered, &expected_g);
            });
        })
    }

    #[test]
    fn test_filter_le() {
        proptest!(|(
            edges in build_edge_list(100, 100), nodes in build_node_props(100), v in any::<i64>()
        )| {
            let g = build_graph_from_edge_list(&edges);
            add_node_props(&g, &nodes);
            let filter = NodeFilter.property("int_prop").le(v);
            let expected_g = node_filtered_graph(&edges, &nodes, |_, int_v| {
                int_v.filter(|&vv| *vv <= v ).is_some()
            });
            assert_ok_or_missing_nodes(&nodes, g.filter(filter.clone()), |filtered| {
                assert_edges_equal(&filtered.edges(), &expected_g.edges());
            });
            assert_ok_or_missing_nodes(&nodes, g.persistent_graph().filter(filter.clone()), |filtered| {
                assert_edges_equal(&filtered.edges(), &expected_g.persistent_graph().edges());
                // FIXME: history filtering not working properly
                // assert_graph_equal(&filtered, &expected_g);
            });
        })
    }

    #[test]
    fn test_filter_eq() {
        proptest!(|(
            edges in build_edge_list(100, 100), nodes in build_node_props(100), v in any::<i64>()
        )| {
            let g = build_graph_from_edge_list(&edges);
            add_node_props(&g, &nodes);
            let filter = NodeFilter.property("int_prop").eq(v);
            let expected_g = node_filtered_graph(&edges, &nodes, |_, int_v| {
                int_v.filter(|&vv| *vv == v ).is_some()
            });
            assert_ok_or_missing_nodes(&nodes, g.filter(filter.clone()), |filtered| {
                assert_edges_equal(&filtered.edges(), &expected_g.edges());
            });
            assert_ok_or_missing_nodes(&nodes, g.persistent_graph().filter(filter.clone()), |filtered| {
                assert_edges_equal(&filtered.edges(), &expected_g.persistent_graph().edges());
                // FIXME: history filtering not working properly
                // assert_graph_equal(&filtered, &expected_g);
            });
        })
    }

    #[test]
    fn test_filter_ne() {
        proptest!(|(
            edges in build_edge_list(100, 100), nodes in build_node_props(100), v in any::<i64>()
        )| {
            let g = build_graph_from_edge_list(&edges);
            add_node_props(&g, &nodes);
            let filter = NodeFilter.property("int_prop").ne(v);
            let expected_g = node_filtered_graph(&edges, &nodes, |_, int_v| {
                int_v.filter(|&vv| *vv != v ).is_some()
            });
            assert_ok_or_missing_nodes(&nodes, g.filter(filter.clone()), |filtered| {
                assert_edges_equal(&filtered.edges(), &expected_g.edges());
            });
            assert_ok_or_missing_nodes(&nodes, g.persistent_graph().filter(filter.clone()), |filtered| {
                assert_edges_equal(&filtered.edges(), &expected_g.persistent_graph().edges());
                // FIXME: history filtering not working properly
                // assert_graph_equal(&filtered, &expected_g);
            });
        })
    }

    #[test]
    fn test_filter_is_some() {
        proptest!(|(
            edges in build_edge_list(100, 100), nodes in build_node_props(100),
        )| {
            let g = build_graph_from_edge_list(&edges);
            add_node_props(&g, &nodes);
            let filter = NodeFilter.property("int_prop").is_some();
            let expected_g = node_filtered_graph(&edges, &nodes, |_, int_v| {
                int_v.is_some()
            });
            assert_ok_or_missing_nodes(&nodes, g.filter(filter.clone()), |filtered| {
                assert_edges_equal(&filtered.edges(), &expected_g.edges());
            });
            assert_ok_or_missing_nodes(&nodes, g.persistent_graph().filter(filter.clone()), |filtered| {
                assert_edges_equal(&filtered.edges(), &expected_g.persistent_graph().edges());
                // FIXME: history filtering not working properly
                // assert_graph_equal(&filtered, &expected_g);
            });
        })
    }

    #[test]
    fn test_filter_is_none() {
        proptest!(|(
            edges in build_edge_list(100, 100), nodes in build_node_props(100)
        )| {
            let g = build_graph_from_edge_list(&edges);
            add_node_props(&g, &nodes);
            let filter = NodeFilter.property("int_prop").is_none();
            let expected_g = node_filtered_graph(&edges, &nodes, |_, int_v| {
                int_v.is_none()
            });
            assert_ok_or_missing_nodes(&nodes, g.filter(filter.clone()), |filtered| {
                assert_edges_equal(&filtered.edges(), &expected_g.edges());
            });
            assert_ok_or_missing_nodes(&nodes, g.persistent_graph().filter(filter.clone()), |filtered| {
                assert_edges_equal(&filtered.edges(), &expected_g.persistent_graph().edges());
                // FIXME: history filtering not working properly
                // assert_graph_equal(&filtered, &expected_g);
            });
        })
    }

    #[test]
    fn test_filter_is_none_simple_graph() {
        let graph = Graph::new();
        graph
            .add_node(1, 1, [("p1", 1), ("p2", 2)], Some("fire_nation"))
            .unwrap();
        graph
            .add_node(2, 1, [("p6", 6)], Some("fire_nation"))
            .unwrap();
        graph
            .add_node(2, 2, [("p4", 5)], Some("fire_nation"))
            .unwrap();
        graph
            .add_node(3, 3, [("p2", 4), ("p3", 3)], Some("water_tribe"))
            .unwrap();

        assert_eq!(graph.count_nodes(), 3);

        let filtered = graph.filter(NodeFilter.property("p2").is_none()).unwrap();
        let ids = filtered.nodes().name().collect_vec();

        assert_eq!(ids, vec!["2"]);
    }
}<|MERGE_RESOLUTION|>--- conflicted
+++ resolved
@@ -289,11 +289,7 @@
 
         let filtered_nodes = g
             .nodes()
-<<<<<<< HEAD
-            .filter_iter(NodeFilter.property("test").gt(1i64))
-=======
-            .select(NodeFilter::property("test").gt(1i64))
->>>>>>> f5966729
+            .select(NodeFilter.property("test").gt(1i64))
             .unwrap();
         assert_eq!(
             filtered_nodes
@@ -316,11 +312,7 @@
         let filtered_nodes_p = g
             .persistent_graph()
             .nodes()
-<<<<<<< HEAD
-            .filter_iter(NodeFilter.property("test").gt(1i64))
-=======
-            .select(NodeFilter::property("test").gt(1i64))
->>>>>>> f5966729
+            .select(NodeFilter.property("test").gt(1i64))
             .unwrap();
         assert_eq!(
             filtered_nodes_p
