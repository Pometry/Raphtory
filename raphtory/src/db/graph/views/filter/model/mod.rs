--- conflicted
+++ resolved
@@ -1,5 +1,5 @@
 pub(crate) use crate::db::graph::views::filter::model::and_filter::AndFilter;
-use crate::{
+pub use crate::{
     db::{
         api::view::internal::GraphView,
         graph::views::{
@@ -416,14 +416,9 @@
     }
 }
 
-<<<<<<< HEAD
 // Fluent Composite Filter Builder APIs
 pub trait TryAsCompositeFilter: Send + Sync {
     fn try_as_composite_node_filter(&self) -> Result<CompositeNodeFilter, GraphError>;
-=======
-#[derive(Debug, Clone, PartialEq, Eq)]
-pub struct NotFilter<T>(pub T);
->>>>>>> c8157199
 
     fn try_as_composite_edge_filter(&self) -> Result<CompositeEdgeFilter, GraphError>;
 
@@ -477,7 +472,6 @@
 impl<T> ComposableFilter for NotFilter<T> {}
 impl<T: ComposableFilter> ComposableFilter for Windowed<T> {}
 
-<<<<<<< HEAD
 trait EntityMarker: Clone + Send + Sync {}
 
 impl EntityMarker for NodeFilter {}
@@ -493,289 +487,6 @@
 
     fn wrap<T>(&self, value: T) -> Self::Wrapped<T> {
         Windowed::new(self.start, self.end, value)
-=======
-pub trait InternalPropertyFilterOps: Send + Sync {
-    fn property_ref(&self) -> PropertyRef;
-}
-
-impl<T: InternalPropertyFilterOps> InternalPropertyFilterOps for Arc<T> {
-    fn property_ref(&self) -> PropertyRef {
-        self.deref().property_ref()
-    }
-}
-
-/// Property filter operators.
-pub trait PropertyFilterOps {
-    /// Equals
-    ///
-    /// Arguments:
-    ///     PropValue: MAKE ALL THESE PROP VALUES
-    ///
-    /// Returns:
-    ///     filter.PropertyFilter:
-    fn eq(&self, value: impl Into<Prop>) -> PropertyFilter;
-
-    /// Not equals
-    ///
-    /// Arguments:
-    ///     PropValue::
-    ///
-    /// Returns:
-    ///     filter.PropertyFilter:
-    fn ne(&self, value: impl Into<Prop>) -> PropertyFilter;
-
-    /// Less than or equal to
-    ///
-    /// Arguments:
-    ///     PropValue:
-    ///
-    /// Returns:
-    ///     filter.PropertyFilter:
-    fn le(&self, value: impl Into<Prop>) -> PropertyFilter;
-
-    /// Greater than or equal to
-    ///
-    /// Arguments:
-    ///     PropValue:
-    ///
-    /// Returns:
-    ///     filter.PropertyFilter:
-    fn ge(&self, value: impl Into<Prop>) -> PropertyFilter;
-
-    /// Less than or equal to
-    ///
-    /// Arguments:
-    ///     PropValue:
-    ///
-    /// Returns:
-    ///     filter.PropertyFilter:
-    fn lt(&self, value: impl Into<Prop>) -> PropertyFilter;
-
-    /// Greater than
-    ///
-    /// Arguments:
-    ///     PropValue:
-    ///
-    /// Returns:
-    ///     filter.PropertyFilter:
-    fn gt(&self, value: impl Into<Prop>) -> PropertyFilter;
-
-    /// Is in
-    ///
-    /// Arguments:
-    ///     values (list[PropValue]):
-    ///
-    /// Returns:
-    ///     filter.PropertyFilter:
-    fn is_in(&self, values: impl IntoIterator<Item = Prop>) -> PropertyFilter;
-
-    /// Is not in
-    ///
-    /// Arguments:
-    ///     values (list[PropValue]):
-    ///
-    /// Returns:
-    ///     filter.PropertyFilter:
-    fn is_not_in(&self, values: impl IntoIterator<Item = Prop>) -> PropertyFilter;
-
-    /// Is none
-    ///
-    /// Returns:
-    ///     filter.PropertyFilter:
-    fn is_none(&self) -> PropertyFilter;
-
-    /// Is some
-    ///
-    /// Returns:
-    ///     filter.PropertyFilter:
-    fn is_some(&self) -> PropertyFilter;
-
-    /// Contains
-    ///
-    /// Arguments:
-    ///     value (PropValue):
-    ///
-    /// Returns:
-    ///     filter.PropertyFilter:
-    fn contains(&self, value: impl Into<Prop>) -> PropertyFilter;
-
-    /// Not contains
-    ///
-    /// Arguments:
-    ///     value (PropValue):
-    ///
-    /// Returns:
-    ///     filter.PropertyFilter:
-    fn not_contains(&self, value: impl Into<Prop>) -> PropertyFilter;
-
-    /// Fuzzy search
-    ///
-    /// Arguments:
-    ///     prop_value (str):
-    ///     levenshtein_distance (int):
-    ///     prefix_match (bool):
-    ///
-    /// Returns:
-    ///     filter.PropertyFilter:
-    fn fuzzy_search(
-        &self,
-        prop_value: impl Into<String>,
-        levenshtein_distance: usize,
-        prefix_match: bool,
-    ) -> PropertyFilter;
-}
-
-impl<T: ?Sized + InternalPropertyFilterOps> PropertyFilterOps for T {
-    /// Equals
-    ///
-    /// Arguments:
-    ///     value (PropValue):
-    ///
-    /// Returns:
-    ///     filter.PropertyFilter:
-    fn eq(&self, value: impl Into<Prop>) -> PropertyFilter {
-        PropertyFilter::eq(self.property_ref(), value.into())
-    }
-
-    /// Not equals
-    ///
-    /// Arguments:
-    ///     value (PropValue):
-    ///
-    /// Returns:
-    ///     filter.PropertyFilter:
-    fn ne(&self, value: impl Into<Prop>) -> PropertyFilter {
-        PropertyFilter::ne(self.property_ref(), value.into())
-    }
-
-    /// Less than or equal to
-    ///
-    /// Arguments:
-    ///     value (PropValue):
-    ///
-    /// Returns:
-    ///     filter.PropertyFilter:
-    fn le(&self, value: impl Into<Prop>) -> PropertyFilter {
-        PropertyFilter::le(self.property_ref(), value.into())
-    }
-
-    /// Greater than or equal to
-    ///
-    /// Arguments:
-    ///     value (PropValue):
-    ///
-    /// Returns:
-    ///     filter.PropertyFilter:
-    fn ge(&self, value: impl Into<Prop>) -> PropertyFilter {
-        PropertyFilter::ge(self.property_ref(), value.into())
-    }
-
-    /// Less than
-    ///
-    /// Arguments:
-    ///     value (PropValue):
-    ///
-    /// Returns:
-    ///     filter.PropertyFilter:
-    fn lt(&self, value: impl Into<Prop>) -> PropertyFilter {
-        PropertyFilter::lt(self.property_ref(), value.into())
-    }
-
-    /// Greater than
-    ///
-    /// Arguments:
-    ///     value (PropValue):
-    ///
-    /// Returns:
-    ///     filter.PropertyFilter:
-    fn gt(&self, value: impl Into<Prop>) -> PropertyFilter {
-        PropertyFilter::gt(self.property_ref(), value.into())
-    }
-
-    /// Is in
-    ///
-    /// Arguments:
-    ///     values (list[PropValue]):
-    ///
-    /// Returns:
-    ///     filter.PropertyFilter:
-    fn is_in(&self, values: impl IntoIterator<Item = Prop>) -> PropertyFilter {
-        PropertyFilter::is_in(self.property_ref(), values)
-    }
-
-    /// Is not in
-    ///
-    /// Arguments:
-    ///     values (list[PropValue]):
-    ///
-    /// Returns:
-    ///     filter.PropertyFilter:
-    fn is_not_in(&self, values: impl IntoIterator<Item = Prop>) -> PropertyFilter {
-        PropertyFilter::is_not_in(self.property_ref(), values)
-    }
-
-    /// Is none
-    ///
-    /// Returns:
-    ///     filter.PropertyFilter:
-    fn is_none(&self) -> PropertyFilter {
-        PropertyFilter::is_none(self.property_ref())
-    }
-
-    /// Is some
-    ///
-    /// Returns:
-    ///     filter.PropertyFilter:
-    fn is_some(&self) -> PropertyFilter {
-        PropertyFilter::is_some(self.property_ref())
-    }
-
-    /// Contains
-    ///
-    /// Arguments:
-    ///     value (PropValue):
-    ///
-    /// Returns:
-    ///     filter.PropertyFilter:
-    fn contains(&self, value: impl Into<Prop>) -> PropertyFilter {
-        PropertyFilter::contains(self.property_ref(), value.into())
-    }
-
-    /// Not contains
-    ///
-    /// Arguments:
-    ///     value (PropValue):
-    ///
-    /// Returns:
-    ///     filter.PropertyFilter:
-    fn not_contains(&self, value: impl Into<Prop>) -> PropertyFilter {
-        PropertyFilter::not_contains(self.property_ref(), value.into())
-    }
-
-    /// Returns a filter expression that checks if the specified properties approximately match the specified string.
-    ///
-    /// Uses a specified Levenshtein distance and optional prefix matching.
-    ///
-    /// Arguments:
-    ///     prop_value (str): Property to match against.
-    ///     levenshtein_distance (int): Maximum levenshtein distance between the specified prop_value and the result.
-    ///     prefix_match (bool): Enable prefix matching.
-    ///  
-    /// Returns:
-    ///     filter.PropertyFilter:
-    fn fuzzy_search(
-        &self,
-        prop_value: impl Into<String>,
-        levenshtein_distance: usize,
-        prefix_match: bool,
-    ) -> PropertyFilter {
-        PropertyFilter::fuzzy_search(
-            self.property_ref(),
-            prop_value.into(),
-            levenshtein_distance,
-            prefix_match,
-        )
->>>>>>> c8157199
     }
 }
 
@@ -868,20 +579,7 @@
         EdgeFilter
     }
 
-<<<<<<< HEAD
     fn property_builder(
-=======
-    /// Returns a filter expression that checks if the specified properties approximately match the specified string.
-    ///
-    /// Uses a specified Levenshtein distance and optional prefix matching.
-    ///
-    /// Arguments:
-    ///     prop_value (str): Property to match against.
-    ///     levenshtein_distance (int): Maximum levenshtein distance between the specified prop_value and the result.
-    ///     prefix_match (bool): Enable prefix matching.
-    ///  
-    fn fuzzy_search(
->>>>>>> c8157199
         &self,
         builder: PropertyFilterBuilder<Self::Entity>,
     ) -> Self::PropertyBuilder {
@@ -928,7 +626,6 @@
     fn entity(&self) -> Self::Entity {
         self.inner.entity()
     }
-<<<<<<< HEAD
 
     fn property_builder(
         &self,
@@ -942,105 +639,9 @@
         builder: MetadataFilterBuilder<Self::Entity>,
     ) -> Self::MetadataBuilder {
         self.wrap(self.inner.metadata_builder(builder))
-=======
-}
-
-pub trait EdgeFilterOps {
-    /// Equals
-    ///
-    /// Arguments:
-    ///     str:
-    ///
-    /// Returns:
-    ///     EdgeFieldFilter:
-    fn eq(&self, value: impl Into<String>) -> EdgeFieldFilter;
-
-    /// Not equals
-    ///
-    /// Arguments:
-    ///     str:
-    ///
-    /// Returns:
-    ///     EdgeFieldFilter:
-    fn ne(&self, value: impl Into<String>) -> EdgeFieldFilter;
-
-    /// Is in
-    ///
-    /// Arguments:
-    ///     list[str]:
-    ///
-    /// Returns:
-    ///     EdgeFieldFilter:
-    fn is_in(&self, values: impl IntoIterator<Item = String>) -> EdgeFieldFilter;
-
-    /// Is not in
-    ///
-    /// Arguments:
-    ///     values (list[str]):
-    ///
-    /// Returns:
-    ///     EdgeFieldFilter:
-    fn is_not_in(&self, values: impl IntoIterator<Item = String>) -> EdgeFieldFilter;
-
-    /// Contains
-    ///
-    /// Arguments:
-    ///     value (str):
-    ///
-    /// Returns:
-    ///     EdgeFieldFilter:
-    fn contains(&self, value: impl Into<String>) -> EdgeFieldFilter;
-
-    /// Not contains
-    ///
-    /// Arguments:
-    ///     value (str):
-    ///
-    /// Returns:
-    ///     EdgeFieldFilter:
-    fn not_contains(&self, value: impl Into<String>) -> EdgeFieldFilter;
-
-    /// Returns a filter expression that checks if the specified properties approximately match the specified string.
-    ///
-    /// Uses a specified Levenshtein distance and optional prefix matching.
-    ///
-    /// Arguments:
-    ///     prop_value (str): Property to match against.
-    ///     levenshtein_distance (int): Maximum levenshtein distance between the specified prop_value and the result.
-    ///     prefix_match (bool): Enable prefix matching.
-    ///  
-    /// Returns:
-    ///     EdgeFieldFilter:
-    fn fuzzy_search(
-        &self,
-        value: impl Into<String>,
-        levenshtein_distance: usize,
-        prefix_match: bool,
-    ) -> EdgeFieldFilter;
-}
-
-impl<T: ?Sized + InternalEdgeFilterBuilderOps> EdgeFilterOps for T {
-    /// Arguments:
-    ///     value (str):
-    ///
-    /// Returns:
-    ///     EdgeFieldFilter:
-    fn eq(&self, value: impl Into<String>) -> EdgeFieldFilter {
-        EdgeFieldFilter(Filter::eq(self.field_name(), value))
-    }
-
-    /// Arguments:
-    ///     value (str):
-    ///
-    /// Returns:
-    ///     EdgeFieldFilter:
-    fn ne(&self, value: impl Into<String>) -> EdgeFieldFilter {
-        EdgeFieldFilter(Filter::ne(self.field_name(), value))
->>>>>>> c8157199
-    }
-}
-
-<<<<<<< HEAD
+    }
+}
+
 impl<T: TemporalPropertyFilterFactory> TemporalPropertyFilterFactory for Windowed<T> {}
 
 impl<T: InternalPropertyFilterFactory> InternalPropertyFilterFactory for EndpointWrapper<T> {
@@ -1060,56 +661,6 @@
     }
 
     fn metadata_builder(
-=======
-    /// Arguments:
-    ///     values (list[str]):
-    ///
-    /// Returns:
-    ///     EdgeFieldFilter:
-    fn is_in(&self, values: impl IntoIterator<Item = String>) -> EdgeFieldFilter {
-        EdgeFieldFilter(Filter::is_in(self.field_name(), values))
-    }
-
-    /// Arguments:
-    ///     values (list[str]):
-    ///
-    /// Returns:
-    ///     EdgeFieldFilter:
-    fn is_not_in(&self, values: impl IntoIterator<Item = String>) -> EdgeFieldFilter {
-        EdgeFieldFilter(Filter::is_not_in(self.field_name(), values))
-    }
-
-    /// Arguments:
-    ///     str:
-    ///
-    /// Returns:
-    ///     EdgeFieldFilter:
-    fn contains(&self, value: impl Into<String>) -> EdgeFieldFilter {
-        EdgeFieldFilter(Filter::contains(self.field_name(), value.into()))
-    }
-
-    /// Arguments:
-    ///     str:
-    ///
-    /// Returns:
-    ///     EdgeFieldFilter:
-    fn not_contains(&self, value: impl Into<String>) -> EdgeFieldFilter {
-        EdgeFieldFilter(Filter::not_contains(self.field_name(), value.into()))
-    }
-
-    /// Returns a filter expression that checks if the specified properties approximately match the specified string.
-    ///
-    /// Uses a specified Levenshtein distance and optional prefix matching.
-    ///
-    /// Arguments:
-    ///     prop_value (str): Property to match against.
-    ///     levenshtein_distance (int): Maximum levenshtein distance between the specified prop_value and the result.
-    ///     prefix_match (bool): Enable prefix matching.
-    ///  
-    /// Returns:
-    ///     EdgeFieldFilter:
-    fn fuzzy_search(
->>>>>>> c8157199
         &self,
         builder: MetadataFilterBuilder<Self::Entity>,
     ) -> Self::MetadataBuilder {
