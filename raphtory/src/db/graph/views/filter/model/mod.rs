pub(crate) use crate::db::graph::views::filter::model::and_filter::AndFilter;
use crate::{
    db::graph::views::filter::model::{
        edge_filter::{CompositeEdgeFilter, CompositeExplodedEdgeFilter, EdgeFieldFilter},
        filter_operator::FilterOperator,
        node_filter::{CompositeNodeFilter, NodeNameFilter, NodeTypeFilter},
        not_filter::NotFilter,
        or_filter::OrFilter,
        property_filter::{PropertyFilter, PropertyFilterBuilder},
    },
    errors::GraphError,
    prelude::{GraphViewOps, NodeViewOps},
};
use raphtory_storage::graph::edges::{edge_ref::EdgeStorageRef, edge_storage_ops::EdgeStorageOps};
use std::{collections::HashSet, fmt, fmt::Display, ops::Deref, sync::Arc};

pub mod and_filter;
pub mod edge_filter;
pub mod filter_operator;
pub mod node_filter;
pub mod not_filter;
pub mod or_filter;
pub mod property_filter;

#[derive(Debug, Clone, PartialEq, Eq)]
pub enum FilterValue {
    Single(String),
    Set(Arc<HashSet<String>>),
}

#[derive(Debug, Clone, PartialEq, Eq)]
pub struct Filter {
    pub field_name: String,
    pub field_value: FilterValue,
    pub operator: FilterOperator,
}

impl Display for Filter {
    fn fmt(&self, f: &mut fmt::Formatter<'_>) -> fmt::Result {
        match &self.field_value {
            FilterValue::Single(value) => {
                write!(f, "{} {} {}", self.field_name, self.operator, value)
            }
            FilterValue::Set(values) => {
                let mut sorted_values: Vec<_> = values.iter().collect();
                sorted_values.sort();
                let values_str = sorted_values
                    .iter()
                    .map(|v| v.to_string())
                    .collect::<Vec<_>>()
                    .join(", ");
                write!(f, "{} {} [{}]", self.field_name, self.operator, values_str)
            }
        }
    }
}

impl Filter {
    pub fn eq(field_name: impl Into<String>, field_value: impl Into<String>) -> Self {
        Self {
            field_name: field_name.into(),
            field_value: FilterValue::Single(field_value.into()),
            operator: FilterOperator::Eq,
        }
    }

    pub fn ne(field_name: impl Into<String>, field_value: impl Into<String>) -> Self {
        Self {
            field_name: field_name.into(),
            field_value: FilterValue::Single(field_value.into()),
            operator: FilterOperator::Ne,
        }
    }

    pub fn is_in(
        field_name: impl Into<String>,
        field_values: impl IntoIterator<Item = String>,
    ) -> Self {
        Self {
            field_name: field_name.into(),
            field_value: FilterValue::Set(Arc::new(field_values.into_iter().collect())),
            operator: FilterOperator::In,
        }
    }

    pub fn is_not_in(
        field_name: impl Into<String>,
        field_values: impl IntoIterator<Item = String>,
    ) -> Self {
        Self {
            field_name: field_name.into(),
            field_value: FilterValue::Set(Arc::new(field_values.into_iter().collect())),
            operator: FilterOperator::NotIn,
        }
    }

    pub fn contains(field_name: impl Into<String>, field_value: impl Into<String>) -> Self {
        Self {
            field_name: field_name.into(),
            field_value: FilterValue::Single(field_value.into()),
            operator: FilterOperator::Contains,
        }
    }

    pub fn not_contains(field_name: impl Into<String>, field_value: impl Into<String>) -> Self {
        Self {
            field_name: field_name.into(),
            field_value: FilterValue::Single(field_value.into()),
            operator: FilterOperator::NotContains,
        }
    }

    pub fn fuzzy_search(
        field_name: impl Into<String>,
        field_value: impl Into<String>,
        levenshtein_distance: usize,
        prefix_match: bool,
    ) -> Self {
        Self {
            field_name: field_name.into(),
            field_value: FilterValue::Single(field_value.into()),
            operator: FilterOperator::FuzzySearch {
                levenshtein_distance,
                prefix_match,
            },
        }
    }

    pub fn matches(&self, node_value: Option<&str>) -> bool {
        self.operator.apply(&self.field_value, node_value)
    }

    pub fn matches_edge<'graph, G: GraphViewOps<'graph>>(
        &self,
        graph: &G,
        edge: EdgeStorageRef,
    ) -> bool {
        match self.field_name.as_str() {
            "src" => self.matches(graph.node(edge.src()).map(|n| n.name()).as_deref()),
            "dst" => self.matches(graph.node(edge.dst()).map(|n| n.name()).as_deref()),
            _ => false,
        }
    }
}

// Fluent Composite Filter Builder APIs
pub trait TryAsCompositeFilter: Send + Sync {
    fn try_as_composite_node_filter(&self) -> Result<CompositeNodeFilter, GraphError>;

    fn try_as_composite_edge_filter(&self) -> Result<CompositeEdgeFilter, GraphError>;

    fn try_as_composite_exploded_edge_filter(
        &self,
    ) -> Result<CompositeExplodedEdgeFilter, GraphError>;
}

impl<T: TryAsCompositeFilter + ?Sized> TryAsCompositeFilter for Arc<T> {
    fn try_as_composite_node_filter(&self) -> Result<CompositeNodeFilter, GraphError> {
        self.deref().try_as_composite_node_filter()
    }

    fn try_as_composite_edge_filter(&self) -> Result<CompositeEdgeFilter, GraphError> {
        self.deref().try_as_composite_edge_filter()
    }

    fn try_as_composite_exploded_edge_filter(
        &self,
    ) -> Result<CompositeExplodedEdgeFilter, GraphError> {
        self.deref().try_as_composite_exploded_edge_filter()
    }
}

pub trait ComposableFilter: Sized {
    fn and<F>(self, other: F) -> AndFilter<Self, F> {
        AndFilter {
            left: self,
            right: other,
        }
    }

    fn or<F>(self, other: F) -> OrFilter<Self, F> {
        OrFilter {
            left: self,
            right: other,
        }
    }

    fn not(self) -> NotFilter<Self> {
        NotFilter(self)
    }
}

impl<M> ComposableFilter for PropertyFilter<M> {}
impl ComposableFilter for NodeNameFilter {}
impl ComposableFilter for NodeTypeFilter {}
impl ComposableFilter for EdgeFieldFilter {}
impl<L, R> ComposableFilter for AndFilter<L, R> {}
impl<L, R> ComposableFilter for OrFilter<L, R> {}
impl<T> ComposableFilter for NotFilter<T> {}

<<<<<<< HEAD
pub trait PropertyFilterFactory<M> {
    fn property(name: impl Into<String>) -> PropertyFilterBuilder<M>;
=======
pub trait InternalPropertyFilterOps: Send + Sync {
    fn property_ref(&self) -> PropertyRef;
}

impl<T: InternalPropertyFilterOps> InternalPropertyFilterOps for Arc<T> {
    fn property_ref(&self) -> PropertyRef {
        self.deref().property_ref()
    }
}

pub trait PropertyFilterOps {
    fn eq(&self, value: impl Into<Prop>) -> PropertyFilter;

    fn ne(&self, value: impl Into<Prop>) -> PropertyFilter;

    fn le(&self, value: impl Into<Prop>) -> PropertyFilter;

    fn ge(&self, value: impl Into<Prop>) -> PropertyFilter;

    fn lt(&self, value: impl Into<Prop>) -> PropertyFilter;

    fn gt(&self, value: impl Into<Prop>) -> PropertyFilter;

    fn is_in(&self, values: impl IntoIterator<Item = Prop>) -> PropertyFilter;

    fn is_not_in(&self, values: impl IntoIterator<Item = Prop>) -> PropertyFilter;

    fn is_none(&self) -> PropertyFilter;

    fn is_some(&self) -> PropertyFilter;

    fn contains(&self, value: impl Into<Prop>) -> PropertyFilter;

    fn not_contains(&self, value: impl Into<Prop>) -> PropertyFilter;

    fn fuzzy_search(
        &self,
        prop_value: impl Into<String>,
        levenshtein_distance: usize,
        prefix_match: bool,
    ) -> PropertyFilter;
}

impl<T: ?Sized + InternalPropertyFilterOps> PropertyFilterOps for T {
    fn eq(&self, value: impl Into<Prop>) -> PropertyFilter {
        PropertyFilter::eq(self.property_ref(), value.into())
    }

    fn ne(&self, value: impl Into<Prop>) -> PropertyFilter {
        PropertyFilter::ne(self.property_ref(), value.into())
    }

    fn le(&self, value: impl Into<Prop>) -> PropertyFilter {
        PropertyFilter::le(self.property_ref(), value.into())
    }

    fn ge(&self, value: impl Into<Prop>) -> PropertyFilter {
        PropertyFilter::ge(self.property_ref(), value.into())
    }

    fn lt(&self, value: impl Into<Prop>) -> PropertyFilter {
        PropertyFilter::lt(self.property_ref(), value.into())
    }

    fn gt(&self, value: impl Into<Prop>) -> PropertyFilter {
        PropertyFilter::gt(self.property_ref(), value.into())
    }

    fn is_in(&self, values: impl IntoIterator<Item = Prop>) -> PropertyFilter {
        PropertyFilter::is_in(self.property_ref(), values)
    }

    fn is_not_in(&self, values: impl IntoIterator<Item = Prop>) -> PropertyFilter {
        PropertyFilter::is_not_in(self.property_ref(), values)
    }

    fn is_none(&self) -> PropertyFilter {
        PropertyFilter::is_none(self.property_ref())
    }

    fn is_some(&self) -> PropertyFilter {
        PropertyFilter::is_some(self.property_ref())
    }

    fn contains(&self, value: impl Into<Prop>) -> PropertyFilter {
        PropertyFilter::contains(self.property_ref(), value.into())
    }

    fn not_contains(&self, value: impl Into<Prop>) -> PropertyFilter {
        PropertyFilter::not_contains(self.property_ref(), value.into())
    }

    fn fuzzy_search(
        &self,
        prop_value: impl Into<String>,
        levenshtein_distance: usize,
        prefix_match: bool,
    ) -> PropertyFilter {
        PropertyFilter::fuzzy_search(
            self.property_ref(),
            prop_value.into(),
            levenshtein_distance,
            prefix_match,
        )
    }
}

#[derive(Clone)]
pub struct PropertyFilterBuilder(pub String);

impl PropertyFilterBuilder {
    pub fn new(prop: impl Into<String>) -> Self {
        Self(prop.into())
    }
}

impl PropertyFilterBuilder {
    pub fn temporal(self) -> TemporalPropertyFilterBuilder {
        TemporalPropertyFilterBuilder(self.0)
    }
}

impl InternalPropertyFilterOps for PropertyFilterBuilder {
    fn property_ref(&self) -> PropertyRef {
        PropertyRef::Property(self.0.clone())
    }
}

#[derive(Clone)]
pub struct MetadataFilterBuilder(pub String);

impl InternalPropertyFilterOps for MetadataFilterBuilder {
    fn property_ref(&self) -> PropertyRef {
        PropertyRef::Metadata(self.0.clone())
    }
}

#[derive(Clone)]
pub struct AnyTemporalPropertyFilterBuilder(pub String);

impl InternalPropertyFilterOps for AnyTemporalPropertyFilterBuilder {
    fn property_ref(&self) -> PropertyRef {
        PropertyRef::TemporalProperty(self.0.clone(), Temporal::Any)
    }
}

#[derive(Clone)]
pub struct LatestTemporalPropertyFilterBuilder(pub String);

impl InternalPropertyFilterOps for LatestTemporalPropertyFilterBuilder {
    fn property_ref(&self) -> PropertyRef {
        PropertyRef::TemporalProperty(self.0.clone(), Temporal::Latest)
    }
}

#[derive(Clone)]
pub struct TemporalPropertyFilterBuilder(pub String);

impl TemporalPropertyFilterBuilder {
    pub fn any(self) -> AnyTemporalPropertyFilterBuilder {
        AnyTemporalPropertyFilterBuilder(self.0)
    }

    pub fn latest(self) -> LatestTemporalPropertyFilterBuilder {
        LatestTemporalPropertyFilterBuilder(self.0)
    }
}

impl PropertyFilter {
    pub fn property(name: impl Into<String>) -> PropertyFilterBuilder {
        PropertyFilterBuilder(name.into())
    }

    pub fn metadata(name: impl Into<String>) -> MetadataFilterBuilder {
        MetadataFilterBuilder(name.into())
    }
}

pub trait InternalNodeFilterBuilderOps: Send + Sync {
    type NodeFilterType: From<Filter> + CreateNodeFilter + AsNodeFilter + Clone + 'static;

    fn field_name(&self) -> &'static str;
}

impl<T: InternalNodeFilterBuilderOps> InternalNodeFilterBuilderOps for Arc<T> {
    type NodeFilterType = T::NodeFilterType;

    fn field_name(&self) -> &'static str {
        self.deref().field_name()
    }
}

pub trait NodeFilterBuilderOps: InternalNodeFilterBuilderOps {
    fn eq(&self, value: impl Into<String>) -> Self::NodeFilterType {
        Filter::eq(self.field_name(), value).into()
    }

    fn ne(&self, value: impl Into<String>) -> Self::NodeFilterType {
        Filter::ne(self.field_name(), value).into()
    }

    fn is_in(&self, values: impl IntoIterator<Item = String>) -> Self::NodeFilterType {
        Filter::is_in(self.field_name(), values).into()
    }

    fn is_not_in(&self, values: impl IntoIterator<Item = String>) -> Self::NodeFilterType {
        Filter::is_not_in(self.field_name(), values).into()
    }

    fn contains(&self, value: impl Into<String>) -> Self::NodeFilterType {
        Filter::contains(self.field_name(), value).into()
    }

    fn not_contains(&self, value: impl Into<String>) -> Self::NodeFilterType {
        Filter::not_contains(self.field_name(), value.into()).into()
    }

    fn fuzzy_search(
        &self,
        value: impl Into<String>,
        levenshtein_distance: usize,
        prefix_match: bool,
    ) -> Self::NodeFilterType {
        Filter::fuzzy_search(self.field_name(), value, levenshtein_distance, prefix_match).into()
    }
}

impl<T: InternalNodeFilterBuilderOps + ?Sized> NodeFilterBuilderOps for T {}

pub struct NodeNameFilterBuilder;

impl InternalNodeFilterBuilderOps for NodeNameFilterBuilder {
    type NodeFilterType = NodeNameFilter;

    fn field_name(&self) -> &'static str {
        "node_name"
    }
}

pub struct NodeTypeFilterBuilder;

impl InternalNodeFilterBuilderOps for NodeTypeFilterBuilder {
    type NodeFilterType = NodeTypeFilter;

    fn field_name(&self) -> &'static str {
        "node_type"
    }
}

#[derive(Clone)]
pub struct NodeFilter;

impl NodeFilter {
    pub fn name() -> NodeNameFilterBuilder {
        NodeNameFilterBuilder
    }

    pub fn node_type() -> NodeTypeFilterBuilder {
        NodeTypeFilterBuilder
    }
}

pub trait InternalEdgeFilterBuilderOps: Send + Sync {
    fn field_name(&self) -> &'static str;
}

impl<T: InternalEdgeFilterBuilderOps> InternalEdgeFilterBuilderOps for Arc<T> {
    fn field_name(&self) -> &'static str {
        self.deref().field_name()
    }
}

pub trait EdgeFilterOps {
    fn eq(&self, value: impl Into<String>) -> EdgeFieldFilter;

    fn ne(&self, value: impl Into<String>) -> EdgeFieldFilter;

    fn is_in(&self, values: impl IntoIterator<Item = String>) -> EdgeFieldFilter;

    fn is_not_in(&self, values: impl IntoIterator<Item = String>) -> EdgeFieldFilter;

    fn contains(&self, value: impl Into<String>) -> EdgeFieldFilter;

    fn not_contains(&self, value: impl Into<String>) -> EdgeFieldFilter;

    fn fuzzy_search(
        &self,
        value: impl Into<String>,
        levenshtein_distance: usize,
        prefix_match: bool,
    ) -> EdgeFieldFilter;
}

impl<T: ?Sized + InternalEdgeFilterBuilderOps> EdgeFilterOps for T {
    fn eq(&self, value: impl Into<String>) -> EdgeFieldFilter {
        EdgeFieldFilter(Filter::eq(self.field_name(), value))
    }

    fn ne(&self, value: impl Into<String>) -> EdgeFieldFilter {
        EdgeFieldFilter(Filter::ne(self.field_name(), value))
    }

    fn is_in(&self, values: impl IntoIterator<Item = String>) -> EdgeFieldFilter {
        EdgeFieldFilter(Filter::is_in(self.field_name(), values))
    }

    fn is_not_in(&self, values: impl IntoIterator<Item = String>) -> EdgeFieldFilter {
        EdgeFieldFilter(Filter::is_not_in(self.field_name(), values))
    }

    fn contains(&self, value: impl Into<String>) -> EdgeFieldFilter {
        EdgeFieldFilter(Filter::contains(self.field_name(), value.into()))
    }

    fn not_contains(&self, value: impl Into<String>) -> EdgeFieldFilter {
        EdgeFieldFilter(Filter::not_contains(self.field_name(), value.into()))
    }

    fn fuzzy_search(
        &self,
        value: impl Into<String>,
        levenshtein_distance: usize,
        prefix_match: bool,
    ) -> EdgeFieldFilter {
        EdgeFieldFilter(Filter::fuzzy_search(
            self.field_name(),
            value,
            levenshtein_distance,
            prefix_match,
        ))
    }
}

pub struct EdgeSourceFilterBuilder;

impl InternalEdgeFilterBuilderOps for EdgeSourceFilterBuilder {
    fn field_name(&self) -> &'static str {
        "src"
    }
}

pub struct EdgeDestinationFilterBuilder;

impl InternalEdgeFilterBuilderOps for EdgeDestinationFilterBuilder {
    fn field_name(&self) -> &'static str {
        "dst"
    }
}

#[derive(Clone)]
pub struct EdgeFilter;

#[derive(Clone)]
pub enum EdgeEndpointFilter {
    Src,
    Dst,
}

impl EdgeEndpointFilter {
    pub fn name(&self) -> Arc<dyn InternalEdgeFilterBuilderOps> {
        match self {
            EdgeEndpointFilter::Src => Arc::new(EdgeSourceFilterBuilder),
            EdgeEndpointFilter::Dst => Arc::new(EdgeDestinationFilterBuilder),
        }
    }
}

impl EdgeFilter {
    pub fn src() -> EdgeEndpointFilter {
        EdgeEndpointFilter::Src
    }
    pub fn dst() -> EdgeEndpointFilter {
        EdgeEndpointFilter::Dst
    }
>>>>>>> 17080650
}<|MERGE_RESOLUTION|>--- conflicted
+++ resolved
@@ -13,6 +13,7 @@
 };
 use raphtory_storage::graph::edges::{edge_ref::EdgeStorageRef, edge_storage_ops::EdgeStorageOps};
 use std::{collections::HashSet, fmt, fmt::Display, ops::Deref, sync::Arc};
+use crate::db::graph::views::filter::model::property_filter::MetadataFilterBuilder;
 
 pub mod and_filter;
 pub mod edge_filter;
@@ -198,383 +199,7 @@
 impl<L, R> ComposableFilter for OrFilter<L, R> {}
 impl<T> ComposableFilter for NotFilter<T> {}
 
-<<<<<<< HEAD
 pub trait PropertyFilterFactory<M> {
     fn property(name: impl Into<String>) -> PropertyFilterBuilder<M>;
-=======
-pub trait InternalPropertyFilterOps: Send + Sync {
-    fn property_ref(&self) -> PropertyRef;
-}
-
-impl<T: InternalPropertyFilterOps> InternalPropertyFilterOps for Arc<T> {
-    fn property_ref(&self) -> PropertyRef {
-        self.deref().property_ref()
-    }
-}
-
-pub trait PropertyFilterOps {
-    fn eq(&self, value: impl Into<Prop>) -> PropertyFilter;
-
-    fn ne(&self, value: impl Into<Prop>) -> PropertyFilter;
-
-    fn le(&self, value: impl Into<Prop>) -> PropertyFilter;
-
-    fn ge(&self, value: impl Into<Prop>) -> PropertyFilter;
-
-    fn lt(&self, value: impl Into<Prop>) -> PropertyFilter;
-
-    fn gt(&self, value: impl Into<Prop>) -> PropertyFilter;
-
-    fn is_in(&self, values: impl IntoIterator<Item = Prop>) -> PropertyFilter;
-
-    fn is_not_in(&self, values: impl IntoIterator<Item = Prop>) -> PropertyFilter;
-
-    fn is_none(&self) -> PropertyFilter;
-
-    fn is_some(&self) -> PropertyFilter;
-
-    fn contains(&self, value: impl Into<Prop>) -> PropertyFilter;
-
-    fn not_contains(&self, value: impl Into<Prop>) -> PropertyFilter;
-
-    fn fuzzy_search(
-        &self,
-        prop_value: impl Into<String>,
-        levenshtein_distance: usize,
-        prefix_match: bool,
-    ) -> PropertyFilter;
-}
-
-impl<T: ?Sized + InternalPropertyFilterOps> PropertyFilterOps for T {
-    fn eq(&self, value: impl Into<Prop>) -> PropertyFilter {
-        PropertyFilter::eq(self.property_ref(), value.into())
-    }
-
-    fn ne(&self, value: impl Into<Prop>) -> PropertyFilter {
-        PropertyFilter::ne(self.property_ref(), value.into())
-    }
-
-    fn le(&self, value: impl Into<Prop>) -> PropertyFilter {
-        PropertyFilter::le(self.property_ref(), value.into())
-    }
-
-    fn ge(&self, value: impl Into<Prop>) -> PropertyFilter {
-        PropertyFilter::ge(self.property_ref(), value.into())
-    }
-
-    fn lt(&self, value: impl Into<Prop>) -> PropertyFilter {
-        PropertyFilter::lt(self.property_ref(), value.into())
-    }
-
-    fn gt(&self, value: impl Into<Prop>) -> PropertyFilter {
-        PropertyFilter::gt(self.property_ref(), value.into())
-    }
-
-    fn is_in(&self, values: impl IntoIterator<Item = Prop>) -> PropertyFilter {
-        PropertyFilter::is_in(self.property_ref(), values)
-    }
-
-    fn is_not_in(&self, values: impl IntoIterator<Item = Prop>) -> PropertyFilter {
-        PropertyFilter::is_not_in(self.property_ref(), values)
-    }
-
-    fn is_none(&self) -> PropertyFilter {
-        PropertyFilter::is_none(self.property_ref())
-    }
-
-    fn is_some(&self) -> PropertyFilter {
-        PropertyFilter::is_some(self.property_ref())
-    }
-
-    fn contains(&self, value: impl Into<Prop>) -> PropertyFilter {
-        PropertyFilter::contains(self.property_ref(), value.into())
-    }
-
-    fn not_contains(&self, value: impl Into<Prop>) -> PropertyFilter {
-        PropertyFilter::not_contains(self.property_ref(), value.into())
-    }
-
-    fn fuzzy_search(
-        &self,
-        prop_value: impl Into<String>,
-        levenshtein_distance: usize,
-        prefix_match: bool,
-    ) -> PropertyFilter {
-        PropertyFilter::fuzzy_search(
-            self.property_ref(),
-            prop_value.into(),
-            levenshtein_distance,
-            prefix_match,
-        )
-    }
-}
-
-#[derive(Clone)]
-pub struct PropertyFilterBuilder(pub String);
-
-impl PropertyFilterBuilder {
-    pub fn new(prop: impl Into<String>) -> Self {
-        Self(prop.into())
-    }
-}
-
-impl PropertyFilterBuilder {
-    pub fn temporal(self) -> TemporalPropertyFilterBuilder {
-        TemporalPropertyFilterBuilder(self.0)
-    }
-}
-
-impl InternalPropertyFilterOps for PropertyFilterBuilder {
-    fn property_ref(&self) -> PropertyRef {
-        PropertyRef::Property(self.0.clone())
-    }
-}
-
-#[derive(Clone)]
-pub struct MetadataFilterBuilder(pub String);
-
-impl InternalPropertyFilterOps for MetadataFilterBuilder {
-    fn property_ref(&self) -> PropertyRef {
-        PropertyRef::Metadata(self.0.clone())
-    }
-}
-
-#[derive(Clone)]
-pub struct AnyTemporalPropertyFilterBuilder(pub String);
-
-impl InternalPropertyFilterOps for AnyTemporalPropertyFilterBuilder {
-    fn property_ref(&self) -> PropertyRef {
-        PropertyRef::TemporalProperty(self.0.clone(), Temporal::Any)
-    }
-}
-
-#[derive(Clone)]
-pub struct LatestTemporalPropertyFilterBuilder(pub String);
-
-impl InternalPropertyFilterOps for LatestTemporalPropertyFilterBuilder {
-    fn property_ref(&self) -> PropertyRef {
-        PropertyRef::TemporalProperty(self.0.clone(), Temporal::Latest)
-    }
-}
-
-#[derive(Clone)]
-pub struct TemporalPropertyFilterBuilder(pub String);
-
-impl TemporalPropertyFilterBuilder {
-    pub fn any(self) -> AnyTemporalPropertyFilterBuilder {
-        AnyTemporalPropertyFilterBuilder(self.0)
-    }
-
-    pub fn latest(self) -> LatestTemporalPropertyFilterBuilder {
-        LatestTemporalPropertyFilterBuilder(self.0)
-    }
-}
-
-impl PropertyFilter {
-    pub fn property(name: impl Into<String>) -> PropertyFilterBuilder {
-        PropertyFilterBuilder(name.into())
-    }
-
-    pub fn metadata(name: impl Into<String>) -> MetadataFilterBuilder {
-        MetadataFilterBuilder(name.into())
-    }
-}
-
-pub trait InternalNodeFilterBuilderOps: Send + Sync {
-    type NodeFilterType: From<Filter> + CreateNodeFilter + AsNodeFilter + Clone + 'static;
-
-    fn field_name(&self) -> &'static str;
-}
-
-impl<T: InternalNodeFilterBuilderOps> InternalNodeFilterBuilderOps for Arc<T> {
-    type NodeFilterType = T::NodeFilterType;
-
-    fn field_name(&self) -> &'static str {
-        self.deref().field_name()
-    }
-}
-
-pub trait NodeFilterBuilderOps: InternalNodeFilterBuilderOps {
-    fn eq(&self, value: impl Into<String>) -> Self::NodeFilterType {
-        Filter::eq(self.field_name(), value).into()
-    }
-
-    fn ne(&self, value: impl Into<String>) -> Self::NodeFilterType {
-        Filter::ne(self.field_name(), value).into()
-    }
-
-    fn is_in(&self, values: impl IntoIterator<Item = String>) -> Self::NodeFilterType {
-        Filter::is_in(self.field_name(), values).into()
-    }
-
-    fn is_not_in(&self, values: impl IntoIterator<Item = String>) -> Self::NodeFilterType {
-        Filter::is_not_in(self.field_name(), values).into()
-    }
-
-    fn contains(&self, value: impl Into<String>) -> Self::NodeFilterType {
-        Filter::contains(self.field_name(), value).into()
-    }
-
-    fn not_contains(&self, value: impl Into<String>) -> Self::NodeFilterType {
-        Filter::not_contains(self.field_name(), value.into()).into()
-    }
-
-    fn fuzzy_search(
-        &self,
-        value: impl Into<String>,
-        levenshtein_distance: usize,
-        prefix_match: bool,
-    ) -> Self::NodeFilterType {
-        Filter::fuzzy_search(self.field_name(), value, levenshtein_distance, prefix_match).into()
-    }
-}
-
-impl<T: InternalNodeFilterBuilderOps + ?Sized> NodeFilterBuilderOps for T {}
-
-pub struct NodeNameFilterBuilder;
-
-impl InternalNodeFilterBuilderOps for NodeNameFilterBuilder {
-    type NodeFilterType = NodeNameFilter;
-
-    fn field_name(&self) -> &'static str {
-        "node_name"
-    }
-}
-
-pub struct NodeTypeFilterBuilder;
-
-impl InternalNodeFilterBuilderOps for NodeTypeFilterBuilder {
-    type NodeFilterType = NodeTypeFilter;
-
-    fn field_name(&self) -> &'static str {
-        "node_type"
-    }
-}
-
-#[derive(Clone)]
-pub struct NodeFilter;
-
-impl NodeFilter {
-    pub fn name() -> NodeNameFilterBuilder {
-        NodeNameFilterBuilder
-    }
-
-    pub fn node_type() -> NodeTypeFilterBuilder {
-        NodeTypeFilterBuilder
-    }
-}
-
-pub trait InternalEdgeFilterBuilderOps: Send + Sync {
-    fn field_name(&self) -> &'static str;
-}
-
-impl<T: InternalEdgeFilterBuilderOps> InternalEdgeFilterBuilderOps for Arc<T> {
-    fn field_name(&self) -> &'static str {
-        self.deref().field_name()
-    }
-}
-
-pub trait EdgeFilterOps {
-    fn eq(&self, value: impl Into<String>) -> EdgeFieldFilter;
-
-    fn ne(&self, value: impl Into<String>) -> EdgeFieldFilter;
-
-    fn is_in(&self, values: impl IntoIterator<Item = String>) -> EdgeFieldFilter;
-
-    fn is_not_in(&self, values: impl IntoIterator<Item = String>) -> EdgeFieldFilter;
-
-    fn contains(&self, value: impl Into<String>) -> EdgeFieldFilter;
-
-    fn not_contains(&self, value: impl Into<String>) -> EdgeFieldFilter;
-
-    fn fuzzy_search(
-        &self,
-        value: impl Into<String>,
-        levenshtein_distance: usize,
-        prefix_match: bool,
-    ) -> EdgeFieldFilter;
-}
-
-impl<T: ?Sized + InternalEdgeFilterBuilderOps> EdgeFilterOps for T {
-    fn eq(&self, value: impl Into<String>) -> EdgeFieldFilter {
-        EdgeFieldFilter(Filter::eq(self.field_name(), value))
-    }
-
-    fn ne(&self, value: impl Into<String>) -> EdgeFieldFilter {
-        EdgeFieldFilter(Filter::ne(self.field_name(), value))
-    }
-
-    fn is_in(&self, values: impl IntoIterator<Item = String>) -> EdgeFieldFilter {
-        EdgeFieldFilter(Filter::is_in(self.field_name(), values))
-    }
-
-    fn is_not_in(&self, values: impl IntoIterator<Item = String>) -> EdgeFieldFilter {
-        EdgeFieldFilter(Filter::is_not_in(self.field_name(), values))
-    }
-
-    fn contains(&self, value: impl Into<String>) -> EdgeFieldFilter {
-        EdgeFieldFilter(Filter::contains(self.field_name(), value.into()))
-    }
-
-    fn not_contains(&self, value: impl Into<String>) -> EdgeFieldFilter {
-        EdgeFieldFilter(Filter::not_contains(self.field_name(), value.into()))
-    }
-
-    fn fuzzy_search(
-        &self,
-        value: impl Into<String>,
-        levenshtein_distance: usize,
-        prefix_match: bool,
-    ) -> EdgeFieldFilter {
-        EdgeFieldFilter(Filter::fuzzy_search(
-            self.field_name(),
-            value,
-            levenshtein_distance,
-            prefix_match,
-        ))
-    }
-}
-
-pub struct EdgeSourceFilterBuilder;
-
-impl InternalEdgeFilterBuilderOps for EdgeSourceFilterBuilder {
-    fn field_name(&self) -> &'static str {
-        "src"
-    }
-}
-
-pub struct EdgeDestinationFilterBuilder;
-
-impl InternalEdgeFilterBuilderOps for EdgeDestinationFilterBuilder {
-    fn field_name(&self) -> &'static str {
-        "dst"
-    }
-}
-
-#[derive(Clone)]
-pub struct EdgeFilter;
-
-#[derive(Clone)]
-pub enum EdgeEndpointFilter {
-    Src,
-    Dst,
-}
-
-impl EdgeEndpointFilter {
-    pub fn name(&self) -> Arc<dyn InternalEdgeFilterBuilderOps> {
-        match self {
-            EdgeEndpointFilter::Src => Arc::new(EdgeSourceFilterBuilder),
-            EdgeEndpointFilter::Dst => Arc::new(EdgeDestinationFilterBuilder),
-        }
-    }
-}
-
-impl EdgeFilter {
-    pub fn src() -> EdgeEndpointFilter {
-        EdgeEndpointFilter::Src
-    }
-    pub fn dst() -> EdgeEndpointFilter {
-        EdgeEndpointFilter::Dst
-    }
->>>>>>> 17080650
+    fn metadata(name: impl Into<String>) -> MetadataFilterBuilder<M>;
 }