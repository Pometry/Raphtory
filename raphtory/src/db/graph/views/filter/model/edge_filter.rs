use crate::{
    db::{
        api::view::BoxableGraphView,
        graph::views::filter::{
            edge_node_filtered_graph::EdgeNodeFilteredGraph,
            internal::CreateFilter,
            model::{
<<<<<<< HEAD
                exploded_edge_filter::CompositeExplodedEdgeFilter,
                node_filter::{
                    CompositeNodeFilter, InternalNodeFilterBuilderOps,
                    InternalNodeIdFilterBuilderOps, NodeFilter, NodeFilterBuilderOps, NodeIdFilter,
                    NodeIdFilterBuilder, NodeIdFilterBuilderOps, NodeNameFilter,
                    NodeNameFilterBuilder, NodeTypeFilter, NodeTypeFilterBuilder,
                },
                property_filter::{
                    ElemQualifierOps, InternalPropertyFilterOps, ListAggOps, MetadataFilterBuilder,
                    Op, OpChainBuilder, PropertyFilter, PropertyFilterBuilder, PropertyFilterOps,
                    WindowedPropertyRef,
                },
                AndFilter, NotFilter, OrFilter, PropertyFilterFactory, TryAsCompositeFilter,
                Windowed,
=======
                node_filter::CompositeNodeFilter, property_filter::PropertyFilter, AndFilter,
                Filter, NotFilter, OrFilter, TryAsCompositeFilter, Windowed,
>>>>>>> 969e4055
            },
        },
    },
    errors::GraphError,
    prelude::GraphViewOps,
};
<<<<<<< HEAD
use raphtory_api::core::{
    entities::{properties::prop::Prop, GID},
    storage::timeindex::TimeIndexEntry,
};
=======
use raphtory_api::core::entities::GID;
>>>>>>> 969e4055
use raphtory_core::utils::time::IntoTime;
use std::{fmt, fmt::Display, ops::Deref, sync::Arc};

#[derive(Clone, Debug, Copy, PartialEq, Eq)]
pub enum Endpoint {
    Src,
    Dst,
}

#[derive(Debug, Clone, PartialEq, Eq)]
pub enum CompositeEdgeFilter {
    Src(CompositeNodeFilter),
    Dst(CompositeNodeFilter),
    Property(PropertyFilter<EdgeFilter>),
    PropertyWindowed(PropertyFilter<Windowed<EdgeFilter>>),
    And(Box<CompositeEdgeFilter>, Box<CompositeEdgeFilter>),
    Or(Box<CompositeEdgeFilter>, Box<CompositeEdgeFilter>),
    Not(Box<CompositeEdgeFilter>),
}

impl Display for CompositeEdgeFilter {
    fn fmt(&self, f: &mut fmt::Formatter<'_>) -> fmt::Result {
        match self {
            CompositeEdgeFilter::Src(filter) => write!(f, "SRC({})", filter),
            CompositeEdgeFilter::Dst(filter) => write!(f, "DST({})", filter),
            CompositeEdgeFilter::Property(filter) => write!(f, "{}", filter),
            CompositeEdgeFilter::PropertyWindowed(filter) => write!(f, "{}", filter),
            CompositeEdgeFilter::And(left, right) => write!(f, "({} AND {})", left, right),
            CompositeEdgeFilter::Or(left, right) => write!(f, "({} OR {})", left, right),
            CompositeEdgeFilter::Not(filter) => write!(f, "(NOT {})", filter),
        }
    }
}

impl CreateFilter for CompositeEdgeFilter {
    type EntityFiltered<'graph, G: GraphViewOps<'graph>> = Arc<dyn BoxableGraphView + 'graph>;

    fn create_filter<'graph, G: GraphViewOps<'graph>>(
        self,
        graph: G,
    ) -> Result<Self::EntityFiltered<'graph, G>, GraphError> {
        match self {
            CompositeEdgeFilter::Src(filter) => {
                let filtered_graph = filter.clone().create_filter(graph.clone())?;
                Ok(Arc::new(EdgeNodeFilteredGraph::new(
                    graph,
                    Endpoint::Src,
                    filtered_graph,
                )))
            }
            CompositeEdgeFilter::Dst(filter) => {
                let filtered_graph = filter.clone().create_filter(graph.clone())?;
                Ok(Arc::new(EdgeNodeFilteredGraph::new(
                    graph,
                    Endpoint::Dst,
                    filtered_graph,
                )))
            }
            CompositeEdgeFilter::Property(i) => Ok(Arc::new(i.create_filter(graph)?)),
            CompositeEdgeFilter::PropertyWindowed(i) => Ok(Arc::new(i.create_filter(graph)?)),
            CompositeEdgeFilter::And(l, r) => Ok(Arc::new(
                AndFilter {
                    left: l.deref().clone(),
                    right: r.deref().clone(),
                }
                .create_filter(graph)?,
            )),
            CompositeEdgeFilter::Or(l, r) => Ok(Arc::new(
                OrFilter {
                    left: l.deref().clone(),
                    right: r.deref().clone(),
                }
                .create_filter(graph)?,
            )),
            CompositeEdgeFilter::Not(filter) => {
                let base = filter.deref().clone();
                Ok(Arc::new(NotFilter(base).create_filter(graph)?))
            }
        }
    }
}

impl TryAsCompositeFilter for CompositeEdgeFilter {
    fn try_as_composite_node_filter(&self) -> Result<CompositeNodeFilter, GraphError> {
        Err(GraphError::NotSupported)
    }
    fn try_as_composite_edge_filter(&self) -> Result<CompositeEdgeFilter, GraphError> {
        Ok(self.clone())
    }
    fn try_as_composite_exploded_edge_filter(
        &self,
    ) -> Result<CompositeExplodedEdgeFilter, GraphError> {
        Err(GraphError::NotSupported)
    }
}

<<<<<<< HEAD
// User facing entry for building edge filters.
#[derive(Clone, Debug, Copy, PartialEq, Eq)]
pub struct EdgeFilter;

impl PropertyFilterFactory<EdgeFilter> for EdgeFilter {}

impl EdgeFilter {
    #[inline]
    pub fn src() -> EdgeEndpoint {
        EdgeEndpoint::src()
    }

    #[inline]
    pub fn dst() -> EdgeEndpoint {
        EdgeEndpoint::dst()
    }

    #[inline]
    pub fn window<S: IntoTime, E: IntoTime>(start: S, end: E) -> Windowed<EdgeFilter> {
        Windowed::from_times(start, end)
    }
}

// Endpoint selector that exposes **node** filter builders for src/dst.
#[derive(Clone, Debug, Copy, PartialEq, Eq)]
pub struct EdgeEndpoint(Endpoint);

impl EdgeEndpoint {
    #[inline]
    pub fn src() -> Self {
        Self(Endpoint::Src)
    }

    #[inline]
    pub fn dst() -> Self {
        Self(Endpoint::Dst)
=======
#[derive(Debug, Clone, PartialEq, Eq)]
pub enum CompositeExplodedEdgeFilter {
    Property(PropertyFilter<ExplodedEdgeFilter>),
    PropertyWindowed(PropertyFilter<Windowed<ExplodedEdgeFilter>>),
    And(
        Box<CompositeExplodedEdgeFilter>,
        Box<CompositeExplodedEdgeFilter>,
    ),
    Or(
        Box<CompositeExplodedEdgeFilter>,
        Box<CompositeExplodedEdgeFilter>,
    ),
    Not(Box<CompositeExplodedEdgeFilter>),
}

impl Display for CompositeExplodedEdgeFilter {
    fn fmt(&self, f: &mut fmt::Formatter<'_>) -> fmt::Result {
        match self {
            CompositeExplodedEdgeFilter::Property(filter) => write!(f, "{}", filter),
            CompositeExplodedEdgeFilter::PropertyWindowed(filter) => write!(f, "{}", filter),
            CompositeExplodedEdgeFilter::And(left, right) => write!(f, "({} AND {})", left, right),
            CompositeExplodedEdgeFilter::Or(left, right) => write!(f, "({} OR {})", left, right),
            CompositeExplodedEdgeFilter::Not(filter) => write!(f, "(NOT {})", filter),
        }
>>>>>>> 969e4055
    }
}

impl EdgeEndpoint {
    #[inline]
    pub fn id(&self) -> EndpointWrapper<NodeIdFilterBuilder> {
        EndpointWrapper::new(NodeFilter::id(), self.0)
    }

<<<<<<< HEAD
    #[inline]
    pub fn name(&self) -> EndpointWrapper<NodeNameFilterBuilder> {
        EndpointWrapper::new(NodeFilter::name(), self.0)
    }

    #[inline]
    pub fn node_type(&self) -> EndpointWrapper<NodeTypeFilterBuilder> {
        EndpointWrapper::new(NodeFilter::node_type(), self.0)
    }

    #[inline]
    pub fn property(
        &self,
        name: impl Into<String>,
    ) -> EndpointWrapper<PropertyFilterBuilder<NodeFilter>> {
        EndpointWrapper::new(PropertyFilterBuilder::<NodeFilter>::new(name), self.0)
    }

    #[inline]
    pub fn metadata(
        &self,
        name: impl Into<String>,
    ) -> EndpointWrapper<MetadataFilterBuilder<NodeFilter>> {
        EndpointWrapper::new(MetadataFilterBuilder::<NodeFilter>::new(name), self.0)
    }

    #[inline]
    pub fn window<S: IntoTime, E: IntoTime>(
        &self,
        start: S,
        end: E,
    ) -> EndpointWrapper<Windowed<NodeFilter>> {
        EndpointWrapper::new(NodeFilter::window(start, end), self.0)
    }
}

// Generic wrapper that pairs node-side builders with a concrete endpoint.
// The objective is to carry the endpoint through builder chain without having to change node builders
// and at the end convert into a composite node filter via TryAsCompositeFilter
#[derive(Debug, Clone)]
pub struct EndpointWrapper<T> {
    pub(crate) inner: T,
    endpoint: Endpoint,
}

impl<T> EndpointWrapper<T> {
    #[inline]
    pub fn new(inner: T, endpoint: Endpoint) -> Self {
        Self { inner, endpoint }
    }

    #[inline]
    pub fn map<U>(self, f: impl FnOnce(T) -> U) -> EndpointWrapper<U> {
        EndpointWrapper {
            inner: f(self.inner),
            endpoint: self.endpoint,
        }
    }

    #[inline]
    pub fn with<U>(&self, inner: U) -> EndpointWrapper<U> {
        EndpointWrapper {
            inner,
            endpoint: self.endpoint,
=======
    fn create_filter<'graph, G: GraphViewOps<'graph>>(
        self,
        graph: G,
    ) -> Result<Self::EntityFiltered<'graph, G>, GraphError> {
        match self {
            CompositeExplodedEdgeFilter::Property(i) => Ok(Arc::new(i.create_filter(graph)?)),
            CompositeExplodedEdgeFilter::PropertyWindowed(i) => {
                Ok(Arc::new(i.create_filter(graph)?))
            }
            CompositeExplodedEdgeFilter::And(l, r) => Ok(Arc::new(
                AndFilter {
                    left: l.deref().clone(),
                    right: r.deref().clone(),
                }
                .create_filter(graph)?,
            )),
            CompositeExplodedEdgeFilter::Or(l, r) => Ok(Arc::new(
                OrFilter {
                    left: l.deref().clone(),
                    right: r.deref().clone(),
                }
                .create_filter(graph)?,
            )),
            CompositeExplodedEdgeFilter::Not(filter) => {
                let base = filter.deref().clone();
                Ok(Arc::new(NotFilter(base).create_filter(graph)?))
            }
>>>>>>> 969e4055
        }
    }
}

impl<T: Display> Display for EndpointWrapper<T> {
    fn fmt(&self, f: &mut fmt::Formatter<'_>) -> fmt::Result {
        self.inner.fmt(f)
    }
}

impl<T> TryAsCompositeFilter for EndpointWrapper<T>
where
    T: TryAsCompositeFilter + Clone,
{
    fn try_as_composite_node_filter(&self) -> Result<CompositeNodeFilter, GraphError> {
        Err(GraphError::NotSupported)
    }

    fn try_as_composite_edge_filter(&self) -> Result<CompositeEdgeFilter, GraphError> {
        let filter = self.inner.try_as_composite_node_filter()?;
        Ok(match self.endpoint {
            Endpoint::Src => CompositeEdgeFilter::Src(filter),
            Endpoint::Dst => CompositeEdgeFilter::Dst(filter),
        })
    }

    fn try_as_composite_exploded_edge_filter(
        &self,
    ) -> Result<CompositeExplodedEdgeFilter, GraphError> {
        Err(GraphError::NotSupported)
    }
}

impl<T> CreateFilter for EndpointWrapper<T>
where
    T: TryAsCompositeFilter + Clone,
{
    type EntityFiltered<'graph, G: GraphViewOps<'graph>>
        = Arc<dyn BoxableGraphView + 'graph>
    where
        T: 'graph;

    fn create_filter<'graph, G: GraphViewOps<'graph>>(
        self,
        graph: G,
    ) -> Result<Self::EntityFiltered<'graph, G>, GraphError>
    where
        T: 'graph,
    {
        let filter = self.try_as_composite_edge_filter()?;
        filter.create_filter(graph)
    }
}

impl<T: InternalPropertyFilterOps> InternalPropertyFilterOps for EndpointWrapper<T> {
    type Marker = T::Marker;
    #[inline]
    fn property_ref(&self) -> crate::db::graph::views::filter::model::property_filter::PropertyRef {
        self.inner.property_ref()
    }

    #[inline]
    fn ops(&self) -> &[Op] {
        self.inner.ops()
    }

    #[inline]
    fn window(&self) -> Option<(TimeIndexEntry, TimeIndexEntry)> {
        self.inner.window()
    }
}

impl<T: InternalPropertyFilterOps> EndpointWrapper<T> {
    #[inline]
    pub fn eq(&self, v: impl Into<Prop>) -> EndpointWrapper<PropertyFilter<T::Marker>> {
        self.with(self.inner.eq(v))
    }

    #[inline]
    pub fn ne(&self, v: impl Into<Prop>) -> EndpointWrapper<PropertyFilter<T::Marker>> {
        self.with(self.inner.ne(v))
    }

    #[inline]
    pub fn le(&self, v: impl Into<Prop>) -> EndpointWrapper<PropertyFilter<T::Marker>> {
        self.with(self.inner.le(v))
    }

    #[inline]
    pub fn ge(&self, v: impl Into<Prop>) -> EndpointWrapper<PropertyFilter<T::Marker>> {
        self.with(self.inner.ge(v))
    }

    #[inline]
    pub fn lt(&self, v: impl Into<Prop>) -> EndpointWrapper<PropertyFilter<T::Marker>> {
        self.with(self.inner.lt(v))
    }

    #[inline]
    pub fn gt(&self, v: impl Into<Prop>) -> EndpointWrapper<PropertyFilter<T::Marker>> {
        self.with(self.inner.gt(v))
    }

    #[inline]
    pub fn is_in(
        &self,
        vals: impl IntoIterator<Item = Prop>,
    ) -> EndpointWrapper<PropertyFilter<T::Marker>> {
        self.with(self.inner.is_in(vals))
    }

    #[inline]
    pub fn is_not_in(
        &self,
        vals: impl IntoIterator<Item = Prop>,
    ) -> EndpointWrapper<PropertyFilter<T::Marker>> {
        self.with(self.inner.is_not_in(vals))
    }

    #[inline]
    pub fn is_none(&self) -> EndpointWrapper<PropertyFilter<T::Marker>> {
        self.with(self.inner.is_none())
    }

    #[inline]
    pub fn is_some(&self) -> EndpointWrapper<PropertyFilter<T::Marker>> {
        self.with(self.inner.is_some())
    }

    #[inline]
    pub fn starts_with(&self, v: impl Into<Prop>) -> EndpointWrapper<PropertyFilter<T::Marker>> {
        self.with(self.inner.starts_with(v))
    }

    #[inline]
    pub fn ends_with(&self, v: impl Into<Prop>) -> EndpointWrapper<PropertyFilter<T::Marker>> {
        self.with(self.inner.ends_with(v))
    }

    #[inline]
    pub fn contains(&self, v: impl Into<Prop>) -> EndpointWrapper<PropertyFilter<T::Marker>> {
        self.with(self.inner.contains(v))
    }

    #[inline]
    pub fn not_contains(&self, v: impl Into<Prop>) -> EndpointWrapper<PropertyFilter<T::Marker>> {
        self.with(self.inner.not_contains(v))
    }

    #[inline]
    pub fn fuzzy_search(
        &self,
        s: impl Into<String>,
        d: usize,
        p: bool,
    ) -> EndpointWrapper<PropertyFilter<T::Marker>> {
        self.with(self.inner.fuzzy_search(s, d, p))
    }
}

impl EndpointWrapper<OpChainBuilder<NodeFilter>> {
    #[inline]
    pub fn any(self) -> Self {
        self.map(|b| b.any())
    }

    #[inline]
    pub fn all(self) -> Self {
        self.map(|b| b.all())
    }

    #[inline]
    pub fn len(self) -> Self {
        self.map(|b| b.len())
    }

    #[inline]
    pub fn sum(self) -> Self {
        self.map(|b| b.sum())
    }

    #[inline]
    pub fn avg(self) -> Self {
        self.map(|b| b.avg())
    }

    #[inline]
    pub fn min(self) -> Self {
        self.map(|b| b.min())
    }

    #[inline]
    pub fn max(self) -> Self {
        self.map(|b| b.max())
    }

    #[inline]
    pub fn first(self) -> Self {
        self.map(|b| b.first())
    }

    #[inline]
    pub fn last(self) -> Self {
        self.map(|b| b.last())
    }
}

impl<M> EndpointWrapper<Windowed<M>>
where
    M: Send + Sync + Clone + 'static,
{
    #[inline]
    pub fn property(
        &self,
        name: impl Into<String>,
    ) -> EndpointWrapper<WindowedPropertyRef<M>> {
        self.with(self.inner.property(name))
    }

    #[inline]
    pub fn metadata(
        &self,
        name: impl Into<String>,
    ) -> EndpointWrapper<WindowedPropertyRef<M>> {
        self.with(self.inner.metadata(name))
    }
}

impl EndpointWrapper<WindowedPropertyRef<NodeFilter>> {
    #[inline]
    pub fn temporal(self) -> Self {
        self.map(|w| w.temporal())
    }

    #[inline]
    pub fn any(self) -> Self {
        self.map(|w| w.any())
    }

    #[inline]
    pub fn all(self) -> Self {
        self.map(|w| w.all())
    }

    #[inline]
    pub fn len(self) -> Self {
        self.map(|w| w.len())
    }

    #[inline]
    pub fn sum(self) -> Self {
        self.map(|w| w.sum())
    }

    #[inline]
    pub fn avg(self) -> Self {
        self.map(|w| w.avg())
    }

    #[inline]
    pub fn min(self) -> Self {
        self.map(|w| w.min())
    }

    #[inline]
    pub fn max(self) -> Self {
        self.map(|w| w.max())
    }

    #[inline]
    pub fn first(self) -> Self {
        self.map(|w| w.first())
    }

    #[inline]
    pub fn last(self) -> Self {
        self.map(|w| w.last())
    }
}

impl EndpointWrapper<NodeIdFilterBuilder> {
    #[inline]
    pub fn eq<V: Into<GID>>(&self, v: V) -> EndpointWrapper<NodeIdFilter> {
        self.with(self.inner.eq(v))
    }

    #[inline]
    pub fn ne<V: Into<GID>>(&self, v: V) -> EndpointWrapper<NodeIdFilter> {
        self.with(self.inner.ne(v))
    }

    #[inline]
    pub fn is_in<I, V>(&self, vals: I) -> EndpointWrapper<NodeIdFilter>
    where
        I: IntoIterator<Item = V>,
        V: Into<GID>,
    {
        self.with(self.inner.is_in(vals))
    }

    #[inline]
    pub fn is_not_in<I, V>(&self, vals: I) -> EndpointWrapper<NodeIdFilter>
    where
        I: IntoIterator<Item = V>,
        V: Into<GID>,
    {
        self.with(self.inner.is_not_in(vals))
    }

    #[inline]
    pub fn lt<V: Into<GID>>(&self, v: V) -> EndpointWrapper<NodeIdFilter> {
        self.with(self.inner.lt(v))
    }

    #[inline]
    pub fn le<V: Into<GID>>(&self, v: V) -> EndpointWrapper<NodeIdFilter> {
        self.with(self.inner.le(v))
    }

    #[inline]
    pub fn gt<V: Into<GID>>(&self, v: V) -> EndpointWrapper<NodeIdFilter> {
        self.with(self.inner.gt(v))
    }

    #[inline]
    pub fn ge<V: Into<GID>>(&self, v: V) -> EndpointWrapper<NodeIdFilter> {
        self.with(self.inner.ge(v))
    }

    // string-y id ops (if allowed by your NodeIdFilter validation)
    #[inline]
    pub fn starts_with<S: Into<String>>(&self, s: S) -> EndpointWrapper<NodeIdFilter> {
        self.with(self.inner.starts_with(s))
    }

    #[inline]
    pub fn ends_with<S: Into<String>>(&self, s: S) -> EndpointWrapper<NodeIdFilter> {
        self.with(self.inner.ends_with(s))
    }

    #[inline]
    pub fn contains<S: Into<String>>(&self, s: S) -> EndpointWrapper<NodeIdFilter> {
        self.with(self.inner.contains(s))
    }

    #[inline]
    pub fn not_contains<S: Into<String>>(&self, s: S) -> EndpointWrapper<NodeIdFilter> {
        self.with(self.inner.not_contains(s))
    }

    #[inline]
    pub fn fuzzy_search<S: Into<String>>(
        &self,
        s: S,
        d: usize,
        p: bool,
    ) -> EndpointWrapper<NodeIdFilter> {
        self.with(self.inner.fuzzy_search(s, d, p))
    }
}

impl EndpointWrapper<NodeNameFilterBuilder> {
    #[inline]
    pub fn eq<S: Into<String>>(&self, s: S) -> EndpointWrapper<NodeNameFilter> {
        self.with(self.inner.eq(s.into()))
    }

    #[inline]
    pub fn ne<S: Into<String>>(&self, s: S) -> EndpointWrapper<NodeNameFilter> {
        self.with(self.inner.ne(s.into()))
    }

    #[inline]
    pub fn is_in<I>(&self, vals: I) -> EndpointWrapper<NodeNameFilter>
    where
        I: IntoIterator<Item = String>,
    {
        self.with(self.inner.is_in(vals))
    }

    #[inline]
    pub fn is_not_in<I>(&self, vals: I) -> EndpointWrapper<NodeNameFilter>
    where
        I: IntoIterator<Item = String>,
    {
        self.with(self.inner.is_not_in(vals))
    }

<<<<<<< HEAD
    #[inline]
    pub fn starts_with<S: Into<String>>(&self, s: S) -> EndpointWrapper<NodeNameFilter> {
        self.with(self.inner.starts_with(s.into()))
    }
=======
#[derive(Clone, Debug, Default, Copy, PartialEq, Eq)]
pub struct EdgeFilter;
>>>>>>> 969e4055

    #[inline]
    pub fn ends_with<S: Into<String>>(&self, s: S) -> EndpointWrapper<NodeNameFilter> {
        self.with(self.inner.ends_with(s.into()))
    }

    #[inline]
    pub fn contains<S: Into<String>>(&self, s: S) -> EndpointWrapper<NodeNameFilter> {
        self.with(self.inner.contains(s.into()))
    }

    #[inline]
    pub fn not_contains<S: Into<String>>(&self, s: S) -> EndpointWrapper<NodeNameFilter> {
        self.with(self.inner.not_contains(s.into()))
    }

    #[inline]
    pub fn fuzzy_search<S: Into<String>>(
        &self,
        s: S,
        d: usize,
        p: bool,
    ) -> EndpointWrapper<NodeNameFilter> {
        self.with(self.inner.fuzzy_search(s.into(), d, p))
    }
}

impl EndpointWrapper<NodeTypeFilterBuilder> {
    #[inline]
    pub fn eq<S: Into<String>>(&self, s: S) -> EndpointWrapper<NodeTypeFilter> {
        self.with(self.inner.eq(s.into()))
    }

<<<<<<< HEAD
    #[inline]
    pub fn ne<S: Into<String>>(&self, s: S) -> EndpointWrapper<NodeTypeFilter> {
        self.with(self.inner.ne(s.into()))
    }

    #[inline]
    pub fn is_in<I>(&self, vals: I) -> EndpointWrapper<NodeTypeFilter>
    where
        I: IntoIterator<Item = String>,
    {
        self.with(self.inner.is_in(vals))
    }

    #[inline]
    pub fn is_not_in<I>(&self, vals: I) -> EndpointWrapper<NodeTypeFilter>
    where
        I: IntoIterator<Item = String>,
    {
        self.with(self.inner.is_not_in(vals))
    }

    #[inline]
    pub fn starts_with<S: Into<String>>(&self, s: S) -> EndpointWrapper<NodeTypeFilter> {
        self.with(self.inner.starts_with(s.into()))
    }
=======
    pub fn dst() -> EdgeEndpointFilter {
        EdgeEndpointFilter::Dst
    }

    pub fn window<S: IntoTime, E: IntoTime>(start: S, end: E) -> Windowed<EdgeFilter> {
        Windowed::from_times(start, end)
    }
}

#[derive(Clone, Debug, Copy, Default, PartialEq, Eq)]
pub struct ExplodedEdgeFilter;

impl ExplodedEdgeFilter {
    pub fn window<S: IntoTime, E: IntoTime>(start: S, end: E) -> Windowed<ExplodedEdgeFilter> {
        Windowed::from_times(start, end)
    }
}
>>>>>>> 969e4055

    #[inline]
    pub fn ends_with<S: Into<String>>(&self, s: S) -> EndpointWrapper<NodeTypeFilter> {
        self.with(self.inner.ends_with(s.into()))
    }

    #[inline]
    pub fn contains<S: Into<String>>(&self, s: S) -> EndpointWrapper<NodeTypeFilter> {
        self.with(self.inner.contains(s.into()))
    }

    #[inline]
    pub fn not_contains<S: Into<String>>(&self, s: S) -> EndpointWrapper<NodeTypeFilter> {
        self.with(self.inner.not_contains(s.into()))
    }

    #[inline]
    pub fn fuzzy_search<S: Into<String>>(
        &self,
        s: S,
        d: usize,
        p: bool,
    ) -> EndpointWrapper<NodeTypeFilter> {
        self.with(self.inner.fuzzy_search(s.into(), d, p))
    }
}

impl EndpointWrapper<PropertyFilterBuilder<NodeFilter>> {
    #[inline]
    pub fn temporal(self) -> EndpointWrapper<OpChainBuilder<NodeFilter>> {
        self.clone().with(self.inner.temporal())
    }
}<|MERGE_RESOLUTION|>--- conflicted
+++ resolved
@@ -5,39 +5,24 @@
             edge_node_filtered_graph::EdgeNodeFilteredGraph,
             internal::CreateFilter,
             model::{
-<<<<<<< HEAD
                 exploded_edge_filter::CompositeExplodedEdgeFilter,
                 node_filter::{
-                    CompositeNodeFilter, InternalNodeFilterBuilderOps,
-                    InternalNodeIdFilterBuilderOps, NodeFilter, NodeFilterBuilderOps, NodeIdFilter,
+                    CompositeNodeFilter, NodeFilter, NodeFilterBuilderOps, NodeIdFilter,
                     NodeIdFilterBuilder, NodeIdFilterBuilderOps, NodeNameFilter,
                     NodeNameFilterBuilder, NodeTypeFilter, NodeTypeFilterBuilder,
                 },
                 property_filter::{
-                    ElemQualifierOps, InternalPropertyFilterOps, ListAggOps, MetadataFilterBuilder,
-                    Op, OpChainBuilder, PropertyFilter, PropertyFilterBuilder, PropertyFilterOps,
-                    WindowedPropertyRef,
+                    InternalPropertyFilterOps, MetadataFilterBuilder, Op, OpChainBuilder,
+                    PropertyFilter, PropertyFilterBuilder, PropertyFilterOps, PropertyRef,
                 },
-                AndFilter, NotFilter, OrFilter, PropertyFilterFactory, TryAsCompositeFilter,
-                Windowed,
-=======
-                node_filter::CompositeNodeFilter, property_filter::PropertyFilter, AndFilter,
-                Filter, NotFilter, OrFilter, TryAsCompositeFilter, Windowed,
->>>>>>> 969e4055
+                AndFilter, EntityMarker, NotFilter, OrFilter, TryAsCompositeFilter, Windowed,
             },
         },
     },
     errors::GraphError,
     prelude::GraphViewOps,
 };
-<<<<<<< HEAD
-use raphtory_api::core::{
-    entities::{properties::prop::Prop, GID},
-    storage::timeindex::TimeIndexEntry,
-};
-=======
-use raphtory_api::core::entities::GID;
->>>>>>> 969e4055
+use raphtory_api::core::entities::{properties::prop::Prop, GID};
 use raphtory_core::utils::time::IntoTime;
 use std::{fmt, fmt::Display, ops::Deref, sync::Arc};
 
@@ -81,7 +66,7 @@
     ) -> Result<Self::EntityFiltered<'graph, G>, GraphError> {
         match self {
             CompositeEdgeFilter::Src(filter) => {
-                let filtered_graph = filter.clone().create_filter(graph.clone())?;
+                let filtered_graph = filter.create_filter(graph.clone())?;
                 Ok(Arc::new(EdgeNodeFilteredGraph::new(
                     graph,
                     Endpoint::Src,
@@ -89,7 +74,7 @@
                 )))
             }
             CompositeEdgeFilter::Dst(filter) => {
-                let filtered_graph = filter.clone().create_filter(graph.clone())?;
+                let filtered_graph = filter.create_filter(graph.clone())?;
                 Ok(Arc::new(EdgeNodeFilteredGraph::new(
                     graph,
                     Endpoint::Dst,
@@ -98,22 +83,20 @@
             }
             CompositeEdgeFilter::Property(i) => Ok(Arc::new(i.create_filter(graph)?)),
             CompositeEdgeFilter::PropertyWindowed(i) => Ok(Arc::new(i.create_filter(graph)?)),
-            CompositeEdgeFilter::And(l, r) => Ok(Arc::new(
-                AndFilter {
-                    left: l.deref().clone(),
-                    right: r.deref().clone(),
-                }
-                .create_filter(graph)?,
-            )),
-            CompositeEdgeFilter::Or(l, r) => Ok(Arc::new(
-                OrFilter {
-                    left: l.deref().clone(),
-                    right: r.deref().clone(),
-                }
-                .create_filter(graph)?,
-            )),
-            CompositeEdgeFilter::Not(filter) => {
-                let base = filter.deref().clone();
+            CompositeEdgeFilter::And(l, r) => {
+                let (l, r) = (*l, *r);
+                Ok(Arc::new(
+                    AndFilter { left: l, right: r }.create_filter(graph)?,
+                ))
+            }
+            CompositeEdgeFilter::Or(l, r) => {
+                let (l, r) = (*l, *r);
+                Ok(Arc::new(
+                    OrFilter { left: l, right: r }.create_filter(graph)?,
+                ))
+            }
+            CompositeEdgeFilter::Not(f) => {
+                let base = *f;
                 Ok(Arc::new(NotFilter(base).create_filter(graph)?))
             }
         }
@@ -124,9 +107,11 @@
     fn try_as_composite_node_filter(&self) -> Result<CompositeNodeFilter, GraphError> {
         Err(GraphError::NotSupported)
     }
+
     fn try_as_composite_edge_filter(&self) -> Result<CompositeEdgeFilter, GraphError> {
         Ok(self.clone())
     }
+
     fn try_as_composite_exploded_edge_filter(
         &self,
     ) -> Result<CompositeExplodedEdgeFilter, GraphError> {
@@ -134,12 +119,9 @@
     }
 }
 
-<<<<<<< HEAD
 // User facing entry for building edge filters.
-#[derive(Clone, Debug, Copy, PartialEq, Eq)]
+#[derive(Clone, Debug, Copy, Default, PartialEq, Eq)]
 pub struct EdgeFilter;
-
-impl PropertyFilterFactory<EdgeFilter> for EdgeFilter {}
 
 impl EdgeFilter {
     #[inline]
@@ -171,42 +153,13 @@
     #[inline]
     pub fn dst() -> Self {
         Self(Endpoint::Dst)
-=======
-#[derive(Debug, Clone, PartialEq, Eq)]
-pub enum CompositeExplodedEdgeFilter {
-    Property(PropertyFilter<ExplodedEdgeFilter>),
-    PropertyWindowed(PropertyFilter<Windowed<ExplodedEdgeFilter>>),
-    And(
-        Box<CompositeExplodedEdgeFilter>,
-        Box<CompositeExplodedEdgeFilter>,
-    ),
-    Or(
-        Box<CompositeExplodedEdgeFilter>,
-        Box<CompositeExplodedEdgeFilter>,
-    ),
-    Not(Box<CompositeExplodedEdgeFilter>),
-}
-
-impl Display for CompositeExplodedEdgeFilter {
-    fn fmt(&self, f: &mut fmt::Formatter<'_>) -> fmt::Result {
-        match self {
-            CompositeExplodedEdgeFilter::Property(filter) => write!(f, "{}", filter),
-            CompositeExplodedEdgeFilter::PropertyWindowed(filter) => write!(f, "{}", filter),
-            CompositeExplodedEdgeFilter::And(left, right) => write!(f, "({} AND {})", left, right),
-            CompositeExplodedEdgeFilter::Or(left, right) => write!(f, "({} OR {})", left, right),
-            CompositeExplodedEdgeFilter::Not(filter) => write!(f, "(NOT {})", filter),
-        }
->>>>>>> 969e4055
-    }
-}
-
-impl EdgeEndpoint {
+    }
+
     #[inline]
     pub fn id(&self) -> EndpointWrapper<NodeIdFilterBuilder> {
         EndpointWrapper::new(NodeFilter::id(), self.0)
     }
 
-<<<<<<< HEAD
     #[inline]
     pub fn name(&self) -> EndpointWrapper<NodeNameFilterBuilder> {
         EndpointWrapper::new(NodeFilter::name(), self.0)
@@ -221,16 +174,16 @@
     pub fn property(
         &self,
         name: impl Into<String>,
-    ) -> EndpointWrapper<PropertyFilterBuilder<NodeFilter>> {
-        EndpointWrapper::new(PropertyFilterBuilder::<NodeFilter>::new(name), self.0)
+    ) -> PropertyFilterBuilder<EndpointWrapper<NodeFilter>> {
+        PropertyFilterBuilder::new(name.into(), EndpointWrapper::new(NodeFilter, self.0))
     }
 
     #[inline]
     pub fn metadata(
         &self,
         name: impl Into<String>,
-    ) -> EndpointWrapper<MetadataFilterBuilder<NodeFilter>> {
-        EndpointWrapper::new(MetadataFilterBuilder::<NodeFilter>::new(name), self.0)
+    ) -> MetadataFilterBuilder<EndpointWrapper<NodeFilter>> {
+        MetadataFilterBuilder::new(name.into(), EndpointWrapper::new(NodeFilter, self.0))
     }
 
     #[inline]
@@ -271,35 +224,6 @@
         EndpointWrapper {
             inner,
             endpoint: self.endpoint,
-=======
-    fn create_filter<'graph, G: GraphViewOps<'graph>>(
-        self,
-        graph: G,
-    ) -> Result<Self::EntityFiltered<'graph, G>, GraphError> {
-        match self {
-            CompositeExplodedEdgeFilter::Property(i) => Ok(Arc::new(i.create_filter(graph)?)),
-            CompositeExplodedEdgeFilter::PropertyWindowed(i) => {
-                Ok(Arc::new(i.create_filter(graph)?))
-            }
-            CompositeExplodedEdgeFilter::And(l, r) => Ok(Arc::new(
-                AndFilter {
-                    left: l.deref().clone(),
-                    right: r.deref().clone(),
-                }
-                .create_filter(graph)?,
-            )),
-            CompositeExplodedEdgeFilter::Or(l, r) => Ok(Arc::new(
-                OrFilter {
-                    left: l.deref().clone(),
-                    right: r.deref().clone(),
-                }
-                .create_filter(graph)?,
-            )),
-            CompositeExplodedEdgeFilter::Not(filter) => {
-                let base = filter.deref().clone();
-                Ok(Arc::new(NotFilter(base).create_filter(graph)?))
-            }
->>>>>>> 969e4055
         }
     }
 }
@@ -357,7 +281,7 @@
 impl<T: InternalPropertyFilterOps> InternalPropertyFilterOps for EndpointWrapper<T> {
     type Marker = T::Marker;
     #[inline]
-    fn property_ref(&self) -> crate::db::graph::views::filter::model::property_filter::PropertyRef {
+    fn property_ref(&self) -> PropertyRef {
         self.inner.property_ref()
     }
 
@@ -367,8 +291,8 @@
     }
 
     #[inline]
-    fn window(&self) -> Option<(TimeIndexEntry, TimeIndexEntry)> {
-        self.inner.window()
+    fn entity(&self) -> Self::Marker {
+        self.inner.entity()
     }
 }
 
@@ -509,74 +433,75 @@
 
 impl<M> EndpointWrapper<Windowed<M>>
 where
-    M: Send + Sync + Clone + 'static,
+    M: EntityMarker + Send + Sync + Clone + 'static,
 {
     #[inline]
     pub fn property(
         &self,
         name: impl Into<String>,
-    ) -> EndpointWrapper<WindowedPropertyRef<M>> {
-        self.with(self.inner.property(name))
+    ) -> PropertyFilterBuilder<EndpointWrapper<Windowed<M>>> {
+        PropertyFilterBuilder::new(
+            name.into(),
+            EndpointWrapper::new(self.inner.clone(), self.endpoint),
+        )
     }
 
     #[inline]
     pub fn metadata(
         &self,
         name: impl Into<String>,
-    ) -> EndpointWrapper<WindowedPropertyRef<M>> {
-        self.with(self.inner.metadata(name))
-    }
-}
-
-impl EndpointWrapper<WindowedPropertyRef<NodeFilter>> {
-    #[inline]
-    pub fn temporal(self) -> Self {
-        self.map(|w| w.temporal())
-    }
-
+    ) -> MetadataFilterBuilder<EndpointWrapper<Windowed<M>>> {
+        MetadataFilterBuilder::new(
+            name.into(),
+            EndpointWrapper::new(self.inner.clone(), self.endpoint),
+        )
+    }
+}
+
+impl EndpointWrapper<OpChainBuilder<Windowed<NodeFilter>>> {
     #[inline]
     pub fn any(self) -> Self {
-        self.map(|w| w.any())
+        self.map(|b| b.any())
     }
 
     #[inline]
     pub fn all(self) -> Self {
-        self.map(|w| w.all())
+        self.map(|b| b.all())
     }
 
     #[inline]
     pub fn len(self) -> Self {
-        self.map(|w| w.len())
+        self.map(|b| b.len())
     }
 
     #[inline]
     pub fn sum(self) -> Self {
-        self.map(|w| w.sum())
+        self.map(|b| b.sum())
     }
 
     #[inline]
     pub fn avg(self) -> Self {
-        self.map(|w| w.avg())
+        self.map(|b| b.avg())
     }
 
     #[inline]
     pub fn min(self) -> Self {
-        self.map(|w| w.min())
+        self.map(|b| b.min())
     }
 
     #[inline]
     pub fn max(self) -> Self {
-        self.map(|w| w.max())
+        self.map(|b| b.max())
     }
 
     #[inline]
     pub fn first(self) -> Self {
-        self.map(|w| w.first())
+        self.map(|b| b.first())
     }
 
     #[inline]
     pub fn last(self) -> Self {
-        self.map(|w| w.last())
+        self.map(|b| b.last())
     }
 }
 
@@ -688,15 +613,10 @@
         self.with(self.inner.is_not_in(vals))
     }
 
-<<<<<<< HEAD
     #[inline]
     pub fn starts_with<S: Into<String>>(&self, s: S) -> EndpointWrapper<NodeNameFilter> {
         self.with(self.inner.starts_with(s.into()))
     }
-=======
-#[derive(Clone, Debug, Default, Copy, PartialEq, Eq)]
-pub struct EdgeFilter;
->>>>>>> 969e4055
 
     #[inline]
     pub fn ends_with<S: Into<String>>(&self, s: S) -> EndpointWrapper<NodeNameFilter> {
@@ -730,7 +650,6 @@
         self.with(self.inner.eq(s.into()))
     }
 
-<<<<<<< HEAD
     #[inline]
     pub fn ne<S: Into<String>>(&self, s: S) -> EndpointWrapper<NodeTypeFilter> {
         self.with(self.inner.ne(s.into()))
@@ -756,25 +675,6 @@
     pub fn starts_with<S: Into<String>>(&self, s: S) -> EndpointWrapper<NodeTypeFilter> {
         self.with(self.inner.starts_with(s.into()))
     }
-=======
-    pub fn dst() -> EdgeEndpointFilter {
-        EdgeEndpointFilter::Dst
-    }
-
-    pub fn window<S: IntoTime, E: IntoTime>(start: S, end: E) -> Windowed<EdgeFilter> {
-        Windowed::from_times(start, end)
-    }
-}
-
-#[derive(Clone, Debug, Copy, Default, PartialEq, Eq)]
-pub struct ExplodedEdgeFilter;
-
-impl ExplodedEdgeFilter {
-    pub fn window<S: IntoTime, E: IntoTime>(start: S, end: E) -> Windowed<ExplodedEdgeFilter> {
-        Windowed::from_times(start, end)
-    }
-}
->>>>>>> 969e4055
 
     #[inline]
     pub fn ends_with<S: Into<String>>(&self, s: S) -> EndpointWrapper<NodeTypeFilter> {
@@ -802,9 +702,80 @@
     }
 }
 
-impl EndpointWrapper<PropertyFilterBuilder<NodeFilter>> {
-    #[inline]
-    pub fn temporal(self) -> EndpointWrapper<OpChainBuilder<NodeFilter>> {
-        self.clone().with(self.inner.temporal())
-    }
-}+impl TryAsCompositeFilter for PropertyFilter<EndpointWrapper<NodeFilter>> {
+    fn try_as_composite_node_filter(&self) -> Result<CompositeNodeFilter, GraphError> {
+        Err(GraphError::NotSupported)
+    }
+
+    fn try_as_composite_edge_filter(&self) -> Result<CompositeEdgeFilter, GraphError> {
+        let node_prop = PropertyFilter::<NodeFilter> {
+            prop_ref: self.prop_ref.clone(),
+            prop_value: self.prop_value.clone(),
+            operator: self.operator.clone(),
+            ops: self.ops.clone(),
+            entity: NodeFilter,
+        };
+        let node_cf = node_prop.try_as_composite_node_filter()?;
+        Ok(match self.entity.endpoint {
+            Endpoint::Src => CompositeEdgeFilter::Src(node_cf),
+            Endpoint::Dst => CompositeEdgeFilter::Dst(node_cf),
+        })
+    }
+
+    fn try_as_composite_exploded_edge_filter(
+        &self,
+    ) -> Result<CompositeExplodedEdgeFilter, GraphError> {
+        Err(GraphError::NotSupported)
+    }
+}
+
+impl CreateFilter for PropertyFilter<EndpointWrapper<NodeFilter>> {
+    type EntityFiltered<'graph, G: GraphViewOps<'graph>> = Arc<dyn BoxableGraphView + 'graph>;
+
+    fn create_filter<'graph, G: GraphViewOps<'graph>>(
+        self,
+        graph: G,
+    ) -> Result<Self::EntityFiltered<'graph, G>, GraphError> {
+        self.try_as_composite_edge_filter()?.create_filter(graph)
+    }
+}
+
+impl TryAsCompositeFilter for PropertyFilter<EndpointWrapper<Windowed<NodeFilter>>> {
+    fn try_as_composite_node_filter(&self) -> Result<CompositeNodeFilter, GraphError> {
+        Err(GraphError::NotSupported)
+    }
+
+    fn try_as_composite_edge_filter(&self) -> Result<CompositeEdgeFilter, GraphError> {
+        let node_prop = PropertyFilter::<Windowed<NodeFilter>> {
+            prop_ref: self.prop_ref.clone(),
+            prop_value: self.prop_value.clone(),
+            operator: self.operator.clone(),
+            ops: self.ops.clone(),
+            entity: self.entity.inner.clone(),
+        };
+        let node_cf = node_prop.try_as_composite_node_filter()?;
+        Ok(match self.entity.endpoint {
+            Endpoint::Src => CompositeEdgeFilter::Src(node_cf),
+            Endpoint::Dst => CompositeEdgeFilter::Dst(node_cf),
+        })
+    }
+
+    fn try_as_composite_exploded_edge_filter(
+        &self,
+    ) -> Result<CompositeExplodedEdgeFilter, GraphError> {
+        Err(GraphError::NotSupported)
+    }
+}
+
+impl CreateFilter for PropertyFilter<EndpointWrapper<Windowed<NodeFilter>>> {
+    type EntityFiltered<'graph, G: GraphViewOps<'graph>> = Arc<dyn BoxableGraphView + 'graph>;
+
+    fn create_filter<'graph, G: GraphViewOps<'graph>>(
+        self,
+        graph: G,
+    ) -> Result<Self::EntityFiltered<'graph, G>, GraphError> {
+        self.try_as_composite_edge_filter()?.create_filter(graph)
+    }
+}
+
+impl<M> EntityMarker for EndpointWrapper<M> where M: EntityMarker + Send + Sync + Clone + 'static {}