--- conflicted
+++ resolved
@@ -868,37 +868,28 @@
         mod test_edge_property_filter_semantics {
             use crate::{
                 db::{
-                    api::view::StaticGraphViewOps, graph::views::filter::model::PropertyFilterOps,
+                    api::view::{EdgeViewOps, StaticGraphViewOps},
+                    graph::{
+                        assertions::{
+                            assert_filter_edges_results, assert_search_edges_results,
+                            TestGraphVariants, TestVariants,
+                        },
+                        views::filter::{
+                            internal::CreateEdgeFilter,
+                            model::{property_filter::PropertyFilter, PropertyFilterOps},
+                            test_filters::IdentityGraphTransformer,
+                        },
+                    },
                 },
-                prelude::{AdditionOps, PropertyAdditionOps},
+                prelude::{
+                    AdditionOps, EdgePropertyFilterOps, Graph, GraphViewOps, NodeViewOps,
+                    PropertyAdditionOps,
+                },
             };
             use raphtory_api::core::entities::properties::prop::Prop;
             use raphtory_storage::mutation::{
                 addition_ops::InternalAdditionOps,
                 property_addition_ops::InternalPropertyAdditionOps,
-            };
-
-<<<<<<< HEAD
-=======
-            use crate::db::graph::views::filter::test_filters::InternalEdgeFilterOps;
-
->>>>>>> 48a104d0
-            use crate::{
-                db::graph::{
-                    assertions::{
-                        assert_filter_edges_results, assert_search_edges_results,
-                        TestGraphVariants, TestVariants,
-                    },
-                    views::filter::{
-                        model::property_filter::PropertyFilter,
-                        test_filters::IdentityGraphTransformer,
-                    },
-                },
-<<<<<<< HEAD
-                prelude::GraphViewOps,
-=======
-                prelude::{EdgePropertyFilterOps, EdgeViewOps, Graph, GraphViewOps, NodeViewOps},
->>>>>>> 48a104d0
             };
 
             fn init_graph<
@@ -1018,7 +1009,7 @@
             #[ignore]
             // TODO: Enable test once issue is fixed: https://github.com/Pometry/Raphtory/issues/2109
             fn test_constant_semantics2() {
-                fn filter_edges(graph: &Graph, filter: impl InternalEdgeFilterOps) -> Vec<String> {
+                fn filter_edges(graph: &Graph, filter: impl CreateEdgeFilter) -> Vec<String> {
                     let mut results = graph
                         .filter_edges(filter)
                         .unwrap()
