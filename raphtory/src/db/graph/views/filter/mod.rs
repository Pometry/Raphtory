--- conflicted
+++ resolved
@@ -37,15 +37,9 @@
     }
 
     #[test]
-<<<<<<< HEAD
-    fn test_node_const_property_filter_build() {
-        let filter_expr = NodeFilter::property("p").constant().eq("raphtory");
+    fn test_node_metadata_filter_build() {
+        let filter_expr = NodeFilter::metadata("p").eq("raphtory");
         let node_property_filter = filter_expr.try_as_composite_node_filter().unwrap();
-=======
-    fn test_node_metadata_filter_build() {
-        let filter_expr = PropertyFilter::metadata("p").eq("raphtory");
-        let node_property_filter = filter_expr.as_node_filter();
->>>>>>> 17080650
         let node_property_filter2 = CompositeNodeFilter::Property(PropertyFilter::eq(
             PropertyRef::Metadata("p".to_string()),
             "raphtory",
@@ -95,13 +89,8 @@
     fn test_node_filter_composition() {
         let node_composite_filter = NodeFilter::name()
             .eq("fire_nation")
-<<<<<<< HEAD
-            .and(NodeFilter::property("p2").constant().eq(2u64))
+            .and(NodeFilter::metadata("p2").eq(2u64))
             .and(NodeFilter::property("p1").eq(1u64))
-=======
-            .and(PropertyFilter::metadata("p2").eq(2u64))
-            .and(PropertyFilter::property("p1").eq(1u64))
->>>>>>> 17080650
             .and(
                 NodeFilter::property("p3")
                     .temporal()
@@ -179,13 +168,8 @@
         let edge_composite_filter = EdgeFilter::src()
             .name()
             .eq("fire_nation")
-<<<<<<< HEAD
-            .and(EdgeFilter::property("p2").constant().eq(2u64))
+            .and(EdgeFilter::metadata("p2").eq(2u64))
             .and(EdgeFilter::property("p1").eq(1u64))
-=======
-            .and(PropertyFilter::metadata("p2").eq(2u64))
-            .and(PropertyFilter::property("p1").eq(1u64))
->>>>>>> 17080650
             .and(
                 EdgeFilter::property("p3")
                     .temporal()
@@ -511,11 +495,7 @@
                         },
                     },
                 },
-<<<<<<< HEAD
-                prelude::{AdditionOps, GraphViewOps, PropertyAdditionOps},
-=======
                 prelude::*,
->>>>>>> 17080650
             };
             use raphtory_api::core::entities::properties::prop::Prop;
             use raphtory_storage::mutation::{
@@ -606,13 +586,8 @@
             }
 
             #[test]
-<<<<<<< HEAD
-            fn test_constant_semantics() {
-                let filter = NodeFilter::property("p1").constant().eq(1u64);
-=======
             fn test_metadata_semantics() {
-                let filter = PropertyFilter::metadata("p1").eq(1u64);
->>>>>>> 17080650
+                let filter = NodeFilter::metadata("p1").eq(1u64);
                 let expected_results = vec!["N1", "N10", "N11", "N12", "N13", "N14", "N15", "N9"];
                 assert_filter_nodes_results(
                     init_graph,
@@ -714,13 +689,8 @@
             #[test]
             fn test_property_semantics() {
                 // TODO: Const properties not supported for disk_graph.
-<<<<<<< HEAD
                 let filter = NodeFilter::property("p1").eq(1u64);
-                let expected_results = vec!["N1", "N14", "N15", "N3", "N4", "N6", "N7"];
-=======
-                let filter = PropertyFilter::property("p1").eq(1u64);
                 let expected_results = vec!["N1", "N3", "N4", "N6", "N7"];
->>>>>>> 17080650
                 assert_filter_nodes_results(
                     init_graph,
                     IdentityGraphTransformer,
@@ -739,13 +709,8 @@
 
             #[test]
             fn test_property_semantics_for_secondary_indexes() {
-<<<<<<< HEAD
                 let filter = NodeFilter::property("p1").eq(1u64);
-                let expected_results = vec!["N1", "N14", "N15", "N16", "N3", "N4", "N6", "N7"];
-=======
-                let filter = PropertyFilter::property("p1").eq(1u64);
                 let expected_results = vec!["N1", "N16", "N3", "N4", "N6", "N7"];
->>>>>>> 17080650
                 assert_filter_nodes_results(
                     init_graph_for_secondary_indexes,
                     IdentityGraphTransformer,
@@ -796,13 +761,8 @@
                     graph
                 }
 
-<<<<<<< HEAD
                 let filter = NodeFilter::property("p1").ge(1u64);
-                let expected_results = vec!["N1", "N2"];
-=======
-                let filter = PropertyFilter::property("p1").ge(1u64);
                 let expected_results = vec![];
->>>>>>> 17080650
                 assert_filter_nodes_results(
                     init_graph,
                     IdentityGraphTransformer,
@@ -886,11 +846,7 @@
                         },
                     },
                 },
-<<<<<<< HEAD
-                prelude::{AdditionOps, Graph, GraphViewOps, NodeViewOps, PropertyAdditionOps},
-=======
                 prelude::*,
->>>>>>> 17080650
             };
             use raphtory_api::core::entities::properties::prop::Prop;
             use raphtory_storage::mutation::{
@@ -990,11 +946,7 @@
             fn test_metadata_semantics() {
                 // TODO: PropertyFilteringNotImplemented for variants persistent_graph, persistent_disk_graph for filter_edges.
                 // TODO: Const properties not supported for disk_graph.
-<<<<<<< HEAD
-                let filter = EdgeFilter::property("p1").constant().eq(1u64);
-=======
-                let filter = PropertyFilter::metadata("p1").eq(1u64);
->>>>>>> 17080650
+                let filter = EdgeFilter::metadata("p1").eq(1u64);
                 let expected_results = vec![
                     "N1->N2", "N10->N11", "N11->N12", "N12->N13", "N13->N14", "N14->N15",
                     "N15->N1", "N9->N10",
@@ -1016,13 +968,8 @@
             }
 
             #[test]
-<<<<<<< HEAD
-            fn test_constant_semantics2() {
+            fn test_metadata_semantics2() {
                 fn filter_edges(graph: &Graph, filter: impl CreateFilter) -> Vec<String> {
-=======
-            fn test_metadata_semantics2() {
-                fn filter_edges(graph: &Graph, filter: impl CreateEdgeFilter) -> Vec<String> {
->>>>>>> 17080650
                     let mut results = graph
                         .filter(filter)
                         .unwrap()
@@ -1036,11 +983,7 @@
 
                 let graph = init_graph(Graph::new());
 
-<<<<<<< HEAD
-                let filter = EdgeFilter::property("p1").constant().eq(1u64);
-=======
-                let filter = PropertyFilter::metadata("p1").eq(1u64);
->>>>>>> 17080650
+                let filter = EdgeFilter::metadata("p1").eq(1u64);
                 assert_eq!(
                     filter_edges(&graph, filter.clone()),
                     vec![
@@ -1057,21 +1000,10 @@
                 let prop = graph.edge("shivam", "kapoor").unwrap().metadata().get("z");
                 assert_eq!(prop, Some(Prop::map([("fire_nation", true)])));
 
-<<<<<<< HEAD
-                let filter2 = EdgeFilter::property("z")
-                    .constant()
-                    .eq(Prop::map([("fire_nation", true)]));
+                let filter2 = EdgeFilter::metadata("z").eq(Prop::map([("fire_nation", true)]));
                 assert_eq!(filter_edges(&graph, filter2), vec!["shivam->kapoor"]);
 
-                let filter = EdgeFilter::property("p1")
-                    .constant()
-                    .eq(Prop::map([("_default", 1u64)]));
-=======
-                let filter2 = PropertyFilter::metadata("z").eq(Prop::map([("fire_nation", true)]));
-                assert_eq!(filter_edges(&graph, filter2), vec!["shivam->kapoor"]);
-
-                let filter = PropertyFilter::metadata("p1").eq(Prop::map([("_default", 1u64)]));
->>>>>>> 17080650
+                let filter = EdgeFilter::metadata("p1").eq(Prop::map([("_default", 1u64)]));
                 assert_eq!(
                     filter_edges(&graph, filter),
                     vec![
@@ -1199,17 +1131,9 @@
             fn test_property_semantics_for_secondary_indexes() {
                 // TODO: PropertyFilteringNotImplemented for variants persistent_graph, persistent_disk_graph for filter_edges.
                 // TODO: Const properties not supported for disk_graph.
-<<<<<<< HEAD
                 let filter = EdgeFilter::property("p1").eq(1u64);
-                let expected_results = vec![
-                    "N1->N2", "N14->N15", "N15->N1", "N16->N15", "N3->N4", "N4->N5", "N6->N7",
-                    "N7->N8",
-                ];
-=======
-                let filter = PropertyFilter::property("p1").eq(1u64);
                 let expected_results =
                     vec!["N1->N2", "N16->N15", "N3->N4", "N4->N5", "N6->N7", "N7->N8"];
->>>>>>> 17080650
                 assert_filter_edges_results(
                     init_graph_for_secondary_indexes,
                     IdentityGraphTransformer,
@@ -1263,13 +1187,8 @@
                     graph
                 }
 
-<<<<<<< HEAD
                 let filter = EdgeFilter::property("p1").eq(1u64);
-                let expected_results = vec!["N1->N2", "N2->N3"];
-=======
-                let filter = PropertyFilter::property("p1").eq(1u64);
                 let expected_results = vec![];
->>>>>>> 17080650
                 assert_filter_edges_results(
                     init_graph,
                     IdentityGraphTransformer,
