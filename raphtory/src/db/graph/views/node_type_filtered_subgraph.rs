use crate::{
    core::entities::LayerIds,
    db::api::{
        properties::internal::InheritPropertiesOps,
        storage::graph::nodes::{node_ref::NodeStorageRef, node_storage_ops::NodeStorageOps},
        view::internal::{
            Base, Immutable, InheritCoreOps, InheritEdgeFilterOps, InheritEdgeHistoryFilter,
            InheritIndexSearch, InheritLayerOps, InheritListOps, InheritMaterialize,
            InheritNodeHistoryFilter, InheritTimeSemantics, NodeFilterOps, Static,
        },
    },
    prelude::GraphViewOps,
};
use std::sync::Arc;

#[derive(Clone, Debug)]
pub struct TypeFilteredSubgraph<G> {
    pub(crate) graph: G,
    pub(crate) node_types: Arc<[usize]>,
}

impl<G> Static for TypeFilteredSubgraph<G> {}

impl<'graph, G: GraphViewOps<'graph>> Base for TypeFilteredSubgraph<G> {
    type Base = G;
    #[inline(always)]
    fn base(&self) -> &Self::Base {
        &self.graph
    }
}

impl<'graph, G: GraphViewOps<'graph>> TypeFilteredSubgraph<G> {
    pub fn new(graph: G, node_types: Vec<usize>) -> Self {
        let node_types = node_types.into();
        Self { graph, node_types }
    }
}

impl<'graph, G: GraphViewOps<'graph>> Immutable for TypeFilteredSubgraph<G> {}

impl<'graph, G: GraphViewOps<'graph>> InheritCoreOps for TypeFilteredSubgraph<G> {}
impl<'graph, G: GraphViewOps<'graph>> InheritIndexSearch for TypeFilteredSubgraph<G> {}

impl<'graph, G: GraphViewOps<'graph>> InheritTimeSemantics for TypeFilteredSubgraph<G> {}

impl<'graph, G: GraphViewOps<'graph>> InheritPropertiesOps for TypeFilteredSubgraph<G> {}

impl<'graph, G: GraphViewOps<'graph>> InheritMaterialize for TypeFilteredSubgraph<G> {}

impl<'graph, G: GraphViewOps<'graph>> InheritLayerOps for TypeFilteredSubgraph<G> {}

impl<'graph, G: GraphViewOps<'graph>> InheritEdgeFilterOps for TypeFilteredSubgraph<G> {}

impl<'graph, G: GraphViewOps<'graph>> InheritListOps for TypeFilteredSubgraph<G> {}

impl<'graph, G: GraphViewOps<'graph>> InheritNodeHistoryFilter for TypeFilteredSubgraph<G> {}

impl<'graph, G: GraphViewOps<'graph>> InheritEdgeHistoryFilter for TypeFilteredSubgraph<G> {}

impl<'graph, G: GraphViewOps<'graph>> NodeFilterOps for TypeFilteredSubgraph<G> {
    #[inline]
    fn nodes_filtered(&self) -> bool {
        true
    }

    #[inline]
    fn node_list_trusted(&self) -> bool {
        false
    }

    #[inline]
    fn edge_filter_includes_node_filter(&self) -> bool {
        false
    }

    #[inline]
    fn filter_node(&self, node: NodeStorageRef, layer_ids: &LayerIds) -> bool {
        self.node_types.contains(&node.node_type_id()) && self.graph.filter_node(node, layer_ids)
    }
}

<<<<<<< HEAD
// TODO: We don't need to materialize the subgraph. Refer: https://github.com/Pometry/Raphtory/issues/1948
#[cfg(all(test, feature = "search"))]
mod search_nodes_node_type_filtered_subgraph_tests {
    use crate::{
        core::Prop,
        db::{
            api::view::{SearchableGraphOps, StaticGraphViewOps},
            graph::views::{
                deletion_graph::PersistentGraph,
                property_filter::{
                    CompositeNodeFilter, FilterExpr, PropertyFilterOps, PropertyRef,
                },
            },
        },
        prelude::{AdditionOps, Graph, GraphViewOps, NodeViewOps, PropertyFilter, TimeOps},
    };
    use std::ops::Range;

    fn init_graph<G: StaticGraphViewOps + AdditionOps>(graph: G) -> G {
        graph
            .add_node(6, "N1", [("p1", Prop::U64(2u64))], Some("air_nomad"))
            .unwrap();
        graph
            .add_node(7, "N1", [("p1", Prop::U64(1u64))], Some("air_nomad"))
            .unwrap();

        graph
            .add_node(6, "N2", [("p1", Prop::U64(1u64))], Some("water_tribe"))
            .unwrap();
        graph
            .add_node(7, "N2", [("p1", Prop::U64(2u64))], Some("water_tribe"))
            .unwrap();

        graph
            .add_node(8, "N3", [("p1", Prop::U64(1u64))], Some("air_nomad"))
            .unwrap();

        graph
            .add_node(9, "N4", [("p1", Prop::U64(1u64))], Some("air_nomad"))
            .unwrap();

        graph
            .add_node(5, "N5", [("p1", Prop::U64(1u64))], Some("air_nomad"))
            .unwrap();
        graph
            .add_node(6, "N5", [("p1", Prop::U64(2u64))], Some("air_nomad"))
            .unwrap();

        graph
            .add_node(5, "N6", [("p1", Prop::U64(1u64))], Some("fire_nation"))
            .unwrap();
        graph
            .add_node(6, "N6", [("p1", Prop::U64(1u64))], Some("fire_nation"))
            .unwrap();

        graph
            .add_node(3, "N7", [("p1", Prop::U64(1u64))], Some("air_nomad"))
            .unwrap();
        graph
            .add_node(5, "N7", [("p1", Prop::U64(1u64))], Some("air_nomad"))
            .unwrap();

        graph
            .add_node(3, "N8", [("p1", Prop::U64(1u64))], Some("fire_nation"))
            .unwrap();
        graph
            .add_node(4, "N8", [("p1", Prop::U64(2u64))], Some("fire_nation"))
            .unwrap();

        graph
    }

    fn search_nodes_by_composite_filter<G: StaticGraphViewOps + AdditionOps>(
        graph: &G,
        node_types: Vec<String>,
        filter: FilterExpr,
    ) -> Vec<String> {
        let sgm = graph.subgraph_node_types(node_types).materialize().unwrap();
        let mut results = sgm
            .search_nodes(filter, 10, 0)
            .expect("Failed to search for nodes")
            .into_iter()
            .map(|v| v.name())
            .collect::<Vec<_>>();
        results.sort();
        results
    }

    fn search_nodes_by_composite_filter_w<G: StaticGraphViewOps + AdditionOps>(
        graph: &G,
        w: Range<i64>,
        node_types: Vec<String>,
        filter: FilterExpr,
    ) -> Vec<String> {
        let sgm = graph.subgraph_node_types(node_types).materialize().unwrap();
        let mut results = sgm
            .window(w.start, w.end)
            .search_nodes(filter, 10, 0)
            .expect("Failed to search for nodes")
            .into_iter()
            .map(|v| v.name())
            .collect::<Vec<_>>();
        results.sort();
        results
    }

    fn get_all_node_types<G: StaticGraphViewOps + AdditionOps>(graph: &G) -> Vec<String> {
        graph
            .nodes()
            .node_type()
            .into_iter()
            .flat_map(|(_, node_type)| node_type)
            .map(|s| s.to_string())
            .collect()
    }

    #[test]
    fn test_search_nodes_type_filtered_subgraph() {
        let graph = Graph::new();
        let graph = init_graph(graph);

        let node_types = get_all_node_types(&graph);
        let filter = PropertyFilter::property("p1").eq(1u64);
        let results = search_nodes_by_composite_filter(&graph, node_types, filter);
        assert_eq!(results, vec!["N1", "N3", "N4", "N6", "N7"]);

        let node_types = vec!["air_nomad".into(), "water_tribe".into()];
        let filter = PropertyFilter::property("p1").eq(1u64);
        let results = search_nodes_by_composite_filter(&graph, node_types, filter);
        assert_eq!(results, vec!["N1", "N3", "N4", "N7"]);
    }

    #[test]
    fn test_search_nodes_type_filtered_subgraph_w() {
        let graph = Graph::new();
        let graph = init_graph(graph);

        let node_types = get_all_node_types(&graph);
        let filter = PropertyFilter::property("p1").eq(1u64);
        let results = search_nodes_by_composite_filter_w(&graph, 6..9, node_types, filter);
        assert_eq!(results, vec!["N1", "N3", "N6"]);

        let node_types = vec!["air_nomad".into(), "water_tribe".into()];
        let filter = PropertyFilter::property("p1").eq(1u64);
        let results = search_nodes_by_composite_filter_w(&graph, 6..9, node_types, filter);
        assert_eq!(results, vec!["N1", "N3"]);
    }

    #[test]
    fn test_search_nodes_persistent_type_filtered_subgraph() {
        let graph = PersistentGraph::new();
        let graph = init_graph(graph);

        let node_types = get_all_node_types(&graph);
        let filter = PropertyFilter::property("p1").eq(1u64);
        let results = search_nodes_by_composite_filter(&graph, node_types, filter);
        assert_eq!(results, vec!["N1", "N3", "N4", "N6", "N7"]);

        let node_types = vec!["air_nomad".into(), "water_tribe".into()];
        let filter = PropertyFilter::property("p1").eq(1u64);
        let results = search_nodes_by_composite_filter(&graph, node_types, filter);
        assert_eq!(results, vec!["N1", "N3", "N4", "N7"]);
    }

    #[test]
    fn test_search_nodes_persistent_type_filtered_subgraph_w() {
        let graph = PersistentGraph::new();
        let graph = init_graph(graph);

        let node_types = get_all_node_types(&graph);
        let filter = PropertyFilter::property("p1").eq(1u64);
        let results = search_nodes_by_composite_filter_w(&graph, 6..9, node_types, filter);
        assert_eq!(results, vec!["N1", "N3", "N6", "N7"]);

        let node_types = vec!["air_nomad".into(), "water_tribe".into()];
        let filter = PropertyFilter::property("p1").eq(1u64);
        let results = search_nodes_by_composite_filter_w(&graph, 6..9, node_types, filter);
        assert_eq!(results, vec!["N1", "N3", "N7"]);
    }
}

// TODO: We don't need to materialize the subgraph. Refer: https://github.com/Pometry/Raphtory/issues/1948
#[cfg(all(test, feature = "search"))]
mod search_edges_node_type_filtered_subgraph_tests {
    use crate::{
        core::Prop,
        db::{
            api::view::{SearchableGraphOps, StaticGraphViewOps},
            graph::views::{
                deletion_graph::PersistentGraph,
                property_filter::{FilterExpr, PropertyFilterOps},
            },
        },
        prelude::{
            AdditionOps, EdgeViewOps, Graph, GraphViewOps, NodeViewOps, PropertyFilter, TimeOps,
            NO_PROPS,
        },
    };
    use std::ops::Range;

    fn init_graph<G: StaticGraphViewOps + AdditionOps>(graph: G) -> G {
        graph
            .add_edge(6, "N1", "N2", [("p1", Prop::U64(2u64))], None)
            .unwrap();
        graph
            .add_edge(7, "N1", "N2", [("p1", Prop::U64(1u64))], None)
            .unwrap();

        graph
            .add_edge(6, "N2", "N3", [("p1", Prop::U64(1u64))], None)
            .unwrap();
        graph
            .add_edge(7, "N2", "N3", [("p1", Prop::U64(2u64))], None)
            .unwrap();

        graph
            .add_edge(8, "N3", "N4", [("p1", Prop::U64(1u64))], None)
            .unwrap();

        graph
            .add_edge(9, "N4", "N5", [("p1", Prop::U64(1u64))], None)
            .unwrap();

        graph
            .add_edge(5, "N5", "N6", [("p1", Prop::U64(1u64))], None)
            .unwrap();
        graph
            .add_edge(6, "N5", "N6", [("p1", Prop::U64(2u64))], None)
            .unwrap();

        graph
            .add_edge(5, "N6", "N7", [("p1", Prop::U64(1u64))], None)
            .unwrap();
        graph
            .add_edge(6, "N6", "N7", [("p1", Prop::U64(1u64))], None)
            .unwrap();

        graph
            .add_edge(3, "N7", "N8", [("p1", Prop::U64(1u64))], None)
            .unwrap();
        graph
            .add_edge(5, "N7", "N8", [("p1", Prop::U64(1u64))], None)
            .unwrap();

        graph
            .add_edge(3, "N8", "N1", [("p1", Prop::U64(1u64))], None)
            .unwrap();
        graph
            .add_edge(4, "N8", "N1", [("p1", Prop::U64(2u64))], None)
            .unwrap();

        graph
            .add_node(6, "N1", NO_PROPS, Some("air_nomad"))
            .unwrap();
        graph
            .add_node(6, "N2", NO_PROPS, Some("water_tribe"))
            .unwrap();
        graph
            .add_node(8, "N3", NO_PROPS, Some("air_nomad"))
            .unwrap();
        graph
            .add_node(9, "N4", NO_PROPS, Some("air_nomad"))
            .unwrap();
        graph
            .add_node(5, "N5", NO_PROPS, Some("air_nomad"))
            .unwrap();
        graph
            .add_node(5, "N6", NO_PROPS, Some("fire_nation"))
            .unwrap();
        graph
            .add_node(3, "N7", NO_PROPS, Some("air_nomad"))
            .unwrap();
        graph
            .add_node(4, "N8", NO_PROPS, Some("fire_nation"))
            .unwrap();

        graph
    }

    fn search_edges_by_composite_filter<G: StaticGraphViewOps + AdditionOps>(
        graph: &G,
        node_types: Vec<String>,
        filter: FilterExpr,
    ) -> Vec<String> {
        let sgm = graph.subgraph_node_types(node_types).materialize().unwrap();
        let mut results = sgm
            .search_edges(filter, 10, 0)
            .expect("Failed to search for nodes")
            .into_iter()
            .map(|v| format!("{}->{}", v.src().name(), v.dst().name()))
            .collect::<Vec<_>>();
        results.sort();
        results
    }

    fn search_edges_by_composite_filter_w<G: StaticGraphViewOps + AdditionOps>(
        graph: &G,
        w: Range<i64>,
        node_types: Vec<String>,
        filter: FilterExpr,
    ) -> Vec<String> {
        let sgm = graph.subgraph_node_types(node_types).materialize().unwrap();
        let mut results = sgm
            .window(w.start, w.end)
            .search_edges(filter, 10, 0)
            .expect("Failed to search for nodes")
            .into_iter()
            .map(|v| format!("{}->{}", v.src().name(), v.dst().name()))
            .collect::<Vec<_>>();
        results.sort();
        results
    }

    fn get_all_node_types<G: StaticGraphViewOps + AdditionOps>(graph: &G) -> Vec<String> {
        graph
            .nodes()
            .node_type()
            .into_iter()
            .flat_map(|(_, node_type)| node_type)
            .map(|s| s.to_string())
            .collect()
    }

    #[test]
    fn test_search_edges_type_filtered_subgraph() {
        let graph = Graph::new();
        let graph = init_graph(graph);

        let node_types = get_all_node_types(&graph);
        let filter = PropertyFilter::property("p1").eq(1u64);
        let results = search_edges_by_composite_filter(&graph, node_types, filter);
        assert_eq!(
            results,
            vec!["N1->N2", "N3->N4", "N4->N5", "N6->N7", "N7->N8"]
        );

        let node_types = vec!["air_nomad".into(), "water_tribe".into()];
        let filter = PropertyFilter::property("p1").eq(1u64);
        let results = search_edges_by_composite_filter(&graph, node_types, filter);
        assert_eq!(results, vec!["N1->N2", "N3->N4", "N4->N5"]);
    }

    #[test]
    fn test_search_edges_type_filtered_subgraph_w() {
        let graph = Graph::new();
        let graph = init_graph(graph);

        let node_types = get_all_node_types(&graph);
        let filter = PropertyFilter::property("p1").eq(1u64);
        let results = search_edges_by_composite_filter_w(&graph, 6..9, node_types, filter);
        assert_eq!(results, vec!["N1->N2", "N3->N4", "N6->N7"]);

        let node_types = vec!["air_nomad".into(), "water_tribe".into()];
        let filter = PropertyFilter::property("p1").eq(1u64);
        let results = search_edges_by_composite_filter_w(&graph, 6..9, node_types, filter);
        assert_eq!(results, vec!["N1->N2", "N3->N4"]);
    }

    #[test]
    fn test_search_edges_persistent_type_filtered_subgraph() {
        let graph = PersistentGraph::new();
        let graph = init_graph(graph);

        let node_types = get_all_node_types(&graph);
        let filter = PropertyFilter::property("p1").eq(1u64);
        let results = search_edges_by_composite_filter(&graph, node_types, filter);
        assert_eq!(
            results,
            vec!["N1->N2", "N3->N4", "N4->N5", "N6->N7", "N7->N8"]
        );

        let node_types = vec!["air_nomad".into(), "water_tribe".into()];
        let filter = PropertyFilter::property("p1").eq(1u64);
        let results = search_edges_by_composite_filter(&graph, node_types, filter);
        assert_eq!(results, vec!["N1->N2", "N3->N4", "N4->N5"]);
    }

    #[test]
    fn test_search_edges_persistent_type_filtered_subgraph_w() {
        let graph = PersistentGraph::new();
        let graph = init_graph(graph);

        let node_types = get_all_node_types(&graph);
        let filter = PropertyFilter::property("p1").eq(1u64);
        let results = search_edges_by_composite_filter_w(&graph, 6..9, node_types, filter);
        assert_eq!(results, vec!["N1->N2", "N3->N4", "N6->N7", "N7->N8"]);

        let node_types = vec!["air_nomad".into(), "water_tribe".into()];
        let filter = PropertyFilter::property("p1").eq(1u64);
        let results = search_edges_by_composite_filter_w(&graph, 6..9, node_types, filter);
        assert_eq!(results, vec!["N1->N2", "N3->N4"]);
=======
#[cfg(test)]
mod tests {
    use crate::prelude::*;

    #[test]
    fn test_type_filtered_subgraph() {
        let graph = Graph::new();
        graph.add_edge(1, "A", "B", [("p1", 1u64)], None).unwrap();
        graph.add_edge(2, "B", "C", [("p1", 2u64)], None).unwrap();
        graph.add_edge(3, "C", "D", [("p1", 3u64)], None).unwrap();
        graph.add_edge(4, "D", "E", [("p1", 4u64)], None).unwrap();

        graph
            .add_node(1, "A", [("p1", 1u64)], Some("water_tribe"))
            .unwrap();
        graph
            .add_node(2, "B", [("p1", 2u64)], Some("water_tribe"))
            .unwrap();
        graph
            .add_node(3, "C", [("p1", 1u64)], Some("fire_nation"))
            .unwrap();
        graph
            .add_node(4, "D", [("p1", 1u64)], Some("air_nomads"))
            .unwrap();

        let type_filtered_subgraph = graph
            .subgraph_node_types(vec!["fire_nation", "air_nomads"])
            .window(1, 5);

        assert_eq!(type_filtered_subgraph.nodes(), vec!["C", "D"]);

        assert_eq!(
            type_filtered_subgraph
                .filter_nodes(PropertyFilter::eq("p1", 1u64))
                .unwrap()
                .nodes(),
            vec!["C", "D"]
        );

        assert!(type_filtered_subgraph
            .filter_edges(PropertyFilter::eq("p1", 1u64))
            .unwrap()
            .edges()
            .is_empty())
>>>>>>> df1a0917
    }
}<|MERGE_RESOLUTION|>--- conflicted
+++ resolved
@@ -79,7 +79,6 @@
     }
 }
 
-<<<<<<< HEAD
 // TODO: We don't need to materialize the subgraph. Refer: https://github.com/Pometry/Raphtory/issues/1948
 #[cfg(all(test, feature = "search"))]
 mod search_nodes_node_type_filtered_subgraph_tests {
@@ -471,10 +470,12 @@
         let filter = PropertyFilter::property("p1").eq(1u64);
         let results = search_edges_by_composite_filter_w(&graph, 6..9, node_types, filter);
         assert_eq!(results, vec!["N1->N2", "N3->N4"]);
-=======
+    }
+}
+
 #[cfg(test)]
 mod tests {
-    use crate::prelude::*;
+    use crate::{db::graph::views::property_filter::PropertyRef, prelude::*};
 
     #[test]
     fn test_type_filtered_subgraph() {
@@ -505,17 +506,16 @@
 
         assert_eq!(
             type_filtered_subgraph
-                .filter_nodes(PropertyFilter::eq("p1", 1u64))
+                .filter_nodes(PropertyFilter::eq(PropertyRef::Property("p1".into()), 1u64))
                 .unwrap()
                 .nodes(),
             vec!["C", "D"]
         );
 
         assert!(type_filtered_subgraph
-            .filter_edges(PropertyFilter::eq("p1", 1u64))
+            .filter_edges(PropertyFilter::eq(PropertyRef::Property("p1".into()), 1u64))
             .unwrap()
             .edges()
             .is_empty())
->>>>>>> df1a0917
     }
 }