--- conflicted
+++ resolved
@@ -350,41 +350,21 @@
         }
 
         mod test_nodes_filters_cached_view_graph {
+            use raphtory_api::core::entities::properties::prop::Prop;
             use crate::{
-<<<<<<< HEAD
-                assert_filter_results, assert_filter_results_w, assert_search_results,
-                assert_search_results_w,
-                db::{
-                    api::view::StaticGraphViewOps,
-                    graph::views::{
-                        deletion_graph::PersistentGraph,
-                        filter::{internal::CreateNodeFilter, model::PropertyFilterOps},
-                        test_helpers::filter_nodes_with,
-                    },
-=======
-                core::Prop,
                 db::{
                     api::view::StaticGraphViewOps, graph::views::filter::model::PropertyFilterOps,
->>>>>>> b1a22cf5
                 },
                 prelude::{AdditionOps, PropertyFilter},
             };
-
             use crate::db::graph::assertions::{
                 assert_filter_nodes_results, assert_search_nodes_results, TestGraphVariants,
                 TestVariants,
             };
-<<<<<<< HEAD
-            use raphtory_api::core::entities::properties::prop::Prop;
-            use std::ops::Range;
-
-=======
-
             use crate::db::graph::views::cached_view::test::test_filters_cached_view::{
                 CachedGraphTransformer, WindowedCachedGraphTransformer,
             };
 
->>>>>>> b1a22cf5
             fn init_graph<G: StaticGraphViewOps + AdditionOps>(graph: G) -> G {
                 let node_data = vec![
                     (6, "N1", 2u64, "air_nomad"),
@@ -412,59 +392,7 @@
                 graph
             }
 
-<<<<<<< HEAD
-            fn filter_nodes<I: CreateNodeFilter>(filter: I) -> Vec<String> {
-                filter_nodes_with(filter, init_graph(Graph::new()))
-            }
-
-            fn filter_nodes_w<I: CreateNodeFilter>(filter: I, w: Range<i64>) -> Vec<String> {
-                filter_nodes_with(filter, init_graph(Graph::new()).window(w.start, w.end))
-            }
-
-            fn filter_nodes_pg<I: CreateNodeFilter>(filter: I) -> Vec<String> {
-                filter_nodes_with(filter, init_graph(PersistentGraph::new()))
-            }
-
-            fn filter_nodes_pg_w<I: CreateNodeFilter>(filter: I, w: Range<i64>) -> Vec<String> {
-                filter_nodes_with(
-                    filter,
-                    init_graph(PersistentGraph::new()).window(w.start, w.end),
-                )
-            }
-
-            #[cfg(feature = "search")]
-            mod search_nodes {
-                use std::ops::Range;
-                use crate::db::graph::views::cached_view::test::test_filters_cached_view::test_nodes_filters_cached_view_graph::init_graph;
-                use crate::db::graph::views::deletion_graph::PersistentGraph;
-                use crate::db::graph::views::test_helpers::search_nodes_with;
-                use crate::prelude::{Graph, PropertyFilter, TimeOps};
-
-                pub fn search_nodes(filter: PropertyFilter) -> Vec<String> {
-                    search_nodes_with(filter, init_graph(Graph::new()))
-                }
-
-                pub fn search_nodes_w(filter: PropertyFilter, w: Range<i64>) -> Vec<String> {
-                    search_nodes_with(filter, init_graph(Graph::new()).window(w.start, w.end))
-                }
-
-                pub fn search_nodes_pg(filter: PropertyFilter) -> Vec<String> {
-                    search_nodes_with(filter, init_graph(PersistentGraph::new()))
-                }
-
-                pub fn search_nodes_pg_w(filter: PropertyFilter, w: Range<i64>) -> Vec<String> {
-                    search_nodes_with(
-                        filter,
-                        init_graph(PersistentGraph::new()).window(w.start, w.end),
-                    )
-                }
-            }
-
-            #[cfg(feature = "search")]
-            use search_nodes::*;
-=======
             use crate::prelude::NodeViewOps;
->>>>>>> b1a22cf5
 
             #[test]
             fn test_nodes_filters() {
@@ -529,16 +457,8 @@
         }
 
         mod test_edges_filter_cached_view_graph {
+            use raphtory_api::core::entities::properties::prop::Prop;
             use crate::{
-<<<<<<< HEAD
-                assert_filter_results, assert_filter_results_w, assert_search_results,
-                assert_search_results_w,
-            };
-
-            use crate::{
-=======
-                core::Prop,
->>>>>>> b1a22cf5
                 db::{
                     api::view::StaticGraphViewOps,
                     graph::{
@@ -555,11 +475,6 @@
                 },
                 prelude::{AdditionOps, PropertyFilter},
             };
-<<<<<<< HEAD
-            use raphtory_api::core::entities::properties::prop::Prop;
-            use std::ops::Range;
-=======
->>>>>>> b1a22cf5
 
             fn init_graph<G: StaticGraphViewOps + AdditionOps>(graph: G) -> G {
                 let edge_data = vec![
