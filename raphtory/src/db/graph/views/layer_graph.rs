--- conflicted
+++ resolved
@@ -89,747 +89,4 @@
 
 impl<G: GraphView> InheritEdgeFilterOps for LayeredGraph<G> {}
 
-<<<<<<< HEAD
-impl<G: GraphView> InheritExplodedEdgeFilterOps for LayeredGraph<G> {}
-
-#[cfg(test)]
-mod test_layers {
-    use crate::{
-        db::graph::{graph::assert_graph_equal, views::deletion_graph::PersistentGraph},
-        prelude::*,
-        test_storage,
-        test_utils::{build_graph, build_graph_layer, build_graph_strat},
-    };
-    use itertools::Itertools;
-    use proptest::proptest;
-    use raphtory_api::core::entities::GID;
-
-    #[test]
-    fn prop_test_layering() {
-        proptest!(|(graph_f in build_graph_strat(10, 10, false), layer in proptest::sample::subsequence(&["_default", "a", "b"], 0..3))| {
-            let g_layer_expected = Graph::from(build_graph_layer(&graph_f, &layer));
-            let g = Graph::from(build_graph(&graph_f));
-                let g_layer = g.valid_layers(layer.clone());
-                assert_graph_equal(&g_layer, &g_layer_expected);
-        })
-    }
-
-    #[test]
-    fn prop_test_layering_persistent_graph() {
-        proptest!(|(graph_f in build_graph_strat(10, 10, true), layer in proptest::sample::subsequence(&["_default", "a", "b"], 0..3))| {
-            let g_layer_expected = PersistentGraph::from(build_graph_layer(&graph_f, &layer));
-            let g = PersistentGraph::from(build_graph(&graph_f));
-            let g_layer = g.valid_layers(layer);
-            assert_graph_equal(&g_layer, &g_layer_expected);
-        })
-    }
-
-    #[test]
-    fn test_layer_node() {
-        let graph = Graph::new();
-
-        graph.add_edge(0, 1, 2, NO_PROPS, Some("layer1")).unwrap();
-        graph.add_edge(0, 2, 3, NO_PROPS, Some("layer2")).unwrap();
-        graph.add_edge(3, 2, 4, NO_PROPS, Some("layer1")).unwrap();
-        graph.add_edge(1, 4, 1, NO_PROPS, Some("layer3")).unwrap();
-
-        test_storage!(&graph, |graph| {
-            let neighbours = graph
-                .layers(vec!["layer1", "layer2"])
-                .unwrap()
-                .node(1)
-                .unwrap()
-                .neighbours()
-                .into_iter()
-                .collect_vec();
-            assert_eq!(
-                neighbours[0]
-                    .layers("layer2")
-                    .unwrap()
-                    .edges()
-                    .id()
-                    .collect_vec(),
-                vec![(GID::U64(2), GID::U64(3))]
-            );
-            assert_eq!(
-                graph
-                    .layers("layer2")
-                    .unwrap()
-                    .node(neighbours[0].name())
-                    .unwrap()
-                    .edges()
-                    .id()
-                    .collect_vec(),
-                vec![(GID::U64(2), GID::U64(3))]
-            );
-            let mut edges = graph
-                .layers("layer1")
-                .unwrap()
-                .node(neighbours[0].name())
-                .unwrap()
-                .edges()
-                .id()
-                .filter_map(|(a, b)| a.to_u64().zip(b.to_u64()))
-                .collect_vec();
-            edges.sort();
-            assert_eq!(edges, vec![(1, 2), (2, 4)]);
-            let mut edges = graph
-                .layers("layer1")
-                .unwrap()
-                .edges()
-                .id()
-                .filter_map(|(a, b)| a.to_u64().zip(b.to_u64()))
-                .collect_vec();
-            edges.sort();
-            assert_eq!(edges, vec![(1, 2), (2, 4)]);
-            let mut edges = graph
-                .layers(vec!["layer1", "layer2"])
-                .unwrap()
-                .edges()
-                .id()
-                .filter_map(|(a, b)| a.to_u64().zip(b.to_u64()))
-                .collect_vec();
-            edges.sort();
-            assert_eq!(edges, vec![(1, 2), (2, 3), (2, 4)]);
-
-            let mut edges = graph
-                .layers(["layer1", "layer3"])
-                .unwrap()
-                .window(0, 2)
-                .edges()
-                .id()
-                .filter_map(|(a, b)| a.to_u64().zip(b.to_u64()))
-                .collect_vec();
-            edges.sort();
-            assert_eq!(edges, vec![(1, 2), (4, 1)]);
-        });
-    }
-
-    #[test]
-    fn layering_tests() {
-        let graph = Graph::new();
-        let e1 = graph.add_edge(0, 1, 2, NO_PROPS, Some("1")).unwrap();
-        graph.add_edge(1, 1, 2, NO_PROPS, Some("2")).unwrap();
-
-        println!("edge: {e1:?}");
-        // FIXME: this is weird, see issue #1458
-        assert!(e1.has_layer("2"));
-        let history = e1.layers("2").unwrap().history();
-        println!("history: {:?}", history);
-        assert!(e1.layers("2").unwrap().history().is_empty());
-
-        test_storage!(&graph, |graph| {
-            let e = graph.edge(1, 2).unwrap();
-            // layers with non-existing layers errors
-            assert!(e.layers(["1", "3"]).is_err());
-            // valid_layers ignores non-existing layers
-            assert_eq!(e.valid_layers(["1", "3"]).layer_names(), ["1"]);
-            assert!(e.has_layer("1"));
-            assert!(e.has_layer("2"));
-            assert!(!e.has_layer("3"));
-            assert!(e.valid_layers("1").has_layer("1"));
-            assert!(!e.valid_layers("1").has_layer("2"));
-        });
-    }
-
-    mod test_filters_layer_graph {
-        use crate::{
-            db::{
-                api::view::StaticGraphViewOps,
-                graph::{
-                    assertions::GraphTransformer,
-                    views::{layer_graph::LayeredGraph, window_graph::WindowedGraph},
-                },
-            },
-            prelude::{LayerOps, TimeOps},
-        };
-        use std::ops::Range;
-
-        struct LayeredGraphTransformer(Vec<String>);
-
-        impl GraphTransformer for LayeredGraphTransformer {
-            type Return<G: StaticGraphViewOps> = LayeredGraph<G>;
-            fn apply<G: StaticGraphViewOps>(&self, graph: G) -> Self::Return<G> {
-                graph.layers(self.0.clone()).unwrap()
-            }
-        }
-
-        struct LayeredGraphWindowTransformer(Vec<String>, Range<i64>);
-
-        impl GraphTransformer for LayeredGraphWindowTransformer {
-            type Return<G: StaticGraphViewOps> = WindowedGraph<LayeredGraph<G>>;
-            fn apply<G: StaticGraphViewOps>(&self, graph: G) -> Self::Return<G> {
-                graph
-                    .layers(self.0.clone())
-                    .unwrap()
-                    .window(self.1.start, self.1.end)
-            }
-        }
-
-        mod test_nodes_filters_layer_graph {
-            use crate::{db::api::view::StaticGraphViewOps, prelude::AdditionOps};
-            use raphtory_api::core::entities::properties::prop::Prop;
-
-            use crate::db::graph::{
-                assertions::{
-                    assert_filter_nodes_results, assert_search_nodes_results, TestGraphVariants,
-                    TestVariants,
-                },
-                views::{
-                    filter::model::{
-                        node_filter::NodeFilter, property_filter::PropertyFilterOps,
-                        PropertyFilterFactory,
-                    },
-                    layer_graph::test_layers::test_filters_layer_graph::{
-                        LayeredGraphTransformer, LayeredGraphWindowTransformer,
-                    },
-                },
-            };
-
-            fn init_graph<G: StaticGraphViewOps + AdditionOps>(graph: G) -> G {
-                let edges = vec![
-                    (6, "N1", "N2", vec![("p1", Prop::U64(2u64))], Some("layer1")),
-                    (7, "N1", "N2", vec![("p1", Prop::U64(1u64))], Some("layer2")),
-                    (6, "N2", "N3", vec![("p1", Prop::U64(1u64))], Some("layer1")),
-                    (7, "N2", "N3", vec![("p1", Prop::U64(2u64))], Some("layer2")),
-                    (8, "N3", "N4", vec![("p1", Prop::U64(1u64))], Some("layer1")),
-                    (9, "N4", "N5", vec![("p1", Prop::U64(1u64))], Some("layer1")),
-                    (5, "N5", "N6", vec![("p1", Prop::U64(1u64))], Some("layer1")),
-                    (6, "N5", "N6", vec![("p1", Prop::U64(2u64))], Some("layer2")),
-                    (5, "N6", "N7", vec![("p1", Prop::U64(1u64))], Some("layer1")),
-                    (6, "N6", "N7", vec![("p1", Prop::U64(1u64))], Some("layer2")),
-                    (3, "N7", "N8", vec![("p1", Prop::U64(1u64))], Some("layer1")),
-                    (5, "N7", "N8", vec![("p1", Prop::U64(1u64))], Some("layer2")),
-                    (3, "N8", "N1", vec![("p1", Prop::U64(1u64))], Some("layer1")),
-                    (4, "N8", "N1", vec![("p1", Prop::U64(2u64))], Some("layer2")),
-                ];
-
-                for (id, src, tgt, props, layer) in &edges {
-                    graph
-                        .add_edge(*id, src, tgt, props.clone(), *layer)
-                        .unwrap();
-                }
-
-                let nodes = vec![
-                    (6, "N1", vec![("p1", Prop::U64(2u64))], Some("air_nomad")),
-                    (7, "N1", vec![("p1", Prop::U64(1u64))], Some("air_nomad")),
-                    (6, "N2", vec![("p1", Prop::U64(1u64))], Some("water_tribe")),
-                    (7, "N2", vec![("p1", Prop::U64(2u64))], Some("water_tribe")),
-                    (8, "N3", vec![("p1", Prop::U64(1u64))], Some("air_nomad")),
-                    (9, "N4", vec![("p1", Prop::U64(1u64))], Some("air_nomad")),
-                    (5, "N5", vec![("p1", Prop::U64(1u64))], Some("air_nomad")),
-                    (6, "N5", vec![("p1", Prop::U64(2u64))], Some("air_nomad")),
-                    (5, "N6", vec![("p1", Prop::U64(1u64))], Some("fire_nation")),
-                    (6, "N6", vec![("p1", Prop::U64(1u64))], Some("fire_nation")),
-                    (3, "N7", vec![("p1", Prop::U64(1u64))], Some("air_nomad")),
-                    (5, "N7", vec![("p1", Prop::U64(1u64))], Some("air_nomad")),
-                    (3, "N8", vec![("p1", Prop::U64(1u64))], Some("fire_nation")),
-                    (4, "N8", vec![("p1", Prop::U64(2u64))], Some("fire_nation")),
-                ];
-
-                for (id, name, props, label) in &nodes {
-                    graph.add_node(*id, name, props.clone(), *label).unwrap();
-                }
-
-                graph
-            }
-
-            // Layers don't have any effect on the number of nodes in a graph.
-            // In other words, it is as good as applying no layer filters.
-            #[test]
-            fn test_nodes_filters() {
-                let layers: Vec<String> = vec!["layer1".into(), "layer2".into()];
-                let filter = NodeFilter.property("p1").eq(1u64);
-                let expected_results = vec!["N1", "N3", "N4", "N6", "N7"];
-                assert_filter_nodes_results(
-                    init_graph,
-                    LayeredGraphTransformer(layers.clone()),
-                    filter.clone(),
-                    &expected_results,
-                    TestVariants::All,
-                );
-                assert_search_nodes_results(
-                    init_graph,
-                    LayeredGraphTransformer(layers),
-                    filter,
-                    &expected_results,
-                    TestVariants::All,
-                );
-
-                let layers: Vec<String> = vec!["layer1".into()];
-                let filter = NodeFilter.property("p1").ge(2u64);
-                let expected_results = vec!["N2", "N5", "N8"];
-                assert_filter_nodes_results(
-                    init_graph,
-                    LayeredGraphTransformer(layers.clone()),
-                    filter.clone(),
-                    &expected_results,
-                    TestVariants::All,
-                );
-                assert_search_nodes_results(
-                    init_graph,
-                    LayeredGraphTransformer(layers),
-                    filter,
-                    &expected_results,
-                    TestVariants::All,
-                );
-
-                let layers: Vec<String> = vec!["layer2".into()];
-                let filter = NodeFilter.property("p1").le(1u64);
-                let expected_results = vec!["N1", "N3", "N4", "N6", "N7"];
-                assert_filter_nodes_results(
-                    init_graph,
-                    LayeredGraphTransformer(layers.clone()),
-                    filter.clone(),
-                    &expected_results,
-                    TestVariants::All,
-                );
-                assert_search_nodes_results(
-                    init_graph,
-                    LayeredGraphTransformer(layers),
-                    filter,
-                    &expected_results,
-                    TestVariants::All,
-                );
-
-                let layers: Vec<String> = vec!["layer1".into()];
-                let filter = NodeFilter.property("p1").lt(2u64);
-                let expected_results = vec!["N1", "N3", "N4", "N6", "N7"];
-                assert_filter_nodes_results(
-                    init_graph,
-                    LayeredGraphTransformer(layers.clone()),
-                    filter.clone(),
-                    &expected_results,
-                    TestVariants::All,
-                );
-                assert_search_nodes_results(
-                    init_graph,
-                    LayeredGraphTransformer(layers),
-                    filter,
-                    &expected_results,
-                    TestVariants::All,
-                );
-
-                let layers: Vec<String> = vec!["layer2".into()];
-                let filter = NodeFilter.property("p1").gt(1u64);
-                let expected_results = vec!["N2", "N5", "N8"];
-                assert_filter_nodes_results(
-                    init_graph,
-                    LayeredGraphTransformer(layers.clone()),
-                    filter.clone(),
-                    &expected_results,
-                    TestVariants::All,
-                );
-                assert_search_nodes_results(
-                    init_graph,
-                    LayeredGraphTransformer(layers),
-                    filter,
-                    &expected_results,
-                    TestVariants::All,
-                );
-            }
-
-            #[test]
-            fn test_nodes_filters_w() {
-                // TODO: Enable event_disk_graph for filter_nodes once bug fixed: https://github.com/Pometry/Raphtory/issues/2098
-                let layers: Vec<String> = vec!["layer1".into(), "layer2".into()];
-                let filter = NodeFilter.property("p1").eq(1u64);
-                let expected_results = vec!["N1", "N3", "N6"];
-                assert_filter_nodes_results(
-                    init_graph,
-                    LayeredGraphWindowTransformer(layers.clone(), 6..9),
-                    filter.clone(),
-                    &expected_results,
-                    vec![TestGraphVariants::Graph],
-                );
-                assert_search_nodes_results(
-                    init_graph,
-                    LayeredGraphWindowTransformer(layers.clone(), 6..9),
-                    filter,
-                    &expected_results,
-                    TestVariants::EventOnly,
-                );
-
-                let layers: Vec<String> = vec!["layer1".into()];
-                let filter = NodeFilter.property("p1").ge(2u64);
-                let expected_results = vec!["N2", "N5"];
-                assert_filter_nodes_results(
-                    init_graph,
-                    LayeredGraphWindowTransformer(layers.clone(), 6..9),
-                    filter.clone(),
-                    &expected_results,
-                    vec![TestGraphVariants::Graph],
-                );
-                assert_search_nodes_results(
-                    init_graph,
-                    LayeredGraphWindowTransformer(layers.clone(), 6..9),
-                    filter,
-                    &expected_results,
-                    TestVariants::EventOnly,
-                );
-
-                let layers: Vec<String> = vec!["layer2".into()];
-                let filter = NodeFilter.property("p1").lt(2u64);
-                let expected_results = vec!["N1", "N3", "N6"];
-                assert_filter_nodes_results(
-                    init_graph,
-                    LayeredGraphWindowTransformer(layers.clone(), 6..9),
-                    filter.clone(),
-                    &expected_results,
-                    vec![TestGraphVariants::Graph],
-                );
-                assert_search_nodes_results(
-                    init_graph,
-                    LayeredGraphWindowTransformer(layers.clone(), 6..9),
-                    filter,
-                    &expected_results,
-                    TestVariants::EventOnly,
-                );
-            }
-
-            #[test]
-            fn test_nodes_filters_pg_w() {
-                let layers: Vec<String> = vec!["layer1".into(), "layer2".into()];
-                let filter = NodeFilter.property("p1").eq(1u64);
-                let expected_results = vec!["N1", "N3", "N6", "N7"];
-                assert_filter_nodes_results(
-                    init_graph,
-                    LayeredGraphWindowTransformer(layers.clone(), 6..9),
-                    filter.clone(),
-                    &expected_results,
-                    TestVariants::PersistentOnly,
-                );
-                assert_search_nodes_results(
-                    init_graph,
-                    LayeredGraphWindowTransformer(layers.clone(), 6..9),
-                    filter,
-                    &expected_results,
-                    TestVariants::PersistentOnly,
-                );
-
-                let layers: Vec<String> = vec!["layer1".into()];
-                let filter = NodeFilter.property("p1").lt(2u64);
-                let expected_results = vec!["N1", "N3", "N6", "N7"];
-                assert_filter_nodes_results(
-                    init_graph,
-                    LayeredGraphWindowTransformer(layers.clone(), 6..9),
-                    filter.clone(),
-                    &expected_results,
-                    TestVariants::PersistentOnly,
-                );
-                assert_search_nodes_results(
-                    init_graph,
-                    LayeredGraphWindowTransformer(layers.clone(), 6..9),
-                    filter,
-                    &expected_results,
-                    TestVariants::PersistentOnly,
-                );
-
-                let layers: Vec<String> = vec!["layer2".into()];
-                let filter = NodeFilter.property("p1").gt(1u64);
-                let expected_results = vec!["N2", "N5", "N8"];
-                assert_filter_nodes_results(
-                    init_graph,
-                    LayeredGraphWindowTransformer(layers.clone(), 6..9),
-                    filter.clone(),
-                    &expected_results,
-                    TestVariants::PersistentOnly,
-                );
-                assert_search_nodes_results(
-                    init_graph,
-                    LayeredGraphWindowTransformer(layers.clone(), 6..9),
-                    filter,
-                    &expected_results,
-                    TestVariants::PersistentOnly,
-                );
-            }
-        }
-
-        mod test_edges_filters_layer_graph {
-            use crate::{
-                db::{
-                    api::view::{MaterializedGraph::PersistentGraph, StaticGraphViewOps},
-                    graph::{
-                        assertions::{
-                            assert_filter_edges_results, assert_search_edges_results,
-                            TestGraphVariants, TestVariants,
-                        },
-                        views::{
-                            filter::model::{
-                                edge_filter::EdgeFilter, property_filter::PropertyFilterOps,
-                                PropertyFilterFactory,
-                            },
-                            layer_graph::test_layers::test_filters_layer_graph::{
-                                LayeredGraphTransformer, LayeredGraphWindowTransformer,
-                            },
-                        },
-                    },
-                },
-                prelude::AdditionOps,
-            };
-            use raphtory_api::core::entities::properties::prop::Prop;
-
-            fn init_graph<G: StaticGraphViewOps + AdditionOps>(graph: G) -> G {
-                let edges = vec![
-                    (6, "N1", "N2", 2u64, "layer1"),
-                    (7, "N1", "N2", 1u64, "layer2"),
-                    (6, "N2", "N3", 1u64, "layer1"),
-                    (7, "N2", "N3", 2u64, "layer2"),
-                    (8, "N3", "N4", 1u64, "layer1"),
-                    (9, "N4", "N5", 1u64, "layer1"),
-                    (5, "N5", "N6", 1u64, "layer1"),
-                    (6, "N5", "N6", 2u64, "layer2"),
-                    (5, "N6", "N7", 1u64, "layer1"),
-                    (6, "N6", "N7", 1u64, "layer2"),
-                    (3, "N7", "N8", 1u64, "layer1"),
-                    (5, "N7", "N8", 1u64, "layer2"),
-                    (3, "N8", "N1", 1u64, "layer1"),
-                    (4, "N8", "N1", 2u64, "layer2"),
-                ];
-
-                for (ts, src, dst, p1_val, layer) in edges {
-                    graph
-                        .add_edge(ts, src, dst, [("p1", Prop::U64(p1_val))], Some(layer))
-                        .unwrap();
-                }
-
-                graph
-            }
-
-            #[test]
-            fn test_edges_filters() {
-                // TODO: PropertyFilteringNotImplemented for variants persistent_graph, persistent_disk_graph.
-                let layers: Vec<String> = vec!["layer1".into(), "layer2".into()];
-                let filter = EdgeFilter.property("p1").eq(1u64);
-                let expected_results = vec!["N1->N2", "N3->N4", "N4->N5", "N6->N7", "N7->N8"];
-                assert_filter_edges_results(
-                    init_graph,
-                    LayeredGraphTransformer(layers.clone()),
-                    filter.clone(),
-                    &expected_results,
-                    TestVariants::EventOnly,
-                );
-                assert_search_edges_results(
-                    init_graph,
-                    LayeredGraphTransformer(layers),
-                    filter,
-                    &expected_results,
-                    TestVariants::All,
-                );
-
-                let layers: Vec<String> = vec!["layer1".into()];
-                let filter = EdgeFilter.property("p1").le(1u64);
-                let expected_results = vec![
-                    "N2->N3", "N3->N4", "N4->N5", "N5->N6", "N6->N7", "N7->N8", "N8->N1",
-                ];
-                assert_filter_edges_results(
-                    init_graph,
-                    LayeredGraphTransformer(layers.clone()),
-                    filter.clone(),
-                    &expected_results,
-                    TestVariants::EventOnly,
-                );
-                assert_search_edges_results(
-                    init_graph,
-                    LayeredGraphTransformer(layers),
-                    filter,
-                    &expected_results,
-                    TestVariants::All,
-                );
-
-                let layers: Vec<String> = vec!["layer2".into()];
-                let filter = EdgeFilter.property("p1").ge(2u64);
-                let expected_results = vec!["N2->N3", "N5->N6", "N8->N1"];
-                assert_filter_edges_results(
-                    init_graph,
-                    LayeredGraphTransformer(layers.clone()),
-                    filter.clone(),
-                    &expected_results,
-                    TestVariants::EventOnly,
-                );
-                assert_search_edges_results(
-                    init_graph,
-                    LayeredGraphTransformer(layers),
-                    filter,
-                    &expected_results,
-                    TestVariants::All,
-                );
-
-                let layers: Vec<String> = vec!["layer1".into()];
-                let filter = EdgeFilter.property("p1").lt(2u64);
-                let expected_results = vec![
-                    "N2->N3", "N3->N4", "N4->N5", "N5->N6", "N6->N7", "N7->N8", "N8->N1",
-                ];
-                assert_filter_edges_results(
-                    init_graph,
-                    LayeredGraphTransformer(layers.clone()),
-                    filter.clone(),
-                    &expected_results,
-                    TestVariants::EventOnly,
-                );
-                assert_search_edges_results(
-                    init_graph,
-                    LayeredGraphTransformer(layers),
-                    filter,
-                    &expected_results,
-                    TestVariants::All,
-                );
-
-                let layers: Vec<String> = vec!["layer2".into()];
-                let filter = EdgeFilter.property("p1").gt(1u64);
-                let expected_results = vec!["N2->N3", "N5->N6", "N8->N1"];
-                assert_filter_edges_results(
-                    init_graph,
-                    LayeredGraphTransformer(layers.clone()),
-                    filter.clone(),
-                    &expected_results,
-                    TestVariants::EventOnly,
-                );
-                assert_search_edges_results(
-                    init_graph,
-                    LayeredGraphTransformer(layers),
-                    filter,
-                    &expected_results,
-                    TestVariants::All,
-                );
-            }
-
-            #[test]
-            fn test_edges_filter_w() {
-                // Edge Property Semantics:
-                // 1. All property updates to an edge belong to a layer (or _default if no layer specified)
-                // 2. However, when asked for a value of a particular property for an edge, the latest update
-                // across all specified layers (or all layers if no layers specified) is returned!
-                let layers: Vec<String> = vec!["layer1".into(), "layer2".into()];
-                let filter = EdgeFilter.property("p1").eq(1u64);
-                let expected_results = vec!["N1->N2", "N3->N4", "N6->N7"];
-                assert_filter_edges_results(
-                    init_graph,
-                    LayeredGraphWindowTransformer(layers.clone(), 6..9),
-                    filter.clone(),
-                    &expected_results,
-                    TestVariants::EventOnly,
-                );
-                assert_search_edges_results(
-                    init_graph,
-                    LayeredGraphWindowTransformer(layers, 6..9),
-                    filter,
-                    &expected_results,
-                    TestVariants::EventOnly,
-                );
-
-                // Edge Property Semantics:
-                // When filtering by specific layer, filter criteria (p1==1) and latest semantics is applicable
-                // only to that specific layer.
-                let layers: Vec<String> = vec!["layer1".into()];
-                let filter = EdgeFilter.property("p1").lt(2u64);
-                let expected_results = vec!["N2->N3", "N3->N4"];
-                assert_filter_edges_results(
-                    init_graph,
-                    LayeredGraphWindowTransformer(layers.clone(), 6..9),
-                    filter.clone(),
-                    &expected_results,
-                    TestVariants::EventOnly,
-                );
-                assert_search_edges_results(
-                    init_graph,
-                    LayeredGraphWindowTransformer(layers, 6..9),
-                    filter,
-                    &expected_results,
-                    TestVariants::EventOnly,
-                );
-
-                let layers: Vec<String> = vec!["layer2".into()];
-                let filter = EdgeFilter.property("p1").gt(1u64);
-                let expected_results = vec!["N2->N3", "N5->N6"];
-                assert_filter_edges_results(
-                    init_graph,
-                    LayeredGraphWindowTransformer(layers.clone(), 6..9),
-                    filter.clone(),
-                    &expected_results,
-                    TestVariants::EventOnly,
-                );
-                assert_search_edges_results(
-                    init_graph,
-                    LayeredGraphWindowTransformer(layers, 6..9),
-                    filter,
-                    &expected_results,
-                    TestVariants::EventOnly,
-                );
-            }
-
-            #[test]
-            fn test_edges_filters_pg_w() {
-                // TODO: PropertyFilteringNotImplemented for variants persistent_graph, persistent_disk_graph.
-                let layers: Vec<String> = vec!["layer1".into(), "layer2".into()];
-                let filter = EdgeFilter.property("p1").eq(1u64);
-
-                // Why is the edge N8 -> N1 included in the results?
-                // The reason edge N8 -> N1 is included as part of the results because of following two semantic reasons:
-                //     .add_edge(3, "N8", "N1", [("p1", Prop::U64(1u64))], Some("layer1"))
-                //     .add_edge(4, "N8", "N1", [("p1", Prop::U64(2u64))], Some("layer2"))
-                // 1. As per layer graph semantics, every edge update belongs to a particular layer (or '_default' if no layer specified).
-                //     This means the last_before is computed per layer and not across layers. In other words, when computing
-                //     last_before for (N8->N1, layer1) and window(6, 9), t = 3 is the correct last before edge update timestamp and not t = 4
-                //     because t=4 edge update is in layer2.
-                // 2. Since the search is conducted across both the layers i.e., layer1 and layer2, the results are union of
-                //     results from both layer1 and layer2.
-                let expected_results = vec!["N1->N2", "N3->N4", "N6->N7", "N7->N8"];
-                assert_filter_edges_results(
-                    init_graph,
-                    LayeredGraphWindowTransformer(layers.clone(), 6..9),
-                    filter.clone(),
-                    &expected_results,
-                    vec![TestGraphVariants::PersistentGraph],
-                );
-                assert_search_edges_results(
-                    init_graph,
-                    LayeredGraphWindowTransformer(layers, 6..9),
-                    filter,
-                    &expected_results,
-                    vec![TestGraphVariants::PersistentGraph],
-                );
-
-                let layers: Vec<String> = vec!["layer1".into()];
-                let filter = EdgeFilter.property("p1").le(1u64);
-                let expected_results =
-                    vec!["N2->N3", "N3->N4", "N5->N6", "N6->N7", "N7->N8", "N8->N1"];
-                assert_filter_edges_results(
-                    init_graph,
-                    LayeredGraphWindowTransformer(layers.clone(), 6..9),
-                    filter.clone(),
-                    &expected_results,
-                    vec![TestGraphVariants::PersistentGraph],
-                );
-                assert_search_edges_results(
-                    init_graph,
-                    LayeredGraphWindowTransformer(layers, 6..9),
-                    filter,
-                    &expected_results,
-                    vec![TestGraphVariants::PersistentGraph],
-                );
-
-                let layers: Vec<String> = vec!["layer2".into()];
-                let filter = EdgeFilter.property("p1").ge(2u64);
-                let expected_results = vec!["N2->N3", "N5->N6", "N8->N1"];
-                assert_filter_edges_results(
-                    init_graph,
-                    LayeredGraphWindowTransformer(layers.clone(), 6..9),
-                    filter.clone(),
-                    &expected_results,
-                    vec![TestGraphVariants::PersistentGraph],
-                );
-                assert_search_edges_results(
-                    init_graph,
-                    LayeredGraphWindowTransformer(layers, 6..9),
-                    filter,
-                    &expected_results,
-                    vec![TestGraphVariants::PersistentGraph],
-                );
-            }
-        }
-    }
-}
-=======
-impl<G: GraphView> InheritExplodedEdgeFilterOps for LayeredGraph<G> {}
->>>>>>> c8157199
+impl<G: GraphView> InheritExplodedEdgeFilterOps for LayeredGraph<G> {}