use std::ops::Range;

use crate::{
    core::{
        entities::{edges::edge_ref::EdgeRef, vertices::vertex_ref::VertexRef, LayerIds, EID, VID},
        Direction,
    },
<<<<<<< HEAD
    db::api::view::{
        internal::{Base, GraphOps, InheritCoreOps, InheritMaterialize, TimeSemantics},
        BoxedIter, Layer,
=======
    db::api::{
        properties::internal::InheritPropertiesOps,
        view::internal::{
            Base, GraphOps, InheritCoreOps, InheritMaterialize, InheritTimeSemantics,
        },
>>>>>>> fbce020e
    },
    prelude::{GraphViewOps, Prop},
};
use itertools::Itertools;

#[derive(Debug, Clone)]
pub struct LayeredGraph<G: GraphViewOps> {
    /// The underlying `Graph` object.
    pub graph: G,
    /// The layer this graphs points to.
    pub layers: LayerIds,
}

impl<G: GraphViewOps> Base for LayeredGraph<G> {
    type Base = G;

    fn base(&self) -> &Self::Base {
        &self.graph
    }
}

// impl<G: GraphViewOps> InheritTimeSemantics for LayeredGraph<G> {}

impl<G: GraphViewOps> InheritCoreOps for LayeredGraph<G> {}

impl<G: GraphViewOps> InheritMaterialize for LayeredGraph<G> {}

impl<G: GraphViewOps> InheritPropertiesOps for LayeredGraph<G> {}

impl<G: GraphViewOps> LayeredGraph<G> {
    pub fn new(graph: G, layers: LayerIds) -> Self {
        Self { graph, layers }
    }

    /// Return None if the intersection between the previously requested layers and the layer of
    /// this view is null
    fn constrain(&self, layers: LayerIds) -> Option<LayerIds> {
        match &self.layers {
            LayerIds::All => Some(layers),
            LayerIds::One(id) => layers.find(*id).map(|layer| LayerIds::One(layer)),
            LayerIds::Multiple(ids) => {
                // intersect the layers
                let new_layers = ids.iter().filter_map(|id| layers.find(*id)).collect_vec();
                if new_layers.is_empty() {
                    None
                } else {
                    Some(LayerIds::Multiple(new_layers.into()))
                }
            }
        }
    }
}

impl<G: GraphViewOps> GraphOps for LayeredGraph<G> {
    fn find_edge_id(&self, e_id: EID) -> Option<EdgeRef> {
        let edge_ref = self.graph.find_edge_id(e_id)?;
        let edge_ref_in_layer =
            self.graph
                .has_edge_ref(edge_ref.src(), edge_ref.dst(), self.layers.clone());

        if edge_ref_in_layer {
            Some(edge_ref)
        } else {
            None
        }
    }

    fn local_vertex_ref(&self, v: VertexRef) -> Option<VID> {
        self.graph.local_vertex_ref(v)
    }

    fn get_unique_layers_internal(&self) -> Vec<usize> {
        let layers = self.graph.get_unique_layers_internal();
        layers
            .into_iter()
            .filter_map(|id| self.layers.find(id))
            .collect_vec()
    }

    fn get_layer_id(&self, key: Layer) -> Option<LayerIds> {
        self.graph.get_layer_id(key)
    }

    fn vertices_len(&self) -> usize {
        self.graph.vertices_len()
    }

    fn edges_len(&self, layers: LayerIds) -> usize {
        self.constrain(layers)
            .map(|layer| self.graph.edges_len(layer))
            .unwrap_or(0)
    }

    fn has_edge_ref(&self, src: VertexRef, dst: VertexRef, layer: LayerIds) -> bool {
        // FIXME: there is something wrong here, the layer should be able to be None, which would mean, whatever layer this is
        self.constrain(layer)
            .map(|layer| self.graph.has_edge_ref(src, dst, layer))
            .unwrap_or(false)
    }

    fn has_vertex_ref(&self, v: VertexRef) -> bool {
        self.graph.has_vertex_ref(v)
    }

    fn degree(&self, v: VID, d: Direction, layer: LayerIds) -> usize {
        self.constrain(layer)
            .map(|layer| self.graph.degree(v, d, layer))
            .unwrap_or(0)
    }

    fn vertex_ref(&self, v: u64) -> Option<VID> {
        self.graph.vertex_ref(v)
    }

    fn vertex_refs(&self) -> Box<dyn Iterator<Item = VID> + Send> {
        self.graph.vertex_refs()
    }

    fn edge_ref(&self, src: VertexRef, dst: VertexRef, layer: LayerIds) -> Option<EdgeRef> {
        self.constrain(layer)
            .and_then(|layer| self.graph.edge_ref(src, dst, layer))
    }

    fn edge_refs(&self, layer: LayerIds) -> Box<dyn Iterator<Item = EdgeRef> + Send> {
        // TODO: create a function empty_iter which returns a boxed empty iterator so we use it in all these functions
        self.constrain(layer)
            .map(|layer| self.graph.edge_refs(layer))
            .unwrap_or_else(|| Box::new(std::iter::empty()))
    }

    fn vertex_edges(
        &self,
        v: VID,
        d: Direction,
        layer: LayerIds,
    ) -> Box<dyn Iterator<Item = EdgeRef> + Send> {
        self.constrain(layer)
            .map(|layer| self.graph.vertex_edges(v, d, layer))
            .unwrap_or_else(|| Box::new(std::iter::empty()))
    }

    fn neighbours(
        &self,
        v: VID,
        d: Direction,
        layer: LayerIds,
    ) -> Box<dyn Iterator<Item = VertexRef> + Send> {
        self.constrain(layer)
            .map(|layer| self.graph.neighbours(v, d, layer))
            .unwrap_or_else(|| Box::new(std::iter::empty()))
    }

    fn get_layer_ids(&self, e_id: EID) -> Option<LayerIds> {
        let layer_ids = self.graph.get_layer_ids(e_id)?;
        self.constrain(layer_ids)
    }
}

impl<G: GraphViewOps> TimeSemantics for LayeredGraph<G> {
    fn include_vertex_window(&self, v: VID, w: Range<i64>) -> bool {
        self.graph.include_vertex_window(v, w)
    }

    fn temporal_prop_vec(&self, name: &str) -> Vec<(i64, Prop)> {
        self.graph.temporal_prop_vec(name)
    }

    fn temporal_prop_vec_window(&self, name: &str, t_start: i64, t_end: i64) -> Vec<(i64, Prop)> {
        self.graph.temporal_prop_vec_window(name, t_start, t_end)
    }

    fn temporal_vertex_prop_vec(&self, v: VID, name: &str) -> Vec<(i64, Prop)> {
        self.graph.temporal_vertex_prop_vec(v, name)
    }

    fn temporal_vertex_prop_vec_window(
        &self,
        v: VID,
        name: &str,
        t_start: i64,
        t_end: i64,
    ) -> Vec<(i64, Prop)> {
        self.graph
            .temporal_vertex_prop_vec_window(v, name, t_start, t_end)
    }

    fn temporal_edge_prop_vec_window(
        &self,
        e: EdgeRef,
        name: &str,
        t_start: i64,
        t_end: i64,
        layer_ids: LayerIds,
    ) -> Vec<(i64, Prop)> {
        self.constrain(layer_ids)
            .map(|layers| {
                self.graph
                    .temporal_edge_prop_vec_window(e, name, t_start, t_end, layers)
            })
            .unwrap_or_else(|| Vec::new())
    }

    fn temporal_edge_prop_vec(
        &self,
        e: EdgeRef,
        name: &str,
        layer_ids: LayerIds,
    ) -> Vec<(i64, Prop)> {
        self.constrain(layer_ids)
            .map(|layers| self.graph.temporal_edge_prop_vec(e, name, layers))
            .unwrap_or_else(|| Vec::new())
    }

    fn include_edge_window(&self, e: EdgeRef, w: Range<i64>, layer_ids: LayerIds) -> bool {
        self.constrain(layer_ids)
            .map(|layers| self.graph.include_edge_window(e, w, layers))
            .unwrap_or(false)
    }

    fn edge_t(&self, e: EdgeRef, layer_ids: LayerIds) -> BoxedIter<EdgeRef> {
        self.constrain(layer_ids)
            .map(|layers| self.graph.edge_t(e, layers))
            .unwrap_or_else(|| Box::new(std::iter::empty()))
    }

    fn edge_layers(&self, e: EdgeRef, layer_ids: LayerIds) -> BoxedIter<EdgeRef> {
        self.constrain(layer_ids)
            .map(|layers| self.graph.edge_layers(e, layers))
            .unwrap_or_else(|| Box::new(std::iter::empty()))
    }

    fn edge_window_t(&self, e: EdgeRef, w: Range<i64>, layer_ids: LayerIds) -> BoxedIter<EdgeRef> {
        self.constrain(layer_ids)
            .map(|layers| self.graph.edge_window_t(e, w, layers))
            .unwrap_or_else(|| Box::new(std::iter::empty()))
    }

    fn edge_window_layers(
        &self,
        e: EdgeRef,
        w: Range<i64>,
        layer_ids: LayerIds,
    ) -> BoxedIter<EdgeRef> {
        self.constrain(layer_ids)
            .map(|layers| self.graph.edge_window_layers(e, w, layers))
            .unwrap_or_else(|| Box::new(std::iter::empty()))
    }

    fn edge_earliest_time(&self, e: EdgeRef, layer_ids: LayerIds) -> Option<i64> {
        self.constrain(layer_ids)
            .and_then(|layers| self.graph.edge_earliest_time(e, layers))
    }

    fn edge_earliest_time_window(
        &self,
        e: EdgeRef,
        w: Range<i64>,
        layer_ids: LayerIds,
    ) -> Option<i64> {
        self.constrain(layer_ids)
            .and_then(|layers| self.graph.edge_earliest_time_window(e, w, layers))
    }

    fn edge_latest_time(&self, e: EdgeRef, layer_ids: LayerIds) -> Option<i64> {
        self.constrain(layer_ids)
            .and_then(|layers| self.graph.edge_latest_time(e, layers))
    }

    fn edge_latest_time_window(
        &self,
        e: EdgeRef,
        w: Range<i64>,
        layer_ids: LayerIds,
    ) -> Option<i64> {
        self.constrain(layer_ids)
            .and_then(|layers| self.graph.edge_latest_time_window(e, w, layers))
    }

    fn edge_deletion_history(&self, e: EdgeRef, layer_ids: LayerIds) -> Vec<i64> {
        self.constrain(layer_ids)
            .map(|layers| self.graph.edge_deletion_history(e, layers))
            .unwrap_or_else(|| Vec::new())
    }

    fn edge_deletion_history_window(
        &self,
        e: EdgeRef,
        w: Range<i64>,
        layer_ids: LayerIds,
    ) -> Vec<i64> {
        self.constrain(layer_ids)
            .map(|layers| self.graph.edge_deletion_history_window(e, w, layers))
            .unwrap_or_else(|| Vec::new())
    }
}<|MERGE_RESOLUTION|>--- conflicted
+++ resolved
@@ -5,17 +5,12 @@
         entities::{edges::edge_ref::EdgeRef, vertices::vertex_ref::VertexRef, LayerIds, EID, VID},
         Direction,
     },
-<<<<<<< HEAD
-    db::api::view::{
-        internal::{Base, GraphOps, InheritCoreOps, InheritMaterialize, TimeSemantics},
-        BoxedIter, Layer,
-=======
     db::api::{
         properties::internal::InheritPropertiesOps,
         view::internal::{
-            Base, GraphOps, InheritCoreOps, InheritMaterialize, InheritTimeSemantics,
+            Base, GraphOps, InheritCoreOps, InheritMaterialize, InheritTimeSemantics, TimeSemantics,
         },
->>>>>>> fbce020e
+        view::{BoxedIter, Layer},
     },
     prelude::{GraphViewOps, Prop},
 };
