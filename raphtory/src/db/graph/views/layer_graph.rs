--- conflicted
+++ resolved
@@ -11,15 +11,9 @@
         },
         view::{
             internal::{
-<<<<<<< HEAD
                 Base, EdgeFilterOps, Immutable, InheritCoreOps, InheritListOps, InheritMaterialize,
-                InheritTimeSemantics, InternalLayerOps, NodeFilterOps, NodeTimeSemanticsOps,
+                InheritTimeSemantics, InternalLayerOps, NodeFilterOps, NodeTimeSemanticsOps,InheritEdgeHistoryFilter,InheritNodeHistoryFilter,
                 Static,
-=======
-                Base, Immutable, InheritCoreOps, InheritEdgeFilterOps, InheritEdgeHistoryFilter,
-                InheritListOps, InheritMaterialize, InheritNodeFilterOps, InheritNodeHistoryFilter,
-                InheritTimeSemantics, InternalLayerOps, Static,
->>>>>>> 32a3c3f4
             },
             Layer,
         },
@@ -73,17 +67,12 @@
 
 impl<'graph, G: GraphViewOps<'graph>> InheritPropertiesOps for LayeredGraph<G> {}
 
-<<<<<<< HEAD
-=======
-impl<'graph, G: GraphViewOps<'graph>> InheritEdgeFilterOps for LayeredGraph<G> {}
-
 impl<'graph, G: GraphViewOps<'graph>> InheritStorageOps for LayeredGraph<G> {}
 
 impl<'graph, G: GraphViewOps<'graph>> InheritNodeHistoryFilter for LayeredGraph<G> {}
 
 impl<'graph, G: GraphViewOps<'graph>> InheritEdgeHistoryFilter for LayeredGraph<G> {}
 
->>>>>>> 32a3c3f4
 impl<'graph, G: GraphViewOps<'graph>> LayeredGraph<G> {
     pub fn new(graph: G, layers: LayerIds) -> Self {
         Self { graph, layers }
