use crate::{
    core::entities::{nodes::node_ref::AsNodeRef, LayerIds, VID},
    db::api::{
        properties::internal::InheritPropertiesOps,
        state::Index,
        storage::graph::{
            edges::{edge_ref::EdgeStorageRef, edge_storage_ops::EdgeStorageOps},
            nodes::{node_ref::NodeStorageRef, node_storage_ops::NodeStorageOps},
        },
        view::internal::{
<<<<<<< HEAD
            Base, CoreGraphOps, EdgeFilterOps, EdgeList, Immutable, InheritCoreOps,
            InheritLayerOps, InheritMaterialize, InheritTimeSemantics, ListOps, NodeFilterOps,
            NodeList, Static,
=======
            Base, EdgeFilterOps, EdgeList, Immutable, InheritCoreOps, InheritEdgeHistoryFilter,
            InheritLayerOps, InheritMaterialize, InheritNodeHistoryFilter, InheritTimeSemantics,
            ListOps, NodeFilterOps, NodeList, Static,
>>>>>>> 32a3c3f4
        },
    },
    prelude::GraphViewOps,
};
use raphtory_api::core::{entities::ELID, storage::timeindex::TimeIndexEntry};
use std::fmt::{Debug, Formatter};

use crate::db::api::view::internal::InheritStorageOps;

#[derive(Clone)]
pub struct NodeSubgraph<G> {
    pub(crate) graph: G,
    pub(crate) nodes: Index<VID>,
}

impl<G> Static for NodeSubgraph<G> {}

impl<'graph, G: Debug + 'graph> Debug for NodeSubgraph<G> {
    fn fmt(&self, f: &mut Formatter<'_>) -> std::fmt::Result {
        f.debug_struct("NodeSubgraph")
            .field("graph", &self.graph as &dyn Debug)
            .field("nodes", &self.nodes)
            .finish()
    }
}

impl<'graph, G: GraphViewOps<'graph>> Base for NodeSubgraph<G> {
    type Base = G;
    #[inline(always)]
    fn base(&self) -> &Self::Base {
        &self.graph
    }
}

impl<'graph, G: GraphViewOps<'graph>> Immutable for NodeSubgraph<G> {}

impl<'graph, G: GraphViewOps<'graph>> InheritCoreOps for NodeSubgraph<G> {}
impl<'graph, G: GraphViewOps<'graph>> InheritStorageOps for NodeSubgraph<G> {}
impl<'graph, G: GraphViewOps<'graph>> InheritTimeSemantics for NodeSubgraph<G> {}
impl<'graph, G: GraphViewOps<'graph>> InheritPropertiesOps for NodeSubgraph<G> {}
impl<'graph, G: GraphViewOps<'graph>> InheritMaterialize for NodeSubgraph<G> {}
impl<'graph, G: GraphViewOps<'graph>> InheritLayerOps for NodeSubgraph<G> {}
impl<'graph, G: GraphViewOps<'graph>> InheritNodeHistoryFilter for NodeSubgraph<G> {}
impl<'graph, G: GraphViewOps<'graph>> InheritEdgeHistoryFilter for NodeSubgraph<G> {}

impl<'graph, G: GraphViewOps<'graph>> NodeSubgraph<G> {
    pub fn new(graph: G, nodes: impl IntoIterator<Item = impl AsNodeRef>) -> Self {
        let nodes = nodes
            .into_iter()
            .flat_map(|v| graph.internalise_node(v.as_node_ref()));
        let nodes = if graph.nodes_filtered() {
            Index::from_iter(nodes.filter(|n| graph.has_node(*n)))
        } else {
            Index::from_iter(nodes)
        };
        Self { graph, nodes }
    }
}

impl<'graph, G: GraphViewOps<'graph>> EdgeFilterOps for NodeSubgraph<G> {
    #[inline]
    fn edges_filtered(&self) -> bool {
        true
    }

    #[inline]
    fn edge_list_trusted(&self) -> bool {
        false
    }

    fn filter_edge_history(&self, eid: ELID, t: TimeIndexEntry, layer_ids: &LayerIds) -> bool {
        self.graph.filter_edge_history(eid, t, layer_ids) && {
            let core_edge = self.core_edge(eid.edge);
            self.nodes.contains(&core_edge.src()) && self.nodes.contains(&core_edge.dst())
        }
    }

    #[inline]
    fn filter_edge(&self, edge: EdgeStorageRef, layer_ids: &LayerIds) -> bool {
        self.graph.filter_edge(edge, layer_ids)
            && self.nodes.contains(&edge.src())
            && self.nodes.contains(&edge.dst())
    }
}

impl<'graph, G: GraphViewOps<'graph>> NodeFilterOps for NodeSubgraph<G> {
    fn nodes_filtered(&self) -> bool {
        true
    }
    fn node_list_trusted(&self) -> bool {
        true
    }

    #[inline]
    fn edge_filter_includes_node_filter(&self) -> bool {
        self.graph.edge_filter_includes_node_filter()
    }
    #[inline]
    fn filter_node(&self, node: NodeStorageRef, layer_ids: &LayerIds) -> bool {
        self.graph.filter_node(node, layer_ids) && self.nodes.contains(&node.vid())
    }
}

impl<'graph, G: GraphViewOps<'graph>> ListOps for NodeSubgraph<G> {
    fn node_list(&self) -> NodeList {
        NodeList::List {
            nodes: self.nodes.clone(),
        }
    }

    fn edge_list(&self) -> EdgeList {
        self.graph.edge_list()
    }
}

#[cfg(test)]
mod subgraph_tests {
    use crate::{
        algorithms::{
            components::weakly_connected_components, motifs::triangle_count::triangle_count,
        },
        db::graph::graph::assert_graph_equal,
        prelude::*,
        test_storage,
    };
    use ahash::HashSet;
    use itertools::Itertools;
    use std::collections::BTreeSet;

    #[test]
    fn test_materialize_no_edges() {
        let graph = Graph::new();

        graph.add_node(1, 1, NO_PROPS, None).unwrap();
        graph.add_node(2, 2, NO_PROPS, None).unwrap();

        test_storage!(&graph, |graph| {
            let sg = graph.subgraph([1, 2, 1]); // <- duplicated nodes should have no effect

            let actual = sg.materialize().unwrap().into_events().unwrap();
            assert_graph_equal(&actual, &sg);
        });
    }

    #[test]
    fn test_remove_degree1_triangle_count() {
        let graph = Graph::new();
        let edges = vec![
            (1, 2, 1),
            (1, 3, 2),
            (1, 4, 3),
            (3, 1, 4),
            (3, 4, 5),
            (3, 5, 6),
            (4, 5, 7),
            (5, 6, 8),
            (5, 8, 9),
            (7, 5, 10),
            (8, 5, 11),
            (1, 9, 12),
            (9, 1, 13),
            (6, 3, 14),
            (4, 8, 15),
            (8, 3, 16),
            (5, 10, 17),
            (10, 5, 18),
            (10, 8, 19),
            (1, 11, 20),
            (11, 1, 21),
            (9, 11, 22),
            (11, 9, 23),
        ];
        for (src, dst, ts) in edges {
            graph.add_edge(ts, src, dst, NO_PROPS, None).unwrap();
        }
        test_storage!(&graph, |graph| {
            let subgraph = graph.subgraph(graph.nodes().into_iter().filter(|v| v.degree() > 1));
            let ts = triangle_count(&subgraph, None);
            let tg = triangle_count(graph, None);
            assert_eq!(ts, tg)
        });
    }

    #[test]
    fn layer_materialize() {
        let graph = Graph::new();
        graph.add_edge(0, 1, 2, NO_PROPS, Some("1")).unwrap();
        graph.add_edge(0, 3, 4, NO_PROPS, Some("2")).unwrap();

        test_storage!(&graph, |graph| {
            let sg = graph.subgraph([1, 2]);
            let sgm = sg.materialize().unwrap();
            assert_eq!(
                sg.unique_layers().collect_vec(),
                sgm.unique_layers().collect_vec()
            );
        });
    }

    #[test]
    fn test_cc() {
        let graph = Graph::new();
        graph.add_node(0, 0, NO_PROPS, None).unwrap();
        graph.add_node(0, 3, NO_PROPS, None).unwrap();
        graph.add_node(1, 2, NO_PROPS, None).unwrap();
        graph.add_node(1, 4, NO_PROPS, None).unwrap();
        graph.add_edge(0, 0, 1, NO_PROPS, Some("1")).unwrap();
        graph.add_edge(1, 3, 4, NO_PROPS, Some("1")).unwrap();
        let sg = graph.subgraph([0, 1, 3, 4]);
        let cc = weakly_connected_components(&sg, 100, None);
        let groups = cc.groups();
        let group_sets = groups
            .iter()
            .map(|(_, g)| g.id().into_iter_values().collect::<BTreeSet<_>>())
            .collect::<HashSet<_>>();
        assert_eq!(
            group_sets,
            HashSet::from_iter([
                BTreeSet::from([GID::U64(0), GID::U64(1)]),
                BTreeSet::from([GID::U64(3), GID::U64(4)])
            ])
        );
    }

    #[cfg(all(test, feature = "search"))]
    mod search_nodes_node_subgraph_tests {
        use crate::{
            core::Prop,
            db::{
                api::view::{SearchableGraphOps, StaticGraphViewOps},
                graph::views::{
                    deletion_graph::PersistentGraph,
                    property_filter::{FilterExpr, PropertyFilterOps},
                },
            },
            prelude::{AdditionOps, Graph, GraphViewOps, NodeViewOps, PropertyFilter, TimeOps},
        };
        use std::ops::Range;

        fn init_graph<G: StaticGraphViewOps + AdditionOps>(graph: G) -> G {
            let nodes = vec![
                (6, "N1", vec![("p1", Prop::U64(2u64))]),
                (7, "N1", vec![("p1", Prop::U64(1u64))]),
                (6, "N2", vec![("p1", Prop::U64(1u64))]),
                (7, "N2", vec![("p1", Prop::U64(2u64))]),
                (8, "N3", vec![("p1", Prop::U64(1u64))]),
                (9, "N4", vec![("p1", Prop::U64(1u64))]),
                (5, "N5", vec![("p1", Prop::U64(1u64))]),
                (6, "N5", vec![("p1", Prop::U64(2u64))]),
                (5, "N6", vec![("p1", Prop::U64(1u64))]),
                (6, "N6", vec![("p1", Prop::U64(1u64))]),
                (3, "N7", vec![("p1", Prop::U64(1u64))]),
                (5, "N7", vec![("p1", Prop::U64(1u64))]),
                (3, "N8", vec![("p1", Prop::U64(1u64))]),
                (4, "N8", vec![("p1", Prop::U64(2u64))]),
            ];

            for (id, name, props) in &nodes {
                graph.add_node(*id, name, props.clone(), None).unwrap();
            }

            graph
        }

        fn search_nodes_by_composite_filter<G: StaticGraphViewOps + AdditionOps>(
            graph: &G,
            node_names: Vec<String>,
            filter: FilterExpr,
        ) -> Vec<String> {
            graph.create_index().unwrap();
            let mut results = graph
                .subgraph(node_names)
                .search_nodes(filter, 10, 0)
                .expect("Failed to search for nodes")
                .into_iter()
                .map(|v| v.name())
                .collect::<Vec<_>>();
            results.sort();
            results
        }

        fn search_nodes_by_composite_filter_w<G: StaticGraphViewOps + AdditionOps>(
            graph: &G,
            w: Range<i64>,
            node_names: Vec<String>,
            filter: FilterExpr,
        ) -> Vec<String> {
            graph.create_index().unwrap();
            let mut results = graph
                .subgraph(node_names)
                .window(w.start, w.end)
                .search_nodes(filter, 10, 0)
                .expect("Failed to search for nodes")
                .into_iter()
                .map(|v| v.name())
                .collect::<Vec<_>>();
            results.sort();
            results
        }

        #[test]
        fn test_search_nodes_subgraph() {
            let graph = Graph::new();
            let graph = init_graph(graph);

            let node_names = graph.nodes().name().collect_vec();
            let filter = PropertyFilter::property("p1").eq(1u64);
            let results = search_nodes_by_composite_filter(&graph, node_names, filter);
            assert_eq!(results, vec!["N1", "N3", "N4", "N6", "N7"]);

            let node_names: Vec<String> = vec!["N2".into(), "N3".into(), "N4".into(), "N5".into()];
            let filter = PropertyFilter::property("p1").eq(1u64);
            let results = search_nodes_by_composite_filter(&graph, node_names, filter);
            assert_eq!(results, vec!["N3", "N4"]);
        }

        #[test]
        fn test_search_nodes_subgraph_w() {
            let graph = Graph::new();
            let graph = init_graph(graph);
            let filter = PropertyFilter::property("p1").eq(1u64);

            let node_names = graph.nodes().name().collect_vec();
            let results = search_nodes_by_composite_filter_w(&graph, 6..9, node_names, filter);
            assert_eq!(results, vec!["N1", "N3", "N6"]);

            let node_names: Vec<String> = vec!["N2".into(), "N3".into(), "N4".into(), "N5".into()];

            let filter = PropertyFilter::property("p1").eq(1u64);
            let results = search_nodes_by_composite_filter_w(&graph, 6..9, node_names, filter);
            assert_eq!(results, vec!["N3"]);
        }

        #[test]
        fn test_search_nodes_persistent_subgraph() {
            let graph = PersistentGraph::new();
            let graph = init_graph(graph);

            let node_names = graph.nodes().name().collect_vec();
            let filter = PropertyFilter::property("p1").eq(1u64);
            let results = search_nodes_by_composite_filter(&graph, node_names, filter);
            assert_eq!(results, vec!["N1", "N3", "N4", "N6", "N7"]);

            let node_names: Vec<String> = vec!["N2".into(), "N3".into(), "N4".into(), "N5".into()];
            let filter = PropertyFilter::property("p1").eq(1u64);
            let results = search_nodes_by_composite_filter(&graph, node_names, filter);
            assert_eq!(results, vec!["N3", "N4"]);
        }

        #[test]
        fn test_search_nodes_persistent_subgraph_w() {
            let graph = PersistentGraph::new();
            let graph = init_graph(graph);

            let node_names = graph.nodes().name().collect_vec();
            let filter = PropertyFilter::property("p1").eq(1u64);
            let results = search_nodes_by_composite_filter_w(&graph, 6..9, node_names, filter);
            assert_eq!(results, vec!["N1", "N3", "N6", "N7"]);

            let node_names: Vec<String> = vec!["N2".into(), "N3".into(), "N4".into(), "N5".into()];
            let filter = PropertyFilter::property("p1").eq(1u64);
            let results = search_nodes_by_composite_filter_w(&graph, 6..9, node_names, filter);
            assert_eq!(results, vec!["N3"]);
        }
    }

    #[cfg(all(test, feature = "search"))]
    mod search_edges_node_subgraph_tests {
        use crate::{
            core::Prop,
            db::{
                api::view::{SearchableGraphOps, StaticGraphViewOps},
                graph::views::{
                    deletion_graph::PersistentGraph,
                    property_filter::{FilterExpr, PropertyFilterOps},
                },
            },
            prelude::{
                AdditionOps, EdgeViewOps, Graph, GraphViewOps, NodeViewOps, PropertyFilter, TimeOps,
            },
        };
        use std::ops::Range;

        fn init_graph<G: StaticGraphViewOps + AdditionOps>(graph: G) -> G {
            let edges = vec![
                (6, "N1", "N2", vec![("p1", Prop::U64(2u64))]),
                (7, "N1", "N2", vec![("p1", Prop::U64(1u64))]),
                (6, "N2", "N3", vec![("p1", Prop::U64(1u64))]),
                (7, "N2", "N3", vec![("p1", Prop::U64(2u64))]),
                (8, "N3", "N4", vec![("p1", Prop::U64(1u64))]),
                (9, "N4", "N5", vec![("p1", Prop::U64(1u64))]),
                (5, "N5", "N6", vec![("p1", Prop::U64(1u64))]),
                (6, "N5", "N6", vec![("p1", Prop::U64(2u64))]),
                (5, "N6", "N7", vec![("p1", Prop::U64(1u64))]),
                (6, "N6", "N7", vec![("p1", Prop::U64(1u64))]),
                (3, "N7", "N8", vec![("p1", Prop::U64(1u64))]),
                (5, "N7", "N8", vec![("p1", Prop::U64(1u64))]),
                (3, "N8", "N1", vec![("p1", Prop::U64(1u64))]),
                (4, "N8", "N1", vec![("p1", Prop::U64(2u64))]),
            ];

            for (id, src, tgt, props) in &edges {
                graph.add_edge(*id, src, tgt, props.clone(), None).unwrap();
            }

            graph
        }

        fn search_edges_by_composite_filter<G: StaticGraphViewOps + AdditionOps>(
            graph: &G,
            node_names: Vec<String>,
            filter: FilterExpr,
        ) -> Vec<String> {
            graph.create_index().unwrap();
            let mut results = graph
                .subgraph(node_names)
                .search_edges(filter, 10, 0)
                .expect("Failed to search for nodes")
                .into_iter()
                .map(|v| format!("{}->{}", v.src().name(), v.dst().name()))
                .collect::<Vec<_>>();
            results.sort();
            results
        }

        fn search_edges_by_composite_filter_w<G: StaticGraphViewOps + AdditionOps>(
            graph: &G,
            w: Range<i64>,
            node_names: Vec<String>,
            filter: FilterExpr,
        ) -> Vec<String> {
            graph.create_index().unwrap();
            let mut results = graph
                .subgraph(node_names)
                .window(w.start, w.end)
                .search_edges(filter, 10, 0)
                .expect("Failed to search for nodes")
                .into_iter()
                .map(|v| format!("{}->{}", v.src().name(), v.dst().name()))
                .collect::<Vec<_>>();
            results.sort();
            results
        }

        #[test]
        fn test_search_edges_subgraph() {
            let graph = Graph::new();
            let graph = init_graph(graph);

            let node_names = graph.nodes().name().collect_vec();
            let filter = PropertyFilter::property("p1").eq(1u64);
            let results = search_edges_by_composite_filter(&graph, node_names, filter);
            assert_eq!(
                results,
                vec!["N1->N2", "N3->N4", "N4->N5", "N6->N7", "N7->N8"]
            );

            let node_names: Vec<String> = vec!["N2".into(), "N3".into(), "N4".into(), "N5".into()];
            let filter = PropertyFilter::property("p1").eq(1u64);
            let results = search_edges_by_composite_filter(&graph, node_names, filter);
            assert_eq!(results, vec!["N3->N4", "N4->N5"]);
        }

        #[test]
        fn test_search_edges_subgraph_w() {
            let graph = Graph::new();
            let graph = init_graph(graph);

            let node_names = graph.nodes().name().collect_vec();
            let filter = PropertyFilter::property("p1").eq(1u64);
            let results = search_edges_by_composite_filter_w(&graph, 6..9, node_names, filter);
            assert_eq!(results, vec!["N1->N2", "N3->N4", "N6->N7"]);

            let node_names: Vec<String> = vec!["N2".into(), "N3".into(), "N4".into(), "N5".into()];
            let filter = PropertyFilter::property("p1").eq(1u64);
            let results = search_edges_by_composite_filter_w(&graph, 6..9, node_names, filter);
            assert_eq!(results, vec!["N3->N4"]);
        }

        #[test]
        fn test_search_edges_persistent_subgraph() {
            let graph = PersistentGraph::new();
            let graph = init_graph(graph);

            let node_names = graph.nodes().name().collect_vec();
            let filter = PropertyFilter::property("p1").eq(1u64);
            let results = search_edges_by_composite_filter(&graph, node_names, filter);
            assert_eq!(
                results,
                vec!["N1->N2", "N3->N4", "N4->N5", "N6->N7", "N7->N8"]
            );

            let node_names: Vec<String> = vec!["N2".into(), "N3".into(), "N4".into(), "N5".into()];
            let filter = PropertyFilter::property("p1").eq(1u64);
            let results = search_edges_by_composite_filter(&graph, node_names, filter);
            assert_eq!(results, vec!["N3->N4", "N4->N5"]);
        }

        #[test]
        fn test_search_edges_persistent_subgraph_w() {
            let graph = PersistentGraph::new();
            let graph = init_graph(graph);

            let node_names = graph.nodes().name().collect_vec();
            let filter = PropertyFilter::property("p1").eq(1u64);
            let results = search_edges_by_composite_filter_w(&graph, 6..9, node_names, filter);
            assert_eq!(results, vec!["N1->N2", "N3->N4", "N6->N7", "N7->N8"]);

            let node_names: Vec<String> = vec![
                "N2".into(),
                "N3".into(),
                "N4".into(),
                "N5".into(),
                "N6".into(),
            ];
            let filter = PropertyFilter::property("p1").eq(1u64);
            let results = search_edges_by_composite_filter_w(&graph, 6..9, node_names, filter);
            assert_eq!(results, vec!["N3->N4"]);
        }
    }
}<|MERGE_RESOLUTION|>--- conflicted
+++ resolved
@@ -8,15 +8,9 @@
             nodes::{node_ref::NodeStorageRef, node_storage_ops::NodeStorageOps},
         },
         view::internal::{
-<<<<<<< HEAD
             Base, CoreGraphOps, EdgeFilterOps, EdgeList, Immutable, InheritCoreOps,
             InheritLayerOps, InheritMaterialize, InheritTimeSemantics, ListOps, NodeFilterOps,
-            NodeList, Static,
-=======
-            Base, EdgeFilterOps, EdgeList, Immutable, InheritCoreOps, InheritEdgeHistoryFilter,
-            InheritLayerOps, InheritMaterialize, InheritNodeHistoryFilter, InheritTimeSemantics,
-            ListOps, NodeFilterOps, NodeList, Static,
->>>>>>> 32a3c3f4
+            NodeList, Static,InheritEdgeHistoryFilter,InheritNodeHistoryFilter,
         },
     },
     prelude::GraphViewOps,
