--- conflicted
+++ resolved
@@ -9,27 +9,17 @@
             },
             view::{
                 internal::{
-<<<<<<< HEAD
                     EdgeFilterOps, GraphTimeSemanticsOps, Immutable, InheritCoreOps,
                     InheritLayerOps, InheritListOps, InheritMaterialize, NodeFilterOps,
-                    NodeTimeSemanticsOps, Static, TimeSemantics,
-=======
-                    EdgeFilterOps, Immutable, InheritCoreOps, InheritEdgeHistoryFilter,
-                    InheritLayerOps, InheritListOps, InheritMaterialize, InheritNodeFilterOps,
-                    InheritNodeHistoryFilter, InternalLayerOps, Static, TimeSemantics,
->>>>>>> 32a3c3f4
+                    NodeTimeSemanticsOps, Static, TimeSemantics, InheritEdgeHistoryFilter,InheritNodeHistoryFilter,
                 },
                 Base, BoxedLIter, IntoDynBoxed,
             },
         },
-<<<<<<< HEAD
         graph::views::{
             layer_graph::LayeredGraph,
             property_filter::{internal::InternalExplodedEdgeFilterOps, PropertyValueFilter},
         },
-=======
-        graph::views::property_filter::internal::InternalExplodedEdgeFilterOps,
->>>>>>> 32a3c3f4
     },
     prelude::{GraphViewOps, PropertyFilter},
 };
@@ -63,13 +53,8 @@
         }
     }
 
-<<<<<<< HEAD
     fn filter(&self, e: EID, t: TimeIndexEntry, layer: usize) -> bool {
-        self.filter.filter(
-=======
-    fn filter(&self, e: EdgeRef, t: TimeIndexEntry, layer_ids: &LayerIds) -> bool {
         self.filter.matches(
->>>>>>> 32a3c3f4
             self.prop_id
                 .and_then(|prop_id| self.graph.temporal_edge_prop_at(e, prop_id, t, layer))
                 .as_ref(),
