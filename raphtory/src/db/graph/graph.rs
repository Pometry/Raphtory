//! Defines the `Graph` struct, which represents a raphtory graph in memory.
//!
//! This is the base class used to create a temporal graph, add nodes and edges,
//! create windows, and query the graph with a variety of algorithms.
//! It is a wrapper around a set of shards, which are the actual graph data structures.
//!
//! # Examples
//!
//! ```rust
//! use raphtory::prelude::*;
//! let graph = Graph::new();
//! graph.add_node(0, "Alice", NO_PROPS, None).unwrap();
//! graph.add_node(1, "Bob", NO_PROPS, None).unwrap();
//! graph.add_edge(2, "Alice", "Bob", NO_PROPS, None).unwrap();
//! graph.count_edges();
//! ```
//!

use super::views::deletion_graph::PersistentGraph;
use crate::{
    db::api::{
        mutation::internal::InheritMutationOps,
        storage::{graph::storage_ops::GraphStorage, storage::Storage},
        view::internal::{Base, InheritViewOps, Static},
    },
    prelude::*,
};
use core::panic;
use rayon::prelude::*;
use serde::{Deserialize, Serialize};
use std::{
    collections::HashSet,
    fmt::{Display, Formatter},
    sync::Arc,
};

#[repr(transparent)]
#[derive(Debug, Clone, Serialize, Deserialize, Default)]
pub struct Graph {
    pub(crate) inner: Arc<Storage>,
}

impl Static for Graph {}

pub fn graph_equal<'graph1, 'graph2, G1: GraphViewOps<'graph1>, G2: GraphViewOps<'graph2>>(
    g1: &G1,
    g2: &G2,
) -> bool {
    if g1.count_nodes() == g2.count_nodes() && g1.count_edges() == g2.count_edges() {
        g1.nodes().id().par_values().all(|v| g2.has_node(v)) && // all nodes exist in other
            g1.count_temporal_edges() == g2.count_temporal_edges() && // same number of exploded edges
            g1.edges().explode().iter().all(|e| { // all exploded edges exist in other
                g2
                    .edge(e.src().id(), e.dst().id())
                    .filter(|ee| ee.at(e.time().expect("exploded")).is_active())
                    .is_some()
            })
    } else {
        false
    }
}

pub fn assert_graph_equal<
    'graph1,
    'graph2,
    G1: GraphViewOps<'graph1>,
    G2: GraphViewOps<'graph2>,
>(
    g1: &G1,
    g2: &G2,
) {
    assert_eq!(
        g1.count_nodes(),
        g2.count_nodes(),
        "mismatched number of nodes: left {}, right {}",
        g1.count_nodes(),
        g2.count_nodes()
    );
    assert_eq!(
        g1.count_edges(),
        g2.count_edges(),
        "mismatched number of edges: left {}, right {}",
        g1.count_edges(),
        g2.count_edges()
    );
    assert_eq!(
        g1.count_temporal_edges(),
        g2.count_temporal_edges(),
        "mismatched number of temporal edges: left {}, right {}",
        g1.count_temporal_edges(),
        g2.count_temporal_edges()
    );
    assert_eq!(
        g1.earliest_time(),
        g2.earliest_time(),
        "mismatched earliest time: left {:?}, right {:?}",
        g1.earliest_time(),
        g2.earliest_time()
    );
    assert_eq!(
        g1.latest_time(),
        g2.latest_time(),
        "mismatched latest time: left {:?}, right {:?}",
        g1.latest_time(),
        g2.latest_time()
    );
    assert_eq!(
        g1.properties().constant().as_map(),
        g2.properties().constant().as_map(),
        "mismatched graph constant properties: left {:?}, right {:?}",
        g1.properties().constant().as_map(),
        g2.properties().constant().as_map()
    );
    assert_eq!(
        g1.properties().temporal().as_map(),
        g2.properties().temporal().as_map(),
        "mismatched graph temporal properties: left {:?}, right {:?}",
        g1.properties().temporal().as_map(),
        g2.properties().temporal().as_map()
    );

    for n1 in g1.nodes() {
        let n2 = g2
            .node(n1.id())
            .expect(&format!("missing node {:?}", n1.id()));
        assert_eq!(
            n1.name(),
            n2.name(),
            "mismatched node name: left {:?}, right {:?}",
            n1.name(),
            n2.name()
        );
        assert_eq!(
            n1.earliest_time(),
            n2.earliest_time(),
            "mismatched node earliest time for node {:?}: left {:?}, right {:?}",
            n1.id(),
            n1.earliest_time(),
            n2.earliest_time()
        );
        // This doesn't hold for materialised windowed PersistentGraph (node is still present after the end of the window)
        // assert_eq!(
        //     n1.latest_time(),
        //     n2.latest_time(),
        //     "mismatched node latest time for node {:?}: left {:?}, right {:?}",
        //     n1.id(),
        //     n1.latest_time(),
        //     n2.latest_time()
        // );
        assert_eq!(
            n1.properties().constant().as_map(),
            n2.properties().constant().as_map(),
            "mismatched constant properties for node {:?}: left {:?}, right {:?}",
            n1.id(),
            n1.properties().constant().as_map(),
            n2.properties().constant().as_map()
        );
        assert_eq!(
            n1.properties().temporal().as_map(),
            n2.properties().temporal().as_map(),
            "mismatched temporal properties for node {:?}: left {:?}, right {:?}",
            n1.id(),
            n1.properties().temporal().as_map(),
            n2.properties().temporal().as_map()
        );
        assert_eq!(
            n1.out_degree(),
            n2.out_degree(),
            "mismatched out-degree for node {:?}: left {}, right {}",
            n1.id(),
            n1.out_degree(),
            n2.out_degree(),
        );
        assert_eq!(
            n1.in_degree(),
            n2.in_degree(),
            "mismatched in-degree for node {:?}: left {}, right {}",
            n1.id(),
            n1.in_degree(),
            n2.in_degree(),
        );
        assert_eq!(
            n1.degree(),
            n2.degree(),
            "mismatched degree for node {:?}: left {}, right {}",
            n1.id(),
            n1.degree(),
            n2.degree(),
        );
        assert_eq!(
            n1.out_neighbours().id().collect::<HashSet<_>>(),
            n2.out_neighbours().id().collect::<HashSet<_>>(),
            "mismatched out-neighbours for node {:?}: left {:?}, right {:?}",
            n1.id(),
            n1.out_neighbours().id().collect::<HashSet<_>>(),
            n2.out_neighbours().id().collect::<HashSet<_>>()
        );
        assert_eq!(
            n1.in_neighbours().id().collect::<HashSet<_>>(),
            n2.in_neighbours().id().collect::<HashSet<_>>(),
            "mismatched in-neighbours for node {:?}: left {:?}, right {:?}",
            n1.id(),
            n1.in_neighbours().id().collect::<HashSet<_>>(),
            n2.in_neighbours().id().collect::<HashSet<_>>()
        )
    }

    for e1 in g1.edges() {
        let e2 = g2
            .edge(e1.src().id(), e1.dst().id())
            .unwrap_or_else(|| panic!("missing edge {:?}", e1.id()));
        assert_eq!(
            e1.earliest_time(),
            e2.earliest_time(),
            "mismatched earliest time for edge {:?}: left {:?}, right {:?}",
            e1.id(),
            e1.earliest_time(),
            e2.earliest_time()
        );
        assert_eq!(
            e1.properties().constant().as_map(),
            e2.properties().constant().as_map(),
            "mismatched constant properties for edge {:?}: left {:?}, right {:?}",
            e1.id(),
            e1.properties().constant().as_map(),
            e2.properties().constant().as_map()
        );
        assert_eq!(
            e1.properties().temporal().as_map(),
            e2.properties().temporal().as_map(),
            "mismatched temporal properties for edge {:?}: left {:?}, right {:?}",
            e1.id(),
            e1.properties().temporal().as_map(),
            e2.properties().temporal().as_map(),
        );

        // FIXME: DiskGraph does not currently preserve secondary index

        let mut e1_updates: Vec<_> = e1
            .explode()
            .iter()
            .map(|e| (e.layer_name().unwrap(), e.time().unwrap()))
            .collect();
        e1_updates.sort();

        let mut e2_updates: Vec<_> = e2
            .explode()
            .iter()
            .map(|e| (e.layer_name().unwrap(), e.time().unwrap()))
            .collect();
        e2_updates.sort();
        assert_eq!(
            e1_updates,
            e2_updates,
            "mismatched updates for edge {:?}: left {:?}, right {:?}",
            e1.id(),
            e1_updates,
            e2_updates,
        );
    }
}

impl Display for Graph {
    fn fmt(&self, f: &mut Formatter<'_>) -> std::fmt::Result {
        write!(f, "{}", self.inner)
    }
}

impl<'graph, G: GraphViewOps<'graph>> PartialEq<G> for Graph
where
    Self: 'graph,
{
    fn eq(&self, other: &G) -> bool {
        graph_equal(self, other)
    }
}

impl Base for Graph {
    type Base = Storage;

    #[inline(always)]
    fn base(&self) -> &Self::Base {
        &self.inner
    }
}

impl InheritMutationOps for Graph {}

impl InheritViewOps for Graph {}

impl Graph {
    /// Create a new graph
    ///
    /// Returns:
    ///
    /// A raphtory graph
    ///
    /// # Example
    ///
    /// ```
    /// use raphtory::prelude::Graph;
    /// let g = Graph::new();
    /// ```
    pub fn new() -> Self {
        Self {
            inner: Arc::new(Storage::default()),
        }
    }

    /// Create a new graph with specified number of shards
    ///
    /// Returns:
    ///
    /// A raphtory graph
    pub fn new_with_shards(num_shards: usize) -> Self {
        Self {
            inner: Arc::new(Storage::new(num_shards)),
        }
    }

    pub(crate) fn from_storage(inner: Arc<Storage>) -> Self {
        Self { inner }
    }

    pub(crate) fn from_internal_graph(graph_storage: GraphStorage) -> Self {
        let inner = Arc::new(Storage::from_inner(graph_storage));
        Self { inner }
    }

    pub fn event_graph(&self) -> Graph {
        self.clone()
    }

    /// Get persistent graph
    pub fn persistent_graph(&self) -> PersistentGraph {
        PersistentGraph::from_storage(self.inner.clone())
    }
}

#[cfg(test)]
mod db_tests {
    use super::*;
    use crate::{
        algorithms::components::weakly_connected_components,
        core::{
            utils::{
                errors::GraphError,
                time::{error::ParseTimeError, TryIntoTime},
            },
            Prop,
        },
        db::{
            api::{
                properties::internal::ConstPropertiesOps,
                view::{
                    internal::{CoreGraphOps, EdgeFilterOps, TimeSemantics},
                    time::internal::InternalTimeOps,
                    EdgeViewOps, IntoDynBoxed, Layer, LayerOps, NodeViewOps, TimeOps,
                },
            },
            graph::{edge::EdgeView, edges::Edges, node::NodeView, path::PathFromNode},
        },
        graphgen::random_attachment::random_attachment,
        prelude::{AdditionOps, PropertyAdditionOps},
        test_storage,
        test_utils::test_graph,
    };
    use chrono::NaiveDateTime;
    use itertools::Itertools;
    use quickcheck_macros::quickcheck;
    use raphtory_api::core::{
        entities::GID,
        storage::arc_str::{ArcStr, OptionAsStr},
        utils::logging::global_info_logger,
    };
    use serde_json::Value;
    use std::collections::{HashMap, HashSet};
    use tempfile::TempDir;
    use tracing::{error, info};

    #[test]
    fn test_empty_graph() {
        let graph = Graph::new();
        test_storage!(&graph, |graph| {
            assert!(!graph.has_edge(1, 2));

            let test_time = 42;
            let result = graph.at(test_time);
            assert!(result.start.is_some());
            assert!(result.end.is_some());

            let result = graph.after(test_time);
            assert!(result.start.is_some());
            assert!(result.end.is_none());

            let result = graph.before(test_time);
            assert!(result.start.is_none());
            assert!(result.end.is_some());

            assert_eq!(
                graph.const_prop_keys().collect::<Vec<_>>(),
                Vec::<ArcStr>::new()
            );
            assert_eq!(
                graph.const_prop_ids().collect::<Vec<_>>(),
                Vec::<usize>::new()
            );
            assert_eq!(graph.const_prop_values(), Vec::<Prop>::new());
            assert!(graph.constant_prop(1).is_none());
            assert!(graph.get_const_prop_id("1").is_none());
            assert!(graph.get_const_prop(1).is_none());
            assert_eq!(graph.count_nodes(), 0);
            assert_eq!(graph.count_edges(), 0);
            assert_eq!(graph.count_temporal_edges(), 0);

            assert!(graph.start().is_none());
            assert!(graph.end().is_none());
            assert!(graph.earliest_date_time().is_none());
            assert_eq!(graph.earliest_time(), None);
            assert!(graph.end_date_time().is_none());
            assert!(graph.timeline_end().is_none());

            assert!(graph.is_empty());

            assert_eq!(
                graph.nodes().collect(),
                Vec::<NodeView<Graph, Graph>>::new()
            );
            assert_eq!(
                graph.edges().collect(),
                Vec::<EdgeView<Graph, Graph>>::new()
            );
            assert!(!graph.edges_filtered());
            assert!(graph.edge(1, 2).is_none());
            assert!(graph.latest_time_global().is_none());
            assert!(graph.latest_time_window(1, 2).is_none());
            assert!(graph.latest_time().is_none());
            assert!(graph.latest_date_time().is_none());
            assert!(graph.latest_time_global().is_none());
            assert!(graph.earliest_time_global().is_none());
        });
    }

    #[quickcheck]
    fn test_multithreaded_add_edge(edges: Vec<(u64, u64)>) -> bool {
        let g = Graph::new();
        edges.par_iter().enumerate().for_each(|(t, (i, j))| {
            g.add_edge(t as i64, *i, *j, NO_PROPS, None).unwrap();
        });
        edges.iter().all(|(i, j)| g.has_edge(*i, *j)) && g.count_temporal_edges() == edges.len()
    }

    #[quickcheck]
    fn add_node_grows_graph_len(vs: Vec<(i64, u64)>) {
        let g = Graph::new();

        let expected_len = vs.iter().map(|(_, v)| v).sorted().dedup().count();
        for (t, v) in vs {
            g.add_node(t, v, NO_PROPS, None)
                .map_err(|err| error!("{:?}", err))
                .ok();
        }

        assert_eq!(g.count_nodes(), expected_len)
    }

    #[quickcheck]
    fn add_node_gets_names(vs: Vec<String>) -> bool {
        global_info_logger();
        let g = Graph::new();

        let expected_len = vs.iter().sorted().dedup().count();
        for (t, name) in vs.iter().enumerate() {
            g.add_node(t as i64, name.clone(), NO_PROPS, None)
                .map_err(|err| info!("{:?}", err))
                .ok();
        }

        assert_eq!(g.count_nodes(), expected_len);

        vs.iter().all(|name| {
            let v = g.node(name.clone()).unwrap();
            v.name() == name.clone()
        })
    }

    #[quickcheck]
    fn add_edge_grows_graph_edge_len(edges: Vec<(i64, u64, u64)>) {
        let g = Graph::new();

        let unique_nodes_count = edges
            .iter()
            .flat_map(|(_, src, dst)| vec![src, dst])
            .sorted()
            .dedup()
            .count();

        let unique_edge_count = edges
            .iter()
            .map(|(_, src, dst)| (src, dst))
            .unique()
            .count();

        for (t, src, dst) in edges {
            g.add_edge(t, src, dst, NO_PROPS, None).unwrap();
        }

        assert_eq!(g.count_nodes(), unique_nodes_count);
        assert_eq!(g.count_edges(), unique_edge_count);
    }

    #[quickcheck]
    fn add_edge_works(edges: Vec<(i64, u64, u64)>) -> bool {
        let g = Graph::new();
        for &(t, src, dst) in edges.iter() {
            g.add_edge(t, src, dst, NO_PROPS, None).unwrap();
        }

        edges.iter().all(|&(_, src, dst)| g.has_edge(src, dst))
    }

    #[quickcheck]
    fn get_edge_works(edges: Vec<(i64, u64, u64)>) -> bool {
        let g = Graph::new();
        for &(t, src, dst) in edges.iter() {
            g.add_edge(t, src, dst, NO_PROPS, None).unwrap();
        }

        edges
            .iter()
            .all(|&(_, src, dst)| g.edge(src, dst).is_some())
    }

    #[test]
    fn prop_json_test() {
        let g = Graph::new();
        let _ = g.add_node(0, "A", NO_PROPS, None).unwrap();
        let _ = g.add_node(0, "B", NO_PROPS, None).unwrap();
        let e = g.add_edge(0, "A", "B", NO_PROPS, None).unwrap();
        e.add_constant_properties(vec![("aprop".to_string(), Prop::Bool(true))], None)
            .unwrap();
        let ee = g.add_edge(0, "A", "B", NO_PROPS, Some("LAYERA")).unwrap();
        ee.add_constant_properties(
            vec![("aprop".to_string(), Prop::Bool(false))],
            Some("LAYERA"),
        )
        .unwrap();
        let json_res = g
            .edge("A", "B")
            .unwrap()
            .properties()
            .constant()
            .get("aprop")
            .unwrap()
            .to_json();
        let json_as_map = json_res.as_object().unwrap();
        assert_eq!(json_as_map.len(), 2);
        assert_eq!(json_as_map.get("LAYERA"), Some(&Value::Bool(false)));
        assert_eq!(json_as_map.get("_default"), Some(&Value::Bool(true)));

        let eee = g.add_edge(0, "A", "B", NO_PROPS, Some("LAYERB")).unwrap();
        let v: Vec<Prop> = vec![Prop::Bool(true), Prop::Bool(false), Prop::U64(0)];
        eee.add_constant_properties(
            vec![("bprop".to_string(), Prop::List(Arc::new(v)))],
            Some("LAYERB"),
        )
        .unwrap();
        let json_res = g
            .edge("A", "B")
            .unwrap()
            .properties()
            .constant()
            .get("bprop")
            .unwrap()
            .to_json();
        let list_res = json_res.as_object().unwrap().get("LAYERB").unwrap();
        assert_eq!(list_res.as_array().unwrap().len(), 3);

        let eeee = g.add_edge(0, "A", "B", NO_PROPS, Some("LAYERC")).unwrap();
        let v: HashMap<ArcStr, Prop> = HashMap::from([
            (ArcStr::from("H".to_string()), Prop::Bool(false)),
            (ArcStr::from("Y".to_string()), Prop::U64(0)),
        ]);
        eeee.add_constant_properties(
            vec![("mymap".to_string(), Prop::Map(Arc::new(v)))],
            Some("LAYERC"),
        )
        .unwrap();
        let json_res = g
            .edge("A", "B")
            .unwrap()
            .properties()
            .constant()
            .get("mymap")
            .unwrap()
            .to_json();
        let map_res = json_res.as_object().unwrap().get("LAYERC").unwrap();
        assert_eq!(map_res.as_object().unwrap().len(), 2);
    }

    #[test]
    fn import_from_another_graph() {
        let g = Graph::new();
        let g_a = g.add_node(0, "A", NO_PROPS, None).unwrap();
        let g_b = g
            .add_node(1, "B", vec![("temp".to_string(), Prop::Bool(true))], None)
            .unwrap();
        let _ = g_b.add_constant_properties(vec![("con".to_string(), Prop::I64(11))]);
        let gg = Graph::new();
        let res = gg.import_node(&g_a, false).unwrap();
        assert_eq!(res.name(), "A");
        assert_eq!(res.history(), vec![0]);
        let res = gg.import_node(&g_b, false).unwrap();
        assert_eq!(res.name(), "B");
        assert_eq!(res.history(), vec![1]);
        assert_eq!(res.properties().get("temp").unwrap(), Prop::Bool(true));
        assert_eq!(
            res.properties().constant().get("con").unwrap(),
            Prop::I64(11)
        );

        let gg = Graph::new();
        let _ = gg.import_nodes(vec![&g_a, &g_b], false).unwrap();
        assert_eq!(gg.nodes().name().collect_vec(), vec!["A", "B"]);

        let e_a_b = g.add_edge(2, "A", "B", NO_PROPS, None).unwrap();
        let res = gg.import_edge(&e_a_b, false).unwrap();
        assert_eq!(
            (res.src().name(), res.dst().name()),
            (e_a_b.src().name(), e_a_b.dst().name())
        );
        let e_a_b_p = g
            .add_edge(
                3,
                "A",
                "B",
                vec![("etemp".to_string(), Prop::Bool(false))],
                None,
            )
            .unwrap();
        let gg = Graph::new();
        let _ = gg.add_node(0, "B", NO_PROPS, None);
        let res = gg.import_edge(&e_a_b_p, false).expect("Failed to add edge");
        assert_eq!(res.properties().as_vec(), e_a_b_p.properties().as_vec());

        let e_c_d = g.add_edge(4, "C", "D", NO_PROPS, None).unwrap();
        let gg = Graph::new();
        let _ = gg.import_edges(vec![&e_a_b, &e_c_d], false).unwrap();
        assert_eq!(gg.edges().len(), 2);
    }

    #[test]
    fn props_with_layers() {
        global_info_logger();
        let g = Graph::new();
        g.add_edge(0, "A", "B", NO_PROPS, None).unwrap();
        let ed = g.edge("A", "B").unwrap();
        ed.add_constant_properties(vec![("CCC", Prop::str("RED"))], None)
            .unwrap();
        info!("{:?}", ed.properties().constant().as_map());
        g.add_edge(0, "A", "B", NO_PROPS, Some("LAYERONE")).unwrap();
        ed.add_constant_properties(vec![("CCC", Prop::str("BLUE"))], Some("LAYERONE"))
            .unwrap();
        info!("{:?}", ed.properties().constant().as_map());
    }

    #[test]
    #[cfg(feature = "proto")]
    fn graph_save_to_load_from_file() {
        let vs = vec![
            (1, 1, 2),
            (2, 1, 3),
            (-1, 2, 1),
            (0, 1, 1),
            (7, 3, 2),
            (1, 1, 1),
        ];

        let g = Graph::new();

        for (t, src, dst) in &vs {
            g.add_edge(*t, *src, *dst, NO_PROPS, None).unwrap();
        }

        let tmp_raphtory_path: TempDir = TempDir::new().unwrap();

        let graph_path = format!("{}/graph.bin", tmp_raphtory_path.path().display());
        g.encode(&graph_path).unwrap();

        // Load from files
        let g2 = Graph::decode(&graph_path).unwrap();

        assert_eq!(g, g2);

        let _ = tmp_raphtory_path.close();
    }

    #[test]
    fn has_edge() {
        let g = Graph::new();
        g.add_edge(1, 7, 8, NO_PROPS, None).unwrap();

        assert!(!g.has_edge(8, 7));
        assert!(g.has_edge(7, 8));

        g.add_edge(1, 7, 9, NO_PROPS, None).unwrap();

        assert!(!g.has_edge(9, 7));
        assert!(g.has_edge(7, 9));
    }

    #[test]
    fn has_edge_str() {
        let g = Graph::new();
        g.add_edge(2, "haaroon", "northLondon", NO_PROPS, None)
            .unwrap();
        assert!(g.has_edge("haaroon", "northLondon"));
    }

    #[test]
    fn graph_edge() {
        let graph = Graph::new();
        let es = vec![
            (1, 1, 2),
            (2, 1, 3),
            (-1, 2, 1),
            (0, 1, 1),
            (7, 3, 2),
            (1, 1, 1),
        ];
        for (t, src, dst) in es {
            graph.add_edge(t, src, dst, NO_PROPS, None).unwrap();
        }

        test_storage!(&graph, |graph| {
            let e = graph
                .window(i64::MIN, i64::MAX)
                .layers(Layer::Default)
                .unwrap()
                .edge(1, 3)
                .unwrap();
            assert_eq!(e.src().id().into_u64(), Some(1u64));
            assert_eq!(e.dst().id().into_u64(), Some(3u64));
        });
    }

    #[test]
    fn graph_degree_window() {
        let vs = vec![
            (1, 1, 2),
            (2, 1, 3),
            (-1, 2, 1),
            (0, 1, 1),
            (7, 3, 2),
            (1, 1, 1),
        ];

        let graph = Graph::new();

        for (t, src, dst) in &vs {
            graph.add_edge(*t, *src, *dst, NO_PROPS, None).unwrap();
        }
        test_storage!(&graph, |graph| {
            let expected = vec![(2, 3, 1), (1, 0, 0), (1, 0, 0)];
            let actual = (1..=3)
                .map(|i| {
                    let v = graph.node(i).unwrap();
                    (
                        v.window(-1, 7).in_degree(),
                        v.window(1, 7).out_degree(),
                        v.window(0, 1).degree(),
                    )
                })
                .collect::<Vec<_>>();

            assert_eq!(actual, expected);
        });
    }

    #[test]
    fn graph_edges_window() {
        let vs = vec![
            (1, 1, 2),
            (2, 1, 3),
            (-1, 2, 1),
            (0, 1, 1),
            (7, 3, 2),
            (1, 1, 1),
        ];

        let graph = Graph::new();

        for (t, src, dst) in &vs {
            graph.add_edge(*t, *src, *dst, NO_PROPS, None).unwrap();
        }
        test_storage!(&graph, |graph| {
            let expected = vec![(2, 3, 1), (1, 0, 0), (1, 0, 0)];
            let actual = (1..=3)
                .map(|i| {
                    let v = graph.node(i).unwrap();
                    (
                        v.window(-1, 7).in_edges().iter().count(),
                        v.window(1, 7).out_edges().iter().count(),
                        v.window(0, 1).edges().iter().count(),
                    )
                })
                .collect::<Vec<_>>();

            assert_eq!(actual, expected);
        });
    }

    #[test]
    fn test_explode_layers_time() {
        global_info_logger();
        let g = Graph::new();
        g.add_edge(
            1,
            1,
            2,
            vec![("duration".to_string(), Prop::U32(5))],
            Some("a"),
        )
        .map_err(|err| error!("{:?}", err))
        .ok();
        g.add_edge(
            2,
            1,
            2,
            vec![("duration".to_string(), Prop::U32(5))],
            Some("a"),
        )
        .map_err(|err| error!("{:?}", err))
        .ok();
        g.add_edge(
            3,
            1,
            2,
            vec![("duration".to_string(), Prop::U32(5))],
            Some("a"),
        )
        .map_err(|err| error!("{:?}", err))
        .ok();
        g.add_edge(
            4,
            1,
            2,
            vec![("duration".to_string(), Prop::U32(6))],
            Some("b"),
        )
        .map_err(|err| error!("{:?}", err))
        .ok();
        g.add_edge(5, 1, 2, NO_PROPS, Some("c"))
            .map_err(|err| error!("{:?}", err))
            .ok();

        assert_eq!(g.latest_time(), Some(5));

        let earliest_times = g
            .edge(1, 2)
            .unwrap()
            .explode_layers()
            .earliest_time()
            .map(|t| t.unwrap())
            .collect_vec();

        assert_eq!(earliest_times, vec![1, 4, 5]);

        let latest_times = g
            .edge(1, 2)
            .unwrap()
            .explode_layers()
            .latest_time()
            .map(|t| t.unwrap())
            .collect_vec();

        assert_eq!(latest_times, vec![3, 4, 5]);
    }

    #[test]
    fn time_test() {
        global_info_logger();
        let g = Graph::new();

        assert_eq!(g.latest_time(), None);
        assert_eq!(g.earliest_time(), None);

        g.add_node(5, 1, NO_PROPS, None)
            .map_err(|err| error!("{:?}", err))
            .ok();

        assert_eq!(g.latest_time(), Some(5));
        assert_eq!(g.earliest_time(), Some(5));

        let g = Graph::new();

        g.add_edge(10, 1, 2, NO_PROPS, None).unwrap();
        assert_eq!(g.latest_time(), Some(10));
        assert_eq!(g.earliest_time(), Some(10));

        g.add_node(5, 1, NO_PROPS, None)
            .map_err(|err| error!("{:?}", err))
            .ok();
        assert_eq!(g.latest_time(), Some(10));
        assert_eq!(g.earliest_time(), Some(5));

        g.add_edge(20, 3, 4, NO_PROPS, None).unwrap();
        assert_eq!(g.latest_time(), Some(20));
        assert_eq!(g.earliest_time(), Some(5));

        random_attachment(&g, 100, 10, None);
        assert_eq!(g.latest_time(), Some(126));
        assert_eq!(g.earliest_time(), Some(5));
    }

    #[test]
    fn constant_properties() {
        let g = Graph::new();
        g.add_edge(0, 11, 22, NO_PROPS, None).unwrap();
        g.add_edge(
            0,
            11,
            11,
            vec![("temp".to_string(), Prop::Bool(true))],
            None,
        )
        .unwrap();
        g.add_edge(0, 22, 33, NO_PROPS, None).unwrap();
        g.add_edge(0, 33, 11, NO_PROPS, None).unwrap();
        g.add_node(0, 11, vec![("temp".to_string(), Prop::Bool(true))], None)
            .unwrap();
        g.add_edge(0, 44, 55, NO_PROPS, None).unwrap();
        let v11 = g.node(11).unwrap();
        let v22 = g.node(22).unwrap();
        let v33 = g.node(33).unwrap();
        let v44 = g.node(44).unwrap();
        let v55 = g.node(55).unwrap();
        let edge1111 = g.edge(&v11, &v11).unwrap();
        let edge2233 = g.edge(&v22, &v33).unwrap();
        let edge3311 = g.edge(&v33, &v11).unwrap();

        v11.add_constant_properties(vec![("a", Prop::U64(11)), ("b", Prop::I64(11))])
            .unwrap();
        v11.add_constant_properties(vec![("c", Prop::U32(11))])
            .unwrap();

        v44.add_constant_properties(vec![("e", Prop::U8(1))])
            .unwrap();
        v55.add_constant_properties(vec![("f", Prop::U16(1))])
            .unwrap();
        edge1111
            .add_constant_properties(vec![("d", Prop::U64(1111))], None)
            .unwrap();
        edge3311
            .add_constant_properties(vec![("a", Prop::U64(3311))], None)
            .unwrap();

        // cannot add properties to non-existant layer
        assert!(edge1111
            .add_constant_properties([("test", "test")], Some("test"))
            .is_err());

        // cannot change property type
        assert!(v22
            .add_constant_properties(vec![("b", Prop::U64(22))])
            .is_err());

        assert_eq!(v11.properties().constant().keys(), vec!["a", "b", "c"]);
        assert!(v22.properties().constant().keys().is_empty());
        assert!(v33.properties().constant().keys().is_empty());
        assert_eq!(v44.properties().constant().keys(), vec!["e"]);
        assert_eq!(v55.properties().constant().keys(), vec!["f"]);
        assert_eq!(edge1111.properties().constant().keys(), vec!["d"]);
        assert_eq!(edge3311.properties().constant().keys(), vec!["a"]);
        assert!(edge2233.properties().constant().keys().is_empty());

        assert_eq!(v11.properties().constant().get("a"), Some(Prop::U64(11)));
        assert_eq!(v11.properties().constant().get("b"), Some(Prop::I64(11)));
        assert_eq!(v11.properties().constant().get("c"), Some(Prop::U32(11)));
        assert_eq!(v22.properties().constant().get("b"), None);
        assert_eq!(v44.properties().constant().get("e"), Some(Prop::U8(1)));
        assert_eq!(v55.properties().constant().get("f"), Some(Prop::U16(1)));
        assert_eq!(v22.properties().constant().get("a"), None);
        assert_eq!(
            edge1111.properties().constant().get("d"),
            Some(Prop::U64(1111))
        );
        assert_eq!(
            edge3311.properties().constant().get("a"),
            Some(Prop::U64(3311))
        );
        assert_eq!(edge2233.properties().constant().get("a"), None);

        // cannot add properties to non-existant layer
        assert!(edge1111
            .add_constant_properties([("test", "test")], Some("test"))
            .is_err());
        g.add_edge(0, 1, 2, NO_PROPS, Some("test")).unwrap();
        // cannot add properties to layer without updates
        assert!(edge1111
            .add_constant_properties([("test", "test")], Some("test"))
            .is_err());
    }

    #[test]
    fn temporal_props_node() {
        let graph = Graph::new();

        graph
            .add_node(0, 1, [("cool".to_string(), Prop::Bool(true))], None)
            .unwrap();

        let v = graph.node(1).unwrap();

        let actual = v.properties().get("cool");
        assert_eq!(actual, Some(Prop::Bool(true)));

        // we flip cool from true to false after t 3
        graph
            .add_node(3, 1, [("cool".to_string(), Prop::Bool(false))], None)
            .unwrap();

        // FIXME: boolean properties not yet supported (Issue #48)
        test_graph(&graph, |graph| {
            let wg = graph.window(3, 15);
            let v = wg.node(1).unwrap();

            let actual = v.properties().get("cool");
            assert_eq!(actual, Some(Prop::Bool(false)));

            let hist: Vec<_> = v
                .properties()
                .temporal()
                .get("cool")
                .unwrap()
                .iter()
                .collect();
            assert_eq!(hist, vec![(3, Prop::Bool(false))]);

            let v = graph.node(1).unwrap();

            let hist: Vec<_> = v
                .properties()
                .temporal()
                .get("cool")
                .unwrap()
                .iter()
                .collect();
            assert_eq!(hist, vec![(0, Prop::Bool(true)), (3, Prop::Bool(false))]);
        });
    }

    #[test]
    fn temporal_props_edge() {
        let graph = Graph::new();

        graph
            .add_edge(1, 0, 1, vec![("distance".to_string(), Prop::U32(5))], None)
            .expect("add edge");

        test_storage!(&graph, |graph| {
            let e = graph.edge(0, 1).unwrap();

            let prop = e.properties().get("distance").unwrap();
            assert_eq!(prop, Prop::U32(5));
        });
    }

    #[test]
    fn graph_neighbours_window() {
        let vs = vec![
            (1, 1, 2),
            (2, 1, 3),
            (-1, 2, 1),
            (0, 1, 1),
            (7, 3, 2),
            (1, 1, 1),
        ];

        let graph = Graph::new();

        for (t, src, dst) in &vs {
            graph.add_edge(*t, *src, *dst, NO_PROPS, None).unwrap();
        }
        test_storage!(&graph, |graph| {
            let expected = vec![
                (vec![1, 2], vec![1, 2, 3], vec![1]),
                (vec![1], vec![], vec![]),
                (vec![1], vec![], vec![]),
            ];
            let actual = (1..=3)
                .map(|i| {
                    let v = graph.node(i).unwrap();
                    (
                        v.window(-1, 7)
                            .in_neighbours()
                            .id()
                            .filter_map(|id| id.as_u64())
                            .collect::<Vec<_>>(),
                        v.window(1, 7)
                            .out_neighbours()
                            .id()
                            .filter_map(|id| id.as_u64())
                            .collect::<Vec<_>>(),
                        v.window(0, 1)
                            .neighbours()
                            .id()
                            .filter_map(|id| id.as_u64())
                            .collect::<Vec<_>>(),
                    )
                })
                .collect::<Vec<_>>();

            assert_eq!(actual, expected);
        });
    }

    #[test]
    fn test_time_range_on_empty_graph() {
        let graph = Graph::new();

        test_storage!(&graph, |graph| {
            let rolling = graph.rolling(1, None).unwrap().collect_vec();
            assert!(rolling.is_empty());

            let expanding = graph.expanding(1).unwrap().collect_vec();
            assert!(expanding.is_empty());
        });
    }

    #[test]
    fn test_add_node_with_nums() {
        let graph = Graph::new();

        graph.add_node(1, 831, NO_PROPS, None).unwrap();
        test_storage!(&graph, |graph| {
            assert!(graph.has_node(831));

            assert_eq!(graph.count_nodes(), 1);
        });
    }

    #[test]
    fn test_add_node_with_strings() {
        let graph = Graph::new();

        graph.add_node(0, "haaroon", NO_PROPS, None).unwrap();
        graph.add_node(1, "hamza", NO_PROPS, None).unwrap();
        test_storage!(&graph, |graph| {
            assert!(graph.has_node("haaroon"));
            assert!(graph.has_node("hamza"));

            assert_eq!(graph.count_nodes(), 2);
        });
    }

    #[test]
    fn layers() -> Result<(), GraphError> {
        let graph = Graph::new();
        graph.add_edge(0, 11, 22, NO_PROPS, None)?;
        graph.add_edge(0, 11, 33, NO_PROPS, None)?;
        graph.add_edge(0, 33, 11, NO_PROPS, None)?;
        graph.add_edge(0, 11, 22, NO_PROPS, Some("layer1"))?;
        graph.add_edge(0, 11, 33, NO_PROPS, Some("layer2"))?;
        graph.add_edge(0, 11, 44, NO_PROPS, Some("layer2"))?;

        // FIXME: needs multilayer support (Issue #47)
        test_graph(&graph, |graph| {
            assert!(graph.has_edge(11, 22));
            assert!(graph.default_layer().has_edge(11, 22));
            assert!(!graph.default_layer().has_edge(11, 44));
            assert!(!graph.layers("layer2").unwrap().has_edge(11, 22));
            assert!(graph.layers("layer2").unwrap().has_edge(11, 44));

            assert!(graph.edge(11, 22).is_some());
            assert!(graph.layers(Layer::Default).unwrap().edge(11, 44).is_none());
            assert!(graph.layers("layer2").unwrap().edge(11, 22).is_none());
            assert!(graph.layers("layer2").unwrap().edge(11, 44).is_some());

            assert!(graph
                .exclude_layers("layer2")
                .unwrap()
                .edge(11, 44)
                .is_none());
            assert!(graph
                .exclude_layers("layer2")
                .unwrap()
                .edge(11, 33)
                .is_some());
            assert!(graph
                .exclude_layers("layer2")
                .unwrap()
                .edge(11, 22)
                .is_some());

            let dft_layer = graph.default_layer();
            let layer1 = graph.layers("layer1").expect("layer1");
            let layer2 = graph.layers("layer2").expect("layer2");
            assert!(graph.layers("missing layer").is_err());

            assert_eq!(graph.count_nodes(), 4);
            assert_eq!(graph.count_edges(), 4);
            assert_eq!(dft_layer.count_edges(), 3);
            assert_eq!(layer1.count_edges(), 1);
            assert_eq!(layer2.count_edges(), 2);

            let node = graph.node(11).unwrap();
            let node_dft = dft_layer.node(11).unwrap();
            let node1 = layer1.node(11).unwrap();
            let node2 = layer2.node(11).unwrap();

            assert_eq!(node.degree(), 3);
            assert_eq!(node_dft.degree(), 2);
            assert_eq!(node1.degree(), 1);
            assert_eq!(node2.degree(), 2);

            assert_eq!(node.out_degree(), 3);
            assert_eq!(node_dft.out_degree(), 2);
            assert_eq!(node1.out_degree(), 1);
            assert_eq!(node2.out_degree(), 2);

            assert_eq!(node.in_degree(), 1);
            assert_eq!(node_dft.in_degree(), 1);
            assert_eq!(node1.in_degree(), 0);
            assert_eq!(node2.in_degree(), 0);

            fn to_tuples<'graph, G: GraphViewOps<'graph>, GH: GraphViewOps<'graph>>(
                edges: Edges<'graph, G, GH>,
            ) -> Vec<(u64, u64)> {
                edges
                    .id()
                    .filter_map(|(s, d)| s.to_u64().zip(d.to_u64()))
                    .sorted()
                    .collect_vec()
            }

            assert_eq!(
                to_tuples(node.edges()),
                vec![(11, 22), (11, 33), (11, 44), (33, 11)]
            );
            assert_eq!(
                to_tuples(node_dft.edges()),
                vec![(11, 22), (11, 33), (33, 11)]
            );
            assert_eq!(to_tuples(node1.edges()), vec![(11, 22)]);
            assert_eq!(to_tuples(node2.edges()), vec![(11, 33), (11, 44)]);

            assert_eq!(to_tuples(node.in_edges()), vec![(33, 11)]);
            assert_eq!(to_tuples(node_dft.in_edges()), vec![(33, 11)]);
            assert_eq!(to_tuples(node1.in_edges()), vec![]);
            assert_eq!(to_tuples(node2.in_edges()), vec![]);

            assert_eq!(
                to_tuples(node.out_edges()),
                vec![(11, 22), (11, 33), (11, 44)]
            );
            assert_eq!(to_tuples(node_dft.out_edges()), vec![(11, 22), (11, 33)]);
            assert_eq!(to_tuples(node1.out_edges()), vec![(11, 22)]);
            assert_eq!(to_tuples(node2.out_edges()), vec![(11, 33), (11, 44)]);

            fn to_ids<'graph, G: GraphViewOps<'graph>, GH: GraphViewOps<'graph>>(
                neighbours: PathFromNode<'graph, G, GH>,
            ) -> Vec<u64> {
                neighbours
                    .iter()
                    .filter_map(|n| n.id().as_u64())
                    .sorted()
                    .collect_vec()
            }

            assert_eq!(to_ids(node.neighbours()), vec![22, 33, 44]);
            assert_eq!(to_ids(node_dft.neighbours()), vec![22, 33]);
            assert_eq!(to_ids(node1.neighbours()), vec![22]);
            assert_eq!(to_ids(node2.neighbours()), vec![33, 44]);

            assert_eq!(to_ids(node.out_neighbours()), vec![22, 33, 44]);
            assert_eq!(to_ids(node_dft.out_neighbours()), vec![22, 33]);
            assert_eq!(to_ids(node1.out_neighbours()), vec![22]);
            assert_eq!(to_ids(node2.out_neighbours()), vec![33, 44]);

            assert_eq!(to_ids(node.in_neighbours()), vec![33]);
            assert_eq!(to_ids(node_dft.in_neighbours()), vec![33]);
            assert!(to_ids(node1.in_neighbours()).is_empty());
            assert!(to_ids(node2.in_neighbours()).is_empty());
        });
        Ok(())
    }

    #[test]
    fn test_props() {
        let g = Graph::new();
        g.add_edge(0, 1, 2, [("weight", Prop::I64(1))], None)
            .unwrap();
        g.add_edge(1, 1, 2, [("weight", Prop::I64(2))], None)
            .unwrap();
        g.add_edge(2, 1, 2, NO_PROPS, None).unwrap();

        let exploded = g.edge(1, 2).unwrap().explode();
        let res = exploded
            .properties()
            .map(|p| p.as_vec().len())
            .collect_vec();
        assert_eq!(res, vec![1, 1, 0]);
    }

    #[test]
    fn test_exploded_edge() {
        let graph = Graph::new();
        graph
            .add_edge(0, 1, 2, [("weight", Prop::I64(1))], None)
            .unwrap();
        graph
            .add_edge(1, 1, 2, [("weight", Prop::I64(2))], None)
            .unwrap();
        graph
            .add_edge(2, 1, 2, [("weight", Prop::I64(3))], None)
            .unwrap();
        test_storage!(&graph, |graph| {
            let exploded = graph.edge(1, 2).unwrap().explode();

            let res = exploded.properties().map(|p| p.as_vec()).collect_vec();

            let mut expected = Vec::new();
            for i in 1..4 {
                expected.push(vec![("weight".into(), Prop::I64(i))]);
            }

            assert_eq!(res, expected);

            let e = graph
                .node(1)
                .unwrap()
                .edges()
                .explode()
                .properties()
                .map(|p| p.as_vec())
                .collect_vec();
            assert_eq!(e, expected);
        });
    }

    #[test]
    fn test_edge_earliest_latest() {
        let graph = Graph::new();
        graph.add_edge(0, 1, 2, NO_PROPS, None).unwrap();
        graph.add_edge(1, 1, 2, NO_PROPS, None).unwrap();
        graph.add_edge(2, 1, 2, NO_PROPS, None).unwrap();
        graph.add_edge(0, 1, 3, NO_PROPS, None).unwrap();
        graph.add_edge(1, 1, 3, NO_PROPS, None).unwrap();
        graph.add_edge(2, 1, 3, NO_PROPS, None).unwrap();

        test_storage!(&graph, |graph| {
            let mut res = graph.edge(1, 2).unwrap().earliest_time().unwrap();
            assert_eq!(res, 0);

            res = graph.edge(1, 2).unwrap().latest_time().unwrap();
            assert_eq!(res, 2);

            res = graph.at(1).edge(1, 2).unwrap().earliest_time().unwrap();
            assert_eq!(res, 1);

            res = graph.before(1).edge(1, 2).unwrap().earliest_time().unwrap();
            assert_eq!(res, 0);

            res = graph.after(1).edge(1, 2).unwrap().earliest_time().unwrap();
            assert_eq!(res, 2);

            res = graph.at(1).edge(1, 2).unwrap().latest_time().unwrap();
            assert_eq!(res, 1);

            res = graph.before(1).edge(1, 2).unwrap().latest_time().unwrap();
            assert_eq!(res, 0);

            res = graph.after(1).edge(1, 2).unwrap().latest_time().unwrap();
            assert_eq!(res, 2);

            let res_list: Vec<i64> = graph
                .node(1)
                .unwrap()
                .edges()
                .earliest_time()
                .flatten()
                .collect();
            assert_eq!(res_list, vec![0, 0]);

            let res_list: Vec<i64> = graph
                .node(1)
                .unwrap()
                .edges()
                .latest_time()
                .flatten()
                .collect();
            assert_eq!(res_list, vec![2, 2]);

            let res_list: Vec<i64> = graph
                .node(1)
                .unwrap()
                .at(1)
                .edges()
                .earliest_time()
                .flatten()
                .collect();
            assert_eq!(res_list, vec![1, 1]);

            let res_list: Vec<i64> = graph
                .node(1)
                .unwrap()
                .before(1)
                .edges()
                .earliest_time()
                .flatten()
                .collect();
            assert_eq!(res_list, vec![0, 0]);

            let res_list: Vec<i64> = graph
                .node(1)
                .unwrap()
                .after(1)
                .edges()
                .earliest_time()
                .flatten()
                .collect();
            assert_eq!(res_list, vec![2, 2]);

            let res_list: Vec<i64> = graph
                .node(1)
                .unwrap()
                .at(1)
                .edges()
                .latest_time()
                .flatten()
                .collect();
            assert_eq!(res_list, vec![1, 1]);

            let res_list: Vec<i64> = graph
                .node(1)
                .unwrap()
                .before(1)
                .edges()
                .latest_time()
                .flatten()
                .collect();
            assert_eq!(res_list, vec![0, 0]);

            let res_list: Vec<i64> = graph
                .node(1)
                .unwrap()
                .after(1)
                .edges()
                .latest_time()
                .flatten()
                .collect();
            assert_eq!(res_list, vec![2, 2]);
        });
    }

    #[test]
    fn check_node_history_str() {
        let graph = Graph::new();

        graph.add_node(4, "Lord Farquaad", NO_PROPS, None).unwrap();
        graph.add_node(6, "Lord Farquaad", NO_PROPS, None).unwrap();
        graph.add_node(7, "Lord Farquaad", NO_PROPS, None).unwrap();
        graph.add_node(8, "Lord Farquaad", NO_PROPS, None).unwrap();

        // FIXME: Node updates without properties or edges are currently not supported in disk_graph (see issue #46)
        test_graph(&graph, |graph| {
            let times_of_farquaad = graph.node("Lord Farquaad").unwrap().history();

            assert_eq!(times_of_farquaad, [4, 6, 7, 8]);

            let view = graph.window(1, 8);

            let windowed_times_of_farquaad = view.node("Lord Farquaad").unwrap().history();
            assert_eq!(windowed_times_of_farquaad, [4, 6, 7]);
        });
    }

    #[test]
    fn check_node_history_num() {
        let graph = Graph::new();

        graph.add_node(1, 1, NO_PROPS, None).unwrap();
        graph.add_node(2, 1, NO_PROPS, None).unwrap();
        graph.add_node(3, 1, NO_PROPS, None).unwrap();
        graph.add_node(4, 1, NO_PROPS, None).unwrap();
        graph.add_node(8, 1, NO_PROPS, None).unwrap();

        // FIXME: Node updates without properties or edges are currently not supported in disk_graph (see issue #46)
        test_graph(&graph, |graph| {
            let times_of_one = graph.node(1).unwrap().history();

            assert_eq!(times_of_one, [1, 2, 3, 4, 8]);

            let view = graph.window(1, 8);

            let windowed_times_of_one = view.node(1).unwrap().history();
            assert_eq!(windowed_times_of_one, [1, 2, 3, 4]);
        });
    }

    #[test]
    fn check_edge_history() {
        let graph = Graph::new();

        graph.add_edge(1, 1, 2, NO_PROPS, None).unwrap();
        graph.add_edge(2, 1, 3, NO_PROPS, None).unwrap();
        graph.add_edge(3, 1, 2, NO_PROPS, None).unwrap();
        graph.add_edge(4, 1, 4, NO_PROPS, None).unwrap();
        test_storage!(&graph, |graph| {
            let times_of_onetwo = graph.edge(1, 2).unwrap().history();
            let times_of_four = graph.edge(1, 4).unwrap().window(1, 5).history();
            let view = graph.window(2, 5);
            let windowed_times_of_four = view.edge(1, 4).unwrap().window(2, 4).history();

            assert_eq!(times_of_onetwo, [1, 3]);
            assert_eq!(times_of_four, [4]);
            assert!(windowed_times_of_four.is_empty());
        });
    }

    #[test]
    fn check_edge_history_on_multiple_shards() {
        let graph = Graph::new();

        graph.add_edge(1, 1, 2, NO_PROPS, None).unwrap();
        graph.add_edge(2, 1, 3, NO_PROPS, None).unwrap();
        graph.add_edge(3, 1, 2, NO_PROPS, None).unwrap();
        graph.add_edge(4, 1, 4, NO_PROPS, None).unwrap();
        graph.add_edge(5, 1, 4, NO_PROPS, None).unwrap();
        graph.add_edge(6, 1, 4, NO_PROPS, None).unwrap();
        graph.add_edge(7, 1, 4, NO_PROPS, None).unwrap();
        graph.add_edge(8, 1, 4, NO_PROPS, None).unwrap();
        graph.add_edge(9, 1, 4, NO_PROPS, None).unwrap();
        graph.add_edge(10, 1, 4, NO_PROPS, None).unwrap();

        test_storage!(&graph, |graph| {
            let times_of_onetwo = graph.edge(1, 2).unwrap().history();
            let times_of_four = graph.edge(1, 4).unwrap().window(1, 5).history();
            let times_of_outside_window = graph.edge(1, 4).unwrap().window(1, 4).history();
            let times_of_four_higher = graph.edge(1, 4).unwrap().window(6, 11).history();

            let view = graph.window(1, 11);
            let windowed_times_of_four = view.edge(1, 4).unwrap().window(2, 5).history();
            let windowed_times_of_four_higher = view.edge(1, 4).unwrap().window(8, 11).history();

            assert_eq!(times_of_onetwo, [1, 3]);
            assert_eq!(times_of_four, [4]);
            assert_eq!(times_of_four_higher, [6, 7, 8, 9, 10]);
            assert!(times_of_outside_window.is_empty());
            assert_eq!(windowed_times_of_four, [4]);
            assert_eq!(windowed_times_of_four_higher, [8, 9, 10]);
        });
    }

    #[derive(Debug)]
    struct CustomTime<'a>(&'a str, &'a str);

    impl<'a> TryIntoTime for CustomTime<'a> {
        fn try_into_time(self) -> Result<i64, ParseTimeError> {
            let CustomTime(time, fmt) = self;
            let time = NaiveDateTime::parse_from_str(time, fmt)?;
            let time = time.and_utc().timestamp_millis();
            Ok(time)
        }
    }

    #[test]
    fn test_ingesting_timestamps() {
        let earliest_time = "2022-06-06 12:34:00".try_into_time().unwrap();
        let latest_time = "2022-06-07 12:34:00".try_into_time().unwrap();

        let g = Graph::new();
        g.add_node("2022-06-06T12:34:00.000", 0, NO_PROPS, None)
            .unwrap();
        g.add_edge("2022-06-07T12:34:00", 1, 2, NO_PROPS, None)
            .unwrap();
        assert_eq!(g.earliest_time().unwrap(), earliest_time);
        assert_eq!(g.latest_time().unwrap(), latest_time);

        let g = Graph::new();
        let fmt = "%Y-%m-%d %H:%M";

        g.add_node(CustomTime("2022-06-06 12:34", fmt), 0, NO_PROPS, None)
            .unwrap();
        g.add_edge(CustomTime("2022-06-07 12:34", fmt), 1, 2, NO_PROPS, None)
            .unwrap();
        assert_eq!(g.earliest_time().unwrap(), earliest_time);
        assert_eq!(g.latest_time().unwrap(), latest_time);
    }

    #[test]
    fn test_prop_display_str() {
        let mut prop = Prop::Str("hello".into());
        assert_eq!(format!("{}", prop), "hello");

        prop = Prop::I32(42);
        assert_eq!(format!("{}", prop), "42");

        prop = Prop::I64(9223372036854775807);
        assert_eq!(format!("{}", prop), "9223372036854775807");

        prop = Prop::U32(4294967295);
        assert_eq!(format!("{}", prop), "4294967295");

        prop = Prop::U64(18446744073709551615);
        assert_eq!(format!("{}", prop), "18446744073709551615");

        prop = Prop::U8(255);
        assert_eq!(format!("{}", prop), "255");

        prop = Prop::U16(65535);
        assert_eq!(format!("{}", prop), "65535");

        prop = Prop::F32(3.14159);
        assert_eq!(format!("{}", prop), "3.14159");

        prop = Prop::F64(3.141592653589793);
        assert_eq!(format!("{}", prop), "3.141592653589793");

        prop = Prop::Bool(true);
        assert_eq!(format!("{}", prop), "true");
    }

    #[quickcheck]
    fn test_graph_constant_props(u64_props: HashMap<String, u64>) -> bool {
        let g = Graph::new();

        let as_props = u64_props
            .into_iter()
            .map(|(name, value)| (name, Prop::U64(value)))
            .collect::<Vec<_>>();

        g.add_constant_properties(as_props.clone()).unwrap();

        let props_map = as_props.into_iter().collect::<HashMap<_, _>>();

        props_map
            .into_iter()
            .all(|(name, value)| g.properties().constant().get(&name).unwrap() == value)
    }

    #[test]
    fn test_graph_constant_props2() {
        let g = Graph::new();

        let as_props: Vec<(&str, Prop)> = vec![(
            "mylist",
            Prop::List(Arc::from(vec![Prop::I64(1), Prop::I64(2)])),
        )];

        g.add_constant_properties(as_props.clone()).unwrap();

        let props_names = as_props
            .into_iter()
            .map(|(name, _)| name.into())
            .collect::<HashSet<_>>();

        assert_eq!(
            g.properties()
                .constant()
                .keys()
                .into_iter()
                .collect::<HashSet<_>>(),
            props_names
        );

        let data = vec![
            ("key1".into(), Prop::I64(10)),
            ("key2".into(), Prop::I64(20)),
            ("key3".into(), Prop::I64(30)),
        ];
        let props_map = data.into_iter().collect::<HashMap<_, _>>();
        let as_props: Vec<(&str, Prop)> = vec![("mylist2", Prop::Map(Arc::from(props_map)))];

        g.add_constant_properties(as_props.clone()).unwrap();

        let props_names2: HashSet<ArcStr> = as_props
            .into_iter()
            .map(|(name, _)| name.into())
            .collect::<HashSet<_>>();

        assert_eq!(
            g.properties()
                .constant()
                .keys()
                .into_iter()
                .collect::<HashSet<_>>(),
            props_names.union(&props_names2).cloned().collect()
        );
    }

    #[quickcheck]
    fn test_graph_constant_props_names(u64_props: HashMap<String, u64>) -> bool {
        let g = Graph::new();

        let as_props = u64_props
            .into_iter()
            .map(|(name, value)| (name.into(), Prop::U64(value)))
            .collect::<Vec<_>>();

        g.add_constant_properties(as_props.clone()).unwrap();

        let props_names = as_props
            .into_iter()
            .map(|(name, _)| name)
            .collect::<HashSet<_>>();

        g.properties()
            .constant()
            .keys()
            .into_iter()
            .collect::<HashSet<_>>()
            == props_names
    }

    #[quickcheck]
    fn test_graph_temporal_props(str_props: HashMap<String, String>) -> bool {
        global_info_logger();
        let g = Graph::new();

        let (t0, t1) = (1, 2);

        let (t0_props, t1_props): (Vec<_>, Vec<_>) = str_props
            .iter()
            .enumerate()
            .map(|(i, props)| {
                let (name, value) = props;
                let value = Prop::from(value);
                (name.as_str().into(), value, i % 2)
            })
            .partition(|(_, _, i)| *i == 0);

        let t0_props: HashMap<ArcStr, Prop> = t0_props
            .into_iter()
            .map(|(name, value, _)| (name, value))
            .collect();

        let t1_props: HashMap<ArcStr, Prop> = t1_props
            .into_iter()
            .map(|(name, value, _)| (name, value))
            .collect();

        g.add_properties(t0, t0_props.clone()).unwrap();
        g.add_properties(t1, t1_props.clone()).unwrap();

        let check = t0_props.iter().all(|(name, value)| {
            g.properties().temporal().get(name).unwrap().at(t0) == Some(value.clone())
        }) && t1_props.iter().all(|(name, value)| {
            g.properties().temporal().get(name).unwrap().at(t1) == Some(value.clone())
        });
        if !check {
            error!("failed time-specific comparison for {:?}", str_props);
            return false;
        }
        let check = check
            && g.at(t0)
                .properties()
                .temporal()
                .iter_latest()
                .map(|(k, v)| (k.clone(), v))
                .collect::<HashMap<_, _, _>>()
                == t0_props;
        if !check {
            error!("failed latest value comparison for {:?} at t0", str_props);
            return false;
        }
        let check = check
            && t1_props.iter().all(|(k, ve)| {
                g.at(t1)
                    .properties()
                    .temporal()
                    .get(k)
                    .and_then(|v| v.latest())
                    == Some(ve.clone())
            });
        if !check {
            error!("failed latest value comparison for {:?} at t1", str_props);
            return false;
        }
        check
    }

    #[test]
    fn test_temporral_edge_props_window() {
        let graph = Graph::new();
        graph
            .add_edge(1, 1, 2, vec![("weight".to_string(), Prop::I64(1))], None)
            .unwrap();
        graph
            .add_edge(2, 1, 2, vec![("weight".to_string(), Prop::I64(2))], None)
            .unwrap();
        graph
            .add_edge(3, 1, 2, vec![("weight".to_string(), Prop::I64(3))], None)
            .unwrap();
        test_storage!(&graph, |graph| {
            let e = graph
                .node(1)
                .unwrap()
                .out_edges()
                .into_iter()
                .next()
                .unwrap();
            let res: HashMap<ArcStr, Vec<(i64, Prop)>> = e
                .window(1, 3)
                .properties()
                .temporal()
                .iter()
                .map(|(k, v)| (k.clone(), v.iter().collect()))
                .collect();

            let mut exp = HashMap::new();
            exp.insert(
                ArcStr::from("weight"),
                vec![(1, Prop::I64(1)), (2, Prop::I64(2))],
            );
            assert_eq!(res, exp);
        });
    }

    #[test]
    fn test_node_early_late_times() {
        let graph = Graph::new();
        graph.add_node(1, 1, NO_PROPS, None).unwrap();
        graph.add_node(2, 1, NO_PROPS, None).unwrap();
        graph.add_node(3, 1, NO_PROPS, None).unwrap();

        // FIXME: Node add without properties not showing up (Issue #46)
        test_graph(&graph, |graph| {
            assert_eq!(graph.node(1).unwrap().earliest_time(), Some(1));
            assert_eq!(graph.node(1).unwrap().latest_time(), Some(3));

            assert_eq!(graph.at(2).node(1).unwrap().earliest_time(), Some(2));
            assert_eq!(graph.at(2).node(1).unwrap().latest_time(), Some(2));

            assert_eq!(graph.before(2).node(1).unwrap().earliest_time(), Some(1));
            assert_eq!(graph.before(2).node(1).unwrap().latest_time(), Some(1));

            assert_eq!(graph.after(2).node(1).unwrap().earliest_time(), Some(3));
            assert_eq!(graph.after(2).node(1).unwrap().latest_time(), Some(3));
        })
    }

    #[test]
    fn test_node_ids() {
        let graph = Graph::new();
        graph.add_node(1, 1, NO_PROPS, None).unwrap();
        graph.add_node(1, 2, NO_PROPS, None).unwrap();
        graph.add_node(2, 3, NO_PROPS, None).unwrap();

        // FIXME: Node add without properties not showing up (Issue #46)
        test_graph(&graph, |graph| {
            assert_eq!(
                graph.nodes().id().collect::<Vec<_>>(),
                vec![1u64.into(), 2u64.into(), 3u64.into()]
            );

            let g_at = graph.at(1);
            assert_eq!(
                g_at.nodes().id().collect::<Vec<_>>(),
                vec![1u64.into(), 2u64.into()]
            );
        });
    }

    #[test]
    fn test_edge_layer_name() -> Result<(), GraphError> {
        let graph = Graph::new();
        graph.add_edge(0, 0, 1, NO_PROPS, None)?;
        graph.add_edge(0, 0, 1, NO_PROPS, Some("awesome name"))?;

        // FIXME: Needs multilayer support (Issue #47)
        test_graph(&graph, |graph| {
            let what = graph.edges().id().collect_vec();
            assert_eq!(what, vec![(0u64.into(), 1u64.into())]);

            let layer_names = graph.edges().layer_names().flatten().sorted().collect_vec();
            assert_eq!(layer_names, vec!["_default", "awesome name"]);
        });
        Ok(())
    }

    #[test]
    fn test_edge_from_single_layer() {
        let graph = Graph::new();
        graph.add_edge(0, 1, 2, NO_PROPS, Some("layer")).unwrap();

        // FIXME: Needs multilayer support (Issue #47)
        test_graph(&graph, |graph| {
            assert!(graph.edge(1, 2).is_some());
            assert!(graph.layers("layer").unwrap().edge(1, 2).is_some())
        });
    }

    #[test]
    fn test_edge_layer_intersect_layer() {
        let graph = Graph::new();

        graph
            .add_edge(1, 1, 2, NO_PROPS, Some("layer1"))
            .expect("add edge");
        graph
            .add_edge(1, 1, 3, NO_PROPS, Some("layer3"))
            .expect("add edge");
        graph.add_edge(1, 1, 4, NO_PROPS, None).expect("add edge");

        // FIXME: Needs multilayer support (Issue #47)
        test_graph(&graph, |graph| {
            let g_layers = graph.layers(vec!["layer1", "layer3"]).expect("layer");

            assert!(g_layers.layers("layer1").unwrap().edge(1, 2).is_some());
            assert!(g_layers.layers("layer3").unwrap().edge(1, 3).is_some());
            assert!(g_layers.edge(1, 2).is_some());
            assert!(g_layers.edge(1, 3).is_some());

            assert!(g_layers.edge(1, 4).is_none());

            let one = g_layers.node(1).expect("node");
            let ns = one
                .neighbours()
                .iter()
                .filter_map(|v| v.id().as_u64())
                .collect::<Vec<_>>();
            assert_eq!(ns, vec![2, 3]);

            let g_layers2 = g_layers.layers(vec!["layer1"]).expect("layer");

            assert!(g_layers2.layers("layer1").unwrap().edge(1, 2).is_some());
            assert!(g_layers2.edge(1, 2).is_some());

            assert!(g_layers2.edge(1, 3).is_none());

            assert!(g_layers2.edge(1, 4).is_none());

            let one = g_layers2.node(1).expect("node");
            let ns = one
                .neighbours()
                .iter()
                .filter_map(|v| v.id().as_u64())
                .collect::<Vec<_>>();
            assert_eq!(ns, vec![2]);
        });
    }

    #[test]
    fn simple_triangle() {
        let graph = Graph::new();

        let vs = vec![(1, 1, 2), (2, 1, 3), (3, 2, 1), (4, 3, 2)];

        for (t, src, dst) in &vs {
            graph.add_edge(*t, *src, *dst, NO_PROPS, None).unwrap();
        }

        test_storage!(&graph, |graph| {
            let windowed_graph = graph.window(0, 5);
            let one = windowed_graph.node(1).expect("node");
            let ns_win = one
                .neighbours()
                .id()
                .filter_map(|id| id.to_u64())
                .collect::<Vec<_>>();

            let one = graph.node(1).expect("node");
            let ns = one
                .neighbours()
                .id()
                .filter_map(|id| id.to_u64())
                .collect::<Vec<_>>();
            assert_eq!(ns, vec![2, 3]);
            assert_eq!(ns_win, ns);
        });
    }

    #[test]
    fn test_layer_explode() {
        let graph = Graph::new();
        graph.add_edge(0, 1, 2, NO_PROPS, Some("layer1")).unwrap();
        graph.add_edge(1, 1, 2, NO_PROPS, Some("layer2")).unwrap();
        graph.add_edge(2, 1, 2, NO_PROPS, Some("layer1")).unwrap();
        graph.add_edge(3, 1, 2, NO_PROPS, None).unwrap();

        // FIXME: Needs multilayer support (Issue #47)
        test_graph(&graph, |graph| {
            let e = graph.edge(1, 2).expect("edge");

            let layer_exploded = e
                .explode_layers()
                .iter()
                .filter_map(|e| {
                    e.edge.layer().and_then(|layer| {
                        Some((e.src().id().as_u64()?, e.dst().id().as_u64()?, layer))
                    })
                })
                .collect::<Vec<_>>();

            assert_eq!(layer_exploded, vec![(1, 2, 0), (1, 2, 1), (1, 2, 2)]);
        });
    }

    #[test]
    fn test_layer_explode_window() {
        let graph = Graph::new();
        graph.add_edge(0, 1, 2, NO_PROPS, Some("layer1")).unwrap();
        graph.add_edge(1, 1, 2, NO_PROPS, Some("layer2")).unwrap();
        graph.add_edge(2, 1, 2, NO_PROPS, Some("layer1")).unwrap();
        graph.add_edge(3, 1, 2, NO_PROPS, None).unwrap();

        // FIXME: Needs multilayer support (Issue #47)
        test_graph(&graph, |graph| {
            let g = graph.window(0, 3);
            let e = g.edge(1, 2).expect("edge");

            let layer_exploded = e
                .explode_layers()
                .iter()
                .filter_map(|e| {
                    e.edge
                        .layer()
                        .map(|layer| (e.src().id(), e.dst().id(), layer))
                })
                .collect::<Vec<_>>();

            assert_eq!(
                layer_exploded,
                vec![(GID::U64(1), GID::U64(2), 1), (GID::U64(1), GID::U64(2), 2)]
            );
        });
    }

    #[test]
    fn test_layer_explode_stacking() {
        let graph = Graph::new();
        graph.add_edge(0, 1, 2, NO_PROPS, Some("layer1")).unwrap();
        graph.add_edge(1, 1, 2, NO_PROPS, Some("layer2")).unwrap();
        graph.add_edge(2, 1, 2, NO_PROPS, Some("layer1")).unwrap();
        graph.add_edge(3, 1, 2, NO_PROPS, None).unwrap();

        // FIXME: Needs multilayer support (Issue #47)
        test_graph(&graph, |graph| {
            let e = graph.edge(1, 2).expect("edge");

            let layer_exploded = e
                .explode_layers()
                .iter()
                .flat_map(|e| {
                    e.explode().into_iter().filter_map(|e| {
                        e.edge
                            .layer()
                            .zip(e.time().ok())
                            .map(|(layer, t)| (t, e.src().id(), e.dst().id(), layer))
                    })
                })
                .collect::<Vec<_>>();

            assert_eq!(
                layer_exploded,
                vec![(3, 1, 2, 0), (0, 1, 2, 1), (2, 1, 2, 1), (1, 1, 2, 2)]
                    .into_iter()
                    .map(|(a, b, c, d)| (a, GID::U64(b), GID::U64(c), d))
                    .collect::<Vec<_>>()
            );
        });
    }

    #[test]
    fn test_layer_explode_stacking_window() {
        let graph = Graph::new();
        graph.add_edge(0, 1, 2, NO_PROPS, Some("layer1")).unwrap();
        graph.add_edge(1, 1, 2, NO_PROPS, Some("layer2")).unwrap();
        graph.add_edge(2, 1, 2, NO_PROPS, Some("layer1")).unwrap();
        graph.add_edge(3, 1, 2, NO_PROPS, None).unwrap();

        // FIXME: Needs multilayer support (Issue #47)
        test_graph(&graph, |graph| {
            let g = graph.window(0, 3);
            let e = g.edge(1, 2).expect("edge");

            let layer_exploded = e
                .explode_layers()
                .iter()
                .flat_map(|e| {
                    e.explode().into_iter().filter_map(|e| {
                        e.edge
                            .layer()
                            .zip(Some(e.time().unwrap()))
                            .map(|(layer, t)| (t, e.src().id(), e.dst().id(), layer))
                    })
                })
                .collect::<Vec<_>>();

            assert_eq!(
                layer_exploded,
                vec![(0, 1, 2, 1), (2, 1, 2, 1), (1, 1, 2, 2)]
                    .into_iter()
                    .map(|(a, b, c, d)| { (a, GID::U64(b), GID::U64(c), d) })
                    .collect::<Vec<_>>()
            );
        });
    }

    #[test]
    fn test_multiple_layers_fundamentals() {
        let graph = Graph::new();

        graph
            .add_edge(1, 1, 2, [("tx_sent", 10u64)], "btc".into())
            .expect("failed");
        graph
            .add_edge(1, 1, 2, [("tx_sent", 20u64)], "eth".into())
            .expect("failed");
        graph
            .add_edge(1, 1, 2, [("tx_sent", 70u64)], "tether".into())
            .expect("failed");

        // FIXME: Needs multilayer support (Issue #47)
        test_graph(&graph, |graph| {
            let e = graph.edge(1, 2).expect("failed to get edge");
            let sum: u64 = e
                .properties()
                .temporal()
                .get("tx_sent")
                .unwrap()
                .iter()
                .filter_map(|(_, prop)| prop.into_u64())
                .sum();

            assert_eq!(sum, 100);

            let lg = graph
                .layers(vec!["eth", "btc"])
                .expect("failed to layer graph");

            let e = lg.edge(1, 2).expect("failed to get edge");

            let sum_eth_btc: u64 = e
                .properties()
                .temporal()
                .get("tx_sent")
                .unwrap()
                .iter()
                .filter_map(|(_, prop)| prop.into_u64())
                .sum();

            assert_eq!(sum_eth_btc, 30);

            assert_eq!(lg.count_edges(), 1);

            let e = graph.edge(1, 2).expect("failed to get edge");

            let e_btc = e.layers("btc").expect("failed to get btc layer");
            let e_eth = e.layers("eth").expect("failed to get eth layer");

            let edge_btc_sum = e_btc
                .properties()
                .temporal()
                .get("tx_sent")
                .unwrap()
                .iter()
                .filter_map(|(_, prop)| prop.into_u64())
                .sum::<u64>();

            let edge_eth_sum = e_eth
                .properties()
                .temporal()
                .get("tx_sent")
                .unwrap()
                .iter()
                .filter_map(|(_, prop)| prop.into_u64())
                .sum::<u64>();

            assert!(edge_btc_sum < edge_eth_sum);

            let e_eth = e_eth
                .layers(vec!["eth", "btc"])
                .expect("failed to get eth,btc layers");

            let eth_sum = e_eth
                .properties()
                .temporal()
                .get("tx_sent")
                .unwrap()
                .iter()
                .filter_map(|(_, prop)| prop.into_u64())
                .sum::<u64>();

            // layer does not have a way to reset yet!
            assert_eq!(eth_sum, 20);
        });
    }

    #[test]
    fn test_unique_layers() {
        let graph = Graph::new();
        graph.add_edge(0, 1, 2, NO_PROPS, Some("layer1")).unwrap();
        graph.add_edge(0, 1, 2, NO_PROPS, Some("layer2")).unwrap();

        test_storage!(&graph, |graph| {
            assert_eq!(
                graph
                    .layers("layer2")
                    .unwrap()
                    .unique_layers()
                    .collect_vec(),
                vec!["layer2"]
            )
        });
    }

    #[quickcheck]
    fn node_from_id_is_consistent(nodes: Vec<u64>) -> bool {
        let g = Graph::new();
        for v in nodes.iter() {
            g.add_node(0, *v, NO_PROPS, None).unwrap();
        }
        g.nodes()
            .name()
            .into_iter()
            .map(|name| g.node(name))
            .all(|v| v.is_some())
    }

    #[test]
    fn large_id_is_consistent() {
        global_info_logger();
        let g = Graph::new();
        g.add_node(0, 10000000000000000006, NO_PROPS, None).unwrap();
        info!("names: {:?}", g.nodes().name().collect_vec());
        assert!(g
            .nodes()
            .name()
            .into_iter()
            .map(|name| g.node(name))
            .all(|v| v.is_some()))
    }

    #[quickcheck]
    fn exploded_edge_times_is_consistent(edges: Vec<(u64, u64, Vec<i64>)>, offset: i64) -> bool {
        check_exploded_edge_times_is_consistent(edges, offset)
    }

    #[test]
    fn exploded_edge_times_is_consistent_1() {
        let edges = vec![(0, 0, vec![0, 1])];
        assert!(check_exploded_edge_times_is_consistent(edges, 0));
    }

    fn check_exploded_edge_times_is_consistent(
        edges: Vec<(u64, u64, Vec<i64>)>,
        offset: i64,
    ) -> bool {
        global_info_logger();
        let mut correct = true;
        let mut check = |condition: bool, message: String| {
            if !condition {
                error!("Failed: {}", message);
            }
            correct = correct && condition;
        };
        // checks that exploded edges are preserved with correct timestamps
        let mut edges: Vec<(GID, GID, Vec<i64>)> = edges
            .into_iter()
            .filter_map(|(src, dst, mut ts)| {
                ts.sort();
                ts.dedup();
                let ts: Vec<_> = ts.into_iter().filter(|&t| t < i64::MAX).collect();
                (!ts.is_empty()).then_some((GID::U64(src), GID::U64(dst), ts))
            })
            .collect();
        edges.sort();
        edges.dedup_by_key(|(src, dst, _)| src.as_u64().zip(dst.as_u64()));

        let g = Graph::new();
        for (src, dst, times) in edges.iter() {
            for &t in times.iter() {
                if t < i64::MAX {
                    g.add_edge(t, src, dst, NO_PROPS, None).unwrap();
                }
            }
        }

        let mut actual_edges: Vec<(GID, GID, Vec<i64>)> = g
            .edges()
            .iter()
            .map(|e| {
                (
                    e.src().id(),
                    e.dst().id(),
                    e.explode()
                        .iter()
                        .map(|ee| {
                            check(
                                ee.earliest_time() == ee.latest_time(),
                                format!("times mismatched for {:?}", ee),
                            ); // times are the same for exploded edge
                            let t = ee.earliest_time().unwrap();
                            check(
                                ee.at(t).is_active(),
                                format!("exploded edge {:?} inactive at {}", ee, t),
                            );
<<<<<<< HEAD
                            if t < i64::MAX {
                                // window is broken at MAX!
                                check(
                                    e.at(t).is_active(),
                                    format!("edge {:?} inactive at {}", e, t),
                                );
                            }
=======
>>>>>>> 5f0ae40a
                            let t_test = t.saturating_add(offset);
                            if t_test != t && t_test < i64::MAX && t_test > i64::MIN {
                                check(
                                    !ee.at(t_test).is_active(),
                                    format!("exploded edge {:?} active at {}", ee, t_test),
                                );
                            }
                            t
                        })
                        .collect(),
                )
            })
            .collect();

        for e in actual_edges.iter_mut() {
            e.2.sort();
        }
        actual_edges.sort();
        check(
            actual_edges == edges,
            format!(
                "actual edges didn't match input actual: {:?}, expected: {:?}",
                actual_edges, edges
            ),
        );
        correct
    }

    #[test]
    fn test_one_hop_filter_reset() {
        let graph = Graph::new();
        graph.add_edge(0, 1, 2, [("layer", 1)], Some("1")).unwrap();
        graph.add_edge(1, 1, 3, [("layer", 1)], Some("1")).unwrap();
        graph.add_edge(1, 2, 3, [("layer", 2)], Some("2")).unwrap();
        graph.add_edge(2, 3, 4, [("layer", 2)], Some("2")).unwrap();
        graph.add_edge(0, 1, 3, [("layer", 2)], Some("2")).unwrap();

        test_storage!(&graph, |graph| {
            let v = graph.node(1).unwrap();

            // filtering resets on neighbours
            let out_out: Vec<_> = v
                .at(0)
                .layers("1")
                .unwrap()
                .out_neighbours()
                .layers("2")
                .unwrap()
                .out_neighbours()
                .id()
                .collect();
            assert_eq!(out_out, [GID::U64(3)]);

            let out_out: Vec<_> = v
                .at(0)
                .layers("1")
                .unwrap()
                .out_neighbours()
                .layers("2")
                .unwrap()
                .out_edges()
                .properties()
                .flat_map(|p| p.get("layer").into_i32())
                .collect();
            assert_eq!(out_out, [2]);

            // filter applies to edges
            let layers: Vec<_> = v
                .layers("1")
                .unwrap()
                .edges()
                .layer_names()
                .flatten()
                .dedup()
                .collect();
            assert_eq!(layers, ["1"]);

            // graph level filter is preserved
            let out_out_2: Vec<_> = graph
                .at(0)
                .node(1)
                .unwrap()
                .layers("1")
                .unwrap()
                .out_neighbours()
                .layers("2")
                .unwrap()
                .out_neighbours()
                .id()
                .collect();
            assert!(out_out_2.is_empty());
        });

        // FIXME: requires multilayer edge view (Issue #47)
        test_graph(&graph, |graph| {
            let v = graph.node(1).unwrap();
            let out_out: Vec<_> = v
                .at(0)
                .out_neighbours()
                .after(1)
                .out_neighbours()
                .id()
                .collect();
            assert_eq!(out_out, [GID::U64(4)]);

            let earliest_time = v
                .at(0)
                .out_neighbours()
                .after(1)
                .out_edges()
                .earliest_time()
                .flatten()
                .min();
            assert_eq!(earliest_time, Some(2));

            // dst and src on edge reset the filter
            let degrees: Vec<_> = v
                .at(0)
                .layers("1")
                .unwrap()
                .edges()
                .dst()
                .out_degree()
                .collect();
            assert_eq!(degrees, [1]);
        });
    }

    #[test]
    fn can_apply_algorithm_on_filtered_graph() {
        let graph = Graph::new();
        graph.add_edge(0, 1, 2, [("layer", 1)], Some("1")).unwrap();
        graph.add_edge(1, 1, 3, [("layer", 1)], Some("1")).unwrap();
        graph.add_edge(1, 2, 3, [("layer", 2)], Some("2")).unwrap();
        graph.add_edge(2, 3, 4, [("layer", 2)], Some("2")).unwrap();
        graph.add_edge(0, 1, 3, [("layer", 2)], Some("2")).unwrap();

        // FIXME: Requires mutlilayer edge views
        test_graph(&graph, |graph| {
            let wl = graph.window(0, 3).layers(vec!["1", "2"]).unwrap();
            assert_eq!(
                weakly_connected_components(&wl, 10, None).get_all_values(),
                vec![GID::U64(1); 4]
            );
        });
    }

    #[test]
    #[cfg(feature = "proto")]
    fn save_load_serial() {
        let g = Graph::new();
        g.add_edge(0, 0, 1, NO_PROPS, None).unwrap();
        let dir = tempfile::tempdir().unwrap();
        let file_path = dir.path().join("abcd11");
        g.encode(&file_path).unwrap();
        let gg = Graph::decode(file_path).unwrap();
        assert_graph_equal(&g, &gg);
    }

    #[test]
    fn test_node_type_changes() {
        let g = Graph::new();
        g.add_node(0, "A", NO_PROPS, Some("typeA")).unwrap();
        g.add_node(1, "A", NO_PROPS, None).unwrap();
        let node_a = g.node("A").unwrap();
        assert_eq!(node_a.node_type().as_str(), Some("typeA"));
        let result = g.add_node(2, "A", NO_PROPS, Some("typeB"));
        assert!(result.is_err());
    }

    #[test]
    fn test_layer_name() {
        let graph = Graph::new();

        graph.add_edge(0, 0, 1, NO_PROPS, None).unwrap();
        graph
            .add_edge(0, 0, 2, NO_PROPS, Some("awesome layer"))
            .unwrap();

        // FIXME: Needs multilayer support (Issue #47)
        test_graph(&graph, |graph| {
            assert_eq!(
                graph.edge(0, 1).unwrap().layer_names().collect_vec(),
                ["_default"]
            );
            assert_eq!(
                graph.edge(0, 2).unwrap().layer_names().collect_vec(),
                ["awesome layer"]
            );
        });
    }

    #[test]
    fn test_type_filter() {
        let g = PersistentGraph::new();

        g.add_node(1, 1, NO_PROPS, Some("wallet")).unwrap();
        g.add_node(1, 2, NO_PROPS, Some("timer")).unwrap();
        g.add_node(1, 3, NO_PROPS, Some("timer")).unwrap();
        g.add_node(1, 4, NO_PROPS, Some("wallet")).unwrap();

        assert_eq!(
            g.nodes()
                .type_filter(&vec!["wallet"])
                .name()
                .into_iter()
                .collect_vec(),
            vec!["1", "4"]
        );

        let g = Graph::new();
        g.add_node(1, 1, NO_PROPS, Some("a")).unwrap();
        g.add_node(1, 2, NO_PROPS, Some("b")).unwrap();
        g.add_node(1, 3, NO_PROPS, Some("b")).unwrap();
        g.add_node(1, 4, NO_PROPS, Some("a")).unwrap();
        g.add_node(1, 5, NO_PROPS, Some("c")).unwrap();
        g.add_node(1, 6, NO_PROPS, Some("e")).unwrap();
        g.add_node(1, 7, NO_PROPS, None).unwrap();
        g.add_node(1, 8, NO_PROPS, None).unwrap();
        g.add_node(1, 9, NO_PROPS, None).unwrap();
        g.add_edge(2, 1, 2, NO_PROPS, Some("a")).unwrap();
        g.add_edge(2, 3, 2, NO_PROPS, Some("a")).unwrap();
        g.add_edge(2, 2, 4, NO_PROPS, Some("a")).unwrap();
        g.add_edge(2, 4, 5, NO_PROPS, Some("a")).unwrap();
        g.add_edge(2, 4, 5, NO_PROPS, Some("a")).unwrap();
        g.add_edge(2, 5, 6, NO_PROPS, Some("a")).unwrap();
        g.add_edge(2, 3, 6, NO_PROPS, Some("a")).unwrap();

        assert_eq!(
            g.nodes()
                .type_filter(&vec!["a", "b", "c", "e"])
                .name()
                .collect_vec(),
            vec!["1", "2", "3", "4", "5", "6"]
        );

        assert_eq!(
            g.nodes()
                .type_filter(&Vec::<String>::new())
                .name()
                .collect_vec(),
            Vec::<String>::new()
        );

        assert_eq!(
            g.nodes().type_filter(&vec![""]).name().collect_vec(),
            vec!["7", "8", "9"]
        );

        let w = g.window(1, 4);
        assert_eq!(
            w.nodes()
                .type_filter(&vec!["a"])
                .iter()
                .map(|v| v.degree())
                .collect::<Vec<_>>(),
            vec![1, 2]
        );
        assert_eq!(
            w.nodes()
                .type_filter(&vec!["a"])
                .neighbours()
                .type_filter(&vec!["c", "b"])
                .name()
                .map(|n| { n.collect::<Vec<_>>() })
                .collect_vec(),
            vec![vec!["2"], vec!["2", "5"]]
        );

        let l = g.layers(["a"]).unwrap();
        assert_eq!(
            l.nodes()
                .type_filter(&vec!["a"])
                .iter()
                .map(|v| v.degree())
                .collect::<Vec<_>>(),
            vec![1, 2]
        );
        assert_eq!(
            l.nodes()
                .type_filter(&vec!["a"])
                .neighbours()
                .type_filter(&vec!["c", "b"])
                .name()
                .map(|n| { n.collect::<Vec<_>>() })
                .collect_vec(),
            vec![vec!["2"], vec!["2", "5"]]
        );

        let sg = g.subgraph([1, 2, 3, 4, 5, 6]);
        assert_eq!(
            sg.nodes()
                .type_filter(&vec!["a"])
                .iter()
                .map(|v| v.degree())
                .collect::<Vec<_>>(),
            vec![1, 2]
        );
        assert_eq!(
            sg.nodes()
                .type_filter(&vec!["a"])
                .neighbours()
                .type_filter(&vec!["c", "b"])
                .name()
                .map(|n| { n.collect::<Vec<_>>() })
                .collect_vec(),
            vec![vec!["2"], vec!["2", "5"]]
        );

        assert_eq!(
            g.nodes().iter().map(|v| v.degree()).collect::<Vec<_>>(),
            vec![1, 3, 2, 2, 2, 2, 0, 0, 0]
        );
        assert_eq!(
            g.nodes()
                .type_filter(&vec!["a"])
                .iter()
                .map(|v| v.degree())
                .collect::<Vec<_>>(),
            vec![1, 2]
        );
        assert_eq!(
            g.nodes()
                .type_filter(&vec!["d"])
                .iter()
                .map(|v| v.degree())
                .collect::<Vec<_>>(),
            Vec::<usize>::new()
        );
        assert_eq!(
            g.nodes()
                .type_filter(&vec!["a"])
                .par_iter()
                .map(|v| v.degree())
                .collect::<Vec<_>>(),
            vec![1, 2]
        );
        assert_eq!(
            g.nodes()
                .type_filter(&vec!["d"])
                .par_iter()
                .map(|v| v.degree())
                .collect::<Vec<_>>(),
            Vec::<usize>::new()
        );

        assert_eq!(
            g.nodes()
                .type_filter(&vec!["a"])
                .collect()
                .into_iter()
                .map(|n| n.name())
                .collect_vec(),
            vec!["1", "4"]
        );
        assert_eq!(
            g.nodes()
                .type_filter(&Vec::<&str>::new())
                .collect()
                .into_iter()
                .map(|n| n.name())
                .collect_vec(),
            Vec::<&str>::new()
        );

        assert_eq!(g.nodes().len(), 9);
        assert_eq!(g.nodes().type_filter(&vec!["b"]).len(), 2);
        assert_eq!(g.nodes().type_filter(&vec!["d"]).len(), 0);

        assert_eq!(g.nodes().is_empty(), false);
        assert_eq!(g.nodes().type_filter(&vec!["d"]).is_empty(), true);

        assert_eq!(
            g.nodes()
                .type_filter(&vec!["a"])
                .name()
                .into_iter()
                .collect_vec(),
            vec!["1", "4"]
        );
        assert_eq!(
            g.nodes()
                .type_filter(&vec!["a", "c"])
                .name()
                .into_iter()
                .collect_vec(),
            vec!["1", "4", "5"]
        );

        assert_eq!(
            g.nodes()
                .type_filter(&vec!["a"])
                .neighbours()
                .name()
                .map(|n| { n.collect::<Vec<_>>() })
                .collect_vec(),
            vec![vec!["2"], vec!["2", "5"]]
        );
        assert_eq!(
            g.nodes()
                .type_filter(&vec!["a", "c"])
                .neighbours()
                .name()
                .map(|n| { n.collect::<Vec<_>>() })
                .collect_vec(),
            vec![vec!["2"], vec!["2", "5"], vec!["4", "6"]]
        );
        assert_eq!(
            g.nodes()
                .type_filter(&vec!["d"])
                .neighbours()
                .name()
                .map(|n| { n.collect::<Vec<_>>() })
                .collect_vec(),
            Vec::<Vec<&str>>::new()
        );

        assert_eq!(
            g.nodes()
                .type_filter(&vec!["a"])
                .neighbours()
                .type_filter(&vec!["c"])
                .name()
                .map(|n| { n.collect::<Vec<_>>() })
                .collect_vec(),
            vec![vec![], vec!["5"]]
        );
        assert_eq!(
            g.nodes()
                .type_filter(&vec!["a"])
                .neighbours()
                .type_filter(&Vec::<&str>::new())
                .name()
                .map(|n| { n.collect::<Vec<_>>() })
                .collect_vec(),
            vec![vec![], Vec::<&str>::new()]
        );
        assert_eq!(
            g.nodes()
                .type_filter(&vec!["a"])
                .neighbours()
                .type_filter(&vec!["c", "b"])
                .name()
                .map(|n| { n.collect::<Vec<_>>() })
                .collect_vec(),
            vec![vec!["2"], vec!["2", "5"]]
        );
        assert_eq!(
            g.nodes()
                .type_filter(&vec!["a"])
                .neighbours()
                .type_filter(&vec!["d"])
                .name()
                .map(|n| { n.collect::<Vec<_>>() })
                .collect_vec(),
            vec![vec![], Vec::<&str>::new()]
        );

        assert_eq!(
            g.nodes()
                .type_filter(&vec!["a"])
                .neighbours()
                .neighbours()
                .name()
                .map(|n| { n.collect::<Vec<_>>() })
                .collect_vec(),
            vec![vec!["1", "3", "4"], vec!["1", "3", "4", "4", "6"]]
        );

        assert_eq!(
            g.nodes()
                .type_filter(&vec!["a"])
                .neighbours()
                .type_filter(&vec!["c"])
                .neighbours()
                .name()
                .map(|n| { n.collect::<Vec<_>>() })
                .collect_vec(),
            vec![vec![], vec!["4", "6"]]
        );

        assert_eq!(
            g.nodes()
                .neighbours()
                .neighbours()
                .name()
                .map(|n| { n.collect::<Vec<_>>() })
                .collect_vec(),
            vec![
                vec!["1", "3", "4"],
                vec!["2", "2", "6", "2", "5"],
                vec!["1", "3", "4", "3", "5"],
                vec!["1", "3", "4", "4", "6"],
                vec!["2", "5", "3", "5"],
                vec!["2", "6", "4", "6"],
                vec![],
                vec![],
                vec![],
            ]
        );

        assert_eq!(
            g.nodes()
                .type_filter(&vec!["a"])
                .neighbours()
                .type_filter(&vec!["d"])
                .total_count(),
            0
        );

        assert!(g
            .nodes()
            .type_filter(&vec!["a"])
            .neighbours()
            .type_filter(&vec!["d"])
            .is_all_empty());

        assert_eq!(
            g.nodes()
                .type_filter(&vec!["a"])
                .neighbours()
                .type_filter(&vec!["d"])
                .iter()
                .map(|n| { n.name().collect::<Vec<_>>() })
                .collect_vec(),
            vec![vec![], Vec::<&str>::new()]
        );

        assert_eq!(
            g.nodes()
                .type_filter(&vec!["a"])
                .neighbours()
                .type_filter(&vec!["b"])
                .collect()
                .into_iter()
                .flatten()
                .map(|n| n.name())
                .collect_vec(),
            vec!["2", "2"]
        );

        assert_eq!(
            g.nodes()
                .type_filter(&vec!["a"])
                .neighbours()
                .type_filter(&vec!["d"])
                .collect()
                .into_iter()
                .flatten()
                .map(|n| n.name())
                .collect_vec(),
            Vec::<&str>::new()
        );

        assert_eq!(
            g.node("2").unwrap().neighbours().name().collect_vec(),
            vec!["1", "3", "4"]
        );

        assert_eq!(
            g.node("2")
                .unwrap()
                .neighbours()
                .type_filter(&vec!["b"])
                .name()
                .collect_vec(),
            vec!["3"]
        );

        assert_eq!(
            g.node("2")
                .unwrap()
                .neighbours()
                .type_filter(&vec!["d"])
                .name()
                .collect_vec(),
            Vec::<&str>::new()
        );

        assert_eq!(
            g.node("2")
                .unwrap()
                .neighbours()
                .type_filter(&vec!["c", "a"])
                .name()
                .collect_vec(),
            vec!["1", "4"]
        );

        assert_eq!(
            g.node("2")
                .unwrap()
                .neighbours()
                .type_filter(&vec!["c"])
                .neighbours()
                .name()
                .collect_vec(),
            Vec::<&str>::new()
        );

        assert_eq!(
            g.node("2")
                .unwrap()
                .neighbours()
                .neighbours()
                .name()
                .collect_vec(),
            vec!["2", "2", "6", "2", "5"],
        );

        assert_eq!(
            g.node("2")
                .unwrap()
                .neighbours()
                .type_filter(&vec!["d"])
                .len(),
            0
        );

        assert_eq!(
            g.node("2")
                .unwrap()
                .neighbours()
                .type_filter(&vec!["a"])
                .neighbours()
                .len(),
            3
        );

        assert!(g
            .node("2")
            .unwrap()
            .neighbours()
            .type_filter(&vec!["d"])
            .is_empty());

        assert_eq!(
            g.node("2")
                .unwrap()
                .neighbours()
                .type_filter(&vec!["a"])
                .neighbours()
                .is_empty(),
            false
        );

        assert!(g
            .node("2")
            .unwrap()
            .neighbours()
            .type_filter(&vec!["d"])
            .neighbours()
            .is_empty());

        assert_eq!(
            g.node("2")
                .unwrap()
                .neighbours()
                .type_filter(&vec!["d"])
                .iter()
                .collect_vec(),
            Vec::<NodeView<Graph, Graph>>::new()
        );

        assert_eq!(
            g.node("2")
                .unwrap()
                .neighbours()
                .type_filter(&vec!["b"])
                .collect()
                .into_iter()
                .map(|n| n.name())
                .collect_vec(),
            vec!["3"]
        );

        assert_eq!(
            g.node("2")
                .unwrap()
                .neighbours()
                .type_filter(&vec!["d"])
                .collect()
                .into_iter()
                .map(|n| n.name())
                .collect_vec(),
            Vec::<&str>::new()
        );
    }

    #[test]
    fn test_persistent_graph() {
        let g = Graph::new();
        g.add_edge(0, 0, 1, [("added", Prop::I64(0))], None)
            .unwrap();
        assert_eq!(
            g.edges().id().collect::<Vec<_>>(),
            vec![(GID::U64(0), GID::U64(1))]
        );

        let pg = g.persistent_graph();
        pg.delete_edge(10, 0, 1, None).unwrap();
        assert_eq!(
            g.edges().id().collect::<Vec<_>>(),
            vec![(GID::U64(0), GID::U64(1))]
        );
    }

    #[test]
    fn persistent_graph_as_prop() {
        let g = Graph::new();
        g.add_node(0, 1, [("graph", Prop::Graph(Graph::new()))], None)
            .unwrap();
        g.add_node(
            0,
            1,
            [("pgraph", Prop::PersistentGraph(PersistentGraph::new()))],
            None,
        )
        .unwrap();
        g.add_node(0, 1, [("bool", Prop::Bool(true))], None)
            .unwrap();
        g.add_node(0, 1, [("u32", Prop::U32(2))], None).unwrap();
        assert_eq!(
            g.node(1)
                .unwrap()
                .properties()
                .temporal()
                .keys()
                .collect::<Vec<_>>(),
            vec![
                ArcStr("graph".into()),
                ArcStr("pgraph".into()),
                ArcStr("bool".into()),
                ArcStr("u32".into()),
            ]
        );
    }

    #[test]
    fn test_unique_property() {
        let g = Graph::new();
        g.add_edge(1, 1, 2, [("status", "open")], None).unwrap();
        g.add_edge(2, 1, 2, [("status", "open")], None).unwrap();
        g.add_edge(3, 1, 2, [("status", "review")], None).unwrap();
        g.add_edge(4, 1, 2, [("status", "open")], None).unwrap();
        g.add_edge(5, 1, 2, [("status", "in-progress")], None)
            .unwrap();
        g.add_edge(10, 1, 2, [("status", "in-progress")], None)
            .unwrap();
        g.add_edge(9, 1, 2, [("state", true)], None).unwrap();
        g.add_edge(10, 1, 2, [("state", false)], None).unwrap();
        g.add_edge(6, 1, 2, NO_PROPS, None).unwrap();

        let mut props = g
            .edge(1, 2)
            .unwrap()
            .properties()
            .temporal()
            .get("status")
            .unwrap()
            .unique()
            .into_iter()
            .map(|x| x.unwrap_str().to_string())
            .collect_vec();
        props.sort();
        assert_eq!(props, vec!["in-progress", "open", "review"]);

        let ordered_dedupe_latest = g
            .edge(1, 2)
            .unwrap()
            .properties()
            .temporal()
            .get("status")
            .unwrap()
            .ordered_dedupe(true)
            .into_iter()
            .map(|(x, y)| (x, y.unwrap_str().to_string()))
            .collect_vec();

        assert_eq!(
            ordered_dedupe_latest,
            vec![
                (2, "open".to_string()),
                (3, "review".to_string()),
                (4, "open".to_string()),
                (10, "in-progress".to_string()),
            ]
        );

        let ordered_dedupe_earliest = g
            .edge(1, 2)
            .unwrap()
            .properties()
            .temporal()
            .get("status")
            .unwrap()
            .ordered_dedupe(false)
            .into_iter()
            .map(|(x, y)| (x, y.unwrap_str().to_string()))
            .collect_vec();

        assert_eq!(
            ordered_dedupe_earliest,
            vec![
                (1, "open".to_string()),
                (3, "review".to_string()),
                (4, "open".to_string()),
                (5, "in-progress".to_string()),
            ]
        );
    }

    #[test]
    fn num_locks_same_as_threads() {
        let pool = rayon::ThreadPoolBuilder::new()
            .num_threads(5)
            .build()
            .unwrap();
        let graph = pool.install(|| Graph::new());
        assert_eq!(graph.core_graph().internal_num_nodes(), 0);
    }
}<|MERGE_RESOLUTION|>--- conflicted
+++ resolved
@@ -2298,16 +2298,6 @@
                                 ee.at(t).is_active(),
                                 format!("exploded edge {:?} inactive at {}", ee, t),
                             );
-<<<<<<< HEAD
-                            if t < i64::MAX {
-                                // window is broken at MAX!
-                                check(
-                                    e.at(t).is_active(),
-                                    format!("edge {:?} inactive at {}", e, t),
-                                );
-                            }
-=======
->>>>>>> 5f0ae40a
                             let t_test = t.saturating_add(offset);
                             if t_test != t && t_test < i64::MAX && t_test > i64::MIN {
                                 check(
