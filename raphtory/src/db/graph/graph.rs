//! Defines the `Graph` struct, which represents a raphtory graph in memory.
//!
//! This is the base class used to create a temporal graph, add nodes and edges,
//! create windows, and query the graph with a variety of algorithms.
//! It is a wrapper around a set of shards, which are the actual graph data structures.
//!
//! # Examples
//!
//! ```rust
//! use raphtory::prelude::*;
//! let graph = Graph::new();
//! graph.add_node(0, "Alice", NO_PROPS, None).unwrap();
//! graph.add_node(1, "Bob", NO_PROPS, None).unwrap();
//! graph.add_edge(2, "Alice", "Bob", NO_PROPS, None).unwrap();
//! graph.count_edges();
//! ```
//!

use crate::{
    core::{entities::graph::tgraph::InternalGraph, utils::errors::GraphError},
    db::api::{
        mutation::internal::InheritMutationOps,
        view::internal::{Base, InheritViewOps, MaterializedGraph, Static},
    },
    prelude::*,
};
use serde::{Deserialize, Serialize};
use std::{
    fmt::{Display, Formatter},
    path::Path,
    sync::Arc,
};

use super::views::deletion_graph::PersistentGraph;

#[repr(transparent)]
#[derive(Debug, Clone, Serialize, Deserialize, Default)]
pub struct Graph(pub Arc<InternalGraph>);

impl Static for Graph {}

pub fn graph_equal<'graph1, 'graph2, G1: GraphViewOps<'graph1>, G2: GraphViewOps<'graph2>>(
    g1: &G1,
    g2: &G2,
) -> bool {
    if g1.count_nodes() == g2.count_nodes() && g1.count_edges() == g2.count_edges() {
        g1.nodes().id().all(|v| g2.has_node(v)) && // all nodes exist in other
            g1.count_temporal_edges() == g2.count_temporal_edges() && // same number of exploded edges
            g1.edges().explode().iter().all(|e| { // all exploded edges exist in other
                g2
                    .edge(e.src().id(), e.dst().id())
                    .filter(|ee| ee.active(e.time().expect("exploded")))
                    .is_some()
            })
    } else {
        false
    }
}

pub fn assert_graph_equal<
    'graph1,
    'graph2,
    G1: GraphViewOps<'graph1>,
    G2: GraphViewOps<'graph2>,
>(
    g1: &G1,
    g2: &G2,
) {
    assert_eq!(
        g1.count_nodes(),
        g2.count_nodes(),
        "mismatched number of nodes: left {}, right {}",
        g1.count_nodes(),
        g2.count_nodes()
    );
    assert_eq!(
        g1.count_edges(),
        g2.count_edges(),
        "mismatched number of edges: left {}, right {}",
        g1.count_edges(),
        g2.count_edges()
    );
    assert_eq!(
        g1.count_temporal_edges(),
        g2.count_temporal_edges(),
        "mismatched number of temporal edges: left {}, right {}",
        g1.count_temporal_edges(),
        g2.count_temporal_edges()
    );
    for n_id in g1.nodes().id() {
        assert!(g2.has_node(n_id), "missing node {n_id}");
    }
    for e in g1.edges().explode() {
        // all exploded edges exist in other
        let e2 = g2
            .edge(e.src().id(), e.dst().id())
            .unwrap_or_else(|| panic!("missing edge {:?}", e.id()));
        assert!(
            e2.active(e.time().unwrap()),
            "exploded edge {:?} not active as expected at time {}",
            e2.id(),
            e.time().unwrap()
        )
    }
}

impl Display for Graph {
    fn fmt(&self, f: &mut Formatter<'_>) -> std::fmt::Result {
        write!(f, "{}", self.0)
    }
}

impl From<InternalGraph> for Graph {
    fn from(value: InternalGraph) -> Self {
        Self(Arc::new(value))
    }
}

impl<'graph, G: GraphViewOps<'graph>> PartialEq<G> for Graph
where
    Self: 'graph,
{
    fn eq(&self, other: &G) -> bool {
        graph_equal(self, other)
    }
}

impl Base for Graph {
    type Base = InternalGraph;

    #[inline(always)]
    fn base(&self) -> &InternalGraph {
        &self.0
    }
}

impl InheritMutationOps for Graph {}

impl InheritViewOps for Graph {}

impl Graph {
    /// Create a new graph with the specified number of shards
    ///
    /// Returns:
    ///
    /// A raphtory graph
    ///
    /// # Example
    ///
    /// ```
    /// use raphtory::prelude::Graph;
    /// let g = Graph::new();
    /// ```
    pub fn new() -> Self {
        Self(Arc::new(InternalGraph::default()))
    }

    pub(crate) fn from_internal_graph(internal_graph: Arc<InternalGraph>) -> Self {
        Self(internal_graph)
    }

    /// Load a graph from a directory
    ///
    /// # Arguments
    ///
    /// * `path` - The path to the directory
    ///
    /// Returns:
    ///
    /// A raphtory graph
    ///
    /// # Example
    ///
    /// ```no_run
    /// use raphtory::prelude::Graph;
    /// let g = Graph::load_from_file("path/to/graph", false);
    /// ```
    pub fn load_from_file<P: AsRef<Path>>(path: P, force: bool) -> Result<Self, GraphError> {
        let g = MaterializedGraph::load_from_file(path, force)?;
        g.into_events().ok_or(GraphError::GraphLoadError)
    }

    /// Save a graph to a directory
    pub fn save_to_file<P: AsRef<Path>>(&self, path: P) -> Result<(), GraphError> {
        MaterializedGraph::from(self.clone()).save_to_file(path)
    }

    pub fn as_arc(&self) -> Arc<InternalGraph> {
        self.0.clone()
    }

    /// Get persistent graph
    pub fn persistent_graph(&self) -> PersistentGraph {
        PersistentGraph::from_internal_graph(self.0.clone())
    }
}

#[cfg(test)]
mod db_tests {
    use super::*;
    use crate::{
        algorithms::components::weakly_connected_components,
        core::{
            utils::time::{error::ParseTimeError, TryIntoTime},
            ArcStr, OptionAsStr, Prop,
        },
        db::{
            api::view::{
                time::internal::InternalTimeOps, EdgeViewOps, Layer, LayerOps, NodeViewOps,
                StaticGraphViewOps, TimeOps,
            },
            graph::{edge::EdgeView, edges::Edges, node::NodeView, path::PathFromNode},
        },
        graphgen::random_attachment::random_attachment,
        prelude::{AdditionOps, PropertyAdditionOps},
    };
    use chrono::NaiveDateTime;
    use itertools::Itertools;
    use quickcheck_macros::quickcheck;
    use rayon::prelude::*;
    use serde_json::Value;
    use std::collections::{HashMap, HashSet};
    use tempfile::TempDir;

    #[test]
    fn test_empty_graph() {
        let graph = Graph::new();

        let test_dir = TempDir::new().unwrap();
        #[cfg(feature = "arrow")]
        let arrow_graph = graph.persist_as_arrow(test_dir.path()).unwrap();

        fn test<G: StaticGraphViewOps>(graph: &G) {
            assert!(!graph.has_edge(1, 2));

            let test_time = 42;
            let result = graph.at(test_time);
            assert!(result.start.is_some());
            assert!(result.end.is_some());

            let result = graph.after(test_time);
            assert!(result.start.is_some());
            assert!(result.end.is_none());

            let result = graph.before(test_time);
            assert!(result.start.is_none());
            assert!(result.end.is_some());

            assert_eq!(
                graph.const_prop_keys().collect::<Vec<_>>(),
                Vec::<ArcStr>::new()
            );
            assert_eq!(
                graph.const_prop_ids().collect::<Vec<_>>(),
                Vec::<usize>::new()
            );
            assert_eq!(graph.const_prop_values(), Vec::<Prop>::new());
            assert!(graph.constant_prop(1).is_none());
            assert!(graph.get_const_prop_id("1").is_none());
            assert!(graph.get_const_prop(1).is_none());
            assert_eq!(graph.count_nodes(), 0);
            assert_eq!(graph.count_edges(), 0);
            assert_eq!(graph.count_temporal_edges(), 0);

            assert!(graph.start().is_none());
            assert!(graph.end().is_none());
            assert!(graph.earliest_date_time().is_none());
            assert!(graph.earliest_time().is_none());
            assert!(graph.end_date_time().is_none());
            assert!(graph.timeline_end().is_none());

            assert!(graph.is_empty());

            assert_eq!(
                graph.nodes().collect(),
                Vec::<NodeView<Graph, Graph>>::new()
            );
            assert_eq!(
                graph.edges().collect(),
                Vec::<EdgeView<Graph, Graph>>::new()
            );
            assert!(!graph.edges_filtered());
            assert!(graph.edge(1, 2).is_none());
            assert!(graph.latest_time_global().is_none());
            assert!(graph.latest_time_window(1, 2).is_none());
            assert!(graph.latest_time().is_none());
            assert!(graph.latest_date_time().is_none());
            assert!(graph.latest_time_global().is_none());
            assert!(graph.earliest_time_global().is_none());
        }
        test(&graph);
        #[cfg(feature = "arrow")]
        test(&arrow_graph);
    }

    #[quickcheck]
    fn test_multithreaded_add_edge(edges: Vec<(u64, u64)>) -> bool {
        let g = Graph::new();
        edges.par_iter().enumerate().for_each(|(t, (i, j))| {
            g.add_edge(t as i64, *i, *j, NO_PROPS, None).unwrap();
        });
        edges.iter().all(|(i, j)| g.has_edge(*i, *j)) && g.count_temporal_edges() == edges.len()
    }

    #[quickcheck]
    fn add_node_grows_graph_len(vs: Vec<(i64, u64)>) {
        let g = Graph::new();

        let expected_len = vs.iter().map(|(_, v)| v).sorted().dedup().count();
        for (t, v) in vs {
            g.add_node(t, v, NO_PROPS, None)
                .map_err(|err| println!("{:?}", err))
                .ok();
        }

        assert_eq!(g.count_nodes(), expected_len)
    }

    #[quickcheck]
    fn add_node_gets_names(vs: Vec<String>) -> bool {
        let g = Graph::new();

        let expected_len = vs.iter().sorted().dedup().count();
        for (t, name) in vs.iter().enumerate() {
            g.add_node(t as i64, name.clone(), NO_PROPS, None)
                .map_err(|err| println!("{:?}", err))
                .ok();
        }

        assert_eq!(g.count_nodes(), expected_len);

        vs.iter().all(|name| {
            let v = g.node(name.clone()).unwrap();
            v.name() == name.clone()
        })
    }

    #[quickcheck]
    fn add_edge_grows_graph_edge_len(edges: Vec<(i64, u64, u64)>) {
        let g = Graph::new();

        let unique_nodes_count = edges
            .iter()
            .flat_map(|(_, src, dst)| vec![src, dst])
            .sorted()
            .dedup()
            .count();

        let unique_edge_count = edges
            .iter()
            .map(|(_, src, dst)| (src, dst))
            .unique()
            .count();

        for (t, src, dst) in edges {
            g.add_edge(t, src, dst, NO_PROPS, None).unwrap();
        }

        assert_eq!(g.count_nodes(), unique_nodes_count);
        assert_eq!(g.count_edges(), unique_edge_count);
    }

    #[quickcheck]
    fn add_edge_works(edges: Vec<(i64, u64, u64)>) -> bool {
        let g = Graph::new();
        for &(t, src, dst) in edges.iter() {
            g.add_edge(t, src, dst, NO_PROPS, None).unwrap();
        }

        edges.iter().all(|&(_, src, dst)| g.has_edge(src, dst))
    }

    #[quickcheck]
    fn get_edge_works(edges: Vec<(i64, u64, u64)>) -> bool {
        let g = Graph::new();
        for &(t, src, dst) in edges.iter() {
            g.add_edge(t, src, dst, NO_PROPS, None).unwrap();
        }

        edges
            .iter()
            .all(|&(_, src, dst)| g.edge(src, dst).is_some())
    }

    #[test]
    fn prop_json_test() {
        let g = Graph::new();
        let _ = g.add_node(0, "A", NO_PROPS, None).unwrap();
        let _ = g.add_node(0, "B", NO_PROPS, None).unwrap();
        let e = g.add_edge(0, "A", "B", NO_PROPS, None).unwrap();
        e.add_constant_properties(vec![("aprop".to_string(), Prop::Bool(true))], None)
            .unwrap();
        let ee = g.add_edge(0, "A", "B", NO_PROPS, Some(&"LAYERA")).unwrap();
        ee.add_constant_properties(
            vec![("aprop".to_string(), Prop::Bool(false))],
            Some(&"LAYERA"),
        )
        .unwrap();
        let json_res = g
            .edge("A", "B")
            .unwrap()
            .properties()
            .constant()
            .get("aprop")
            .unwrap()
            .to_json();
        let json_as_map = json_res.as_object().unwrap();
        assert_eq!(json_as_map.len(), 2);
        assert_eq!(json_as_map.get("LAYERA"), Some(&Value::Bool(false)));
        assert_eq!(json_as_map.get("_default"), Some(&Value::Bool(true)));

        let eee = g.add_edge(0, "A", "B", NO_PROPS, Some(&"LAYERB")).unwrap();
        let v: Vec<Prop> = vec![Prop::Bool(true), Prop::Bool(false), Prop::U64(0)];
        eee.add_constant_properties(
            vec![("bprop".to_string(), Prop::List(Arc::new(v)))],
            Some(&"LAYERB"),
        )
        .unwrap();
        let json_res = g
            .edge("A", "B")
            .unwrap()
            .properties()
            .constant()
            .get("bprop")
            .unwrap()
            .to_json();
        let list_res = json_res.as_object().unwrap().get("LAYERB").unwrap();
        assert_eq!(list_res.as_array().unwrap().len(), 3);

        let eeee = g.add_edge(0, "A", "B", NO_PROPS, Some(&"LAYERC")).unwrap();
        let v: HashMap<ArcStr, Prop> = HashMap::from([
            (ArcStr::from("H".to_string()), Prop::Bool(false)),
            (ArcStr::from("Y".to_string()), Prop::U64(0)),
        ]);
        eeee.add_constant_properties(
            vec![("mymap".to_string(), Prop::Map(Arc::new(v)))],
            Some(&"LAYERC"),
        )
        .unwrap();
        let json_res = g
            .edge("A", "B")
            .unwrap()
            .properties()
            .constant()
            .get("mymap")
            .unwrap()
            .to_json();
        let map_res = json_res.as_object().unwrap().get("LAYERC").unwrap();
        assert_eq!(map_res.as_object().unwrap().len(), 2);
    }

    #[test]
    fn import_from_another_graph() {
        let g = Graph::new();
        let g_a = g.add_node(0, "A", NO_PROPS, None).unwrap();
        let g_b = g
            .add_node(1, "B", vec![("temp".to_string(), Prop::Bool(true))], None)
            .unwrap();
        let _ = g_b.add_constant_properties(vec![("con".to_string(), Prop::I64(11))]);
        let gg = Graph::new();
        let res = gg.import_node(&g_a, false).unwrap();
        assert_eq!(res.name(), "A");
        assert_eq!(res.history(), vec![0]);
        let res = gg.import_node(&g_b, false).unwrap();
        assert_eq!(res.name(), "B");
        assert_eq!(res.history(), vec![1]);
        assert_eq!(res.properties().get("temp").unwrap(), Prop::Bool(true));
        assert_eq!(
            res.properties().constant().get("con").unwrap(),
            Prop::I64(11)
        );

        let gg = Graph::new();
        let res = gg.import_nodes(vec![&g_a, &g_b], false).unwrap();
        assert_eq!(res.len(), 2);
        assert_eq!(res.iter().map(|n| n.name()).collect_vec(), vec!["A", "B"]);

        let e_a_b = g.add_edge(2, "A", "B", NO_PROPS, None).unwrap();
        let res = gg.import_edge(&e_a_b, false).unwrap();
        assert_eq!(
            (res.src().name(), res.dst().name()),
            (e_a_b.src().name(), e_a_b.dst().name())
        );
        let e_a_b_p = g
            .add_edge(
                3,
                "A",
                "B",
                vec![("etemp".to_string(), Prop::Bool(false))],
                None,
            )
            .unwrap();
        let gg = Graph::new();
        let _ = gg.add_node(0, "B", NO_PROPS, None);
        let res = gg.import_edge(&e_a_b_p, false).expect("Failed to add edge");
        assert_eq!(res.properties().as_vec(), e_a_b_p.properties().as_vec());

        let e_c_d = g.add_edge(4, "C", "D", NO_PROPS, None).unwrap();
        let gg = Graph::new();
        let res = gg.import_edges(vec![&e_a_b, &e_c_d], false).unwrap();
        assert_eq!(res.len(), 2);
    }

    #[test]
    fn props_with_layers() {
        let g = Graph::new();
        g.add_edge(0, "A", "B", NO_PROPS, None).unwrap();
        let ed = g.edge("A", "B").unwrap();
        ed.add_constant_properties(vec![("CCC", Prop::str("RED"))], None)
            .unwrap();
        println!("{:?}", ed.properties().constant().as_map());
        g.add_edge(0, "A", "B", NO_PROPS, Some("LAYERONE")).unwrap();
        ed.add_constant_properties(vec![("CCC", Prop::str("BLUE"))], Some("LAYERONE"))
            .unwrap();
        println!("{:?}", ed.properties().constant().as_map());
    }

    #[test]
    fn graph_save_to_load_from_file() {
        let vs = vec![
            (1, 1, 2),
            (2, 1, 3),
            (-1, 2, 1),
            (0, 1, 1),
            (7, 3, 2),
            (1, 1, 1),
        ];

        let g = Graph::new();

        for (t, src, dst) in &vs {
            g.add_edge(*t, *src, *dst, NO_PROPS, None).unwrap();
        }

        let tmp_raphtory_path: TempDir = TempDir::new().expect("Failed to create tempdir");

        let graph_path = format!("{}/graph.bin", tmp_raphtory_path.path().display());
        g.save_to_file(&graph_path).expect("Failed to save graph");

        // Load from files
        let g2 = Graph::load_from_file(&graph_path, false).expect("Failed to load graph");

        assert_eq!(g, g2);

        let _ = tmp_raphtory_path.close();
    }

    #[test]
    fn has_edge() {
        let g = Graph::new();
        g.add_edge(1, 7, 8, NO_PROPS, None).unwrap();

        assert!(!g.has_edge(8, 7));
        assert!(g.has_edge(7, 8));

        g.add_edge(1, 7, 9, NO_PROPS, None).unwrap();

        assert!(!g.has_edge(9, 7));
        assert!(g.has_edge(7, 9));

        g.add_edge(2, "haaroon", "northLondon", NO_PROPS, None)
            .unwrap();
        assert!(g.has_edge("haaroon", "northLondon"));
    }

    #[test]
    fn graph_edge() {
        let graph = Graph::new();
        let es = vec![
            (1, 1, 2),
            (2, 1, 3),
            (-1, 2, 1),
            (0, 1, 1),
            (7, 3, 2),
            (1, 1, 1),
        ];
        for (t, src, dst) in es {
            graph.add_edge(t, src, dst, NO_PROPS, None).unwrap();
        }

        let test_dir = TempDir::new().unwrap();
        #[cfg(feature = "arrow")]
        let arrow_graph = graph.persist_as_arrow(test_dir.path()).unwrap();

        fn test<G: StaticGraphViewOps>(graph: &G) {
            let e = graph
                .window(i64::MIN, i64::MAX)
                .layers(Layer::Default)
                .unwrap()
                .edge(1, 3)
                .unwrap();
            assert_eq!(e.src().id(), 1u64);
            assert_eq!(e.dst().id(), 3u64);
        }
        test(&graph);
        #[cfg(feature = "arrow")]
        test(&arrow_graph);
    }

    #[test]
    fn graph_degree_window() {
        let vs = vec![
            (1, 1, 2),
            (2, 1, 3),
            (-1, 2, 1),
            (0, 1, 1),
            (7, 3, 2),
            (1, 1, 1),
        ];

        let graph = Graph::new();

        for (t, src, dst) in &vs {
            graph.add_edge(*t, *src, *dst, NO_PROPS, None).unwrap();
        }
        let test_dir = tempfile::TempDir::new().unwrap();
        #[cfg(feature = "arrow")]
        let arrow_graph = graph.persist_as_arrow(test_dir.path()).unwrap();

        fn test<G: StaticGraphViewOps>(graph: &G) {
            let expected = vec![(2, 3, 1), (1, 0, 0), (1, 0, 0)];
            let actual = (1..=3)
                .map(|i| {
                    let v = graph.node(i).unwrap();
                    (
                        v.window(-1, 7).in_degree(),
                        v.window(1, 7).out_degree(),
                        v.window(0, 1).degree(),
                    )
                })
                .collect::<Vec<_>>();

            assert_eq!(actual, expected);
        }
        test(&graph);
        #[cfg(feature = "arrow")]
        test(&arrow_graph);
    }

    #[test]
    fn graph_edges_window() {
        let vs = vec![
            (1, 1, 2),
            (2, 1, 3),
            (-1, 2, 1),
            (0, 1, 1),
            (7, 3, 2),
            (1, 1, 1),
        ];

        let graph = Graph::new();

        for (t, src, dst) in &vs {
            graph.add_edge(*t, *src, *dst, NO_PROPS, None).unwrap();
        }

        let test_dir = tempfile::TempDir::new().unwrap();
        #[cfg(feature = "arrow")]
        let arrow_graph = graph.persist_as_arrow(test_dir.path()).unwrap();

        fn test<G: StaticGraphViewOps>(graph: &G) {
            let expected = vec![(2, 3, 1), (1, 0, 0), (1, 0, 0)];
            let actual = (1..=3)
                .map(|i| {
                    let v = graph.node(i).unwrap();
                    (
                        v.window(-1, 7).in_edges().iter().count(),
                        v.window(1, 7).out_edges().iter().count(),
                        v.window(0, 1).edges().iter().count(),
                    )
                })
                .collect::<Vec<_>>();

            assert_eq!(actual, expected);
        }
        test(&graph);
        #[cfg(feature = "arrow")]
        test(&arrow_graph);
    }

    #[test]
    fn test_explode_layers_time() {
        let g = Graph::new();
        g.add_edge(
            1,
            1,
            2,
            vec![("duration".to_string(), Prop::U32(5))],
            Some("a"),
        )
        .map_err(|err| println!("{:?}", err))
        .ok();
        g.add_edge(
            2,
            1,
            2,
            vec![("duration".to_string(), Prop::U32(5))],
            Some("a"),
        )
        .map_err(|err| println!("{:?}", err))
        .ok();
        g.add_edge(
            3,
            1,
            2,
            vec![("duration".to_string(), Prop::U32(5))],
            Some("a"),
        )
        .map_err(|err| println!("{:?}", err))
        .ok();
        g.add_edge(
            4,
            1,
            2,
            vec![("duration".to_string(), Prop::U32(6))],
            Some("b"),
        )
        .map_err(|err| println!("{:?}", err))
        .ok();
        g.add_edge(5, 1, 2, NO_PROPS, Some("c"))
            .map_err(|err| println!("{:?}", err))
            .ok();

        assert_eq!(g.latest_time(), Some(5));

        let earliest_times = g
            .edge(1, 2)
            .unwrap()
            .explode_layers()
            .earliest_time()
            .map(|t| t.unwrap())
            .collect_vec();

        assert_eq!(earliest_times, vec![1, 4, 5]);

        let latest_times = g
            .edge(1, 2)
            .unwrap()
            .explode_layers()
            .latest_time()
            .map(|t| t.unwrap())
            .collect_vec();

        assert_eq!(latest_times, vec![3, 4, 5]);
    }

    #[test]
    fn time_test() {
        let g = Graph::new();

        assert_eq!(g.latest_time(), None);
        assert_eq!(g.earliest_time(), None);

        g.add_node(5, 1, NO_PROPS, None)
            .map_err(|err| println!("{:?}", err))
            .ok();

        assert_eq!(g.latest_time(), Some(5));
        assert_eq!(g.earliest_time(), Some(5));

        let g = Graph::new();

        g.add_edge(10, 1, 2, NO_PROPS, None).unwrap();
        assert_eq!(g.latest_time(), Some(10));
        assert_eq!(g.earliest_time(), Some(10));

        g.add_node(5, 1, NO_PROPS, None)
            .map_err(|err| println!("{:?}", err))
            .ok();
        assert_eq!(g.latest_time(), Some(10));
        assert_eq!(g.earliest_time(), Some(5));

        g.add_edge(20, 3, 4, NO_PROPS, None).unwrap();
        assert_eq!(g.latest_time(), Some(20));
        assert_eq!(g.earliest_time(), Some(5));

        random_attachment(&g, 100, 10, None);
        assert_eq!(g.latest_time(), Some(126));
        assert_eq!(g.earliest_time(), Some(5));
    }

    #[test]
    fn constant_properties() {
        let g = Graph::new();
        g.add_edge(0, 11, 22, NO_PROPS, None).unwrap();
        g.add_edge(
            0,
            11,
            11,
            vec![("temp".to_string(), Prop::Bool(true))],
            None,
        )
        .unwrap();
        g.add_edge(0, 22, 33, NO_PROPS, None).unwrap();
        g.add_edge(0, 33, 11, NO_PROPS, None).unwrap();
        g.add_node(0, 11, vec![("temp".to_string(), Prop::Bool(true))], None)
            .unwrap();
        g.add_edge(0, 44, 55, NO_PROPS, None).unwrap();
        let v11 = g.node(11).unwrap();
        let v22 = g.node(22).unwrap();
        let v33 = g.node(33).unwrap();
        let v44 = g.node(44).unwrap();
        let v55 = g.node(55).unwrap();
        let edge1111 = g.edge(&v11, &v11).unwrap();
        let edge2233 = g.edge(&v22, &v33).unwrap();
        let edge3311 = g.edge(&v33, &v11).unwrap();

        v11.add_constant_properties(vec![("a", Prop::U64(11)), ("b", Prop::I64(11))])
            .unwrap();
        v11.add_constant_properties(vec![("c", Prop::U32(11))])
            .unwrap();

        v44.add_constant_properties(vec![("e", Prop::U8(1))])
            .unwrap();
        v55.add_constant_properties(vec![("f", Prop::U16(1))])
            .unwrap();
        edge1111
            .add_constant_properties(vec![("d", Prop::U64(1111))], None)
            .unwrap();
        edge3311
            .add_constant_properties(vec![("a", Prop::U64(3311))], None)
            .unwrap();

        // cannot add properties to non-existant layer
        assert!(edge1111
            .add_constant_properties([("test", "test")], Some("test"))
            .is_err());

        // cannot change property type
        assert!(v22
            .add_constant_properties(vec![("b", Prop::U64(22))])
            .is_err());

        assert_eq!(v11.properties().constant().keys(), vec!["a", "b", "c"]);
        assert!(v22.properties().constant().keys().is_empty());
        assert!(v33.properties().constant().keys().is_empty());
        assert_eq!(v44.properties().constant().keys(), vec!["e"]);
        assert_eq!(v55.properties().constant().keys(), vec!["f"]);
        assert_eq!(edge1111.properties().constant().keys(), vec!["d"]);
        assert_eq!(edge3311.properties().constant().keys(), vec!["a"]);
        assert!(edge2233.properties().constant().keys().is_empty());

        assert_eq!(v11.properties().constant().get("a"), Some(Prop::U64(11)));
        assert_eq!(v11.properties().constant().get("b"), Some(Prop::I64(11)));
        assert_eq!(v11.properties().constant().get("c"), Some(Prop::U32(11)));
        assert_eq!(v22.properties().constant().get("b"), None);
        assert_eq!(v44.properties().constant().get("e"), Some(Prop::U8(1)));
        assert_eq!(v55.properties().constant().get("f"), Some(Prop::U16(1)));
        assert_eq!(v22.properties().constant().get("a"), None);
        assert_eq!(
            edge1111.properties().constant().get("d"),
            Some(Prop::U64(1111))
        );
        assert_eq!(
            edge3311.properties().constant().get("a"),
            Some(Prop::U64(3311))
        );
        assert_eq!(edge2233.properties().constant().get("a"), None);

        // cannot add properties to non-existant layer
        assert!(edge1111
            .add_constant_properties([("test", "test")], Some("test"))
            .is_err());
        g.add_edge(0, 1, 2, NO_PROPS, Some("test")).unwrap();
        // cannot add properties to layer without updates
        assert!(edge1111
            .add_constant_properties([("test", "test")], Some("test"))
            .is_err());
    }

    #[test]
    fn temporal_props_node() {
        let graph = Graph::new();

        graph
            .add_node(0, 1, [("cool".to_string(), Prop::Bool(true))], None)
            .unwrap();

        let v = graph.node(1).unwrap();

        let actual = v.properties().get("cool");
        assert_eq!(actual, Some(Prop::Bool(true)));

        // we flip cool from true to false after t 3
        graph
            .add_node(3, 1, [("cool".to_string(), Prop::Bool(false))], None)
            .unwrap();

        let test_dir = tempfile::TempDir::new().unwrap();
        #[cfg(feature = "arrow")]
        let arrow_graph = graph.persist_as_arrow(test_dir.path()).unwrap();

        fn test<G: StaticGraphViewOps>(graph: &G) {
            let wg = graph.window(3, 15);
            let v = wg.node(1).unwrap();

            let actual = v.properties().get("cool");
            assert_eq!(actual, Some(Prop::Bool(false)));

            let hist: Vec<_> = v
                .properties()
                .temporal()
                .get("cool")
                .unwrap()
                .iter()
                .collect();
            assert_eq!(hist, vec![(3, Prop::Bool(false))]);

            let v = graph.node(1).unwrap();

            let hist: Vec<_> = v
                .properties()
                .temporal()
                .get("cool")
                .unwrap()
                .iter()
                .collect();
            assert_eq!(hist, vec![(0, Prop::Bool(true)), (3, Prop::Bool(false))]);
        }
        test(&graph);
        // FIXME: boolean properties not yet supported (Issue #48)
        // test(&arrow_graph);
    }

    #[test]
    fn temporal_props_edge() {
        let graph = Graph::new();

        graph
            .add_edge(1, 0, 1, vec![("distance".to_string(), Prop::U32(5))], None)
            .expect("add edge");

        let test_dir = tempfile::TempDir::new().unwrap();
        #[cfg(feature = "arrow")]
        let arrow_graph = graph.persist_as_arrow(test_dir.path()).unwrap();

        fn test<G: StaticGraphViewOps>(graph: &G) {
            let e = graph.edge(0, 1).unwrap();

            let prop = e.properties().get("distance").unwrap();
            assert_eq!(prop, Prop::U32(5));
        }
        test(&graph);
        #[cfg(feature = "arrow")]
        test(&arrow_graph);
    }

    #[test]
    fn graph_neighbours_window() {
        let vs = vec![
            (1, 1, 2),
            (2, 1, 3),
            (-1, 2, 1),
            (0, 1, 1),
            (7, 3, 2),
            (1, 1, 1),
        ];

        let graph = Graph::new();

        for (t, src, dst) in &vs {
            graph.add_edge(*t, *src, *dst, NO_PROPS, None).unwrap();
        }

        let test_dir = tempfile::TempDir::new().unwrap();
        #[cfg(feature = "arrow")]
        let arrow_graph = graph.persist_as_arrow(test_dir.path()).unwrap();

        fn test<G: StaticGraphViewOps>(graph: &G) {
            let expected = vec![
                (vec![1, 2], vec![1, 2, 3], vec![1]),
                (vec![1], vec![], vec![]),
                (vec![1], vec![], vec![]),
            ];
            let actual = (1..=3)
                .map(|i| {
                    let v = graph.node(i).unwrap();
                    (
                        v.window(-1, 7).in_neighbours().id().collect::<Vec<_>>(),
                        v.window(1, 7).out_neighbours().id().collect::<Vec<_>>(),
                        v.window(0, 1).neighbours().id().collect::<Vec<_>>(),
                    )
                })
                .collect::<Vec<_>>();

            assert_eq!(actual, expected);
        }
        test(&graph);
        #[cfg(feature = "arrow")]
        test(&arrow_graph);
    }

    #[test]
    fn test_time_range_on_empty_graph() {
        let graph = Graph::new();

        let test_dir = tempfile::TempDir::new().unwrap();
        #[cfg(feature = "arrow")]
        let arrow_graph = graph.persist_as_arrow(test_dir.path()).unwrap();

        fn test<G: StaticGraphViewOps>(graph: &G) {
            let rolling = graph.rolling(1, None).unwrap().collect_vec();
            assert!(rolling.is_empty());

            let expanding = graph.expanding(1).unwrap().collect_vec();
            assert!(expanding.is_empty());
        }
        test(&graph);
        #[cfg(feature = "arrow")]
        test(&arrow_graph);
    }

    #[test]
    fn test_add_node_with_strings() {
        let graph = Graph::new();

        graph.add_node(0, "haaroon", NO_PROPS, None).unwrap();
        graph.add_node(1, "hamza", NO_PROPS, None).unwrap();
        graph.add_node(1, 831, NO_PROPS, None).unwrap();

        let test_dir = tempfile::TempDir::new().unwrap();
        #[cfg(feature = "arrow")]
        let arrow_graph = graph.persist_as_arrow(test_dir.path()).unwrap();

        fn test<G: StaticGraphViewOps>(graph: &G) {
            assert!(graph.has_node(831));
            assert!(graph.has_node("haaroon"));
            assert!(graph.has_node("hamza"));

            assert_eq!(graph.count_nodes(), 3);
        }
        test(&graph);
        #[cfg(feature = "arrow")]
        test(&arrow_graph);
    }

    #[test]
    fn layers() -> Result<(), GraphError> {
        let graph = Graph::new();
        graph.add_edge(0, 11, 22, NO_PROPS, None)?;
        graph.add_edge(0, 11, 33, NO_PROPS, None)?;
        graph.add_edge(0, 33, 11, NO_PROPS, None)?;
        graph.add_edge(0, 11, 22, NO_PROPS, Some("layer1"))?;
        graph.add_edge(0, 11, 33, NO_PROPS, Some("layer2"))?;
        graph.add_edge(0, 11, 44, NO_PROPS, Some("layer2"))?;

        let test_dir = tempfile::TempDir::new().unwrap();
        #[cfg(feature = "arrow")]
        let arrow_graph = graph.persist_as_arrow(test_dir.path()).unwrap();

        fn test<G: StaticGraphViewOps>(graph: &G) {
            assert!(graph.has_edge(11, 22));
            assert!(graph.default_layer().has_edge(11, 22));
            assert!(!graph.default_layer().has_edge(11, 44));
            assert!(!graph.layers("layer2").unwrap().has_edge(11, 22));
            assert!(graph.layers("layer2").unwrap().has_edge(11, 44));

            assert!(graph.edge(11, 22).is_some());
            assert!(graph.layers(Layer::Default).unwrap().edge(11, 44).is_none());
            assert!(graph.layers("layer2").unwrap().edge(11, 22).is_none());
            assert!(graph.layers("layer2").unwrap().edge(11, 44).is_some());

            assert!(graph
                .exclude_layers("layer2")
                .unwrap()
                .edge(11, 44)
                .is_none());
            assert!(graph
                .exclude_layers("layer2")
                .unwrap()
                .edge(11, 33)
                .is_some());
            assert!(graph
                .exclude_layers("layer2")
                .unwrap()
                .edge(11, 22)
                .is_some());

            let dft_layer = graph.default_layer();
            let layer1 = graph.layers("layer1").expect("layer1");
            let layer2 = graph.layers("layer2").expect("layer2");
            assert!(graph.layers("missing layer").is_err());

            assert_eq!(graph.count_nodes(), 4);
            assert_eq!(graph.count_edges(), 4);
            assert_eq!(dft_layer.count_edges(), 3);
            assert_eq!(layer1.count_edges(), 1);
            assert_eq!(layer2.count_edges(), 2);

            let node = graph.node(11).unwrap();
            let node_dft = dft_layer.node(11).unwrap();
            let node1 = layer1.node(11).unwrap();
            let node2 = layer2.node(11).unwrap();

            assert_eq!(node.degree(), 3);
            assert_eq!(node_dft.degree(), 2);
            assert_eq!(node1.degree(), 1);
            assert_eq!(node2.degree(), 2);

            assert_eq!(node.out_degree(), 3);
            assert_eq!(node_dft.out_degree(), 2);
            assert_eq!(node1.out_degree(), 1);
            assert_eq!(node2.out_degree(), 2);

            assert_eq!(node.in_degree(), 1);
            assert_eq!(node_dft.in_degree(), 1);
            assert_eq!(node1.in_degree(), 0);
            assert_eq!(node2.in_degree(), 0);

            fn to_tuples<'graph, G: GraphViewOps<'graph>, GH: GraphViewOps<'graph>>(
                edges: Edges<'graph, G, GH>,
            ) -> Vec<(u64, u64)> {
                edges.id().sorted().collect_vec()
            }

            assert_eq!(
                to_tuples(node.edges()),
                vec![(11, 22), (11, 33), (11, 44), (33, 11)]
            );
            assert_eq!(
                to_tuples(node_dft.edges()),
                vec![(11, 22), (11, 33), (33, 11)]
            );
            assert_eq!(to_tuples(node1.edges()), vec![(11, 22)]);
            assert_eq!(to_tuples(node2.edges()), vec![(11, 33), (11, 44)]);

            assert_eq!(to_tuples(node.in_edges()), vec![(33, 11)]);
            assert_eq!(to_tuples(node_dft.in_edges()), vec![(33, 11)]);
            assert_eq!(to_tuples(node1.in_edges()), vec![]);
            assert_eq!(to_tuples(node2.in_edges()), vec![]);

            assert_eq!(
                to_tuples(node.out_edges()),
                vec![(11, 22), (11, 33), (11, 44)]
            );
            assert_eq!(to_tuples(node_dft.out_edges()), vec![(11, 22), (11, 33)]);
            assert_eq!(to_tuples(node1.out_edges()), vec![(11, 22)]);
            assert_eq!(to_tuples(node2.out_edges()), vec![(11, 33), (11, 44)]);

            fn to_ids<'graph, G: GraphViewOps<'graph>, GH: GraphViewOps<'graph>>(
                neighbours: PathFromNode<'graph, G, GH>,
            ) -> Vec<u64> {
                neighbours.iter().map(|n| n.id()).sorted().collect_vec()
            }

            assert_eq!(to_ids(node.neighbours()), vec![22, 33, 44]);
            assert_eq!(to_ids(node_dft.neighbours()), vec![22, 33]);
            assert_eq!(to_ids(node1.neighbours()), vec![22]);
            assert_eq!(to_ids(node2.neighbours()), vec![33, 44]);

            assert_eq!(to_ids(node.out_neighbours()), vec![22, 33, 44]);
            assert_eq!(to_ids(node_dft.out_neighbours()), vec![22, 33]);
            assert_eq!(to_ids(node1.out_neighbours()), vec![22]);
            assert_eq!(to_ids(node2.out_neighbours()), vec![33, 44]);

            assert_eq!(to_ids(node.in_neighbours()), vec![33]);
            assert_eq!(to_ids(node_dft.in_neighbours()), vec![33]);
            assert!(to_ids(node1.in_neighbours()).is_empty());
            assert!(to_ids(node2.in_neighbours()).is_empty());
        }
        test(&graph);
        // FIXME: needs multilayer support (Issue #47)
        // test(&arrow_graph);
        Ok(())
    }

    #[test]
    fn test_props() {
        let g = Graph::new();
        g.add_edge(0, 1, 2, [("weight", Prop::I64(1))], None)
            .unwrap();
        g.add_edge(1, 1, 2, [("weight", Prop::I64(2))], None)
            .unwrap();
        g.add_edge(2, 1, 2, NO_PROPS, None).unwrap();

        let exploded = g.edge(1, 2).unwrap().explode();
        let res = exploded
            .properties()
            .map(|p| p.as_vec().iter().count())
            .collect_vec();
        assert_eq!(res, vec![1, 1, 0]);
    }

    #[test]
    fn test_exploded_edge() {
        let graph = Graph::new();
        graph
            .add_edge(0, 1, 2, [("weight", Prop::I64(1))], None)
            .unwrap();
        graph
            .add_edge(1, 1, 2, [("weight", Prop::I64(2))], None)
            .unwrap();
        graph
            .add_edge(2, 1, 2, [("weight", Prop::I64(3))], None)
            .unwrap();

        let test_dir = tempfile::TempDir::new().unwrap();
        #[cfg(feature = "arrow")]
        let arrow_graph = graph.persist_as_arrow(test_dir.path()).unwrap();

        fn test<G: StaticGraphViewOps>(graph: &G) {
            let exploded = graph.edge(1, 2).unwrap().explode();

            let res = exploded.properties().map(|p| p.as_vec()).collect_vec();

            let mut expected = Vec::new();
            for i in 1..4 {
                expected.push(vec![("weight".into(), Prop::I64(i))]);
            }

            assert_eq!(res, expected);

            let e = graph
                .node(1)
                .unwrap()
                .edges()
                .explode()
                .properties()
                .map(|p| p.as_vec())
                .collect_vec();
            assert_eq!(e, expected);
        }
        test(&graph);
        #[cfg(feature = "arrow")]
        test(&arrow_graph);
    }

    #[test]
    fn test_edge_earliest_latest() {
        let graph = Graph::new();
        graph.add_edge(0, 1, 2, NO_PROPS, None).unwrap();
        graph.add_edge(1, 1, 2, NO_PROPS, None).unwrap();
        graph.add_edge(2, 1, 2, NO_PROPS, None).unwrap();
        graph.add_edge(0, 1, 3, NO_PROPS, None).unwrap();
        graph.add_edge(1, 1, 3, NO_PROPS, None).unwrap();
        graph.add_edge(2, 1, 3, NO_PROPS, None).unwrap();

        let test_dir = tempfile::TempDir::new().unwrap();
        #[cfg(feature = "arrow")]
        let arrow_graph = graph.persist_as_arrow(test_dir.path()).unwrap();

        fn test<G: StaticGraphViewOps>(graph: &G) {
            let mut res = graph.edge(1, 2).unwrap().earliest_time().unwrap();
            assert_eq!(res, 0);

            res = graph.edge(1, 2).unwrap().latest_time().unwrap();
            assert_eq!(res, 2);

            res = graph.at(1).edge(1, 2).unwrap().earliest_time().unwrap();
            assert_eq!(res, 1);

            res = graph.before(1).edge(1, 2).unwrap().earliest_time().unwrap();
            assert_eq!(res, 0);

            res = graph.after(1).edge(1, 2).unwrap().earliest_time().unwrap();
            assert_eq!(res, 2);

            res = graph.at(1).edge(1, 2).unwrap().latest_time().unwrap();
            assert_eq!(res, 1);

            res = graph.before(1).edge(1, 2).unwrap().latest_time().unwrap();
            assert_eq!(res, 0);

            res = graph.after(1).edge(1, 2).unwrap().latest_time().unwrap();
            assert_eq!(res, 2);

            let res_list: Vec<i64> = graph
                .node(1)
                .unwrap()
                .edges()
                .earliest_time()
                .flatten()
                .collect();
            assert_eq!(res_list, vec![0, 0]);

            let res_list: Vec<i64> = graph
                .node(1)
                .unwrap()
                .edges()
                .latest_time()
                .flatten()
                .collect();
            assert_eq!(res_list, vec![2, 2]);

            let res_list: Vec<i64> = graph
                .node(1)
                .unwrap()
                .at(1)
                .edges()
                .earliest_time()
                .flatten()
                .collect();
            assert_eq!(res_list, vec![1, 1]);

            let res_list: Vec<i64> = graph
                .node(1)
                .unwrap()
                .before(1)
                .edges()
                .earliest_time()
                .flatten()
                .collect();
            assert_eq!(res_list, vec![0, 0]);

            let res_list: Vec<i64> = graph
                .node(1)
                .unwrap()
                .after(1)
                .edges()
                .earliest_time()
                .flatten()
                .collect();
            assert_eq!(res_list, vec![2, 2]);

            let res_list: Vec<i64> = graph
                .node(1)
                .unwrap()
                .at(1)
                .edges()
                .latest_time()
                .flatten()
                .collect();
            assert_eq!(res_list, vec![1, 1]);

            let res_list: Vec<i64> = graph
                .node(1)
                .unwrap()
                .before(1)
                .edges()
                .latest_time()
                .flatten()
                .collect();
            assert_eq!(res_list, vec![0, 0]);

            let res_list: Vec<i64> = graph
                .node(1)
                .unwrap()
                .after(1)
                .edges()
                .latest_time()
                .flatten()
                .collect();
            assert_eq!(res_list, vec![2, 2]);
        }
        test(&graph);
        #[cfg(feature = "arrow")]
        test(&arrow_graph);
    }

    #[test]
    fn check_node_history() {
        let graph = Graph::new();

        graph.add_node(1, 1, NO_PROPS, None).unwrap();
        graph.add_node(2, 1, NO_PROPS, None).unwrap();
        graph.add_node(3, 1, NO_PROPS, None).unwrap();
        graph.add_node(4, 1, NO_PROPS, None).unwrap();
        graph.add_node(8, 1, NO_PROPS, None).unwrap();

        graph.add_node(4, "Lord Farquaad", NO_PROPS, None).unwrap();
        graph.add_node(6, "Lord Farquaad", NO_PROPS, None).unwrap();
        graph.add_node(7, "Lord Farquaad", NO_PROPS, None).unwrap();
        graph.add_node(8, "Lord Farquaad", NO_PROPS, None).unwrap();

        let test_dir = tempfile::TempDir::new().unwrap();
        #[cfg(feature = "arrow")]
        let arrow_graph = graph.persist_as_arrow(test_dir.path()).unwrap();

        fn test<G: StaticGraphViewOps>(graph: &G) {
            let times_of_one = graph.node(1).unwrap().history();
            let times_of_farquaad = graph.node("Lord Farquaad").unwrap().history();

            assert_eq!(times_of_one, [1, 2, 3, 4, 8]);
            assert_eq!(times_of_farquaad, [4, 6, 7, 8]);

            let view = graph.window(1, 8);

            let windowed_times_of_one = view.node(1).unwrap().history();
            let windowed_times_of_farquaad = view.node("Lord Farquaad").unwrap().history();
            assert_eq!(windowed_times_of_one, [1, 2, 3, 4]);
            assert_eq!(windowed_times_of_farquaad, [4, 6, 7]);
        }
        test(&graph);
        // FIXME: Node updates without properties or edges are currently not supported in arrow (see issue #46)
        // test(&arrow_graph);
    }

    #[test]
    fn check_edge_history() {
        let graph = Graph::new();

        graph.add_edge(1, 1, 2, NO_PROPS, None).unwrap();
        graph.add_edge(2, 1, 3, NO_PROPS, None).unwrap();
        graph.add_edge(3, 1, 2, NO_PROPS, None).unwrap();
        graph.add_edge(4, 1, 4, NO_PROPS, None).unwrap();

        let test_dir = TempDir::new().unwrap();
        #[cfg(feature = "arrow")]
        let arrow_graph = graph.persist_as_arrow(test_dir.path()).unwrap();

        fn test<G: StaticGraphViewOps>(graph: &G) {
            let times_of_onetwo = graph.edge(1, 2).unwrap().history();
            let times_of_four = graph.edge(1, 4).unwrap().window(1, 5).history();
            let view = graph.window(2, 5);
            let windowed_times_of_four = view.edge(1, 4).unwrap().window(2, 4).history();

            assert_eq!(times_of_onetwo, [1, 3]);
            assert_eq!(times_of_four, [4]);
            assert!(windowed_times_of_four.is_empty());
        }
        test(&graph);
        #[cfg(feature = "arrow")]
        test(&arrow_graph);
    }

    #[test]
    fn check_edge_history_on_multiple_shards() {
        let graph = Graph::new();

        graph.add_edge(1, 1, 2, NO_PROPS, None).unwrap();
        graph.add_edge(2, 1, 3, NO_PROPS, None).unwrap();
        graph.add_edge(3, 1, 2, NO_PROPS, None).unwrap();
        graph.add_edge(4, 1, 4, NO_PROPS, None).unwrap();
        graph.add_edge(5, 1, 4, NO_PROPS, None).unwrap();
        graph.add_edge(6, 1, 4, NO_PROPS, None).unwrap();
        graph.add_edge(7, 1, 4, NO_PROPS, None).unwrap();
        graph.add_edge(8, 1, 4, NO_PROPS, None).unwrap();
        graph.add_edge(9, 1, 4, NO_PROPS, None).unwrap();
        graph.add_edge(10, 1, 4, NO_PROPS, None).unwrap();

        let test_dir = tempfile::TempDir::new().unwrap();
        #[cfg(feature = "arrow")]
        let arrow_graph = graph.persist_as_arrow(test_dir.path()).unwrap();

        fn test<G: StaticGraphViewOps>(graph: &G) {
            let times_of_onetwo = graph.edge(1, 2).unwrap().history();
            let times_of_four = graph.edge(1, 4).unwrap().window(1, 5).history();
            let times_of_outside_window = graph.edge(1, 4).unwrap().window(1, 4).history();
            let times_of_four_higher = graph.edge(1, 4).unwrap().window(6, 11).history();

            let view = graph.window(1, 11);
            let windowed_times_of_four = view.edge(1, 4).unwrap().window(2, 5).history();
            let windowed_times_of_four_higher = view.edge(1, 4).unwrap().window(8, 11).history();

            assert_eq!(times_of_onetwo, [1, 3]);
            assert_eq!(times_of_four, [4]);
            assert_eq!(times_of_four_higher, [6, 7, 8, 9, 10]);
            assert!(times_of_outside_window.is_empty());
            assert_eq!(windowed_times_of_four, [4]);
            assert_eq!(windowed_times_of_four_higher, [8, 9, 10]);
        }
        test(&graph);
        #[cfg(feature = "arrow")]
        test(&arrow_graph);
    }

    #[test]
    fn check_node_history_multiple_shards() {
        let graph = Graph::new();

        graph.add_node(1, 1, NO_PROPS, None).unwrap();
        graph.add_node(2, 1, NO_PROPS, None).unwrap();
        graph.add_node(3, 1, NO_PROPS, None).unwrap();
        graph.add_node(4, 1, NO_PROPS, None).unwrap();
        graph.add_node(5, 2, NO_PROPS, None).unwrap();
        graph.add_node(6, 2, NO_PROPS, None).unwrap();
        graph.add_node(7, 2, NO_PROPS, None).unwrap();
        graph.add_node(8, 1, NO_PROPS, None).unwrap();
        graph.add_node(9, 2, NO_PROPS, None).unwrap();
        graph.add_node(10, 2, NO_PROPS, None).unwrap();

        graph.add_node(4, "Lord Farquaad", NO_PROPS, None).unwrap();
        graph.add_node(6, "Lord Farquaad", NO_PROPS, None).unwrap();
        graph.add_node(7, "Lord Farquaad", NO_PROPS, None).unwrap();
        graph.add_node(8, "Lord Farquaad", NO_PROPS, None).unwrap();

        let test_dir = tempfile::TempDir::new().unwrap();
        #[cfg(feature = "arrow")]
        let arrow_graph = graph.persist_as_arrow(test_dir.path()).unwrap();

        fn test<G: StaticGraphViewOps>(graph: &G) {
            let times_of_one = graph.node(1).unwrap().history();
            let times_of_farquaad = graph.node("Lord Farquaad").unwrap().history();
            let times_of_upper = graph.node(2).unwrap().history();

            assert_eq!(times_of_one, [1, 2, 3, 4, 8]);
            assert_eq!(times_of_farquaad, [4, 6, 7, 8]);
            assert_eq!(times_of_upper, [5, 6, 7, 9, 10]);

            let view = graph.window(1, 8);
            let windowed_times_of_one = view.node(1).unwrap().history();
            let windowed_times_of_two = view.node(2).unwrap().history();
            let windowed_times_of_farquaad = view.node("Lord Farquaad").unwrap().history();

            assert_eq!(windowed_times_of_one, [1, 2, 3, 4]);
            assert_eq!(windowed_times_of_farquaad, [4, 6, 7]);
            assert_eq!(windowed_times_of_two, [5, 6, 7]);
        }
        test(&graph);
        // FIXME: Issue #46
        // test(&arrow_graph);
    }

    #[derive(Debug)]
    struct CustomTime<'a>(&'a str, &'a str);

    impl<'a> TryIntoTime for CustomTime<'a> {
        fn try_into_time(self) -> Result<i64, ParseTimeError> {
            let CustomTime(time, fmt) = self;
            let time = NaiveDateTime::parse_from_str(time, fmt)?;
            let time = time.and_utc().timestamp_millis();
            Ok(time)
        }
    }

    #[test]
    fn test_ingesting_timestamps() {
        let earliest_time = "2022-06-06 12:34:00".try_into_time().unwrap();
        let latest_time = "2022-06-07 12:34:00".try_into_time().unwrap();

        let g = Graph::new();
        g.add_node("2022-06-06T12:34:00.000", 0, NO_PROPS, None)
            .unwrap();
        g.add_edge("2022-06-07T12:34:00", 1, 2, NO_PROPS, None)
            .unwrap();
        assert_eq!(g.earliest_time().unwrap(), earliest_time);
        assert_eq!(g.latest_time().unwrap(), latest_time);

        let g = Graph::new();
        let fmt = "%Y-%m-%d %H:%M";

        g.add_node(CustomTime("2022-06-06 12:34", fmt), 0, NO_PROPS, None)
            .unwrap();
        g.add_edge(CustomTime("2022-06-07 12:34", fmt), 1, 2, NO_PROPS, None)
            .unwrap();
        assert_eq!(g.earliest_time().unwrap(), earliest_time);
        assert_eq!(g.latest_time().unwrap(), latest_time);
    }

    #[test]
    fn test_prop_display_str() {
        let mut prop = Prop::Str("hello".into());
        assert_eq!(format!("{}", prop), "hello");

        prop = Prop::I32(42);
        assert_eq!(format!("{}", prop), "42");

        prop = Prop::I64(9223372036854775807);
        assert_eq!(format!("{}", prop), "9223372036854775807");

        prop = Prop::U32(4294967295);
        assert_eq!(format!("{}", prop), "4294967295");

        prop = Prop::U64(18446744073709551615);
        assert_eq!(format!("{}", prop), "18446744073709551615");

        prop = Prop::U8(255);
        assert_eq!(format!("{}", prop), "255");

        prop = Prop::U16(65535);
        assert_eq!(format!("{}", prop), "65535");

        prop = Prop::F32(3.14159);
        assert_eq!(format!("{}", prop), "3.14159");

        prop = Prop::F64(3.141592653589793);
        assert_eq!(format!("{}", prop), "3.141592653589793");

        prop = Prop::Bool(true);
        assert_eq!(format!("{}", prop), "true");
    }

    #[quickcheck]
    fn test_graph_constant_props(u64_props: HashMap<String, u64>) -> bool {
        let g = Graph::new();

        let as_props = u64_props
            .into_iter()
            .map(|(name, value)| (name, Prop::U64(value)))
            .collect::<Vec<_>>();

        g.add_constant_properties(as_props.clone()).unwrap();

        let props_map = as_props.into_iter().collect::<HashMap<_, _>>();

        props_map
            .into_iter()
            .all(|(name, value)| g.properties().constant().get(&name).unwrap() == value)
    }

    #[test]
    fn test_graph_constant_props2() {
        let g = Graph::new();

        let as_props: Vec<(&str, Prop)> = vec![(
            "mylist",
            Prop::List(Arc::from(vec![Prop::I64(1), Prop::I64(2)])),
        )];

        g.add_constant_properties(as_props.clone()).unwrap();

        let props_names = as_props
            .into_iter()
            .map(|(name, _)| name.into())
            .collect::<HashSet<_>>();

        assert_eq!(
            g.properties()
                .constant()
                .keys()
                .into_iter()
                .collect::<HashSet<_>>(),
            props_names
        );

        let data = vec![
            ("key1".into(), Prop::I64(10)),
            ("key2".into(), Prop::I64(20)),
            ("key3".into(), Prop::I64(30)),
        ];
        let props_map = HashMap::from(data.into_iter().collect::<HashMap<_, _>>());
        let as_props: Vec<(&str, Prop)> = vec![("mylist2", Prop::Map(Arc::from(props_map)))];

        g.add_constant_properties(as_props.clone()).unwrap();

        let props_names2: HashSet<ArcStr> = as_props
            .into_iter()
            .map(|(name, _)| name.into())
            .collect::<HashSet<_>>();

        assert_eq!(
            g.properties()
                .constant()
                .keys()
                .into_iter()
                .collect::<HashSet<_>>(),
            props_names.union(&props_names2).cloned().collect()
        );
    }

    #[quickcheck]
    fn test_graph_constant_props_names(u64_props: HashMap<String, u64>) -> bool {
        let g = Graph::new();

        let as_props = u64_props
            .into_iter()
            .map(|(name, value)| (name.into(), Prop::U64(value)))
            .collect::<Vec<_>>();

        g.add_constant_properties(as_props.clone()).unwrap();

        let props_names = as_props
            .into_iter()
            .map(|(name, _)| name)
            .collect::<HashSet<_>>();

        g.properties()
            .constant()
            .keys()
            .into_iter()
            .collect::<HashSet<_>>()
            == props_names
    }

    #[quickcheck]
    fn test_graph_temporal_props(str_props: HashMap<String, String>) -> bool {
        let g = Graph::new();

        let (t0, t1) = (1, 2);

        let (t0_props, t1_props): (Vec<_>, Vec<_>) = str_props
            .iter()
            .enumerate()
            .map(|(i, props)| {
                let (name, value) = props;
                let value = Prop::from(value);
                (name.as_str().into(), value, i % 2)
            })
            .partition(|(_, _, i)| *i == 0);

        let t0_props: HashMap<ArcStr, Prop> = t0_props
            .into_iter()
            .map(|(name, value, _)| (name, value))
            .collect();

        let t1_props: HashMap<ArcStr, Prop> = t1_props
            .into_iter()
            .map(|(name, value, _)| (name, value))
            .collect();

        g.add_properties(t0, t0_props.clone()).unwrap();
        g.add_properties(t1, t1_props.clone()).unwrap();

        let check = t0_props.iter().all(|(name, value)| {
            g.properties().temporal().get(name).unwrap().at(t0) == Some(value.clone())
        }) && t1_props.iter().all(|(name, value)| {
            g.properties().temporal().get(name).unwrap().at(t1) == Some(value.clone())
        });
        if !check {
            println!("failed time-specific comparison for {:?}", str_props);
            return false;
        }
        let check = check
            && g.at(t0)
                .properties()
                .temporal()
                .iter_latest()
                .map(|(k, v)| (k.clone(), v))
                .collect::<HashMap<_, _, _>>()
                == t0_props;
        if !check {
            println!("failed latest value comparison for {:?} at t0", str_props);
            return false;
        }
        let check = check
            && t1_props.iter().all(|(k, ve)| {
                g.at(t1)
                    .properties()
                    .temporal()
                    .get(k)
                    .and_then(|v| v.latest())
                    == Some(ve.clone())
            });
        if !check {
            println!("failed latest value comparison for {:?} at t1", str_props);
            return false;
        }
        check
    }

    #[test]
    fn test_temporral_edge_props_window() {
        let graph = Graph::new();
        graph
            .add_edge(1, 1, 2, vec![("weight".to_string(), Prop::I64(1))], None)
            .unwrap();
        graph
            .add_edge(2, 1, 2, vec![("weight".to_string(), Prop::I64(2))], None)
            .unwrap();
        graph
            .add_edge(3, 1, 2, vec![("weight".to_string(), Prop::I64(3))], None)
            .unwrap();

        let test_dir = TempDir::new().unwrap();
        #[cfg(feature = "arrow")]
        let arrow_graph = graph.persist_as_arrow(test_dir.path()).unwrap();

        fn test<G: StaticGraphViewOps>(graph: &G) {
            let e = graph.node(1).unwrap().out_edges().iter().next().unwrap();
            let res: HashMap<ArcStr, Vec<(i64, Prop)>> = e
                .window(1, 3)
                .properties()
                .temporal()
                .iter()
                .map(|(k, v)| (k.clone(), v.iter().collect()))
                .collect();

            let mut exp = HashMap::new();
            exp.insert(
                ArcStr::from("weight"),
                vec![(1, Prop::I64(1)), (2, Prop::I64(2))],
            );
            assert_eq!(res, exp);
        }
        test(&graph);
        #[cfg(feature = "arrow")]
        test(&arrow_graph);
    }

    #[test]
    fn test_node_early_late_times() {
        let graph = Graph::new();
        graph.add_node(1, 1, NO_PROPS, None).unwrap();
        graph.add_node(2, 1, NO_PROPS, None).unwrap();
        graph.add_node(3, 1, NO_PROPS, None).unwrap();

        let test_dir = tempfile::TempDir::new().unwrap();
        #[cfg(feature = "arrow")]
        let arrow_graph = graph.persist_as_arrow(test_dir.path()).unwrap();

        fn test<G: StaticGraphViewOps>(graph: &G) {
            assert_eq!(graph.node(1).unwrap().earliest_time(), Some(1));
            assert_eq!(graph.node(1).unwrap().latest_time(), Some(3));

            assert_eq!(graph.at(2).node(1).unwrap().earliest_time(), Some(2));
            assert_eq!(graph.at(2).node(1).unwrap().latest_time(), Some(2));

            assert_eq!(graph.before(2).node(1).unwrap().earliest_time(), Some(1));
            assert_eq!(graph.before(2).node(1).unwrap().latest_time(), Some(1));

            assert_eq!(graph.after(2).node(1).unwrap().earliest_time(), Some(3));
            assert_eq!(graph.after(2).node(1).unwrap().latest_time(), Some(3));
        }
        test(&graph);
        // FIXME: Node add without properties not showing up (Issue #46)
        // test(&arrow_graph);
    }

    #[test]
    fn test_node_ids() {
        let graph = Graph::new();
        graph.add_node(1, 1, NO_PROPS, None).unwrap();
        graph.add_node(1, 2, NO_PROPS, None).unwrap();
        graph.add_node(2, 3, NO_PROPS, None).unwrap();

        let test_dir = tempfile::TempDir::new().unwrap();
        #[cfg(feature = "arrow")]
        let arrow_graph = graph.persist_as_arrow(test_dir.path()).unwrap();

        fn test<G: StaticGraphViewOps>(graph: &G) {
            assert_eq!(graph.nodes().id().collect::<Vec<u64>>(), vec![1, 2, 3]);

            let g_at = graph.at(1);
            assert_eq!(g_at.nodes().id().collect::<Vec<u64>>(), vec![1, 2]);
        }
        test(&graph);
        // FIXME: Node add without properties not showing up (Issue #46)
        // test(&arrow_graph);
    }

    #[test]
    fn test_edge_layer_name() -> Result<(), GraphError> {
        let graph = Graph::new();
        graph.add_edge(0, 0, 1, NO_PROPS, None)?;
        graph.add_edge(0, 0, 1, NO_PROPS, Some("awesome name"))?;

        let test_dir = TempDir::new().unwrap();
        #[cfg(feature = "arrow")]
        let arrow_graph = graph.persist_as_arrow(test_dir.path()).unwrap();

        fn test<G: StaticGraphViewOps>(graph: &G) {
            let what = graph.edges().id().collect_vec();
            assert_eq!(what, vec![(0, 1)]);

            let layer_names = graph.edges().layer_names().flatten().sorted().collect_vec();
            assert_eq!(layer_names, vec!["_default", "awesome name"]);
        }
        test(&graph);
        // FIXME: Needs multilayer support (Issue #47)
        // test(&arrow_graph);
        Ok(())
    }

    #[test]
    fn test_edge_from_single_layer() {
        let graph = Graph::new();
        graph.add_edge(0, 1, 2, NO_PROPS, Some("layer")).unwrap();

        let test_dir = tempfile::TempDir::new().unwrap();
        #[cfg(feature = "arrow")]
        let arrow_graph = graph.persist_as_arrow(test_dir.path()).unwrap();

        fn test<G: StaticGraphViewOps>(graph: &G) {
            assert!(graph.edge(1, 2).is_some());
            assert!(graph.layers("layer").unwrap().edge(1, 2).is_some())
        }
        test(&graph);
        // FIXME: Needs multilayer support (Issue #47)
        // test(&arrow_graph);
    }

    #[test]
    fn test_edge_layer_intersect_layer() {
        let graph = Graph::new();

        graph
            .add_edge(1, 1, 2, NO_PROPS, Some("layer1"))
            .expect("add edge");
        graph
            .add_edge(1, 1, 3, NO_PROPS, Some("layer3"))
            .expect("add edge");
        graph.add_edge(1, 1, 4, NO_PROPS, None).expect("add edge");

        let test_dir = tempfile::TempDir::new().unwrap();
        #[cfg(feature = "arrow")]
        let arrow_graph = graph.persist_as_arrow(test_dir.path()).unwrap();

        fn test<G: StaticGraphViewOps>(graph: &G) {
            let g_layers = graph.layers(vec!["layer1", "layer3"]).expect("layer");

            assert!(g_layers.layers("layer1").unwrap().edge(1, 2).is_some());
            assert!(g_layers.layers("layer3").unwrap().edge(1, 3).is_some());
            assert!(g_layers.edge(1, 2).is_some());
            assert!(g_layers.edge(1, 3).is_some());

            assert!(g_layers.edge(1, 4).is_none());

            let one = g_layers.node(1).expect("node");
            let ns = one.neighbours().iter().map(|v| v.id()).collect::<Vec<_>>();
            assert_eq!(ns, vec![2, 3]);

            let g_layers2 = g_layers.layers(vec!["layer1"]).expect("layer");

            assert!(g_layers2.layers("layer1").unwrap().edge(1, 2).is_some());
            assert!(g_layers2.edge(1, 2).is_some());

            assert!(g_layers2.edge(1, 3).is_none());

            assert!(g_layers2.edge(1, 4).is_none());

            let one = g_layers2.node(1).expect("node");
            let ns = one.neighbours().iter().map(|v| v.id()).collect::<Vec<_>>();
            assert_eq!(ns, vec![2]);
        }
        test(&graph);
        // FIXME: Needs multilayer support (Issue #47)
        // test(&arrow_graph);
    }

    #[test]
    fn simple_triangle() {
        let graph = Graph::new();

        let vs = vec![(1, 1, 2), (2, 1, 3), (3, 2, 1), (4, 3, 2)];

        for (t, src, dst) in &vs {
            graph.add_edge(*t, *src, *dst, NO_PROPS, None).unwrap();
        }

        let test_dir = tempfile::TempDir::new().unwrap();
        #[cfg(feature = "arrow")]
        let arrow_graph = graph.persist_as_arrow(test_dir.path()).unwrap();

        fn test<G: StaticGraphViewOps>(graph: &G) {
            let windowed_graph = graph.window(0, 5);
            let one = windowed_graph.node(1).expect("node");
            let ns_win = one.neighbours().id().collect::<Vec<_>>();

            let one = graph.node(1).expect("node");
            let ns = one.neighbours().id().collect::<Vec<_>>();
            assert_eq!(ns, vec![2, 3]);
            assert_eq!(ns_win, ns);
        }
        test(&graph);
        #[cfg(feature = "arrow")]
        test(&arrow_graph);
    }

    #[test]
    fn test_layer_explode() {
        let graph = Graph::new();
        graph.add_edge(0, 1, 2, NO_PROPS, Some("layer1")).unwrap();
        graph.add_edge(1, 1, 2, NO_PROPS, Some("layer2")).unwrap();
        graph.add_edge(2, 1, 2, NO_PROPS, Some("layer1")).unwrap();
        graph.add_edge(3, 1, 2, NO_PROPS, None).unwrap();

        let test_dir = tempfile::TempDir::new().unwrap();
        #[cfg(feature = "arrow")]
        let arrow_graph = graph.persist_as_arrow(test_dir.path()).unwrap();

        fn test<G: StaticGraphViewOps>(graph: &G) {
            let e = graph.edge(1, 2).expect("edge");

            let layer_exploded = e
                .explode_layers()
                .iter()
                .filter_map(|e| {
                    e.edge
                        .layer()
                        .copied()
                        .map(|layer| (e.src().id(), e.dst().id(), layer))
                })
                .collect::<Vec<_>>();

            assert_eq!(layer_exploded, vec![(1, 2, 0), (1, 2, 1), (1, 2, 2)]);
        }
        test(&graph);
        // FIXME: Needs multilayer support (Issue #47)
        // test(&arrow_graph);
    }

    #[test]
    fn test_layer_explode_window() {
        let graph = Graph::new();
        graph.add_edge(0, 1, 2, NO_PROPS, Some("layer1")).unwrap();
        graph.add_edge(1, 1, 2, NO_PROPS, Some("layer2")).unwrap();
        graph.add_edge(2, 1, 2, NO_PROPS, Some("layer1")).unwrap();
        graph.add_edge(3, 1, 2, NO_PROPS, None).unwrap();

        let test_dir = tempfile::TempDir::new().unwrap();
        #[cfg(feature = "arrow")]
        let arrow_graph = graph.persist_as_arrow(test_dir.path()).unwrap();

        fn test<G: StaticGraphViewOps>(graph: &G) {
            let g = graph.window(0, 3);
            let e = g.edge(1, 2).expect("edge");

            let layer_exploded = e
                .explode_layers()
                .iter()
                .filter_map(|e| {
                    e.edge
                        .layer()
                        .copied()
                        .map(|layer| (e.src().id(), e.dst().id(), layer))
                })
                .collect::<Vec<_>>();

            assert_eq!(layer_exploded, vec![(1, 2, 1), (1, 2, 2)]);
        }
        test(&graph);
        // FIXME: Needs multilayer support (Issue #47)
        // test(&arrow_graph);
    }

    #[test]
    fn test_layer_explode_stacking() {
<<<<<<< HEAD
        let g = Graph::new();
        g.add_edge(0, 1, 2, NO_PROPS, Some("layer1")).unwrap();
        g.add_edge(1, 1, 2, NO_PROPS, Some("layer2")).unwrap();
        g.add_edge(2, 1, 2, NO_PROPS, Some("layer1")).unwrap();
        g.add_edge(3, 1, 2, NO_PROPS, None).unwrap();

        let e = g.edge(1, 2).expect("edge");

        let layer_exploded = e
            .explode_layers()
            .iter()
            .flat_map(|e| {
                e.explode().iter().filter_map(|e| {
                    e.edge
                        .layer()
                        .zip(e.time().ok())
                        .map(|(layer, t)| (t, e.src().id(), e.dst().id(), *layer))
=======
        let graph = Graph::new();
        graph.add_edge(0, 1, 2, NO_PROPS, Some("layer1")).unwrap();
        graph.add_edge(1, 1, 2, NO_PROPS, Some("layer2")).unwrap();
        graph.add_edge(2, 1, 2, NO_PROPS, Some("layer1")).unwrap();
        graph.add_edge(3, 1, 2, NO_PROPS, None).unwrap();

        let test_dir = tempfile::TempDir::new().unwrap();
        #[cfg(feature = "arrow")]
        let arrow_graph = graph.persist_as_arrow(test_dir.path()).unwrap();

        fn test<G: StaticGraphViewOps>(graph: &G) {
            let e = graph.edge(1, 2).expect("edge");

            let layer_exploded = e
                .explode_layers()
                .iter()
                .flat_map(|e| {
                    e.explode().iter().filter_map(|e| {
                        e.edge
                            .layer()
                            .zip(e.time())
                            .map(|(layer, t)| (t, e.src().id(), e.dst().id(), *layer))
                    })
>>>>>>> ae0111c8
                })
                .collect::<Vec<_>>();

            assert_eq!(
                layer_exploded,
                vec![(3, 1, 2, 0), (0, 1, 2, 1), (2, 1, 2, 1), (1, 1, 2, 2)]
            );
        }
        test(&graph);
        // FIXME: Needs multilayer support (Issue #47)
        // test(&arrow_graph);
    }

    #[test]
    fn test_layer_explode_stacking_window() {
<<<<<<< HEAD
        let g = Graph::new();
        g.add_edge(0, 1, 2, NO_PROPS, Some("layer1")).unwrap();
        g.add_edge(1, 1, 2, NO_PROPS, Some("layer2")).unwrap();
        g.add_edge(2, 1, 2, NO_PROPS, Some("layer1")).unwrap();
        g.add_edge(3, 1, 2, NO_PROPS, None).unwrap();

        let g = g.window(0, 3);
        let e = g.edge(1, 2).expect("edge");

        let layer_exploded = e
            .explode_layers()
            .iter()
            .flat_map(|e| {
                e.explode().iter().filter_map(|e| {
                    e.edge
                        .layer()
                        .zip(Some(e.time().unwrap()))
                        .map(|(layer, t)| (t, e.src().id(), e.dst().id(), *layer))
=======
        let graph = Graph::new();
        graph.add_edge(0, 1, 2, NO_PROPS, Some("layer1")).unwrap();
        graph.add_edge(1, 1, 2, NO_PROPS, Some("layer2")).unwrap();
        graph.add_edge(2, 1, 2, NO_PROPS, Some("layer1")).unwrap();
        graph.add_edge(3, 1, 2, NO_PROPS, None).unwrap();

        let test_dir = tempfile::TempDir::new().unwrap();
        #[cfg(feature = "arrow")]
        let arrow_graph = graph.persist_as_arrow(test_dir.path()).unwrap();

        fn test<G: StaticGraphViewOps>(graph: &G) {
            let g = graph.window(0, 3);
            let e = g.edge(1, 2).expect("edge");

            let layer_exploded = e
                .explode_layers()
                .iter()
                .flat_map(|e| {
                    e.explode().iter().filter_map(|e| {
                        e.edge
                            .layer()
                            .zip(e.time())
                            .map(|(layer, t)| (t, e.src().id(), e.dst().id(), *layer))
                    })
>>>>>>> ae0111c8
                })
                .collect::<Vec<_>>();

            assert_eq!(
                layer_exploded,
                vec![(0, 1, 2, 1), (2, 1, 2, 1), (1, 1, 2, 2)]
            );
        }
        test(&graph);
        // FIXME: Needs multilayer support (Issue #47)
        // test(&arrow_graph);
    }

    #[test]
    fn test_multiple_layers_fundamentals() {
        let graph = Graph::new();

        graph
            .add_edge(1, 1, 2, [("tx_sent", 10u64)], "btc".into())
            .expect("failed");
        graph
            .add_edge(1, 1, 2, [("tx_sent", 20u64)], "eth".into())
            .expect("failed");
        graph
            .add_edge(1, 1, 2, [("tx_sent", 70u64)], "tether".into())
            .expect("failed");

        let test_dir = tempfile::TempDir::new().unwrap();
        #[cfg(feature = "arrow")]
        let arrow_graph = graph.persist_as_arrow(test_dir.path()).unwrap();

        fn test<G: StaticGraphViewOps>(graph: &G) {
            let e = graph.edge(1, 2).expect("failed to get edge");
            let sum: u64 = e
                .properties()
                .temporal()
                .get("tx_sent")
                .unwrap()
                .iter()
                .filter_map(|(_, prop)| prop.into_u64())
                .sum();

            assert_eq!(sum, 100);

            let lg = graph
                .layers(vec!["eth", "btc"])
                .expect("failed to layer graph");

            let e = lg.edge(1, 2).expect("failed to get edge");

            let sum_eth_btc: u64 = e
                .properties()
                .temporal()
                .get("tx_sent")
                .unwrap()
                .iter()
                .filter_map(|(_, prop)| prop.into_u64())
                .sum();

            assert_eq!(sum_eth_btc, 30);

            assert_eq!(lg.count_edges(), 1);

            let e = graph.edge(1, 2).expect("failed to get edge");

            let e_btc = e.layers("btc").expect("failed to get btc layer");
            let e_eth = e.layers("eth").expect("failed to get eth layer");

            let edge_btc_sum = e_btc
                .properties()
                .temporal()
                .get("tx_sent")
                .unwrap()
                .iter()
                .filter_map(|(_, prop)| prop.into_u64())
                .sum::<u64>();

            let edge_eth_sum = e_eth
                .properties()
                .temporal()
                .get("tx_sent")
                .unwrap()
                .iter()
                .filter_map(|(_, prop)| prop.into_u64())
                .sum::<u64>();

            assert!(edge_btc_sum < edge_eth_sum);

            let e_eth = e_eth
                .layers(vec!["eth", "btc"])
                .expect("failed to get eth,btc layers");

            let eth_sum = e_eth
                .properties()
                .temporal()
                .get("tx_sent")
                .unwrap()
                .iter()
                .filter_map(|(_, prop)| prop.into_u64())
                .sum::<u64>();

            // layer does not have a way to reset yet!
            assert_eq!(eth_sum, 20);
        }
        test(&graph);
        // FIXME: Needs multilayer support (Issue #47)
        // test(&arrow_graph);
    }

    #[test]
    fn test_unique_layers() {
        let graph = Graph::new();
        graph.add_edge(0, 1, 2, NO_PROPS, Some("layer1")).unwrap();
        graph.add_edge(0, 1, 2, NO_PROPS, Some("layer2")).unwrap();
        let test_dir = tempfile::TempDir::new().unwrap();
        #[cfg(feature = "arrow")]
        let arrow_graph = graph.persist_as_arrow(test_dir.path()).unwrap();

        fn test<G: StaticGraphViewOps>(graph: &G) {
            assert_eq!(
                graph
                    .layers("layer2")
                    .unwrap()
                    .unique_layers()
                    .collect_vec(),
                vec!["layer2"]
            )
        }
        test(&graph);
        #[cfg(feature = "arrow")]
        test(&arrow_graph);
    }
    //TODO this needs to be fixed as part of the algorithm result switch to returning noderefs
    // #[quickcheck]
    // fn node_from_id_is_consistent(nodes: Vec<u64>) -> bool {
    //     let g = Graph::new();
    //     for v in nodes.iter() {
    //         g.add_node(0, *v, NO_PROPS, None).unwrap();
    //     }
    //     g.nodes()
    //         .name()
    //         .map(|name| g.node(name))
    //         .all(|v| v.is_some())
    // }

    #[quickcheck]
    fn exploded_edge_times_is_consistent(edges: Vec<(u64, u64, Vec<i64>)>, offset: i64) -> bool {
        check_exploded_edge_times_is_consistent(edges, offset)
    }

    #[test]
    fn exploded_edge_times_is_consistent_1() {
        let edges = vec![(0, 0, vec![0, 1])];
        assert!(check_exploded_edge_times_is_consistent(edges, 0));
    }

    fn check_exploded_edge_times_is_consistent(
        edges: Vec<(u64, u64, Vec<i64>)>,
        offset: i64,
    ) -> bool {
        let mut correct = true;
        let mut check = |condition: bool, message: String| {
            if !condition {
                println!("Failed: {}", message);
            }
            correct = correct && condition;
        };
        // checks that exploded edges are preserved with correct timestamps
        let mut edges: Vec<(u64, u64, Vec<i64>)> =
            edges.into_iter().filter(|e| !e.2.is_empty()).collect();
        // discard edges without timestamps
        for e in edges.iter_mut() {
            e.2.sort();
            // FIXME: Should not have to do this, see issue https://github.com/Pometry/Raphtory/issues/973
            e.2.dedup(); // add each timestamp only once (multi-edge per timestamp currently not implemented)
        }
        edges.sort();
        edges.dedup_by_key(|(src, dst, _)| (*src, *dst));

        let g = Graph::new();
        for (src, dst, times) in edges.iter() {
            for t in times.iter() {
                g.add_edge(*t, *src, *dst, NO_PROPS, None).unwrap();
            }
        }

        let mut actual_edges: Vec<(u64, u64, Vec<i64>)> = g
            .edges()
            .iter()
            .map(|e| {
                (
                    e.src().id(),
                    e.dst().id(),
                    e.explode()
                        .iter()
                        .map(|ee| {
                            check(
                                ee.earliest_time() == ee.latest_time(),
                                format!("times mismatched for {:?}", ee),
                            ); // times are the same for exploded edge
                            let t = ee.earliest_time().unwrap();
                            check(
                                ee.active(t),
                                format!("exploded edge {:?} inactive at {}", ee, t),
                            );
                            if t < i64::MAX {
                                // window is broken at MAX!
                                check(e.active(t), format!("edge {:?} inactive at {}", e, t));
                            }
                            let t_test = t.saturating_add(offset);
                            if t_test != t && t_test < i64::MAX && t_test > i64::MIN {
                                check(
                                    !ee.active(t_test),
                                    format!("exploded edge {:?} active at {}", ee, t_test),
                                );
                            }
                            t
                        })
                        .collect(),
                )
            })
            .collect();

        for e in actual_edges.iter_mut() {
            e.2.sort();
        }
        actual_edges.sort();
        check(
            actual_edges == edges,
            format!(
                "actual edges didn't match input actual: {:?}, expected: {:?}",
                actual_edges, edges
            ),
        );
        correct
    }

    #[test]
    fn test_one_hop_filter_reset() {
        let graph = Graph::new();
        graph.add_edge(0, 1, 2, [("layer", 1)], Some("1")).unwrap();
        graph.add_edge(1, 1, 3, [("layer", 1)], Some("1")).unwrap();
        graph.add_edge(1, 2, 3, [("layer", 2)], Some("2")).unwrap();
        graph.add_edge(2, 3, 4, [("layer", 2)], Some("2")).unwrap();
        graph.add_edge(0, 1, 3, [("layer", 2)], Some("2")).unwrap();

        let test_dir = TempDir::new().unwrap();
        #[cfg(feature = "arrow")]
        let arrow_graph = graph.persist_as_arrow(test_dir.path()).unwrap();

        fn test<G: StaticGraphViewOps>(graph: &G) {
            let v = graph.node(1).unwrap();

            // filtering resets on neighbours
            let out_out: Vec<_> = v
                .at(0)
                .layers("1")
                .unwrap()
                .out_neighbours()
                .layers("2")
                .unwrap()
                .out_neighbours()
                .id()
                .collect();
            assert_eq!(out_out, [3]);

            let out_out: Vec<_> = v
                .at(0)
                .layers("1")
                .unwrap()
                .out_neighbours()
                .layers("2")
                .unwrap()
                .out_edges()
                .properties()
                .flat_map(|p| p.get("layer").into_i32())
                .collect();
            assert_eq!(out_out, [2]);

            // filter applies to edges
            let layers: Vec<_> = v
                .layers("1")
                .unwrap()
                .edges()
                .layer_names()
                .flatten()
                .dedup()
                .collect();
            assert_eq!(layers, ["1"]);

            // graph level filter is preserved
            let out_out_2: Vec<_> = graph
                .at(0)
                .node(1)
                .unwrap()
                .layers("1")
                .unwrap()
                .out_neighbours()
                .layers("2")
                .unwrap()
                .out_neighbours()
                .id()
                .collect();
            assert!(out_out_2.is_empty());
        }
        test(&graph);
        #[cfg(feature = "arrow")]
        test(&arrow_graph);

        fn test2<G: StaticGraphViewOps>(graph: &G) {
            let v = graph.node(1).unwrap();
            let out_out: Vec<_> = v
                .at(0)
                .out_neighbours()
                .after(1)
                .out_neighbours()
                .id()
                .collect();
            assert_eq!(out_out, [4]);

            let earliest_time = v
                .at(0)
                .out_neighbours()
                .after(1)
                .out_edges()
                .earliest_time()
                .flatten()
                .min();
            assert_eq!(earliest_time, Some(2));

            // dst and src on edge reset the filter
            let degrees: Vec<_> = v
                .at(0)
                .layers("1")
                .unwrap()
                .edges()
                .dst()
                .out_degree()
                .collect();
            assert_eq!(degrees, [1]);
        }

        test2(&graph);
        // FIXME: requires multilayer edge view (Issue #47)
        // test2(&arrow_graph);
    }

    #[test]
    fn can_apply_algorithm_on_filtered_graph() {
        let graph = Graph::new();
        graph.add_edge(0, 1, 2, [("layer", 1)], Some("1")).unwrap();
        graph.add_edge(1, 1, 3, [("layer", 1)], Some("1")).unwrap();
        graph.add_edge(1, 2, 3, [("layer", 2)], Some("2")).unwrap();
        graph.add_edge(2, 3, 4, [("layer", 2)], Some("2")).unwrap();
        graph.add_edge(0, 1, 3, [("layer", 2)], Some("2")).unwrap();

        let test_dir = TempDir::new().unwrap();
        #[cfg(feature = "arrow")]
        let arrow_graph = graph.persist_as_arrow(test_dir.path()).unwrap();

        fn test<G: StaticGraphViewOps>(graph: &G) {
            let wl = graph.window(0, 3).layers(vec!["1", "2"]).unwrap();
            assert_eq!(
                weakly_connected_components(&wl, 10, None).get_all_values(),
                [1, 1, 1, 1]
            );
        }
        test(&graph);
        // FIXME: Requires mutlilayer edge views
        // test(&arrow_graph);
    }

    #[test]
    fn save_load_serial() {
        let g = Graph::new();
        g.add_edge(0, 0, 1, NO_PROPS, None).unwrap();
        let dir = tempfile::tempdir().unwrap();
        let file_path = dir.path().join("abcd11");
        g.save_to_file(&file_path).unwrap();
    }

    #[test]
    fn test_node_type_changes() {
        let g = Graph::new();
        g.add_node(0, "A", NO_PROPS, Some("typeA")).unwrap();
        g.add_node(1, "A", NO_PROPS, None).unwrap();
        let node_a = g.node("A").unwrap();
        assert_eq!(node_a.node_type().as_str(), Some("typeA"));
        let result = g.add_node(2, "A", NO_PROPS, Some("typeB"));
        assert!(result.is_err());
    }

    #[test]
    fn test_layer_name() {
        let graph = Graph::new();

        graph.add_edge(0, 0, 1, NO_PROPS, None).unwrap();
        graph
            .add_edge(0, 0, 2, NO_PROPS, Some("awesome layer"))
            .unwrap();

        let test_dir = TempDir::new().unwrap();
        #[cfg(feature = "arrow")]
        let arrow_graph = graph.persist_as_arrow(test_dir.path()).unwrap();

        fn test<G: StaticGraphViewOps>(graph: &G) {
            assert_eq!(
                graph.edge(0, 1).unwrap().layer_names().collect_vec(),
                ["_default"]
            );
            assert_eq!(
                graph.edge(0, 2).unwrap().layer_names().collect_vec(),
                ["awesome layer"]
            );
        }
        test(&graph);
        // FIXME: Needs multilayer support (Issue #47)
        // test(&arrow_graph);
    }

    #[test]
    fn test_persistent_graph() {
        let g = Graph::new();
        g.add_edge(0, 0, 1, [("added", Prop::I64(0))], None)
            .unwrap();
        assert_eq!(g.edges().id().collect::<Vec<_>>(), vec![(0, 1)]);

        let pg = g.persistent_graph();
        pg.delete_edge(10, 0, 1, None).unwrap();
        assert_eq!(g.edges().id().collect::<Vec<_>>(), vec![(0, 1)]);
    }

    #[test]
    fn persistent_graph_as_prop() {
        let g = Graph::new();
        g.add_node(0, 1, [("graph", Prop::Graph(Graph::new()))], None)
            .unwrap();
        g.add_node(
            0,
            1,
            [("pgraph", Prop::PersistentGraph(PersistentGraph::new()))],
            None,
        )
        .unwrap();
        g.add_node(0, 1, [("bool", Prop::Bool(true))], None)
            .unwrap();
        g.add_node(0, 1, [("u32", Prop::U32(2))], None).unwrap();
        assert_eq!(
            g.node(1)
                .unwrap()
                .properties()
                .temporal()
                .keys()
                .collect::<Vec<_>>(),
            vec![
                ArcStr("graph".into()),
                ArcStr("pgraph".into()),
                ArcStr("bool".into()),
                ArcStr("u32".into())
            ]
        );
    }
}<|MERGE_RESOLUTION|>--- conflicted
+++ resolved
@@ -2005,14 +2005,18 @@
 
     #[test]
     fn test_layer_explode_stacking() {
-<<<<<<< HEAD
-        let g = Graph::new();
-        g.add_edge(0, 1, 2, NO_PROPS, Some("layer1")).unwrap();
-        g.add_edge(1, 1, 2, NO_PROPS, Some("layer2")).unwrap();
-        g.add_edge(2, 1, 2, NO_PROPS, Some("layer1")).unwrap();
-        g.add_edge(3, 1, 2, NO_PROPS, None).unwrap();
-
-        let e = g.edge(1, 2).expect("edge");
+        let graph = Graph::new();
+        graph.add_edge(0, 1, 2, NO_PROPS, Some("layer1")).unwrap();
+        graph.add_edge(1, 1, 2, NO_PROPS, Some("layer2")).unwrap();
+        graph.add_edge(2, 1, 2, NO_PROPS, Some("layer1")).unwrap();
+        graph.add_edge(3, 1, 2, NO_PROPS, None).unwrap();
+
+        let test_dir = tempfile::TempDir::new().unwrap();
+        #[cfg(feature = "arrow")]
+        let arrow_graph = graph.persist_as_arrow(test_dir.path()).unwrap();
+
+        fn test<G: StaticGraphViewOps>(graph: &G) {
+            let e = graph.edge(1, 2).expect("edge");
 
         let layer_exploded = e
             .explode_layers()
@@ -2023,7 +2027,22 @@
                         .layer()
                         .zip(e.time().ok())
                         .map(|(layer, t)| (t, e.src().id(), e.dst().id(), *layer))
-=======
+                })
+            })
+            .collect::<Vec<_>>();
+
+            assert_eq!(
+                layer_exploded,
+                vec![(3, 1, 2, 0), (0, 1, 2, 1), (2, 1, 2, 1), (1, 1, 2, 2)]
+            );
+        }
+        test(&graph);
+        // FIXME: Needs multilayer support (Issue #47)
+        // test(&arrow_graph);
+    }
+
+    #[test]
+    fn test_layer_explode_stacking_window() {
         let graph = Graph::new();
         graph.add_edge(0, 1, 2, NO_PROPS, Some("layer1")).unwrap();
         graph.add_edge(1, 1, 2, NO_PROPS, Some("layer2")).unwrap();
@@ -2035,43 +2054,8 @@
         let arrow_graph = graph.persist_as_arrow(test_dir.path()).unwrap();
 
         fn test<G: StaticGraphViewOps>(graph: &G) {
-            let e = graph.edge(1, 2).expect("edge");
-
-            let layer_exploded = e
-                .explode_layers()
-                .iter()
-                .flat_map(|e| {
-                    e.explode().iter().filter_map(|e| {
-                        e.edge
-                            .layer()
-                            .zip(e.time())
-                            .map(|(layer, t)| (t, e.src().id(), e.dst().id(), *layer))
-                    })
->>>>>>> ae0111c8
-                })
-                .collect::<Vec<_>>();
-
-            assert_eq!(
-                layer_exploded,
-                vec![(3, 1, 2, 0), (0, 1, 2, 1), (2, 1, 2, 1), (1, 1, 2, 2)]
-            );
-        }
-        test(&graph);
-        // FIXME: Needs multilayer support (Issue #47)
-        // test(&arrow_graph);
-    }
-
-    #[test]
-    fn test_layer_explode_stacking_window() {
-<<<<<<< HEAD
-        let g = Graph::new();
-        g.add_edge(0, 1, 2, NO_PROPS, Some("layer1")).unwrap();
-        g.add_edge(1, 1, 2, NO_PROPS, Some("layer2")).unwrap();
-        g.add_edge(2, 1, 2, NO_PROPS, Some("layer1")).unwrap();
-        g.add_edge(3, 1, 2, NO_PROPS, None).unwrap();
-
-        let g = g.window(0, 3);
-        let e = g.edge(1, 2).expect("edge");
+            let g = graph.window(0, 3);
+            let e = g.edge(1, 2).expect("edge");
 
         let layer_exploded = e
             .explode_layers()
@@ -2082,34 +2066,9 @@
                         .layer()
                         .zip(Some(e.time().unwrap()))
                         .map(|(layer, t)| (t, e.src().id(), e.dst().id(), *layer))
-=======
-        let graph = Graph::new();
-        graph.add_edge(0, 1, 2, NO_PROPS, Some("layer1")).unwrap();
-        graph.add_edge(1, 1, 2, NO_PROPS, Some("layer2")).unwrap();
-        graph.add_edge(2, 1, 2, NO_PROPS, Some("layer1")).unwrap();
-        graph.add_edge(3, 1, 2, NO_PROPS, None).unwrap();
-
-        let test_dir = tempfile::TempDir::new().unwrap();
-        #[cfg(feature = "arrow")]
-        let arrow_graph = graph.persist_as_arrow(test_dir.path()).unwrap();
-
-        fn test<G: StaticGraphViewOps>(graph: &G) {
-            let g = graph.window(0, 3);
-            let e = g.edge(1, 2).expect("edge");
-
-            let layer_exploded = e
-                .explode_layers()
-                .iter()
-                .flat_map(|e| {
-                    e.explode().iter().filter_map(|e| {
-                        e.edge
-                            .layer()
-                            .zip(e.time())
-                            .map(|(layer, t)| (t, e.src().id(), e.dst().id(), *layer))
-                    })
->>>>>>> ae0111c8
                 })
-                .collect::<Vec<_>>();
+            })
+            .collect::<Vec<_>>();
 
             assert_eq!(
                 layer_exploded,
