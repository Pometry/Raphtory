--- conflicted
+++ resolved
@@ -1619,29 +1619,7 @@
         // assert_eq!(v55.metadata().keys().collect::<Vec<_>>(), vec!["f"]);
 
         assert_eq!(
-<<<<<<< HEAD
-            v11.properties().constant().values().collect::<Vec<_>>(),
-            vec![
-                Some(Prop::U64(11)),
-                Some(Prop::I64(11)),
-                Some(Prop::U32(11)),
-                None,
-                None
-            ],
-        );
-        assert_eq!(
-            v11.properties().constant().keys().collect::<Vec<_>>(),
-            vec!["a", "b", "c", "e", "f"]
-        );
-        assert_eq!(v22.properties().constant().keys().count(), 5);
-        assert_eq!(v33.properties().constant().keys().count(), 5);
-        assert_eq!(v44.properties().constant().keys().count(), 5);
-        assert_eq!(v55.properties().constant().keys().count(), 5);
-        assert_eq!(
-            edge1111.properties().constant().keys().collect::<Vec<_>>(),
-=======
             edge1111.metadata().keys().collect::<Vec<_>>(),
->>>>>>> 9921b2cf
             vec!["d", "a"] // all edges get all ids anyhow
         );
         assert_eq!(
@@ -2604,40 +2582,24 @@
         assert_eq!(format!("{}", prop), "true");
     }
 
-<<<<<<< HEAD
-    #[test]
-    fn test_graph_constant_props() {
+    #[test]
+    fn test_graph_metadata() {
         proptest!(|(u64_props: HashMap<String, u64>)| {
             let g = Graph::new();
-=======
-    #[quickcheck]
-    fn test_graph_metadata(u64_props: HashMap<String, u64>) -> bool {
-        let g = Graph::new();
->>>>>>> 9921b2cf
 
             let as_props = u64_props
                 .into_iter()
                 .map(|(name, value)| (name, Prop::U64(value)))
                 .collect::<Vec<_>>();
 
-<<<<<<< HEAD
-            g.add_constant_properties(as_props.clone()).unwrap();
-=======
         g.add_metadata(as_props.clone()).unwrap();
->>>>>>> 9921b2cf
 
             let props_map = as_props.into_iter().collect::<HashMap<_, _>>();
 
-<<<<<<< HEAD
             prop_assert!(props_map
                 .into_iter()
-                .all(|(name, value)| g.properties().constant().get(&name).unwrap() == value));
-        });
-=======
-        props_map
-            .into_iter()
-            .all(|(name, value)| g.metadata().get(&name).unwrap() == value)
->>>>>>> 9921b2cf
+                .all(|(name, value)| g.metadata().get(&name).unwrap() == value));
+        });
     }
 
     #[test]
@@ -2678,39 +2640,25 @@
         );
     }
 
-<<<<<<< HEAD
-    #[test]
-    fn test_graph_constant_props_names() {
+    #[test]
+    fn test_graph_metadata_names() {
         proptest!(|(u64_props: HashMap<String, u64>)| {
             let g = Graph::new();
-=======
-    #[quickcheck]
-    fn test_graph_metadata_names(u64_props: HashMap<String, u64>) -> bool {
-        let g = Graph::new();
->>>>>>> 9921b2cf
 
             let as_props = u64_props
                 .into_iter()
                 .map(|(name, value)| (name.into(), Prop::U64(value)))
                 .collect::<Vec<_>>();
 
-<<<<<<< HEAD
-            g.add_constant_properties(as_props.clone()).unwrap();
-=======
         g.add_metadata(as_props.clone()).unwrap();
->>>>>>> 9921b2cf
 
             let props_names = as_props
                 .into_iter()
                 .map(|(name, _)| name)
                 .collect::<HashSet<_>>();
 
-<<<<<<< HEAD
-            prop_assert_eq!(g.properties().constant().keys().collect::<HashSet<_>>(), props_names);
-        });
-=======
-        g.metadata().keys().collect::<HashSet<_>>() == props_names
->>>>>>> 9921b2cf
+            prop_assert_eq!(g.metadata().keys().collect::<HashSet<_>>(), props_names);
+        });
     }
 
     #[test]
