--- conflicted
+++ resolved
@@ -153,11 +153,8 @@
     use super::*;
     use crate::{
         core::{
-<<<<<<< HEAD
-            entities::{edges::edge_ref::EdgeRef, vertices::vertex_ref::VertexRef, LayerIds},
-=======
             entities::vertices::vertex_ref::VertexRef,
->>>>>>> fbce020e
+            entities::LayerIds,
             utils::time::{error::ParseTimeError, TryIntoTime},
             Direction, Prop,
         },
@@ -497,24 +494,6 @@
         g.add_edge(0, 33, 11, NO_PROPS, None).unwrap();
         g.add_vertex(0, 11, vec![("temp".to_string(), Prop::Bool(true))])
             .unwrap();
-<<<<<<< HEAD
-        let v11 = g.vertex_ref(11).unwrap();
-        let v22 = g.vertex_ref(22).unwrap();
-        let v33 = g.vertex_ref(33).unwrap();
-        let edge1111 = g.edge_ref(v11.into(), v11.into(), 0.into()).unwrap();
-        let edge2233 = g.edge_ref(v22.into(), v33.into(), 0.into()).unwrap();
-        let edge3311 = g.edge_ref(v33.into(), v11.into(), 0.into()).unwrap();
-
-        g.add_vertex_properties(
-            11,
-            vec![
-                ("a".to_string(), Prop::U64(11)),
-                ("b".to_string(), Prop::I64(11)),
-            ],
-        )
-        .unwrap();
-        g.add_vertex_properties(11, vec![("c".to_string(), Prop::U32(11))])
-=======
         let v11 = g.vertex(11).unwrap();
         let v22 = g.vertex(22).unwrap();
         let v33 = g.vertex(33).unwrap();
@@ -523,7 +502,6 @@
         let edge3311 = g.edge(&v33, &v11, None).unwrap();
 
         g.add_vertex_properties(11, vec![("a", Prop::U64(11)), ("b", Prop::I64(11))])
->>>>>>> fbce020e
             .unwrap();
         g.add_vertex_properties(11, vec![("c", Prop::U32(11))])
             .unwrap();
