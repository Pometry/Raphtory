--- conflicted
+++ resolved
@@ -272,16 +272,12 @@
     }
 }
 
-<<<<<<< HEAD
-pub fn assert_graph_equal<'graph, G1: GraphViewOps<'graph>, G2: GraphViewOps<'graph>>(
-=======
 fn assert_graph_equal_layer<
     'graph1,
     'graph2,
     G1: GraphViewOps<'graph1>,
     G2: GraphViewOps<'graph2>,
 >(
->>>>>>> 8b79c289
     g1: &G1,
     g2: &G2,
 ) {
