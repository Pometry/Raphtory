--- conflicted
+++ resolved
@@ -19,11 +19,7 @@
 use crate::{
     core::{entities::graph::tgraph::InnerTemporalGraph, utils::errors::GraphError},
     db::api::{
-<<<<<<< HEAD
-        mutation::internal::{InheritMutationOps},
-=======
         mutation::internal::InheritMutationOps,
->>>>>>> a88caa74
         view::internal::{Base, InheritViewOps, MaterializedGraph, Static},
     },
     prelude::*,
