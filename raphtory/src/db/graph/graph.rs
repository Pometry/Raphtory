--- conflicted
+++ resolved
@@ -585,3525 +585,4 @@
     pub fn persistent_graph(&self) -> PersistentGraph {
         PersistentGraph::from_storage(self.inner.clone())
     }
-<<<<<<< HEAD
-}
-
-#[cfg(test)]
-mod db_tests {
-    use super::*;
-    #[cfg(feature = "proto")]
-    use crate::serialise::StableDecode;
-    use crate::{
-        algorithms::components::weakly_connected_components,
-        db::{
-            api::{
-                properties::internal::InternalMetadataOps,
-                view::{
-                    internal::{GraphTimeSemanticsOps, InternalEdgeFilterOps},
-                    time::internal::InternalTimeOps,
-                    EdgeViewOps, LayerOps, NodeViewOps, TimeOps,
-                },
-            },
-            graph::{edge::EdgeView, edges::Edges, path::PathFromNode},
-        },
-        errors::GraphError,
-        graphgen::random_attachment::random_attachment,
-        prelude::{AdditionOps, PropertyAdditionOps},
-        test_storage,
-        test_utils::{build_graph, build_graph_strat, test_graph},
-    };
-    use bigdecimal::BigDecimal;
-    use chrono::NaiveDateTime;
-    use itertools::Itertools;
-    use proptest::{arbitrary::any, proptest};
-    use quickcheck_macros::quickcheck;
-    use raphtory_api::core::{
-        entities::{GID, VID},
-        storage::{
-            arc_str::{ArcStr, OptionAsStr},
-            timeindex::TimeIndexEntry,
-        },
-        utils::logging::global_info_logger,
-    };
-    use raphtory_core::utils::time::{AlignmentUnit, ParseTimeError, TryIntoTime};
-    use raphtory_storage::{core_ops::CoreGraphOps, mutation::addition_ops::InternalAdditionOps};
-    use rayon::join;
-    use std::{
-        collections::{HashMap, HashSet},
-        ops::Range,
-    };
-    #[cfg(feature = "proto")]
-    use tempfile::TempDir;
-    use tracing::{error, info};
-
-    #[test]
-    fn edge_metadata() -> Result<(), GraphError> {
-        let g = Graph::new();
-
-        g.add_edge(0, 0, 0, NO_PROPS, None)?;
-        g.add_edge(0, 0, 1, NO_PROPS, None)?;
-
-        g.edge(0, 0).unwrap().update_metadata(
-            vec![("x".to_string(), Prop::map([("n", Prop::U64(23))]))],
-            None,
-        )?;
-        g.edge(0, 1).unwrap().update_metadata(
-            vec![(
-                "a".to_string(),
-                Prop::map([("a", Prop::U8(1)), ("b", Prop::str("baa"))]),
-            )],
-            None,
-        )?;
-
-        let e1 = g.edge(0, 0).unwrap();
-        let actual = e1.metadata().as_map();
-        assert_eq!(actual.get("x"), Some(&Prop::map([("n", Prop::U64(23))])));
-
-        let e2 = g.edge(0, 1).unwrap();
-        let actual = e2.metadata().as_vec();
-        assert_eq!(
-            actual,
-            vec![(
-                "a".into(),
-                Prop::map([("b", Prop::str("baa")), ("a", Prop::U8(1))])
-            )]
-        );
-        Ok(())
-    }
-
-    #[test]
-    fn test_empty_graph() {
-        let graph = Graph::new();
-        test_storage!(&graph, |graph| {
-            assert!(!graph.has_edge(1, 2));
-
-            let test_time = 42;
-            let result = graph.at(test_time);
-            assert!(result.start.is_some());
-            assert!(result.end.is_some());
-
-            let result = graph.after(test_time);
-            assert!(result.start.is_some());
-            assert!(result.end.is_none());
-
-            let result = graph.before(test_time);
-            assert!(result.start.is_none());
-            assert!(result.end.is_some());
-
-            assert_eq!(
-                graph.metadata_keys().collect::<Vec<_>>(),
-                Vec::<ArcStr>::new()
-            );
-            assert_eq!(
-                graph.metadata_ids().collect::<Vec<_>>(),
-                Vec::<usize>::new()
-            );
-            assert_eq!(
-                graph.metadata_values().collect::<Vec<_>>(),
-                Vec::<Option<Prop>>::new()
-            );
-            assert!(graph.metadata().get_by_id(1).is_none());
-            assert!(graph.get_metadata_id("1").is_none());
-            assert!(graph.get_metadata(1).is_none());
-            assert_eq!(graph.count_nodes(), 0);
-            assert_eq!(graph.count_edges(), 0);
-            assert_eq!(graph.count_temporal_edges(), 0);
-
-            assert!(graph.start().is_none());
-            assert!(graph.end().is_none());
-            assert!(graph.earliest_date_time().is_none());
-            assert_eq!(graph.earliest_time(), None);
-            assert!(graph.end_date_time().is_none());
-            assert!(graph.timeline_end().is_none());
-
-            assert!(graph.is_empty());
-
-            assert!(graph.nodes().collect().is_empty());
-            assert_eq!(
-                graph.edges().collect(),
-                Vec::<EdgeView<Graph, Graph>>::new()
-            );
-            assert!(!graph.internal_edge_filtered());
-            assert!(graph.edge(1, 2).is_none());
-            assert!(graph.latest_time_global().is_none());
-            assert!(graph.latest_time_window(1, 2).is_none());
-            assert!(graph.latest_time().is_none());
-            assert!(graph.latest_date_time().is_none());
-            assert!(graph.latest_time_global().is_none());
-            assert!(graph.earliest_time_global().is_none());
-        });
-    }
-
-    #[quickcheck]
-    fn test_multithreaded_add_edge(edges: Vec<(u64, u64)>) -> bool {
-        let g = Graph::new();
-        edges.par_iter().enumerate().for_each(|(t, (i, j))| {
-            g.add_edge(t as i64, *i, *j, NO_PROPS, None).unwrap();
-        });
-        edges.iter().all(|(i, j)| g.has_edge(*i, *j)) && g.count_temporal_edges() == edges.len()
-    }
-
-    #[quickcheck]
-    fn add_node_grows_graph_len(vs: Vec<(i64, u64)>) {
-        let g = Graph::new();
-
-        let expected_len = vs.iter().map(|(_, v)| v).sorted().dedup().count();
-        for (t, v) in vs {
-            g.add_node(t, v, NO_PROPS, None)
-                .map_err(|err| error!("{:?}", err))
-                .ok();
-        }
-
-        assert_eq!(g.count_nodes(), expected_len)
-    }
-
-    #[quickcheck]
-    fn add_node_gets_names(vs: Vec<String>) -> bool {
-        global_info_logger();
-        let g = Graph::new();
-
-        let expected_len = vs.iter().sorted().dedup().count();
-        for (t, name) in vs.iter().enumerate() {
-            g.add_node(t as i64, name.clone(), NO_PROPS, None)
-                .map_err(|err| info!("{:?}", err))
-                .ok();
-        }
-
-        assert_eq!(g.count_nodes(), expected_len);
-
-        vs.iter().all(|name| {
-            let v = g.node(name.clone()).unwrap();
-            v.name() == name.clone()
-        })
-    }
-
-    #[quickcheck]
-    fn add_edge_grows_graph_edge_len(edges: Vec<(i64, u64, u64)>) {
-        let g = Graph::new();
-
-        let unique_nodes_count = edges
-            .iter()
-            .flat_map(|(_, src, dst)| vec![src, dst])
-            .sorted()
-            .dedup()
-            .count();
-
-        let unique_edge_count = edges
-            .iter()
-            .map(|(_, src, dst)| (src, dst))
-            .unique()
-            .count();
-
-        for (t, src, dst) in edges {
-            g.add_edge(t, src, dst, NO_PROPS, None).unwrap();
-        }
-
-        assert_eq!(g.count_nodes(), unique_nodes_count);
-        assert_eq!(g.count_edges(), unique_edge_count);
-    }
-
-    #[quickcheck]
-    fn add_edge_works(edges: Vec<(i64, u64, u64)>) -> bool {
-        let g = Graph::new();
-        for &(t, src, dst) in edges.iter() {
-            g.add_edge(t, src, dst, NO_PROPS, None).unwrap();
-        }
-
-        edges.iter().all(|&(_, src, dst)| g.has_edge(src, dst))
-    }
-
-    #[quickcheck]
-    fn get_edge_works(edges: Vec<(i64, u64, u64)>) -> bool {
-        let g = Graph::new();
-        for &(t, src, dst) in edges.iter() {
-            g.add_edge(t, src, dst, NO_PROPS, None).unwrap();
-        }
-
-        edges
-            .iter()
-            .all(|&(_, src, dst)| g.edge(src, dst).is_some())
-    }
-
-    #[test]
-    fn import_from_another_graph() {
-        let g = Graph::new();
-        let g_a = g.add_node(0, "A", NO_PROPS, None).unwrap();
-        let g_b = g
-            .add_node(1, "B", vec![("temp".to_string(), Prop::Bool(true))], None)
-            .unwrap();
-
-        assert_eq!(g_b.history(), vec![1]);
-        let _ = g_b.add_metadata(vec![("con".to_string(), Prop::I64(11))]);
-        let gg = Graph::new();
-        let res = gg.import_node(&g_a, false).unwrap();
-        assert_eq!(res.name(), "A");
-        assert_eq!(res.history(), vec![0]);
-        let res = gg.import_node(&g_b, false).unwrap();
-        assert_eq!(res.name(), "B");
-        assert_eq!(res.history(), vec![1]);
-        assert_eq!(res.properties().get("temp").unwrap(), Prop::Bool(true));
-        assert_eq!(res.metadata().get("con").unwrap(), Prop::I64(11));
-
-        let gg = Graph::new();
-        gg.add_node(1, "B", NO_PROPS, None).unwrap();
-        let res = gg.import_nodes(vec![&g_a, &g_b], false);
-        match res {
-            Err(GraphError::NodesExistError(ids)) => {
-                assert_eq!(
-                    ids.into_iter()
-                        .map(|id| id.to_string())
-                        .collect::<Vec<String>>(),
-                    vec!["B"],
-                );
-            }
-            Err(e) => panic!("Unexpected error: {:?}", e),
-            Ok(_) => panic!("Expected error but got Ok"),
-        }
-
-        assert_eq!(gg.node("A"), None);
-
-        let gg = Graph::new();
-        gg.import_nodes(vec![&g_a, &g_b], false).unwrap();
-        assert_eq!(gg.nodes().name().collect_vec(), vec!["A", "B"]);
-
-        let e_a_b = g.add_edge(2, "A", "B", NO_PROPS, None).unwrap();
-        let res = gg.import_edge(&e_a_b, false).unwrap();
-        assert_eq!(
-            (res.src().name(), res.dst().name()),
-            (e_a_b.src().name(), e_a_b.dst().name())
-        );
-        let e_a_b_p = g
-            .add_edge(
-                3,
-                "A",
-                "B",
-                vec![("etemp".to_string(), Prop::Bool(false))],
-                None,
-            )
-            .unwrap();
-        let gg = Graph::new();
-        let _ = gg.add_node(0, "B", NO_PROPS, None);
-        let res = gg.import_edge(&e_a_b_p, false).expect("Failed to add edge");
-        assert_eq!(res.properties().as_vec(), e_a_b_p.properties().as_vec());
-
-        let e_c_d = g.add_edge(4, "C", "D", NO_PROPS, None).unwrap();
-
-        let gg = Graph::new();
-        gg.import_edges(vec![&e_a_b, &e_c_d], false).unwrap();
-        assert_eq!(gg.edges().len(), 2);
-
-        let gg = Graph::new();
-        gg.add_edge(1, "C", "D", NO_PROPS, None).unwrap();
-        let res = gg.import_edges(vec![&e_a_b, &e_c_d], false);
-        match res {
-            Err(GraphError::EdgesExistError(duplicates)) => {
-                assert_eq!(
-                    duplicates
-                        .into_iter()
-                        .map(|(x, y)| (x.to_string(), y.to_string()))
-                        .collect::<Vec<(String, String)>>(),
-                    vec![("C".to_string(), "D".to_string())]
-                );
-            }
-            Err(e) => panic!("Unexpected error: {:?}", e),
-            Ok(_) => panic!("Expected error but got Ok"),
-        }
-        assert_eq!(gg.edge("A", "B"), None);
-    }
-
-    #[test]
-    fn import_node_as() {
-        let g = Graph::new();
-        let g_a = g.add_node(0, "A", NO_PROPS, None).unwrap();
-        let g_b = g
-            .add_node(1, "B", vec![("temp".to_string(), Prop::Bool(true))], None)
-            .unwrap();
-        let _ = g_b.add_metadata(vec![("con".to_string(), Prop::I64(11))]);
-
-        let gg = Graph::new();
-        let res = gg.import_node_as(&g_a, "X", false).unwrap();
-        assert_eq!(res.name(), "X");
-        assert_eq!(res.history(), vec![0]);
-
-        let _ = gg.add_node(1, "Y", NO_PROPS, None).unwrap();
-        let res = gg.import_node_as(&g_b, "Y", false);
-        match res {
-            Err(GraphError::NodeExistsError(id)) => {
-                assert_eq!(id.to_string(), "Y");
-            }
-            Err(e) => panic!("Unexpected error: {:?}", e),
-            Ok(_) => panic!("Expected error but got Ok"),
-        }
-
-        let mut nodes = gg.nodes().name().collect_vec();
-        nodes.sort();
-        assert_eq!(nodes, vec!["X", "Y"]); // Nodes up until first failure are imported
-        let y = gg.node("Y").unwrap();
-
-        assert_eq!(y.name(), "Y");
-        assert_eq!(y.history(), vec![1]);
-        assert_eq!(y.properties().get("temp"), None);
-        assert_eq!(y.metadata().get("con"), None);
-    }
-
-    #[test]
-    fn import_node_as_merge() {
-        let g = Graph::new();
-        let g_a = g.add_node(0, "A", NO_PROPS, None).unwrap();
-        let g_b = g
-            .add_node(1, "B", vec![("temp".to_string(), Prop::Bool(true))], None)
-            .unwrap();
-        let _ = g_b.add_metadata(vec![("con".to_string(), Prop::I64(11))]);
-
-        let gg = Graph::new();
-        gg.add_node(1, "Y", NO_PROPS, None).unwrap();
-
-        let res = gg.import_node_as(&g_a, "X", false).unwrap();
-        assert_eq!(res.name(), "X");
-        assert_eq!(res.history(), vec![0]);
-
-        let res = gg.import_node_as(&g_b, "Y", true).unwrap();
-        assert_eq!(res.name(), "Y");
-        assert_eq!(res.history(), vec![1]);
-        assert_eq!(res.properties().get("temp").unwrap(), Prop::Bool(true));
-        assert_eq!(res.metadata().get("con").unwrap(), Prop::I64(11));
-    }
-
-    #[test]
-    fn import_nodes_as() {
-        let g = Graph::new();
-        let g_a = g.add_node(0, "A", NO_PROPS, None).unwrap();
-        let g_b = g
-            .add_node(1, "B", vec![("temp".to_string(), Prop::Bool(true))], None)
-            .unwrap();
-        let _ = g_b.add_metadata(vec![("con".to_string(), Prop::I64(11))]);
-        let g_c = g.add_node(0, "C", NO_PROPS, None).unwrap();
-
-        let gg = Graph::new();
-        gg.add_node(1, "Q", NO_PROPS, None).unwrap();
-        gg.add_node(1, "R", NO_PROPS, None).unwrap();
-        let res = gg.import_nodes_as(vec![&g_a, &g_b, &g_c], vec!["P", "Q", "R"], false);
-        match res {
-            Err(GraphError::NodesExistError(ids)) => {
-                assert_eq!(
-                    ids.into_iter()
-                        .map(|id| id.to_string())
-                        .collect::<Vec<String>>(),
-                    vec!["Q", "R"],
-                );
-            }
-            Err(e) => panic!("Unexpected error: {:?}", e),
-            Ok(_) => panic!("Expected error but got Ok"),
-        }
-        let mut nodes = gg.nodes().name().collect_vec();
-        nodes.sort();
-        assert_eq!(nodes, vec!["Q", "R"]); // Nodes up until first failure are imported
-        let y = gg.node("Q").unwrap();
-        assert_eq!(y.name(), "Q");
-        assert_eq!(y.history(), vec![1]);
-        assert_eq!(y.properties().get("temp"), None);
-        assert_eq!(y.metadata().get("con"), None);
-    }
-
-    #[test]
-    fn import_nodes_as_merge() {
-        let g = Graph::new();
-        let g_a = g.add_node(0, "A", NO_PROPS, None).unwrap();
-        let g_b = g
-            .add_node(1, "B", vec![("temp".to_string(), Prop::Bool(true))], None)
-            .unwrap();
-        let _ = g_b.add_metadata(vec![("con".to_string(), Prop::I64(11))]);
-
-        let gg = Graph::new();
-        gg.add_node(1, "Q", NO_PROPS, None).unwrap();
-        gg.import_nodes_as(vec![&g_a, &g_b], vec!["P", "Q"], true)
-            .unwrap();
-        let mut nodes = gg.nodes().name().collect_vec();
-        nodes.sort();
-        assert_eq!(nodes, vec!["P", "Q"]);
-        let y = gg.node("Q").unwrap();
-        assert_eq!(y.name(), "Q");
-        assert_eq!(y.history(), vec![1]);
-        assert_eq!(y.properties().get("temp").unwrap(), Prop::Bool(true));
-        assert_eq!(y.metadata().get("con").unwrap(), Prop::I64(11));
-    }
-
-    #[test]
-    fn import_edge_as() {
-        let g = Graph::new();
-        g.add_node(0, "A", NO_PROPS, None).unwrap();
-        let g_b = g
-            .add_node(1, "B", vec![("temp".to_string(), Prop::Bool(true))], None)
-            .unwrap();
-        g_b.add_metadata(vec![("con".to_string(), Prop::I64(11))])
-            .unwrap();
-        let e_a_b = g
-            .add_edge(
-                2,
-                "A",
-                "B",
-                vec![("e_temp".to_string(), Prop::Bool(false))],
-                None,
-            )
-            .unwrap();
-        let e_b_c = g
-            .add_edge(
-                2,
-                "B",
-                "C",
-                vec![("e_temp".to_string(), Prop::Bool(false))],
-                None,
-            )
-            .unwrap();
-
-        let gg = Graph::new();
-        gg.add_edge(1, "X", "Y", NO_PROPS, None).unwrap();
-        gg.import_edge_as(&e_b_c, ("Y", "Z"), false).unwrap();
-        let res = gg.import_edge_as(&e_a_b, ("X", "Y"), false);
-        match res {
-            Err(GraphError::EdgeExistsError(src_id, dst_id)) => {
-                assert_eq!(src_id.to_string(), "X");
-                assert_eq!(dst_id.to_string(), "Y");
-            }
-            Err(e) => panic!("Unexpected error: {:?}", e),
-            Ok(_) => panic!("Expected error but got Ok"),
-        }
-        let mut nodes = gg.nodes().name().collect_vec();
-        nodes.sort();
-        assert_eq!(nodes, vec!["X", "Y", "Z"]);
-        let x = gg.node("X").unwrap();
-        assert_eq!(x.name(), "X");
-        assert_eq!(x.history(), vec![1]);
-        let y = gg.node("Y").unwrap();
-        assert_eq!(y.name(), "Y");
-        assert_eq!(y.history(), vec![1, 2]);
-        assert_eq!(y.properties().get("temp"), None);
-        assert_eq!(y.metadata().get("con"), None);
-
-        let e_src = gg.edge("X", "Y").unwrap().src().name();
-        let e_dst = gg.edge("X", "Y").unwrap().dst().name();
-        assert_eq!(e_src, "X");
-        assert_eq!(e_dst, "Y");
-
-        let props = gg.edge("X", "Y").unwrap().properties().as_vec();
-        assert_eq!(props, vec![]);
-    }
-
-    #[test]
-    fn import_edge_as_merge() {
-        let g = Graph::new();
-        g.add_node(0, "A", NO_PROPS, None).unwrap();
-        let g_b = g
-            .add_node(1, "B", vec![("temp".to_string(), Prop::Bool(true))], None)
-            .unwrap();
-        let _ = g_b.add_metadata(vec![("con".to_string(), Prop::I64(11))]);
-        let e_a_b = g
-            .add_edge(
-                2,
-                "A",
-                "B",
-                vec![("e_temp".to_string(), Prop::Bool(false))],
-                None,
-            )
-            .unwrap();
-
-        let gg = Graph::new();
-        let _ = gg.add_edge(3, "X", "Y", NO_PROPS, None).unwrap();
-        let res = gg.import_edge_as(&e_a_b, ("X", "Y"), true).unwrap();
-        assert_eq!(res.src().name(), "X");
-        assert_eq!(res.dst().name(), "Y");
-        assert_eq!(res.properties().as_vec(), e_a_b.properties().as_vec());
-        let mut nodes = gg.nodes().name().collect_vec();
-        nodes.sort();
-        assert_eq!(nodes, vec!["X", "Y"]);
-        let x = gg.node("X").unwrap();
-        assert_eq!(x.name(), "X");
-        assert_eq!(x.history(), vec![2, 3]);
-        let y = gg.node("Y").unwrap();
-        assert_eq!(y.name(), "Y");
-        assert_eq!(y.history(), vec![2, 3]);
-        assert_eq!(y.properties().get("temp"), None);
-        assert_eq!(y.metadata().get("con"), None);
-    }
-
-    #[test]
-    fn import_edges_as() {
-        let g = Graph::new();
-        g.add_node(0, "A", NO_PROPS, None).unwrap();
-        let g_b = g
-            .add_node(1, "B", vec![("temp".to_string(), Prop::Bool(true))], None)
-            .unwrap();
-        g_b.add_metadata(vec![("con".to_string(), Prop::I64(11))])
-            .unwrap();
-        g.add_node(0, "C", NO_PROPS, None).unwrap();
-        let e_a_b = g
-            .add_edge(
-                2,
-                "A",
-                "B",
-                vec![("e_temp".to_string(), Prop::Bool(false))],
-                None,
-            )
-            .unwrap();
-        let e_b_c = g.add_edge(2, "B", "C", NO_PROPS, None).unwrap();
-
-        let gg = Graph::new();
-        gg.add_edge(1, "Y", "Z", NO_PROPS, None).unwrap();
-        let res = gg.import_edges_as([&e_a_b, &e_b_c], [("X", "Y"), ("Y", "Z")], false);
-        match res {
-            Err(GraphError::EdgesExistError(duplicates)) => {
-                assert_eq!(
-                    duplicates
-                        .into_iter()
-                        .map(|(x, y)| (x.to_string(), y.to_string()))
-                        .collect::<Vec<(String, String)>>(),
-                    vec![("Y".to_string(), "Z".to_string())]
-                );
-            }
-            Err(e) => panic!("Unexpected error: {:?}", e),
-            Ok(_) => panic!("Expected error but got Ok"),
-        }
-        let mut nodes = gg.nodes().name().collect_vec();
-        nodes.sort();
-        assert_eq!(nodes, vec!["Y", "Z"]);
-        let y = gg.node("Y").unwrap();
-        assert_eq!(y.name(), "Y");
-        assert_eq!(y.history(), vec![1]);
-        assert_eq!(y.properties().get("temp"), None);
-        assert_eq!(y.metadata().get("con"), None);
-        let x = gg.node("Z").unwrap();
-        assert_eq!(x.name(), "Z");
-        assert_eq!(x.history(), vec![1]);
-
-        assert!(gg.edge("X", "Y").is_none());
-
-        let e_y_z = gg.edge("Y", "Z").unwrap();
-        assert_eq!(
-            (e_y_z.src().name().as_str(), e_y_z.dst().name().as_str()),
-            ("Y", "Z")
-        );
-
-        let props = e_y_z.properties().as_vec();
-        assert_eq!(props, vec![]);
-    }
-
-    #[test]
-    fn import_edges_as_merge() {
-        let g = Graph::new();
-        g.add_node(0, "A", NO_PROPS, None).unwrap();
-        let g_b = g
-            .add_node(1, "B", vec![("temp".to_string(), Prop::Bool(true))], None)
-            .unwrap();
-        let _ = g_b.add_metadata(vec![("con".to_string(), Prop::I64(11))]);
-        let e_a_b = g
-            .add_edge(
-                2,
-                "A",
-                "B",
-                vec![("e_temp".to_string(), Prop::Bool(false))],
-                None,
-            )
-            .unwrap();
-
-        let gg = Graph::new();
-        gg.add_edge(3, "X", "Y", NO_PROPS, None).unwrap();
-        gg.import_edges_as([&e_a_b], [("X", "Y")], true).unwrap();
-
-        let e_x_y = gg.edge("X", "Y").unwrap();
-        assert_eq!(
-            (e_x_y.src().name().as_str(), e_x_y.dst().name().as_str()),
-            ("X", "Y")
-        );
-        assert_eq!(e_x_y.properties().get("e_temp").unwrap(), Prop::Bool(false));
-
-        let mut nodes = gg.nodes().name().collect_vec();
-        nodes.sort();
-        assert_eq!(nodes, vec!["X", "Y"]);
-        let x = gg.node("X").unwrap();
-        assert_eq!(x.name(), "X");
-        assert_eq!(x.history(), vec![2, 3]);
-        let y = gg.node("Y").unwrap();
-        assert_eq!(y.name(), "Y");
-        assert_eq!(y.history(), vec![2, 3]);
-        assert_eq!(y.properties().get("temp"), None);
-        assert_eq!(y.metadata().get("con"), None);
-    }
-
-    #[test]
-    fn props_with_layers() {
-        global_info_logger();
-        let g = Graph::new();
-        g.add_edge(0, "A", "B", NO_PROPS, None).unwrap();
-        let ed = g.edge("A", "B").unwrap();
-        ed.add_metadata(vec![("CCC", Prop::str("RED"))], None)
-            .unwrap();
-        info!("{:?}", ed.metadata().as_map());
-        g.add_edge(0, "A", "B", NO_PROPS, Some("LAYERONE")).unwrap();
-        ed.add_metadata(vec![("CCC", Prop::str("BLUE"))], Some("LAYERONE"))
-            .unwrap();
-        info!("{:?}", ed.metadata().as_map());
-    }
-
-    #[test]
-    #[cfg(feature = "proto")]
-    fn graph_save_to_load_from_file() {
-        let vs = vec![
-            (1, 1, 2),
-            (2, 1, 3),
-            (-1, 2, 1),
-            (0, 1, 1),
-            (7, 3, 2),
-            (1, 1, 1),
-        ];
-
-        let g = Graph::new();
-
-        for (t, src, dst) in &vs {
-            g.add_edge(*t, *src, *dst, NO_PROPS, None).unwrap();
-        }
-
-        let tmp_raphtory_path: TempDir = TempDir::new().unwrap();
-
-        let graph_path = format!("{}/graph.bin", tmp_raphtory_path.path().display());
-        g.encode(&graph_path).unwrap();
-
-        // Load from files
-        let g2 = Graph::decode(&graph_path).unwrap();
-
-        assert_eq!(g, g2);
-    }
-
-    #[test]
-    fn has_edge() {
-        let g = Graph::new();
-        g.add_edge(1, 7, 8, NO_PROPS, None).unwrap();
-
-        assert!(!g.has_edge(8, 7));
-        assert!(g.has_edge(7, 8));
-
-        g.add_edge(1, 7, 9, NO_PROPS, None).unwrap();
-
-        assert!(!g.has_edge(9, 7));
-        assert!(g.has_edge(7, 9));
-    }
-
-    #[test]
-    fn has_edge_str() {
-        let g = Graph::new();
-        g.add_edge(2, "haaroon", "northLondon", NO_PROPS, None)
-            .unwrap();
-        assert!(g.has_edge("haaroon", "northLondon"));
-    }
-
-    #[test]
-    fn graph_edge() {
-        let graph = Graph::new();
-        let es = vec![
-            (1, 1, 2),
-            (2, 1, 3),
-            (-1, 2, 1),
-            (0, 1, 1),
-            (7, 3, 2),
-            (1, 1, 1),
-        ];
-        for (t, src, dst) in es {
-            graph.add_edge(t, src, dst, NO_PROPS, None).unwrap();
-        }
-
-        test_storage!(&graph, |graph| {
-            let e = graph
-                .window(i64::MIN, i64::MAX)
-                .layers(Layer::Default)
-                .unwrap()
-                .edge(1, 3)
-                .unwrap();
-            assert_eq!(e.src().id().into_u64(), Some(1u64));
-            assert_eq!(e.dst().id().into_u64(), Some(3u64));
-        });
-    }
-
-    #[test]
-    fn graph_degree_window() {
-        let vs = vec![
-            (1, 1, 2),
-            (2, 1, 3),
-            (-1, 2, 1),
-            (0, 1, 1),
-            (7, 3, 2),
-            (1, 1, 1),
-        ];
-
-        let graph = Graph::new();
-
-        for (t, src, dst) in &vs {
-            graph.add_edge(*t, *src, *dst, NO_PROPS, None).unwrap();
-        }
-        test_storage!(&graph, |graph| {
-            let expected = vec![(2, 3, 1), (1, 0, 0), (1, 0, 0)];
-            let actual = (1..=3)
-                .map(|i| {
-                    let v = graph.node(i).unwrap();
-                    (
-                        v.window(-1, 7).in_degree(),
-                        v.window(1, 7).out_degree(),
-                        v.window(0, 1).degree(),
-                    )
-                })
-                .collect::<Vec<_>>();
-
-            assert_eq!(actual, expected);
-        });
-    }
-
-    #[test]
-    fn graph_edges_window() {
-        let vs = vec![
-            (1, 1, 2),
-            (2, 1, 3),
-            (-1, 2, 1),
-            (0, 1, 1),
-            (7, 3, 2),
-            (1, 1, 1),
-        ];
-
-        let graph = Graph::new();
-
-        for (t, src, dst) in &vs {
-            graph.add_edge(*t, *src, *dst, NO_PROPS, None).unwrap();
-        }
-        test_storage!(&graph, |graph| {
-            let expected = vec![(2, 3, 1), (1, 0, 0), (1, 0, 0)];
-            let actual = (1..=3)
-                .map(|i| {
-                    let v = graph.node(i).unwrap();
-                    (
-                        v.window(-1, 7).in_edges().iter().count(),
-                        v.window(1, 7).out_edges().iter().count(),
-                        v.window(0, 1).edges().iter().count(),
-                    )
-                })
-                .collect::<Vec<_>>();
-
-            assert_eq!(actual, expected);
-        });
-    }
-
-    #[test]
-    fn test_explode_layers_time() {
-        global_info_logger();
-        let g = Graph::new();
-        g.add_edge(
-            1,
-            1,
-            2,
-            vec![("duration".to_string(), Prop::U32(5))],
-            Some("a"),
-        )
-        .map_err(|err| error!("{:?}", err))
-        .ok();
-        g.add_edge(
-            2,
-            1,
-            2,
-            vec![("duration".to_string(), Prop::U32(5))],
-            Some("a"),
-        )
-        .map_err(|err| error!("{:?}", err))
-        .ok();
-        g.add_edge(
-            3,
-            1,
-            2,
-            vec![("duration".to_string(), Prop::U32(5))],
-            Some("a"),
-        )
-        .map_err(|err| error!("{:?}", err))
-        .ok();
-        g.add_edge(
-            4,
-            1,
-            2,
-            vec![("duration".to_string(), Prop::U32(6))],
-            Some("b"),
-        )
-        .map_err(|err| error!("{:?}", err))
-        .ok();
-        g.add_edge(5, 1, 2, NO_PROPS, Some("c"))
-            .map_err(|err| error!("{:?}", err))
-            .ok();
-
-        assert_eq!(g.latest_time(), Some(5));
-
-        let earliest_times = g
-            .edge(1, 2)
-            .unwrap()
-            .explode_layers()
-            .earliest_time()
-            .map(|t| t.unwrap())
-            .collect_vec();
-
-        assert_eq!(earliest_times, vec![1, 4, 5]);
-
-        let latest_times = g
-            .edge(1, 2)
-            .unwrap()
-            .explode_layers()
-            .latest_time()
-            .map(|t| t.unwrap())
-            .collect_vec();
-
-        assert_eq!(latest_times, vec![3, 4, 5]);
-    }
-
-    #[test]
-    fn time_test() {
-        global_info_logger();
-        let g = Graph::new();
-
-        assert_eq!(g.latest_time(), None);
-        assert_eq!(g.earliest_time(), None);
-
-        g.add_node(5, 1, NO_PROPS, None)
-            .map_err(|err| error!("{:?}", err))
-            .ok();
-
-        assert_eq!(g.latest_time(), Some(5));
-        assert_eq!(g.earliest_time(), Some(5));
-
-        let g = Graph::new();
-
-        g.add_edge(10, 1, 2, NO_PROPS, None).unwrap();
-        assert_eq!(g.latest_time(), Some(10));
-        assert_eq!(g.earliest_time(), Some(10));
-
-        g.add_node(5, 1, NO_PROPS, None)
-            .map_err(|err| error!("{:?}", err))
-            .ok();
-        assert_eq!(g.latest_time(), Some(10));
-        assert_eq!(g.earliest_time(), Some(5));
-
-        g.add_edge(20, 3, 4, NO_PROPS, None).unwrap();
-        assert_eq!(g.latest_time(), Some(20));
-        assert_eq!(g.earliest_time(), Some(5));
-
-        random_attachment(&g, 100, 10, None);
-        assert_eq!(g.latest_time(), Some(126));
-        assert_eq!(g.earliest_time(), Some(5));
-    }
-
-    #[test]
-    fn test_metadata_props() {
-        let g = Graph::new();
-        let n = g.add_node(1, 1, [("p1", 1)], None).unwrap();
-        n.add_metadata([("m1", 1)]).unwrap();
-        let n = g.add_node(1, 2, [("p2", 2)], None).unwrap();
-        n.add_metadata([("m2", 2)]).unwrap();
-
-        let n1_meta = g
-            .node(1)
-            .unwrap()
-            .metadata()
-            .keys()
-            .map(|s| s.to_string())
-            .collect::<Vec<_>>();
-        assert_eq!(n1_meta, vec!["m1", "m2"]);
-        let n1_props = g
-            .node(1)
-            .unwrap()
-            .properties()
-            .keys()
-            .map(|s| s.to_string())
-            .collect::<Vec<_>>();
-        assert_eq!(n1_props, vec!["p1", "p2"]);
-    }
-
-    #[test]
-    fn metadata() {
-        let g = Graph::new();
-        g.add_edge(0, 11, 22, NO_PROPS, None).unwrap();
-        g.add_edge(
-            0,
-            11,
-            11,
-            vec![("temp".to_string(), Prop::Bool(true))],
-            None,
-        )
-        .unwrap();
-        g.add_edge(0, 22, 33, NO_PROPS, None).unwrap();
-        g.add_edge(0, 33, 11, NO_PROPS, None).unwrap();
-        g.add_node(0, 11, vec![("temp".to_string(), Prop::Bool(true))], None)
-            .unwrap();
-        g.add_edge(0, 44, 55, NO_PROPS, None).unwrap();
-        let v11 = g.node(11).unwrap();
-        let v22 = g.node(22).unwrap();
-        let v33 = g.node(33).unwrap();
-        let v44 = g.node(44).unwrap();
-        let v55 = g.node(55).unwrap();
-        let edge1111 = g.edge(&v11, &v11).unwrap();
-        let edge2233 = g.edge(&v22, &v33).unwrap();
-        let edge3311 = g.edge(&v33, &v11).unwrap();
-
-        v11.add_metadata(vec![("a", Prop::U64(11)), ("b", Prop::I64(11))])
-            .unwrap();
-        v11.add_metadata(vec![("c", Prop::U32(11))]).unwrap();
-
-        v44.add_metadata(vec![("e", Prop::U8(1))]).unwrap();
-        v55.add_metadata(vec![("f", Prop::U16(1))]).unwrap();
-        edge1111
-            .add_metadata(vec![("d", Prop::U64(1111))], None)
-            .unwrap();
-        edge3311
-            .add_metadata(vec![("a", Prop::U64(3311))], None)
-            .unwrap();
-
-        // cannot add properties to non-existant layer
-        assert!(edge1111
-            .add_metadata([("test", "test")], Some("test"))
-            .is_err());
-
-        // cannot change property type
-        assert!(v22.add_metadata(vec![("b", Prop::U64(22))]).is_err());
-
-        // TODO: Revisit this test after metadata handling is finalised.
-        //       Refer to the `test_metadata_props` test for context.
-        // assert_eq!(
-        //     v11.metadata().keys().collect::<Vec<_>>(),
-        //     vec!["a", "b", "c"]
-        // );
-        // assert!(v22.metadata().keys().next().is_none());
-        // assert!(v33.metadata().keys().next().is_none());
-        // assert_eq!(v44.metadata().keys().collect::<Vec<_>>(), vec!["e"]);
-        // assert_eq!(v55.metadata().keys().collect::<Vec<_>>(), vec!["f"]);
-
-        assert_eq!(
-            edge1111.metadata().keys().collect::<Vec<_>>(),
-            vec!["d", "a"] // all edges get all ids anyhow
-        );
-        assert_eq!(
-            edge3311.metadata().keys().collect::<Vec<_>>(),
-            vec!["d", "a"]
-        );
-        assert_eq!(
-            edge2233.metadata().keys().collect::<Vec<_>>(),
-            vec!["d", "a"]
-        );
-
-        assert_eq!(v11.metadata().get("a"), Some(Prop::U64(11)));
-        assert_eq!(v11.metadata().get("b"), Some(Prop::I64(11)));
-        assert_eq!(v11.metadata().get("c"), Some(Prop::U32(11)));
-        assert_eq!(v22.metadata().get("b"), None);
-        assert_eq!(v44.metadata().get("e"), Some(Prop::U8(1)));
-        assert_eq!(v55.metadata().get("f"), Some(Prop::U16(1)));
-        assert_eq!(v22.metadata().get("a"), None);
-        assert_eq!(edge1111.metadata().get("d"), Some(Prop::U64(1111)));
-        assert_eq!(edge3311.metadata().get("a"), Some(Prop::U64(3311)));
-        assert_eq!(edge2233.metadata().get("a"), None);
-
-        // cannot add properties to non-existant layer
-        assert!(edge1111
-            .add_metadata([("test", "test")], Some("test"))
-            .is_err());
-        g.add_edge(0, 1, 2, NO_PROPS, Some("test")).unwrap();
-        // cannot add properties to layer without updates
-        assert!(edge1111
-            .add_metadata([("test", "test")], Some("test"))
-            .is_err());
-    }
-
-    #[test]
-    fn temporal_node_rows_1_node() {
-        let graph = Graph::new();
-
-        graph
-            .add_node(0, 1, [("cool".to_string(), Prop::Bool(true))], None)
-            .unwrap();
-
-        test_storage!(&graph, |graph| {
-            let actual = graph
-                .node(1)
-                .unwrap()
-                .rows()
-                .map(|(t, row)| (t, row.into_iter().map(|(_, a)| a).collect::<Vec<_>>()))
-                .collect::<Vec<_>>();
-
-            assert_eq!(actual, vec![(0.into(), vec![Prop::Bool(true)])]);
-        });
-
-        graph
-            .add_node(0, 1, [("coolio".to_string(), Prop::U64(9))], None)
-            .unwrap();
-
-        test_storage!(&graph, |graph| {
-            let actual = graph
-                .node(1)
-                .unwrap()
-                .rows()
-                .map(|(t, row)| (t, row.into_iter().map(|(_, a)| a).collect::<Vec<_>>()))
-                .collect::<Vec<_>>();
-
-            assert_eq!(
-                actual,
-                vec![
-                    (TimeIndexEntry::new(0, 0), vec![Prop::Bool(true)]),
-                    (TimeIndexEntry::new(0, 1), vec![Prop::U64(9)])
-                ]
-            );
-        });
-
-        graph
-            .add_node(
-                1,
-                1,
-                [
-                    ("cool".to_string(), Prop::Bool(false)),
-                    ("coolio".to_string(), Prop::U64(19)),
-                ],
-                None,
-            )
-            .unwrap();
-
-        test_storage!(&graph, |graph| {
-            let actual = graph
-                .node(1)
-                .unwrap()
-                .rows()
-                .map(|(t, row)| (t, row.into_iter().map(|(_, a)| a).collect::<Vec<_>>()))
-                .collect::<Vec<_>>();
-
-            let expected = vec![
-                (TimeIndexEntry::new(0, 0), vec![Prop::Bool(true)]),
-                (TimeIndexEntry::new(0, 1), vec![Prop::U64(9)]),
-                (
-                    TimeIndexEntry::new(1, 2),
-                    vec![Prop::Bool(false), Prop::U64(19)],
-                ),
-            ];
-            assert_eq!(actual, expected);
-        });
-
-        graph.add_node(2, 1, NO_PROPS, None).unwrap();
-        // edge additions should not show up in prop rows
-        graph.add_edge(3, 1, 1, NO_PROPS, None).unwrap();
-
-        test_storage!(&graph, |graph| {
-            let actual = graph
-                .node(1)
-                .unwrap()
-                .rows()
-                .map(|(t, row)| (t, row.into_iter().map(|(_, a)| a).collect::<Vec<_>>()))
-                .collect::<Vec<_>>();
-
-            let expected = vec![
-                (TimeIndexEntry::new(0, 0), vec![Prop::Bool(true)]),
-                (TimeIndexEntry::new(0, 1), vec![Prop::U64(9)]),
-                (
-                    TimeIndexEntry::new(1, 2),
-                    vec![Prop::Bool(false), Prop::U64(19)],
-                ),
-                (TimeIndexEntry::new(2, 3), vec![]),
-            ];
-
-            assert_eq!(actual, expected);
-        });
-    }
-
-    #[test]
-    fn temporal_node_rows_nodes() {
-        let graph = Graph::new();
-
-        graph
-            .add_node(0, 1, [("cool".to_string(), Prop::U64(1))], None)
-            .unwrap();
-        graph
-            .add_node(1, 2, [("cool".to_string(), Prop::U64(2))], None)
-            .unwrap();
-        graph
-            .add_node(2, 3, [("cool".to_string(), Prop::U64(3))], None)
-            .unwrap();
-
-        test_storage!(&graph, |graph| {
-            for id in 0..3 {
-                let actual = graph
-                    .core_graph()
-                    .nodes()
-                    .node(VID(id))
-                    .temp_prop_rows()
-                    .map(|(t, row)| (t, row.into_iter().map(|(_, p)| p).collect::<Vec<_>>()))
-                    .collect::<Vec<_>>();
-
-                let expected = vec![(
-                    TimeIndexEntry::new(id as i64, id),
-                    vec![Some(Prop::U64((id as u64) + 1))],
-                )];
-                assert_eq!(actual, expected);
-            }
-        });
-    }
-
-    #[test]
-    fn temporal_node_rows_window() {
-        let graph = Graph::new();
-        graph
-            .add_node(0, 1, [("cool".to_string(), Prop::U64(1))], None)
-            .unwrap();
-        graph
-            .add_node(1, 1, [("cool".to_string(), Prop::U64(2))], None)
-            .unwrap();
-        graph
-            .add_node(2, 1, [("cool".to_string(), Prop::U64(3))], None)
-            .unwrap();
-
-        test_storage!(&graph, |graph| {
-            let get_rows = |vid: VID, range: Range<TimeIndexEntry>| {
-                graph
-                    .core_graph()
-                    .nodes()
-                    .node(vid)
-                    .temp_prop_rows_window(range)
-                    .map(|(t, row)| (t, row.into_iter().map(|(_, p)| p).collect::<Vec<_>>()))
-                    .collect::<Vec<_>>()
-            };
-            let actual = get_rows(VID(0), TimeIndexEntry::new(2, 0)..TimeIndexEntry::new(3, 0));
-
-            let expected = vec![(TimeIndexEntry::new(2, 2), vec![Some(Prop::U64(3))])];
-
-            assert_eq!(actual, expected);
-
-            let actual = get_rows(VID(0), TimeIndexEntry::new(0, 0)..TimeIndexEntry::new(3, 0));
-            let expected = vec![
-                (TimeIndexEntry::new(0, 0), vec![Some(Prop::U64(1))]),
-                (TimeIndexEntry::new(1, 1), vec![Some(Prop::U64(2))]),
-                (TimeIndexEntry::new(2, 2), vec![Some(Prop::U64(3))]),
-            ];
-
-            assert_eq!(actual, expected);
-        });
-    }
-
-    #[test]
-    fn temporal_props_node() {
-        let graph = Graph::new();
-
-        graph
-            .add_node(0, 1, [("cool".to_string(), Prop::Bool(true))], None)
-            .unwrap();
-
-        let v = graph.node(1).unwrap();
-
-        let actual = v.properties().get("cool");
-        assert_eq!(actual, Some(Prop::Bool(true)));
-
-        // we flip cool from true to false after t 3
-        graph
-            .add_node(3, 1, [("cool".to_string(), Prop::Bool(false))], None)
-            .unwrap();
-
-        test_storage!(&graph, |graph| {
-            let wg = graph.window(3, 15);
-            let v = wg.node(1).unwrap();
-
-            let actual = v.properties().get("cool");
-            assert_eq!(actual, Some(Prop::Bool(false)));
-
-            let hist: Vec<_> = v
-                .properties()
-                .temporal()
-                .get("cool")
-                .unwrap()
-                .iter()
-                .collect();
-            assert_eq!(hist, vec![(3, Prop::Bool(false))]);
-
-            let v = graph.node(1).unwrap();
-
-            let hist: Vec<_> = v
-                .properties()
-                .temporal()
-                .get("cool")
-                .unwrap()
-                .iter()
-                .collect();
-            assert_eq!(hist, vec![(0, Prop::Bool(true)), (3, Prop::Bool(false))]);
-        });
-    }
-
-    #[test]
-    fn temporal_props_edge() {
-        let graph = Graph::new();
-
-        graph
-            .add_edge(1, 0, 1, vec![("distance".to_string(), Prop::U32(5))], None)
-            .expect("add edge");
-
-        test_storage!(&graph, |graph| {
-            let e = graph.edge(0, 1).unwrap();
-
-            let prop = e.properties().get("distance").unwrap();
-            assert_eq!(prop, Prop::U32(5));
-        });
-    }
-
-    #[test]
-    fn graph_neighbours_window() {
-        let vs = vec![
-            (1, 1, 2),
-            (2, 1, 3),
-            (-1, 2, 1),
-            (0, 1, 1),
-            (7, 3, 2),
-            (1, 1, 1),
-        ];
-
-        let graph = Graph::new();
-
-        for (t, src, dst) in &vs {
-            graph.add_edge(*t, *src, *dst, NO_PROPS, None).unwrap();
-        }
-        test_storage!(&graph, |graph| {
-            let expected = vec![
-                (vec![1, 2], vec![1, 2, 3], vec![1]),
-                (vec![1], vec![], vec![]),
-                (vec![1], vec![], vec![]),
-            ];
-            let actual = (1..=3)
-                .map(|i| {
-                    let v = graph.node(i).unwrap();
-                    (
-                        v.window(-1, 7)
-                            .in_neighbours()
-                            .id()
-                            .filter_map(|id| id.as_u64())
-                            .collect::<Vec<_>>(),
-                        v.window(1, 7)
-                            .out_neighbours()
-                            .id()
-                            .filter_map(|id| id.as_u64())
-                            .collect::<Vec<_>>(),
-                        v.window(0, 1)
-                            .neighbours()
-                            .id()
-                            .filter_map(|id| id.as_u64())
-                            .collect::<Vec<_>>(),
-                    )
-                })
-                .collect::<Vec<_>>();
-
-            assert_eq!(actual, expected);
-        });
-    }
-
-    #[test]
-    fn test_time_range_on_empty_graph() {
-        let graph = Graph::new();
-
-        test_storage!(&graph, |graph| {
-            let rolling = graph
-                .rolling_aligned(1, None, AlignmentUnit::Unaligned)
-                .unwrap()
-                .collect_vec();
-            assert!(rolling.is_empty());
-
-            let expanding = graph
-                .expanding_aligned(1, AlignmentUnit::Unaligned)
-                .unwrap()
-                .collect_vec();
-            assert!(expanding.is_empty());
-        });
-    }
-
-    #[test]
-    fn test_add_node_with_nums() {
-        let graph = Graph::new();
-
-        graph.add_node(1, 831, NO_PROPS, None).unwrap();
-        test_storage!(&graph, |graph| {
-            assert!(graph.has_node(831));
-
-            assert_eq!(graph.count_nodes(), 1);
-        });
-    }
-
-    #[test]
-    fn test_add_node_with_strings() {
-        let graph = Graph::new();
-
-        graph.add_node(0, "haaroon", NO_PROPS, None).unwrap();
-        graph.add_node(1, "hamza", NO_PROPS, None).unwrap();
-        test_storage!(&graph, |graph| {
-            assert!(graph.has_node("haaroon"));
-            assert!(graph.has_node("hamza"));
-
-            assert_eq!(graph.count_nodes(), 2);
-        });
-    }
-
-    #[test]
-    fn layers() -> Result<(), GraphError> {
-        let graph = Graph::new();
-        graph.add_edge(0, 11, 22, NO_PROPS, None)?;
-        graph.add_edge(0, 11, 33, NO_PROPS, None)?;
-        graph.add_edge(0, 33, 11, NO_PROPS, None)?;
-        graph.add_edge(0, 11, 22, NO_PROPS, Some("layer1"))?;
-        graph.add_edge(0, 11, 33, NO_PROPS, Some("layer2"))?;
-        graph.add_edge(0, 11, 44, NO_PROPS, Some("layer2"))?;
-
-        test_storage!(&graph, |graph| {
-            assert!(graph.has_edge(11, 22));
-            assert!(graph.default_layer().has_edge(11, 22));
-            assert!(!graph.default_layer().has_edge(11, 44));
-            assert!(!graph.layers("layer2").unwrap().has_edge(11, 22));
-            assert!(graph.layers("layer2").unwrap().has_edge(11, 44));
-
-            assert!(graph.edge(11, 22).is_some());
-            assert!(graph.layers(Layer::Default).unwrap().edge(11, 44).is_none());
-            assert!(graph.layers("layer2").unwrap().edge(11, 22).is_none());
-            assert!(graph.layers("layer2").unwrap().edge(11, 44).is_some());
-
-            assert!(graph
-                .exclude_layers("layer2")
-                .unwrap()
-                .edge(11, 44)
-                .is_none());
-            assert!(graph
-                .exclude_layers("layer2")
-                .unwrap()
-                .edge(11, 33)
-                .is_some());
-            assert!(graph
-                .exclude_layers("layer2")
-                .unwrap()
-                .edge(11, 22)
-                .is_some());
-
-            let dft_layer = graph.default_layer();
-            let layer1 = graph.layers("layer1").expect("layer1");
-            let layer2 = graph.layers("layer2").expect("layer2");
-            assert!(graph.layers("missing layer").is_err());
-
-            assert_eq!(graph.count_nodes(), 4);
-            assert_eq!(graph.count_edges(), 4);
-            assert_eq!(dft_layer.count_edges(), 3);
-            assert_eq!(layer1.count_edges(), 1);
-            assert_eq!(layer2.count_edges(), 2);
-
-            let node = graph.node(11).unwrap();
-            let node_dft = dft_layer.node(11).unwrap();
-            let node1 = layer1.node(11).unwrap();
-            let node2 = layer2.node(11).unwrap();
-
-            assert_eq!(node.degree(), 3);
-            assert_eq!(node_dft.degree(), 2);
-            assert_eq!(node1.degree(), 1);
-            assert_eq!(node2.degree(), 2);
-
-            assert_eq!(node.out_degree(), 3);
-            assert_eq!(node_dft.out_degree(), 2);
-            assert_eq!(node1.out_degree(), 1);
-            assert_eq!(node2.out_degree(), 2);
-
-            assert_eq!(node.in_degree(), 1);
-            assert_eq!(node_dft.in_degree(), 1);
-            assert_eq!(node1.in_degree(), 0);
-            assert_eq!(node2.in_degree(), 0);
-
-            fn to_tuples<'graph, G: GraphViewOps<'graph>, GH: GraphViewOps<'graph>>(
-                edges: Edges<'graph, G, GH>,
-            ) -> Vec<(u64, u64)> {
-                edges
-                    .id()
-                    .filter_map(|(s, d)| s.to_u64().zip(d.to_u64()))
-                    .sorted()
-                    .collect_vec()
-            }
-
-            assert_eq!(
-                to_tuples(node.edges()),
-                vec![(11, 22), (11, 33), (11, 44), (33, 11)]
-            );
-            assert_eq!(
-                to_tuples(node_dft.edges()),
-                vec![(11, 22), (11, 33), (33, 11)]
-            );
-            assert_eq!(to_tuples(node1.edges()), vec![(11, 22)]);
-            assert_eq!(to_tuples(node2.edges()), vec![(11, 33), (11, 44)]);
-
-            assert_eq!(to_tuples(node.in_edges()), vec![(33, 11)]);
-            assert_eq!(to_tuples(node_dft.in_edges()), vec![(33, 11)]);
-            assert_eq!(to_tuples(node1.in_edges()), vec![]);
-            assert_eq!(to_tuples(node2.in_edges()), vec![]);
-
-            assert_eq!(
-                to_tuples(node.out_edges()),
-                vec![(11, 22), (11, 33), (11, 44)]
-            );
-            assert_eq!(to_tuples(node_dft.out_edges()), vec![(11, 22), (11, 33)]);
-            assert_eq!(to_tuples(node1.out_edges()), vec![(11, 22)]);
-            assert_eq!(to_tuples(node2.out_edges()), vec![(11, 33), (11, 44)]);
-
-            fn to_ids<'graph, G: GraphViewOps<'graph>, GH: GraphViewOps<'graph>>(
-                neighbours: PathFromNode<'graph, G, GH>,
-            ) -> Vec<u64> {
-                neighbours
-                    .iter()
-                    .filter_map(|n| n.id().as_u64())
-                    .sorted()
-                    .collect_vec()
-            }
-
-            assert_eq!(to_ids(node.neighbours()), vec![22, 33, 44]);
-            assert_eq!(to_ids(node_dft.neighbours()), vec![22, 33]);
-            assert_eq!(to_ids(node1.neighbours()), vec![22]);
-            assert_eq!(to_ids(node2.neighbours()), vec![33, 44]);
-
-            assert_eq!(to_ids(node.out_neighbours()), vec![22, 33, 44]);
-            assert_eq!(to_ids(node_dft.out_neighbours()), vec![22, 33]);
-            assert_eq!(to_ids(node1.out_neighbours()), vec![22]);
-            assert_eq!(to_ids(node2.out_neighbours()), vec![33, 44]);
-
-            assert_eq!(to_ids(node.in_neighbours()), vec![33]);
-            assert_eq!(to_ids(node_dft.in_neighbours()), vec![33]);
-            assert!(to_ids(node1.in_neighbours()).is_empty());
-            assert!(to_ids(node2.in_neighbours()).is_empty());
-        });
-        Ok(())
-    }
-
-    #[test]
-    fn test_props() {
-        let g = Graph::new();
-        g.add_edge(0, 1, 2, [("weight", Prop::I64(1))], None)
-            .unwrap();
-        g.add_edge(1, 1, 2, [("weight", Prop::I64(2))], None)
-            .unwrap();
-        g.add_edge(2, 1, 2, NO_PROPS, None).unwrap();
-
-        let exploded = g.edge(1, 2).unwrap().explode();
-        let res = exploded
-            .properties()
-            .map(|p| p.as_vec().len())
-            .collect_vec();
-        assert_eq!(res, vec![1, 1, 0]);
-    }
-
-    #[test]
-    fn test_exploded_edge() {
-        let graph = Graph::new();
-        graph
-            .add_edge(0, 1, 2, [("weight", Prop::I64(1))], None)
-            .unwrap();
-        graph
-            .add_edge(1, 1, 2, [("weight", Prop::I64(2))], None)
-            .unwrap();
-        graph
-            .add_edge(2, 1, 2, [("weight", Prop::I64(3))], None)
-            .unwrap();
-        test_storage!(&graph, |graph| {
-            let exploded = graph.edge(1, 2).unwrap().explode();
-
-            let res = exploded.properties().map(|p| p.as_vec()).collect_vec();
-
-            let mut expected = Vec::new();
-            for i in 1..4 {
-                expected.push(vec![("weight".into(), Prop::I64(i))]);
-            }
-
-            assert_eq!(res, expected);
-
-            let e = graph
-                .node(1)
-                .unwrap()
-                .edges()
-                .explode()
-                .properties()
-                .map(|p| p.as_vec())
-                .collect_vec();
-            assert_eq!(e, expected);
-        });
-    }
-
-    #[test]
-    fn test_edge_earliest_latest() {
-        let graph = Graph::new();
-        graph.add_edge(0, 1, 2, NO_PROPS, None).unwrap();
-        graph.add_edge(1, 1, 2, NO_PROPS, None).unwrap();
-        graph.add_edge(2, 1, 2, NO_PROPS, None).unwrap();
-        graph.add_edge(0, 1, 3, NO_PROPS, None).unwrap();
-        graph.add_edge(1, 1, 3, NO_PROPS, None).unwrap();
-        graph.add_edge(2, 1, 3, NO_PROPS, None).unwrap();
-
-        test_storage!(&graph, |graph| {
-            let mut res = graph.edge(1, 2).unwrap().earliest_time().unwrap();
-            assert_eq!(res, 0);
-
-            res = graph.edge(1, 2).unwrap().latest_time().unwrap();
-            assert_eq!(res, 2);
-
-            res = graph.at(1).edge(1, 2).unwrap().earliest_time().unwrap();
-            assert_eq!(res, 1);
-
-            res = graph.before(1).edge(1, 2).unwrap().earliest_time().unwrap();
-            assert_eq!(res, 0);
-
-            res = graph.after(1).edge(1, 2).unwrap().earliest_time().unwrap();
-            assert_eq!(res, 2);
-
-            res = graph.at(1).edge(1, 2).unwrap().latest_time().unwrap();
-            assert_eq!(res, 1);
-
-            res = graph.before(1).edge(1, 2).unwrap().latest_time().unwrap();
-            assert_eq!(res, 0);
-
-            res = graph.after(1).edge(1, 2).unwrap().latest_time().unwrap();
-            assert_eq!(res, 2);
-
-            let res_list: Vec<i64> = graph
-                .node(1)
-                .unwrap()
-                .edges()
-                .earliest_time()
-                .flatten()
-                .collect();
-            assert_eq!(res_list, vec![0, 0]);
-
-            let res_list: Vec<i64> = graph
-                .node(1)
-                .unwrap()
-                .edges()
-                .latest_time()
-                .flatten()
-                .collect();
-            assert_eq!(res_list, vec![2, 2]);
-
-            let res_list: Vec<i64> = graph
-                .node(1)
-                .unwrap()
-                .at(1)
-                .edges()
-                .earliest_time()
-                .flatten()
-                .collect();
-            assert_eq!(res_list, vec![1, 1]);
-
-            let res_list: Vec<i64> = graph
-                .node(1)
-                .unwrap()
-                .before(1)
-                .edges()
-                .earliest_time()
-                .flatten()
-                .collect();
-            assert_eq!(res_list, vec![0, 0]);
-
-            let res_list: Vec<i64> = graph
-                .node(1)
-                .unwrap()
-                .after(1)
-                .edges()
-                .earliest_time()
-                .flatten()
-                .collect();
-            assert_eq!(res_list, vec![2, 2]);
-
-            let res_list: Vec<i64> = graph
-                .node(1)
-                .unwrap()
-                .at(1)
-                .edges()
-                .latest_time()
-                .flatten()
-                .collect();
-            assert_eq!(res_list, vec![1, 1]);
-
-            let res_list: Vec<i64> = graph
-                .node(1)
-                .unwrap()
-                .before(1)
-                .edges()
-                .latest_time()
-                .flatten()
-                .collect();
-            assert_eq!(res_list, vec![0, 0]);
-
-            let res_list: Vec<i64> = graph
-                .node(1)
-                .unwrap()
-                .after(1)
-                .edges()
-                .latest_time()
-                .flatten()
-                .collect();
-            assert_eq!(res_list, vec![2, 2]);
-        });
-    }
-
-    #[test]
-    fn node_properties() -> Result<(), GraphError> {
-        let g = Graph::new_with_shards(2);
-
-        g.add_node(
-            0,
-            1,
-            [("t", Prop::str("wallet")), ("cost", Prop::F64(99.5))],
-            Some("a"),
-        )?;
-
-        let n1 = g.node(1).unwrap();
-        g.add_node(1, 2, [("t", Prop::str("person"))], None)?;
-        g.add_node(
-            6,
-            3,
-            [
-                ("list_prop", vec![1.1, 2.2, 3.3].into_prop_list()),
-                ("cost_b", Prop::F64(76.0)),
-            ],
-            Some("b"),
-        )?;
-
-        g.add_node(
-            7,
-            4,
-            [
-                ("str_prop", Prop::str("hello")),
-                ("bool_prop", Prop::Bool(true)),
-            ],
-            Some("b"),
-        )?;
-
-        n1.add_metadata([("lol", Prop::str("smile"))])?;
-
-        let node_1_props = n1
-            .properties()
-            .iter()
-            .filter_map(|(k, v)| v.map(move |v| (k.to_string(), v)))
-            .collect::<Vec<_>>();
-        assert_eq!(
-            node_1_props,
-            vec![
-                ("t".to_string(), Prop::str("wallet")),
-                ("cost".to_string(), Prop::F64(99.5)),
-            ]
-        );
-
-        assert_eq!(n1.metadata().as_vec(), [("lol".into(), "smile".into())]);
-
-        Ok(())
-    }
-
-    #[test]
-    fn test_decimal_properties() {
-        let graph = Graph::new();
-        let dec_prop = Prop::Decimal(BigDecimal::new(123456234234123123i64.into(), 9));
-        graph
-            .add_node(0, 1, [("cost".to_string(), dec_prop.clone())], None)
-            .unwrap();
-
-        test_storage!(&graph, |graph| {
-            let node = graph.node(1).unwrap();
-            let prop = node.properties().get("cost").unwrap();
-            assert_eq!(prop, dec_prop);
-        });
-    }
-
-    #[test]
-    fn node_history_rows() {
-        let graph = Graph::new();
-        graph
-            .add_node(1, 2, [("cool".to_string(), Prop::U64(1))], None)
-            .unwrap();
-        graph
-            .add_node(0, 1, [("cool".to_string(), 1u64)], None)
-            .unwrap();
-        graph
-            .add_node(
-                1,
-                1,
-                [
-                    ("coolio".to_string(), Prop::Bool(true)),
-                    ("bla".to_string(), Prop::I64(2)),
-                ],
-                None,
-            )
-            .unwrap();
-        graph.add_node(2, 1, NO_PROPS, None).unwrap();
-        graph
-            .add_node(1, 1, [("cool".to_string(), 3u64)], None)
-            .unwrap();
-
-        test_storage!(&graph, |graph| {
-            let node = graph.node(1).unwrap();
-
-            let actual = node
-                .rows()
-                .map(|(t, row)| (t, row.into_iter().map(|(_, a)| a).collect::<Vec<_>>()))
-                .collect::<Vec<_>>();
-
-            let expected = vec![
-                (TimeIndexEntry::new(0, 1), vec![Prop::U64(1)]),
-                (
-                    TimeIndexEntry::new(1, 2),
-                    vec![Prop::Bool(true), Prop::I64(2)],
-                ),
-                (TimeIndexEntry::new(1, 4), vec![Prop::U64(3)]),
-                (TimeIndexEntry::new(2, 3), vec![]),
-            ];
-
-            assert_eq!(actual, expected);
-
-            let node = graph.node(2).unwrap();
-
-            let actual = node
-                .rows()
-                .map(|(t, row)| (t, row.into_iter().map(|(_, a)| a).collect::<Vec<_>>()))
-                .collect::<Vec<_>>();
-
-            let expected = vec![(TimeIndexEntry::new(1, 0), vec![Prop::U64(1)])];
-
-            assert_eq!(actual, expected);
-        });
-    }
-
-    #[test]
-    fn check_node_history_str() {
-        let graph = Graph::new();
-
-        graph.add_node(4, "Lord Farquaad", NO_PROPS, None).unwrap();
-        graph.add_node(6, "Lord Farquaad", NO_PROPS, None).unwrap();
-        graph.add_node(7, "Lord Farquaad", NO_PROPS, None).unwrap();
-        graph.add_node(8, "Lord Farquaad", NO_PROPS, None).unwrap();
-
-        // FIXME: Node updates without properties or edges are currently not supported in disk_graph (see issue #46)
-        test_graph(&graph, |graph| {
-            let times_of_farquaad = graph.node("Lord Farquaad").unwrap().history();
-
-            assert_eq!(times_of_farquaad, [4, 6, 7, 8]);
-
-            let view = graph.window(1, 8);
-
-            let windowed_times_of_farquaad = view.node("Lord Farquaad").unwrap().history();
-            assert_eq!(windowed_times_of_farquaad, [4, 6, 7]);
-        });
-    }
-
-    #[test]
-    fn check_node_history_num() {
-        let graph = Graph::new();
-
-        graph.add_node(1, 1, NO_PROPS, None).unwrap();
-        graph.add_node(2, 1, NO_PROPS, None).unwrap();
-        graph.add_node(3, 1, NO_PROPS, None).unwrap();
-        graph.add_node(4, 1, NO_PROPS, None).unwrap();
-        graph.add_node(8, 1, NO_PROPS, None).unwrap();
-
-        // FIXME: Node updates without properties or edges are currently not supported in disk_graph (see issue #46)
-        test_graph(&graph, |graph| {
-            let times_of_one = graph.node(1).unwrap().history();
-
-            assert_eq!(times_of_one, [1, 2, 3, 4, 8]);
-
-            let view = graph.window(1, 8);
-
-            let windowed_times_of_one = view.node(1).unwrap().history();
-            assert_eq!(windowed_times_of_one, [1, 2, 3, 4]);
-        });
-    }
-
-    #[test]
-    fn check_edge_history() {
-        let graph = Graph::new();
-
-        graph.add_edge(1, 1, 2, NO_PROPS, None).unwrap();
-        graph.add_edge(2, 1, 3, NO_PROPS, None).unwrap();
-        graph.add_edge(3, 1, 2, NO_PROPS, None).unwrap();
-        graph.add_edge(4, 1, 4, NO_PROPS, None).unwrap();
-        test_storage!(&graph, |graph| {
-            let times_of_onetwo = graph.edge(1, 2).unwrap().history();
-            let times_of_four = graph.edge(1, 4).unwrap().window(1, 5).history();
-            let view = graph.window(2, 5);
-            let windowed_times_of_four = view.edge(1, 4).unwrap().window(2, 4).history();
-
-            assert_eq!(times_of_onetwo, [1, 3]);
-            assert_eq!(times_of_four, [4]);
-            assert!(windowed_times_of_four.is_empty());
-            assert_eq!(graph.node(1).unwrap().edge_history_count(), 4);
-        });
-    }
-
-    #[test]
-    fn check_node_edge_history_count() {
-        let graph = Graph::new();
-        graph.add_edge(0, 0, 1, NO_PROPS, None).unwrap();
-        graph.add_edge(3, 0, 1, NO_PROPS, None).unwrap();
-
-        test_storage!(&graph, |graph| {
-            let node = graph.node(0).unwrap();
-            assert_eq!(node.edge_history_count(), 2);
-            assert_eq!(node.after(1).edge_history_count(), 1);
-            assert_eq!(node.after(3).edge_history_count(), 0);
-        });
-    }
-
-    #[test]
-    fn check_edge_history_on_multiple_shards() {
-        let graph = Graph::new();
-
-        graph.add_edge(1, 1, 2, NO_PROPS, None).unwrap();
-        graph.add_edge(2, 1, 3, NO_PROPS, None).unwrap();
-        graph.add_edge(3, 1, 2, NO_PROPS, None).unwrap();
-        graph.add_edge(4, 1, 4, NO_PROPS, None).unwrap();
-        graph.add_edge(5, 1, 4, NO_PROPS, None).unwrap();
-        graph.add_edge(6, 1, 4, NO_PROPS, None).unwrap();
-        graph.add_edge(7, 1, 4, NO_PROPS, None).unwrap();
-        graph.add_edge(8, 1, 4, NO_PROPS, None).unwrap();
-        graph.add_edge(9, 1, 4, NO_PROPS, None).unwrap();
-        graph.add_edge(10, 1, 4, NO_PROPS, None).unwrap();
-
-        test_storage!(&graph, |graph| {
-            let times_of_onetwo = graph.edge(1, 2).unwrap().history();
-            let times_of_four = graph.edge(1, 4).unwrap().window(1, 5).history();
-            let times_of_outside_window = graph.edge(1, 4).unwrap().window(1, 4).history();
-            let times_of_four_higher = graph.edge(1, 4).unwrap().window(6, 11).history();
-
-            let view = graph.window(1, 11);
-            let windowed_times_of_four = view.edge(1, 4).unwrap().window(2, 5).history();
-            let windowed_times_of_four_higher = view.edge(1, 4).unwrap().window(8, 11).history();
-
-            assert_eq!(times_of_onetwo, [1, 3]);
-            assert_eq!(times_of_four, [4]);
-            assert_eq!(times_of_four_higher, [6, 7, 8, 9, 10]);
-            assert!(times_of_outside_window.is_empty());
-            assert_eq!(windowed_times_of_four, [4]);
-            assert_eq!(windowed_times_of_four_higher, [8, 9, 10]);
-        });
-    }
-
-    #[derive(Debug)]
-    struct CustomTime<'a>(&'a str, &'a str);
-
-    impl<'a> TryIntoTime for CustomTime<'a> {
-        fn try_into_time(self) -> Result<i64, ParseTimeError> {
-            let CustomTime(time, fmt) = self;
-            let time = NaiveDateTime::parse_from_str(time, fmt)?;
-            let time = time.and_utc().timestamp_millis();
-            Ok(time)
-        }
-    }
-
-    #[test]
-    fn test_ingesting_timestamps() {
-        let earliest_time = "2022-06-06 12:34:00".try_into_time().unwrap();
-        let latest_time = "2022-06-07 12:34:00".try_into_time().unwrap();
-
-        let g = Graph::new();
-        g.add_node("2022-06-06T12:34:00.000", 0, NO_PROPS, None)
-            .unwrap();
-        g.add_edge("2022-06-07T12:34:00", 1, 2, NO_PROPS, None)
-            .unwrap();
-        assert_eq!(g.earliest_time().unwrap(), earliest_time);
-        assert_eq!(g.latest_time().unwrap(), latest_time);
-
-        let g = Graph::new();
-        let fmt = "%Y-%m-%d %H:%M";
-
-        g.add_node(CustomTime("2022-06-06 12:34", fmt), 0, NO_PROPS, None)
-            .unwrap();
-        g.add_edge(CustomTime("2022-06-07 12:34", fmt), 1, 2, NO_PROPS, None)
-            .unwrap();
-        assert_eq!(g.earliest_time().unwrap(), earliest_time);
-        assert_eq!(g.latest_time().unwrap(), latest_time);
-    }
-
-    #[test]
-    fn test_prop_display_str() {
-        let mut prop = Prop::Str("hello".into());
-        assert_eq!(format!("{}", prop), "hello");
-
-        prop = Prop::I32(42);
-        assert_eq!(format!("{}", prop), "42");
-
-        prop = Prop::I64(9223372036854775807);
-        assert_eq!(format!("{}", prop), "9223372036854775807");
-
-        prop = Prop::U32(4294967295);
-        assert_eq!(format!("{}", prop), "4294967295");
-
-        prop = Prop::U64(18446744073709551615);
-        assert_eq!(format!("{}", prop), "18446744073709551615");
-
-        prop = Prop::U8(255);
-        assert_eq!(format!("{}", prop), "255");
-
-        prop = Prop::U16(65535);
-        assert_eq!(format!("{}", prop), "65535");
-
-        prop = Prop::F32(3.15159);
-        assert_eq!(format!("{}", prop), "3.15159");
-
-        prop = Prop::F64(3.151592653589793);
-        assert_eq!(format!("{}", prop), "3.151592653589793");
-
-        prop = Prop::Bool(true);
-        assert_eq!(format!("{}", prop), "true");
-    }
-
-    #[quickcheck]
-    fn test_graph_metadata(u64_props: HashMap<String, u64>) -> bool {
-        let g = Graph::new();
-
-        let as_props = u64_props
-            .into_iter()
-            .map(|(name, value)| (name, Prop::U64(value)))
-            .collect::<Vec<_>>();
-
-        g.add_metadata(as_props.clone()).unwrap();
-
-        let props_map = as_props.into_iter().collect::<HashMap<_, _>>();
-
-        props_map
-            .into_iter()
-            .all(|(name, value)| g.metadata().get(&name).unwrap() == value)
-    }
-
-    #[test]
-    fn test_graph_metadata2() {
-        let g = Graph::new();
-
-        let as_props: Vec<(&str, Prop)> = vec![(
-            "mylist",
-            Prop::List(Arc::from(vec![Prop::I64(1), Prop::I64(2)])),
-        )];
-
-        g.add_metadata(as_props.clone()).unwrap();
-
-        let props_names = as_props
-            .into_iter()
-            .map(|(name, _)| name.into())
-            .collect::<HashSet<_>>();
-
-        assert_eq!(g.metadata().keys().collect::<HashSet<_>>(), props_names);
-
-        let data = vec![
-            ("key1", Prop::I64(10)),
-            ("key2", Prop::I64(20)),
-            ("key3", Prop::I64(30)),
-        ];
-        let as_props: Vec<(&str, Prop)> = vec![("mylist2", Prop::map(data))];
-
-        g.add_metadata(as_props.clone()).unwrap();
-
-        let props_names2: HashSet<ArcStr> = as_props
-            .into_iter()
-            .map(|(name, _)| name.into())
-            .collect::<HashSet<_>>();
-
-        assert_eq!(
-            g.metadata().keys().collect::<HashSet<_>>(),
-            props_names.union(&props_names2).cloned().collect()
-        );
-    }
-
-    #[quickcheck]
-    fn test_graph_metadata_names(u64_props: HashMap<String, u64>) -> bool {
-        let g = Graph::new();
-
-        let as_props = u64_props
-            .into_iter()
-            .map(|(name, value)| (name.into(), Prop::U64(value)))
-            .collect::<Vec<_>>();
-
-        g.add_metadata(as_props.clone()).unwrap();
-
-        let props_names = as_props
-            .into_iter()
-            .map(|(name, _)| name)
-            .collect::<HashSet<_>>();
-
-        g.metadata().keys().collect::<HashSet<_>>() == props_names
-    }
-
-    #[quickcheck]
-    fn test_graph_temporal_props(str_props: HashMap<String, String>) -> bool {
-        global_info_logger();
-        let g = Graph::new();
-
-        let (t0, t1) = (1, 2);
-
-        let (t0_props, t1_props): (Vec<_>, Vec<_>) = str_props
-            .iter()
-            .enumerate()
-            .map(|(i, props)| {
-                let (name, value) = props;
-                let value = Prop::from(value);
-                (name.as_str().into(), value, i % 2)
-            })
-            .partition(|(_, _, i)| *i == 0);
-
-        let t0_props: HashMap<ArcStr, Prop> = t0_props
-            .into_iter()
-            .map(|(name, value, _)| (name, value))
-            .collect();
-
-        let t1_props: HashMap<ArcStr, Prop> = t1_props
-            .into_iter()
-            .map(|(name, value, _)| (name, value))
-            .collect();
-
-        g.add_properties(t0, t0_props.clone()).unwrap();
-        g.add_properties(t1, t1_props.clone()).unwrap();
-
-        let check = t0_props.iter().all(|(name, value)| {
-            g.properties().temporal().get(name).unwrap().at(t0) == Some(value.clone())
-        }) && t1_props.iter().all(|(name, value)| {
-            g.properties().temporal().get(name).unwrap().at(t1) == Some(value.clone())
-        });
-        if !check {
-            error!("failed time-specific comparison for {:?}", str_props);
-            return false;
-        }
-        let check = check
-            && g.at(t0)
-                .properties()
-                .temporal()
-                .iter_latest()
-                .map(|(k, v)| (k.clone(), v))
-                .collect::<HashMap<_, _, _>>()
-                == t0_props;
-        if !check {
-            error!("failed latest value comparison for {:?} at t0", str_props);
-            return false;
-        }
-        let check = check
-            && t1_props.iter().all(|(k, ve)| {
-                g.at(t1)
-                    .properties()
-                    .temporal()
-                    .get(k)
-                    .and_then(|v| v.latest())
-                    == Some(ve.clone())
-            });
-        if !check {
-            error!("failed latest value comparison for {:?} at t1", str_props);
-            return false;
-        }
-        check
-    }
-
-    #[test]
-    fn test_temporral_edge_props_window() {
-        let graph = Graph::new();
-        graph
-            .add_edge(1, 1, 2, vec![("weight".to_string(), Prop::I64(1))], None)
-            .unwrap();
-        graph
-            .add_edge(2, 1, 2, vec![("weight".to_string(), Prop::I64(2))], None)
-            .unwrap();
-        graph
-            .add_edge(3, 1, 2, vec![("weight".to_string(), Prop::I64(3))], None)
-            .unwrap();
-        test_storage!(&graph, |graph| {
-            let e = graph
-                .node(1)
-                .unwrap()
-                .out_edges()
-                .into_iter()
-                .next()
-                .unwrap();
-            let res: HashMap<ArcStr, Vec<(i64, Prop)>> = e
-                .window(1, 3)
-                .properties()
-                .temporal()
-                .iter()
-                .map(|(k, v)| (k.clone(), v.iter().collect()))
-                .collect();
-
-            let mut exp = HashMap::new();
-            exp.insert(
-                ArcStr::from("weight"),
-                vec![(1, Prop::I64(1)), (2, Prop::I64(2))],
-            );
-            assert_eq!(res, exp);
-        });
-    }
-
-    #[test]
-    fn test_node_early_late_times() {
-        let graph = Graph::new();
-        graph.add_node(1, 1, NO_PROPS, None).unwrap();
-        graph.add_node(2, 1, NO_PROPS, None).unwrap();
-        graph.add_node(3, 1, NO_PROPS, None).unwrap();
-
-        // FIXME: Node add without properties not showing up (Issue #46)
-        test_graph(&graph, |graph| {
-            assert_eq!(graph.node(1).unwrap().earliest_time(), Some(1));
-            assert_eq!(graph.node(1).unwrap().latest_time(), Some(3));
-
-            assert_eq!(graph.at(2).node(1).unwrap().earliest_time(), Some(2));
-            assert_eq!(graph.at(2).node(1).unwrap().latest_time(), Some(2));
-
-            assert_eq!(graph.before(2).node(1).unwrap().earliest_time(), Some(1));
-            assert_eq!(graph.before(2).node(1).unwrap().latest_time(), Some(1));
-
-            assert_eq!(graph.after(2).node(1).unwrap().earliest_time(), Some(3));
-            assert_eq!(graph.after(2).node(1).unwrap().latest_time(), Some(3));
-        })
-    }
-
-    #[test]
-    fn test_node_ids() {
-        let graph = Graph::new();
-        graph.add_node(1, 1, NO_PROPS, None).unwrap();
-        graph.add_node(1, 2, NO_PROPS, None).unwrap();
-        graph.add_node(2, 3, NO_PROPS, None).unwrap();
-
-        // FIXME: Node add without properties not showing up (Issue #46)
-        test_graph(&graph, |graph| {
-            assert_eq!(
-                graph.nodes().id().collect::<Vec<_>>(),
-                vec![1u64, 2u64, 3u64]
-            );
-
-            let g_at = graph.at(1);
-            assert_eq!(g_at.nodes().id().collect::<Vec<_>>(), vec![1u64, 2u64]);
-        });
-    }
-
-    #[test]
-    fn test_edge_layer_name() -> Result<(), GraphError> {
-        let graph = Graph::new();
-        graph.add_edge(0, 0, 1, NO_PROPS, None)?;
-        graph.add_edge(0, 0, 1, NO_PROPS, Some("awesome name"))?;
-
-        test_storage!(&graph, |graph| {
-            let what = graph.edges().id().collect_vec();
-            assert_eq!(what, vec![(0u64.into(), 1u64.into())]);
-
-            let layer_names = graph.edges().layer_names().flatten().sorted().collect_vec();
-            assert_eq!(layer_names, vec!["_default", "awesome name"]);
-        });
-        Ok(())
-    }
-
-    #[test]
-    fn test_edge_from_single_layer() {
-        let graph = Graph::new();
-        graph.add_edge(0, 1, 2, NO_PROPS, Some("layer")).unwrap();
-
-        test_storage!(&graph, |graph| {
-            assert!(graph.edge(1, 2).is_some());
-            assert!(graph.layers("layer").unwrap().edge(1, 2).is_some())
-        });
-    }
-
-    #[test]
-    fn test_edge_layer_intersect_layer() {
-        let graph = Graph::new();
-
-        graph
-            .add_edge(1, 1, 2, NO_PROPS, Some("layer1"))
-            .expect("add edge");
-        graph
-            .add_edge(1, 1, 3, NO_PROPS, Some("layer3"))
-            .expect("add edge");
-        graph.add_edge(1, 1, 4, NO_PROPS, None).expect("add edge");
-
-        test_storage!(&graph, |graph| {
-            let g_layers = graph.layers(vec!["layer1", "layer3"]).expect("layer");
-
-            assert!(g_layers.layers("layer1").unwrap().edge(1, 2).is_some());
-            assert!(g_layers.layers("layer3").unwrap().edge(1, 3).is_some());
-            assert!(g_layers.edge(1, 2).is_some());
-            assert!(g_layers.edge(1, 3).is_some());
-
-            assert!(g_layers.edge(1, 4).is_none());
-
-            let one = g_layers.node(1).expect("node");
-            let ns = one
-                .neighbours()
-                .iter()
-                .filter_map(|v| v.id().as_u64())
-                .collect::<Vec<_>>();
-            assert_eq!(ns, vec![2, 3]);
-
-            let g_layers2 = g_layers.layers(vec!["layer1"]).expect("layer");
-
-            assert!(g_layers2.layers("layer1").unwrap().edge(1, 2).is_some());
-            assert!(g_layers2.edge(1, 2).is_some());
-
-            assert!(g_layers2.edge(1, 3).is_none());
-
-            assert!(g_layers2.edge(1, 4).is_none());
-
-            let one = g_layers2.node(1).expect("node");
-            let ns = one
-                .neighbours()
-                .iter()
-                .filter_map(|v| v.id().as_u64())
-                .collect::<Vec<_>>();
-            assert_eq!(ns, vec![2]);
-        });
-    }
-
-    #[test]
-    fn simple_triangle() {
-        let graph = Graph::new();
-
-        let vs = vec![(1, 1, 2), (2, 1, 3), (3, 2, 1), (4, 3, 2)];
-
-        for (t, src, dst) in &vs {
-            graph.add_edge(*t, *src, *dst, NO_PROPS, None).unwrap();
-        }
-
-        test_storage!(&graph, |graph| {
-            let windowed_graph = graph.window(0, 5);
-            let one = windowed_graph.node(1).expect("node");
-            let ns_win = one
-                .neighbours()
-                .id()
-                .filter_map(|id| id.to_u64())
-                .collect::<Vec<_>>();
-
-            let one = graph.node(1).expect("node");
-            let ns = one
-                .neighbours()
-                .id()
-                .filter_map(|id| id.to_u64())
-                .collect::<Vec<_>>();
-            assert_eq!(ns, vec![2, 3]);
-            assert_eq!(ns_win, ns);
-        });
-    }
-
-    #[test]
-    fn test_layer_explode() {
-        let graph = Graph::new();
-        graph.add_edge(0, 1, 2, NO_PROPS, Some("layer1")).unwrap();
-        graph.add_edge(1, 1, 2, NO_PROPS, Some("layer2")).unwrap();
-        graph.add_edge(2, 1, 2, NO_PROPS, Some("layer1")).unwrap();
-        graph.add_edge(3, 1, 2, NO_PROPS, None).unwrap();
-
-        test_storage!(&graph, |graph| {
-            let e = graph.edge(1, 2).expect("edge");
-
-            let layer_exploded = e
-                .explode_layers()
-                .iter()
-                .filter_map(|e| {
-                    e.edge.layer().and_then(|layer| {
-                        Some((e.src().id().as_u64()?, e.dst().id().as_u64()?, layer))
-                    })
-                })
-                .collect::<Vec<_>>();
-
-            assert_eq!(layer_exploded, vec![(1, 2, 0), (1, 2, 1), (1, 2, 2)]);
-        });
-    }
-
-    #[test]
-    fn test_layer_explode_window() {
-        let graph = Graph::new();
-        graph.add_edge(0, 1, 2, NO_PROPS, Some("layer1")).unwrap();
-        graph.add_edge(1, 1, 2, NO_PROPS, Some("layer2")).unwrap();
-        graph.add_edge(2, 1, 2, NO_PROPS, Some("layer1")).unwrap();
-        graph.add_edge(3, 1, 2, NO_PROPS, None).unwrap();
-
-        test_storage!(&graph, |graph| {
-            let g = graph.window(0, 3);
-            let e = g.edge(1, 2).expect("edge");
-
-            let layer_exploded = e
-                .explode_layers()
-                .iter()
-                .filter_map(|e| {
-                    e.layer_name()
-                        .ok()
-                        .map(|layer| (e.src().id(), e.dst().id(), layer))
-                })
-                .collect::<Vec<_>>();
-
-            assert_eq!(
-                layer_exploded,
-                vec![
-                    (GID::U64(1), GID::U64(2), ArcStr::from("layer1")),
-                    (GID::U64(1), GID::U64(2), ArcStr::from("layer2"))
-                ]
-            );
-        });
-    }
-
-    #[test]
-    fn test_layer_explode_stacking() {
-        let graph = Graph::new();
-        graph.add_edge(0, 1, 2, NO_PROPS, Some("layer1")).unwrap();
-        graph.add_edge(1, 1, 2, NO_PROPS, Some("layer2")).unwrap();
-        graph.add_edge(2, 1, 2, NO_PROPS, Some("layer1")).unwrap();
-        graph.add_edge(3, 1, 2, NO_PROPS, None).unwrap();
-
-        test_storage!(&graph, |graph| {
-            let e = graph.edge(1, 2).expect("edge");
-
-            let layer_exploded = e
-                .explode_layers()
-                .iter()
-                .flat_map(|e| {
-                    e.explode().into_iter().filter_map(|e| {
-                        e.layer_name()
-                            .ok()
-                            .zip(e.time().ok())
-                            .map(|(layer, t)| (t, e.src().id(), e.dst().id(), layer))
-                    })
-                })
-                .collect::<Vec<_>>();
-
-            assert_eq!(
-                layer_exploded,
-                vec![
-                    (0, 1, 2, "layer1"),
-                    (2, 1, 2, "layer1"),
-                    (1, 1, 2, "layer2"),
-                    (3, 1, 2, "_default"),
-                ]
-                .into_iter()
-                .map(|(a, b, c, d)| (a, GID::U64(b), GID::U64(c), ArcStr::from(d)))
-                .collect::<Vec<_>>()
-            );
-        });
-    }
-
-    #[test]
-    fn test_layer_explode_stacking_window() {
-        let graph = Graph::new();
-        graph.add_edge(0, 1, 2, NO_PROPS, Some("layer1")).unwrap();
-        graph.add_edge(1, 1, 2, NO_PROPS, Some("layer2")).unwrap();
-        graph.add_edge(2, 1, 2, NO_PROPS, Some("layer1")).unwrap();
-        graph.add_edge(3, 1, 2, NO_PROPS, None).unwrap();
-
-        test_storage!(&graph, |graph| {
-            let g = graph.window(0, 3);
-            let e = g.edge(1, 2).expect("edge");
-
-            let layer_exploded = e
-                .explode_layers()
-                .iter()
-                .flat_map(|e| {
-                    e.explode().into_iter().filter_map(|e| {
-                        e.layer_name()
-                            .ok()
-                            .zip(e.time().ok())
-                            .map(|(layer, t)| (t, e.src().id(), e.dst().id(), layer))
-                    })
-                })
-                .collect::<Vec<_>>();
-
-            assert_eq!(
-                layer_exploded,
-                vec![
-                    (0, 1, 2, "layer1"),
-                    (2, 1, 2, "layer1"),
-                    (1, 1, 2, "layer2")
-                ]
-                .into_iter()
-                .map(|(a, b, c, d)| { (a, GID::U64(b), GID::U64(c), ArcStr::from(d)) })
-                .collect::<Vec<_>>()
-            );
-        });
-    }
-
-    #[test]
-    fn test_multi_layer_degree() {
-        let graph = Graph::new();
-        graph.add_node(1, 2, NO_PROPS, None).unwrap();
-        graph.add_node(1, 3, NO_PROPS, None).unwrap();
-        graph.add_node(1, 4, NO_PROPS, None).unwrap();
-
-        graph.add_edge(1, 1, 4, NO_PROPS, None).expect("failed");
-        graph
-            .add_edge(1, 1, 2, NO_PROPS, "eth".into())
-            .expect("failed");
-        graph
-            .add_edge(1, 1, 3, NO_PROPS, "eth".into())
-            .expect("failed");
-
-        graph
-            .add_edge(1, 2, 3, NO_PROPS, "eth".into())
-            .expect("failed");
-        graph.add_edge(1, 4, 3, NO_PROPS, None).expect("failed");
-
-        test_storage!(&graph, |graph| {
-            let actual = graph.node(1u64).map(|n| n.out_degree());
-            assert_eq!(actual, Some(3));
-
-            let actual = graph.node(3u64).map(|n| n.in_degree());
-            assert_eq!(actual, Some(3));
-
-            let actual = graph.node(3u64).map(|n| n.degree());
-            assert_eq!(actual, Some(3));
-        });
-    }
-
-    #[test]
-    fn test_multiple_layers_fundamentals() {
-        let graph = Graph::new();
-
-        graph
-            .add_edge(1, 1, 2, [("tx_sent", 10u64)], "btc".into())
-            .expect("failed");
-        graph
-            .add_edge(1, 1, 2, [("tx_sent", 20u64)], "eth".into())
-            .expect("failed");
-        graph
-            .add_edge(1, 1, 2, [("tx_sent", 70u64)], "tether".into())
-            .expect("failed");
-
-        test_storage!(&graph, |graph| {
-            let e = graph.edge(1, 2).expect("failed to get edge");
-            let sum: u64 = e
-                .properties()
-                .temporal()
-                .get("tx_sent")
-                .unwrap()
-                .iter()
-                .filter_map(|(_, prop)| prop.into_u64())
-                .sum();
-
-            assert_eq!(sum, 100);
-
-            let lg = graph
-                .layers(vec!["eth", "btc"])
-                .expect("failed to layer graph");
-
-            let e = lg.edge(1, 2).expect("failed to get edge");
-
-            let sum_eth_btc: u64 = e
-                .properties()
-                .temporal()
-                .get("tx_sent")
-                .unwrap()
-                .iter()
-                .filter_map(|(_, prop)| prop.into_u64())
-                .sum();
-
-            assert_eq!(sum_eth_btc, 30);
-
-            assert_eq!(lg.count_edges(), 1);
-
-            let e = graph.edge(1, 2).expect("failed to get edge");
-
-            let e_btc = e.layers("btc").expect("failed to get btc layer");
-            let e_eth = e.layers("eth").expect("failed to get eth layer");
-
-            let edge_btc_sum = e_btc
-                .properties()
-                .temporal()
-                .get("tx_sent")
-                .unwrap()
-                .iter()
-                .filter_map(|(_, prop)| prop.into_u64())
-                .sum::<u64>();
-
-            let edge_eth_sum = e_eth
-                .properties()
-                .temporal()
-                .get("tx_sent")
-                .unwrap()
-                .iter()
-                .filter_map(|(_, prop)| prop.into_u64())
-                .sum::<u64>();
-
-            assert!(edge_btc_sum < edge_eth_sum);
-
-            let e_eth = e_eth
-                .layers(vec!["eth", "btc"])
-                .expect("failed to get eth,btc layers");
-
-            let eth_sum = e_eth
-                .properties()
-                .temporal()
-                .get("tx_sent")
-                .unwrap()
-                .iter()
-                .filter_map(|(_, prop)| prop.into_u64())
-                .sum::<u64>();
-
-            // layer does not have a way to reset yet!
-            assert_eq!(eth_sum, 20);
-        });
-    }
-
-    #[test]
-    fn test_unique_layers() {
-        let graph = Graph::new();
-        graph.add_edge(0, 1, 2, NO_PROPS, Some("layer1")).unwrap();
-        graph.add_edge(0, 1, 2, NO_PROPS, Some("layer2")).unwrap();
-
-        test_storage!(&graph, |graph| {
-            assert_eq!(
-                graph
-                    .layers("layer2")
-                    .unwrap()
-                    .unique_layers()
-                    .collect_vec(),
-                vec!["layer2"]
-            )
-        });
-    }
-
-    #[quickcheck]
-    fn node_from_id_is_consistent(nodes: Vec<u64>) -> bool {
-        let g = Graph::new();
-        for v in nodes.iter() {
-            g.add_node(0, *v, NO_PROPS, None).unwrap();
-        }
-        g.nodes()
-            .name()
-            .into_iter_values()
-            .map(|name| g.node(name))
-            .all(|v| v.is_some())
-    }
-
-    #[test]
-    fn large_id_is_consistent() {
-        global_info_logger();
-        let g = Graph::new();
-        g.add_node(0, 10000000000000000006, NO_PROPS, None).unwrap();
-        info!("names: {:?}", g.nodes().name().collect_vec());
-        assert!(g
-            .nodes()
-            .name()
-            .into_iter_values()
-            .map(|name| g.node(name))
-            .all(|v| v.is_some()))
-    }
-
-    #[quickcheck]
-    fn exploded_edge_times_is_consistent(edges: Vec<(u64, u64, Vec<i64>)>, offset: i64) -> bool {
-        check_exploded_edge_times_is_consistent(edges, offset)
-    }
-
-    #[test]
-    fn exploded_edge_times_is_consistent_1() {
-        let edges = vec![(0, 0, vec![0, 1])];
-        assert!(check_exploded_edge_times_is_consistent(edges, 0));
-    }
-
-    fn check_exploded_edge_times_is_consistent(
-        edges: Vec<(u64, u64, Vec<i64>)>,
-        offset: i64,
-    ) -> bool {
-        global_info_logger();
-        let mut correct = true;
-        let mut check = |condition: bool, message: String| {
-            if !condition {
-                error!("Failed: {}", message);
-            }
-            correct = correct && condition;
-        };
-        // checks that exploded edges are preserved with correct timestamps
-        let mut edges: Vec<(GID, GID, Vec<i64>)> = edges
-            .into_iter()
-            .filter_map(|(src, dst, mut ts)| {
-                ts.sort();
-                ts.dedup();
-                let ts: Vec<_> = ts.into_iter().filter(|&t| t < i64::MAX).collect();
-                (!ts.is_empty()).then_some((GID::U64(src), GID::U64(dst), ts))
-            })
-            .collect();
-        edges.sort();
-        edges.dedup_by_key(|(src, dst, _)| src.as_u64().zip(dst.as_u64()));
-
-        let g = Graph::new();
-        for (src, dst, times) in edges.iter() {
-            for &t in times.iter() {
-                if t < i64::MAX {
-                    g.add_edge(t, src, dst, NO_PROPS, None).unwrap();
-                }
-            }
-        }
-
-        let mut actual_edges: Vec<(GID, GID, Vec<i64>)> = g
-            .edges()
-            .iter()
-            .map(|e| {
-                (
-                    e.src().id(),
-                    e.dst().id(),
-                    e.explode()
-                        .iter()
-                        .map(|ee| {
-                            check(
-                                ee.earliest_time() == ee.latest_time(),
-                                format!("times mismatched for {:?}", ee),
-                            ); // times are the same for exploded edge
-                            let t = ee.earliest_time().unwrap();
-                            check(
-                                ee.at(t).is_active(),
-                                format!("exploded edge {:?} inactive at {}", ee, t),
-                            );
-                            let t_test = t.saturating_add(offset);
-                            if t_test != t && t_test < i64::MAX && t_test > i64::MIN {
-                                check(
-                                    !ee.at(t_test).is_active(),
-                                    format!("exploded edge {:?} active at {}", ee, t_test),
-                                );
-                            }
-                            t
-                        })
-                        .collect(),
-                )
-            })
-            .collect();
-
-        for e in actual_edges.iter_mut() {
-            e.2.sort();
-        }
-        actual_edges.sort();
-        check(
-            actual_edges == edges,
-            format!(
-                "actual edges didn't match input actual: {:?}, expected: {:?}",
-                actual_edges, edges
-            ),
-        );
-        correct
-    }
-
-    #[test]
-    fn test_one_hop_filter_reset() {
-        let graph = Graph::new();
-        graph.add_edge(0, 1, 2, [("layer", 1)], Some("1")).unwrap();
-        graph.add_edge(1, 1, 3, [("layer", 1)], Some("1")).unwrap();
-        graph.add_edge(1, 2, 3, [("layer", 2)], Some("2")).unwrap();
-        graph.add_edge(2, 3, 4, [("layer", 2)], Some("2")).unwrap();
-        graph.add_edge(0, 1, 3, [("layer", 2)], Some("2")).unwrap();
-
-        test_storage!(&graph, |graph| {
-            let v = graph.node(1).unwrap();
-
-            // filtering resets on neighbours
-            let out_out: Vec<_> = v
-                .at(0)
-                .layers("1")
-                .unwrap()
-                .out_neighbours()
-                .layers("2")
-                .unwrap()
-                .out_neighbours()
-                .id()
-                .collect();
-            assert_eq!(out_out, [GID::U64(3)]);
-
-            let out_out: Vec<_> = v
-                .at(0)
-                .layers("1")
-                .unwrap()
-                .out_neighbours()
-                .layers("2")
-                .unwrap()
-                .out_edges()
-                .properties()
-                .flat_map(|p| p.get("layer").into_i32())
-                .collect();
-            assert_eq!(out_out, [2]);
-
-            // filter applies to edges
-            let layers: Vec<_> = v
-                .layers("1")
-                .unwrap()
-                .edges()
-                .layer_names()
-                .flatten()
-                .dedup()
-                .collect();
-            assert_eq!(layers, ["1"]);
-
-            // graph level filter is preserved
-            let out_out_2: Vec<_> = graph
-                .at(0)
-                .node(1)
-                .unwrap()
-                .layers("1")
-                .unwrap()
-                .out_neighbours()
-                .layers("2")
-                .unwrap()
-                .out_neighbours()
-                .id()
-                .collect();
-            assert!(out_out_2.is_empty());
-
-            let v = graph.node(1).unwrap();
-            let out_out: Vec<_> = v
-                .at(0)
-                .out_neighbours()
-                .after(1)
-                .out_neighbours()
-                .id()
-                .collect();
-            assert_eq!(out_out, [GID::U64(4)]);
-
-            let earliest_time = v
-                .at(0)
-                .out_neighbours()
-                .after(1)
-                .out_edges()
-                .earliest_time()
-                .flatten()
-                .min();
-            assert_eq!(earliest_time, Some(2));
-
-            // dst and src on edge reset the filter
-            let degrees: Vec<_> = v
-                .at(0)
-                .layers("1")
-                .unwrap()
-                .edges()
-                .dst()
-                .out_degree()
-                .collect();
-            assert_eq!(degrees, [1]);
-        });
-    }
-
-    #[test]
-    fn can_apply_algorithm_on_filtered_graph() {
-        let graph = Graph::new();
-        graph.add_edge(0, 1, 2, [("layer", 1)], Some("1")).unwrap();
-        graph.add_edge(1, 1, 3, [("layer", 1)], Some("1")).unwrap();
-        graph.add_edge(1, 2, 3, [("layer", 2)], Some("2")).unwrap();
-        graph.add_edge(2, 3, 4, [("layer", 2)], Some("2")).unwrap();
-        graph.add_edge(0, 1, 3, [("layer", 2)], Some("2")).unwrap();
-
-        test_storage!(&graph, |graph| {
-            let wl = graph.window(0, 3).layers(vec!["1", "2"]).unwrap();
-            assert_eq!(weakly_connected_components(&wl).groups().len(), 1);
-        });
-    }
-
-    #[test]
-    #[cfg(feature = "proto")]
-    fn save_load_serial() {
-        let g = Graph::new();
-        g.add_edge(0, 0, 1, NO_PROPS, None).unwrap();
-        let dir = tempfile::tempdir().unwrap();
-        let file_path = dir.path().join("abcd11");
-        g.encode(&file_path).unwrap();
-        let gg = Graph::decode(file_path).unwrap();
-        assert_graph_equal(&g, &gg);
-    }
-
-    #[test]
-    fn test_node_type_changes() {
-        let g = Graph::new();
-        g.add_node(0, "A", NO_PROPS, Some("typeA")).unwrap();
-        g.add_node(1, "A", NO_PROPS, None).unwrap();
-        let node_a = g.node("A").unwrap();
-        assert_eq!(node_a.node_type().as_str(), Some("typeA"));
-        let result = g.add_node(2, "A", NO_PROPS, Some("typeB"));
-        assert!(result.is_err());
-    }
-
-    #[test]
-    fn test_layer_degree() {
-        let g = Graph::new();
-        g.add_edge(0, 1, 2, NO_PROPS, Some("layer1")).unwrap();
-        g.add_edge(1, 1, 2, NO_PROPS, Some("layer2")).unwrap();
-        g.add_edge(2, 1, 3, NO_PROPS, Some("layer1")).unwrap();
-        g.add_edge(3, 1, 2, NO_PROPS, None).unwrap();
-
-        test_storage!(&g, |g| {
-            let n = g.node(1).unwrap();
-            let n_layer = n.layers("layer1").unwrap();
-            assert_eq!(n_layer.out_degree(), 2);
-            assert_eq!(n_layer.in_degree(), 0);
-            assert_eq!(n_layer.degree(), 2);
-        });
-    }
-
-    #[test]
-    fn test_layer_name() {
-        let graph = Graph::new();
-
-        graph.add_edge(0, 0, 1, NO_PROPS, None).unwrap();
-        graph
-            .add_edge(0, 0, 2, NO_PROPS, Some("awesome layer"))
-            .unwrap();
-
-        test_storage!(&graph, |graph| {
-            assert_eq!(graph.edge(0, 1).unwrap().layer_names(), ["_default"]);
-            assert_eq!(graph.edge(0, 2).unwrap().layer_names(), ["awesome layer"]);
-        });
-    }
-
-    #[test]
-    fn test_type_filter() {
-        let g = PersistentGraph::new();
-
-        g.add_node(1, 1, NO_PROPS, Some("wallet")).unwrap();
-        g.add_node(1, 2, NO_PROPS, Some("timer")).unwrap();
-        g.add_node(1, 3, NO_PROPS, Some("timer")).unwrap();
-        g.add_node(1, 4, NO_PROPS, Some("wallet")).unwrap();
-
-        assert_eq!(
-            g.nodes()
-                .type_filter(["wallet"])
-                .name()
-                .into_iter_values()
-                .collect_vec(),
-            vec!["1", "4"]
-        );
-
-        let g = Graph::new();
-        g.add_node(1, 1, NO_PROPS, Some("a")).unwrap();
-        g.add_node(1, 2, NO_PROPS, Some("b")).unwrap();
-        g.add_node(1, 3, NO_PROPS, Some("b")).unwrap();
-        g.add_node(1, 4, NO_PROPS, Some("a")).unwrap();
-        g.add_node(1, 5, NO_PROPS, Some("c")).unwrap();
-        g.add_node(1, 6, NO_PROPS, Some("e")).unwrap();
-        g.add_node(1, 7, NO_PROPS, None).unwrap();
-        g.add_node(1, 8, NO_PROPS, None).unwrap();
-        g.add_node(1, 9, NO_PROPS, None).unwrap();
-        g.add_edge(2, 1, 2, NO_PROPS, Some("a")).unwrap();
-        g.add_edge(2, 3, 2, NO_PROPS, Some("a")).unwrap();
-        g.add_edge(2, 2, 4, NO_PROPS, Some("a")).unwrap();
-        g.add_edge(2, 4, 5, NO_PROPS, Some("a")).unwrap();
-        g.add_edge(2, 4, 5, NO_PROPS, Some("a")).unwrap();
-        g.add_edge(2, 5, 6, NO_PROPS, Some("a")).unwrap();
-        g.add_edge(2, 3, 6, NO_PROPS, Some("a")).unwrap();
-
-        assert_eq!(
-            g.nodes()
-                .type_filter(["a", "b", "c", "e"])
-                .name()
-                .collect_vec(),
-            vec!["1", "2", "3", "4", "5", "6"]
-        );
-
-        assert_eq!(
-            g.nodes()
-                .type_filter(Vec::<String>::new())
-                .name()
-                .collect_vec(),
-            Vec::<String>::new()
-        );
-
-        assert_eq!(
-            g.nodes().type_filter([""]).name().collect_vec(),
-            vec!["7", "8", "9"]
-        );
-
-        let w = g.window(1, 4);
-        assert_eq!(
-            w.nodes()
-                .type_filter(["a"])
-                .iter()
-                .map(|v| v.degree())
-                .collect::<Vec<_>>(),
-            vec![1, 2]
-        );
-        assert_eq!(
-            w.nodes()
-                .type_filter(["a"])
-                .neighbours()
-                .type_filter(["c", "b"])
-                .name()
-                .map(|n| { n.collect::<Vec<_>>() })
-                .collect_vec(),
-            vec![vec!["2"], vec!["2", "5"]]
-        );
-
-        let l = g.layers(["a"]).unwrap();
-        assert_eq!(
-            l.nodes()
-                .type_filter(["a"])
-                .iter()
-                .map(|v| v.degree())
-                .collect::<Vec<_>>(),
-            vec![1, 2]
-        );
-        assert_eq!(
-            l.nodes()
-                .type_filter(["a"])
-                .neighbours()
-                .type_filter(["c", "b"])
-                .name()
-                .map(|n| { n.collect::<Vec<_>>() })
-                .collect_vec(),
-            vec![vec!["2"], vec!["2", "5"]]
-        );
-
-        let sg = g.subgraph([1, 2, 3, 4, 5, 6]);
-        assert_eq!(
-            sg.nodes()
-                .type_filter(["a"])
-                .iter()
-                .map(|v| v.degree())
-                .collect::<Vec<_>>(),
-            vec![1, 2]
-        );
-        assert_eq!(
-            sg.nodes()
-                .type_filter(["a"])
-                .neighbours()
-                .type_filter(["c", "b"])
-                .name()
-                .map(|n| { n.collect::<Vec<_>>() })
-                .collect_vec(),
-            vec![vec!["2"], vec!["2", "5"]]
-        );
-
-        assert_eq!(
-            g.nodes().iter().map(|v| v.degree()).collect::<Vec<_>>(),
-            vec![1, 3, 2, 2, 2, 2, 0, 0, 0]
-        );
-        assert_eq!(
-            g.nodes()
-                .type_filter(["a"])
-                .iter()
-                .map(|v| v.degree())
-                .collect::<Vec<_>>(),
-            vec![1, 2]
-        );
-        assert_eq!(
-            g.nodes()
-                .type_filter(["d"])
-                .iter()
-                .map(|v| v.degree())
-                .collect::<Vec<_>>(),
-            Vec::<usize>::new()
-        );
-        assert_eq!(
-            g.nodes()
-                .type_filter(["a"])
-                .par_iter()
-                .map(|v| v.degree())
-                .collect::<Vec<_>>(),
-            vec![1, 2]
-        );
-        assert_eq!(
-            g.nodes()
-                .type_filter(["d"])
-                .par_iter()
-                .map(|v| v.degree())
-                .collect::<Vec<_>>(),
-            Vec::<usize>::new()
-        );
-
-        assert_eq!(
-            g.nodes()
-                .type_filter(["a"])
-                .collect()
-                .into_iter()
-                .map(|n| n.name())
-                .collect_vec(),
-            vec!["1", "4"]
-        );
-        assert_eq!(
-            g.nodes()
-                .type_filter(Vec::<&str>::new())
-                .collect()
-                .into_iter()
-                .map(|n| n.name())
-                .collect_vec(),
-            Vec::<&str>::new()
-        );
-
-        assert_eq!(g.nodes().len(), 9);
-        assert_eq!(g.nodes().type_filter(["b"]).len(), 2);
-        assert_eq!(g.nodes().type_filter(["d"]).len(), 0);
-
-        assert!(!g.nodes().is_empty());
-        assert!(g.nodes().type_filter(["d"]).is_empty());
-
-        assert_eq!(
-            g.nodes()
-                .type_filter(["a"])
-                .name()
-                .into_iter_values()
-                .collect_vec(),
-            vec!["1", "4"]
-        );
-        assert_eq!(
-            g.nodes()
-                .type_filter(["a", "c"])
-                .name()
-                .into_iter_values()
-                .collect_vec(),
-            vec!["1", "4", "5"]
-        );
-
-        assert_eq!(
-            g.nodes()
-                .type_filter(["a"])
-                .neighbours()
-                .name()
-                .map(|n| { n.collect::<Vec<_>>() })
-                .collect_vec(),
-            vec![vec!["2"], vec!["2", "5"]]
-        );
-        assert_eq!(
-            g.nodes()
-                .type_filter(["a", "c"])
-                .neighbours()
-                .name()
-                .map(|n| { n.collect::<Vec<_>>() })
-                .collect_vec(),
-            vec![vec!["2"], vec!["2", "5"], vec!["4", "6"]]
-        );
-        assert_eq!(
-            g.nodes()
-                .type_filter(["d"])
-                .neighbours()
-                .name()
-                .map(|n| { n.collect::<Vec<_>>() })
-                .collect_vec(),
-            Vec::<Vec<&str>>::new()
-        );
-
-        assert_eq!(
-            g.nodes()
-                .type_filter(["a"])
-                .neighbours()
-                .type_filter(["c"])
-                .name()
-                .map(|n| { n.collect::<Vec<_>>() })
-                .collect_vec(),
-            vec![vec![], vec!["5"]]
-        );
-        assert_eq!(
-            g.nodes()
-                .type_filter(["a"])
-                .neighbours()
-                .type_filter(Vec::<&str>::new())
-                .name()
-                .map(|n| { n.collect::<Vec<_>>() })
-                .collect_vec(),
-            vec![vec![], Vec::<&str>::new()]
-        );
-        assert_eq!(
-            g.nodes()
-                .type_filter(["a"])
-                .neighbours()
-                .type_filter(["c", "b"])
-                .name()
-                .map(|n| { n.collect::<Vec<_>>() })
-                .collect_vec(),
-            vec![vec!["2"], vec!["2", "5"]]
-        );
-        assert_eq!(
-            g.nodes()
-                .type_filter(["a"])
-                .neighbours()
-                .type_filter(["d"])
-                .name()
-                .map(|n| { n.collect::<Vec<_>>() })
-                .collect_vec(),
-            vec![vec![], Vec::<&str>::new()]
-        );
-
-        assert_eq!(
-            g.nodes()
-                .type_filter(["a"])
-                .neighbours()
-                .neighbours()
-                .name()
-                .map(|n| { n.collect::<Vec<_>>() })
-                .collect_vec(),
-            vec![vec!["1", "3", "4"], vec!["1", "3", "4", "4", "6"]]
-        );
-
-        assert_eq!(
-            g.nodes()
-                .type_filter(["a"])
-                .neighbours()
-                .type_filter(["c"])
-                .neighbours()
-                .name()
-                .map(|n| { n.collect::<Vec<_>>() })
-                .collect_vec(),
-            vec![vec![], vec!["4", "6"]]
-        );
-
-        assert_eq!(
-            g.nodes()
-                .neighbours()
-                .neighbours()
-                .name()
-                .map(|n| { n.collect::<Vec<_>>() })
-                .collect_vec(),
-            vec![
-                vec!["1", "3", "4"],
-                vec!["2", "2", "6", "2", "5"],
-                vec!["1", "3", "4", "3", "5"],
-                vec!["1", "3", "4", "4", "6"],
-                vec!["2", "5", "3", "5"],
-                vec!["2", "6", "4", "6"],
-                vec![],
-                vec![],
-                vec![],
-            ]
-        );
-
-        assert_eq!(
-            g.nodes()
-                .type_filter(["a"])
-                .neighbours()
-                .type_filter(["d"])
-                .total_count(),
-            0
-        );
-
-        assert!(g
-            .nodes()
-            .type_filter(["a"])
-            .neighbours()
-            .type_filter(["d"])
-            .is_all_empty());
-
-        assert_eq!(
-            g.nodes()
-                .type_filter(["a"])
-                .neighbours()
-                .type_filter(["d"])
-                .iter()
-                .map(|n| { n.name().collect::<Vec<_>>() })
-                .collect_vec(),
-            vec![vec![], Vec::<&str>::new()]
-        );
-
-        assert_eq!(
-            g.nodes()
-                .type_filter(["a"])
-                .neighbours()
-                .type_filter(["b"])
-                .collect()
-                .into_iter()
-                .flatten()
-                .map(|n| n.name())
-                .collect_vec(),
-            vec!["2", "2"]
-        );
-
-        assert_eq!(
-            g.nodes()
-                .type_filter(["a"])
-                .neighbours()
-                .type_filter(["d"])
-                .collect()
-                .into_iter()
-                .flatten()
-                .map(|n| n.name())
-                .collect_vec(),
-            Vec::<&str>::new()
-        );
-
-        assert_eq!(
-            g.node("2").unwrap().neighbours().name().collect_vec(),
-            vec!["1", "3", "4"]
-        );
-
-        assert_eq!(
-            g.node("2")
-                .unwrap()
-                .neighbours()
-                .type_filter(["b"])
-                .name()
-                .collect_vec(),
-            vec!["3"]
-        );
-
-        assert_eq!(
-            g.node("2")
-                .unwrap()
-                .neighbours()
-                .type_filter(["d"])
-                .name()
-                .collect_vec(),
-            Vec::<&str>::new()
-        );
-
-        assert_eq!(
-            g.node("2")
-                .unwrap()
-                .neighbours()
-                .type_filter(["c", "a"])
-                .name()
-                .collect_vec(),
-            vec!["1", "4"]
-        );
-
-        assert_eq!(
-            g.node("2")
-                .unwrap()
-                .neighbours()
-                .type_filter(["c"])
-                .neighbours()
-                .name()
-                .collect_vec(),
-            Vec::<&str>::new()
-        );
-
-        assert_eq!(
-            g.node("2")
-                .unwrap()
-                .neighbours()
-                .neighbours()
-                .name()
-                .collect_vec(),
-            vec!["2", "2", "6", "2", "5"],
-        );
-
-        assert_eq!(
-            g.node("2").unwrap().neighbours().type_filter(["d"]).len(),
-            0
-        );
-
-        assert_eq!(
-            g.node("2")
-                .unwrap()
-                .neighbours()
-                .type_filter(["a"])
-                .neighbours()
-                .len(),
-            3
-        );
-
-        assert!(g
-            .node("2")
-            .unwrap()
-            .neighbours()
-            .type_filter(["d"])
-            .is_empty());
-
-        assert!(!g
-            .node("2")
-            .unwrap()
-            .neighbours()
-            .type_filter(["a"])
-            .neighbours()
-            .is_empty());
-
-        assert!(g
-            .node("2")
-            .unwrap()
-            .neighbours()
-            .type_filter(["d"])
-            .neighbours()
-            .is_empty());
-
-        assert!(g
-            .node("2")
-            .unwrap()
-            .neighbours()
-            .type_filter(["d"])
-            .iter()
-            .collect_vec()
-            .is_empty(),);
-
-        assert_eq!(
-            g.node("2")
-                .unwrap()
-                .neighbours()
-                .type_filter(["b"])
-                .collect()
-                .into_iter()
-                .map(|n| n.name())
-                .collect_vec(),
-            vec!["3"]
-        );
-
-        assert_eq!(
-            g.node("2")
-                .unwrap()
-                .neighbours()
-                .type_filter(["d"])
-                .collect()
-                .into_iter()
-                .map(|n| n.name())
-                .collect_vec(),
-            Vec::<&str>::new()
-        );
-    }
-
-    #[test]
-    fn test_persistent_graph() {
-        let g = Graph::new();
-        g.add_edge(0, 0, 1, [("added", Prop::I64(0))], None)
-            .unwrap();
-        assert_eq!(
-            g.edges().id().collect::<Vec<_>>(),
-            vec![(GID::U64(0), GID::U64(1))]
-        );
-
-        let pg = g.persistent_graph();
-        pg.delete_edge(10, 0, 1, None).unwrap();
-        assert_eq!(
-            g.edges().id().collect::<Vec<_>>(),
-            vec![(GID::U64(0), GID::U64(1))]
-        );
-    }
-
-    #[test]
-    fn test_unique_property() {
-        let g = Graph::new();
-        g.add_edge(1, 1, 2, [("status", "open")], None).unwrap();
-        g.add_edge(2, 1, 2, [("status", "open")], None).unwrap();
-        g.add_edge(3, 1, 2, [("status", "review")], None).unwrap();
-        g.add_edge(4, 1, 2, [("status", "open")], None).unwrap();
-        g.add_edge(5, 1, 2, [("status", "in-progress")], None)
-            .unwrap();
-        g.add_edge(10, 1, 2, [("status", "in-progress")], None)
-            .unwrap();
-        g.add_edge(9, 1, 2, [("state", true)], None).unwrap();
-        g.add_edge(10, 1, 2, [("state", false)], None).unwrap();
-        g.add_edge(6, 1, 2, NO_PROPS, None).unwrap();
-
-        let mut props = g
-            .edge(1, 2)
-            .unwrap()
-            .properties()
-            .temporal()
-            .get("status")
-            .unwrap()
-            .unique()
-            .into_iter()
-            .map(|x| x.unwrap_str().to_string())
-            .collect_vec();
-        props.sort();
-        assert_eq!(props, vec!["in-progress", "open", "review"]);
-
-        let ordered_dedupe_latest = g
-            .edge(1, 2)
-            .unwrap()
-            .properties()
-            .temporal()
-            .get("status")
-            .unwrap()
-            .ordered_dedupe(true)
-            .into_iter()
-            .map(|(x, y)| (x, y.unwrap_str().to_string()))
-            .collect_vec();
-
-        assert_eq!(
-            ordered_dedupe_latest,
-            vec![
-                (2, "open".to_string()),
-                (3, "review".to_string()),
-                (4, "open".to_string()),
-                (10, "in-progress".to_string()),
-            ]
-        );
-
-        let ordered_dedupe_earliest = g
-            .edge(1, 2)
-            .unwrap()
-            .properties()
-            .temporal()
-            .get("status")
-            .unwrap()
-            .ordered_dedupe(false)
-            .into_iter()
-            .map(|(x, y)| (x, y.unwrap_str().to_string()))
-            .collect_vec();
-
-        assert_eq!(
-            ordered_dedupe_earliest,
-            vec![
-                (1, "open".to_string()),
-                (3, "review".to_string()),
-                (4, "open".to_string()),
-                (5, "in-progress".to_string()),
-            ]
-        );
-    }
-
-    #[test]
-    fn num_locks_same_as_threads() {
-        let pool = rayon::ThreadPoolBuilder::new()
-            .num_threads(5)
-            .build()
-            .unwrap();
-        let graph = pool.install(Graph::new);
-        assert_eq!(graph.core_graph().unfiltered_num_nodes(), 0);
-    }
-
-    #[test]
-    fn test_create_node() {
-        let g = Graph::new();
-        g.create_node(0, 1, [("test", Prop::Bool(true))], None)
-            .unwrap();
-
-        let n = g.node(1).unwrap();
-
-        assert_eq!(n.id().as_u64().unwrap(), 1);
-        assert_eq!(n.properties().get("test").unwrap(), Prop::Bool(true));
-
-        let result = g.create_node(1, 1, [("test".to_string(), Prop::Bool(true))], None);
-        assert!(matches!(result, Err(GraphError::NodeExistsError(id)) if id == GID::U64(1)));
-    }
-
-    #[test]
-    fn test_materialize_edge_metadata() {
-        let g = Graph::new();
-        g.add_edge(0, 1, 2, NO_PROPS, Some("a")).unwrap();
-        let e = g.add_edge(0, 1, 2, NO_PROPS, None).unwrap();
-        e.add_metadata([("test", "test")], None).unwrap();
-        g.add_edge(10, 1, 2, NO_PROPS, Some("a")).unwrap();
-
-        let gw = g.after(1);
-        let gmw = gw.materialize().unwrap();
-        assert_graph_equal(&gw, &gmw);
-    }
-
-    #[test]
-    fn materialize_window_prop_test() {
-        proptest!(|(graph_f in build_graph_strat(10, 10, true), w in any::<Range<i64>>())| {
-            let g = Graph::from(build_graph(&graph_f));
-            let gw = g.window(w.start, w.end);
-            let gmw = gw.materialize().unwrap();
-            assert_graph_equal(&gw, &gmw);
-        })
-    }
-
-    #[test]
-    fn test_multilayer() {
-        let g = Graph::new();
-        g.add_edge(0, 0, 0, NO_PROPS, None).unwrap();
-        g.add_edge(1, 0, 0, NO_PROPS, Some("a")).unwrap();
-        let gw = g.window(0, 1);
-
-        let expected = Graph::new();
-        expected.add_edge(0, 0, 0, NO_PROPS, None).unwrap();
-        expected.resolve_layer(Some("a")).unwrap();
-        assert_graph_equal(&gw, &expected);
-    }
-
-    #[test]
-    fn test_empty_window() {
-        let g = Graph::new();
-        g.add_edge(0, 0, 0, NO_PROPS, None).unwrap();
-        let gw = g.window(-1, 0);
-
-        assert!(g.window(-1, 0).nodes().is_empty());
-        assert_eq!(g.window(-1, 0).count_nodes(), 0);
-        for layer in gw.unique_layers() {
-            let layered = gw.valid_layers(layer);
-            assert_eq!(layered.count_nodes(), 0);
-        }
-    }
-
-    #[test]
-    fn add_edge_and_read_props_concurrent() {
-        let g = Graph::new();
-        for t in 0..1000 {
-            join(
-                || g.add_edge(t, 1, 2, [("test", true)], None).unwrap(),
-                || {
-                    // if the edge exists already, it should have the property set
-                    g.window(t, t + 1)
-                        .edge(1, 2)
-                        .map(|e| assert!(e.properties().get("test").is_some()))
-                },
-            );
-        }
-    }
-=======
->>>>>>> a787ddd1
 }