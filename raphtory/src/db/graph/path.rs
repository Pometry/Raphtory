--- conflicted
+++ resolved
@@ -348,15 +348,11 @@
         }
     }
 
-<<<<<<< HEAD
-    pub fn collect(&self) -> Vec<NodeView<'graph, G>> {
-=======
     /// Collect all nodes into a list
     ///
     /// Returns:
     ///     list[NodeView]: the list of nodes
-    pub fn collect(&self) -> Vec<NodeView<'graph, G, GH>> {
->>>>>>> c8157199
+    pub fn collect(&self) -> Vec<NodeView<'graph, G>> {
         self.iter().collect()
     }
 }
