--- conflicted
+++ resolved
@@ -5,14 +5,10 @@
         Direction,
     },
     db::{
-<<<<<<< HEAD
-        api::view::{internal::GraphWindowOps, BoxedIter, Layer, LayerOps},
-=======
         api::{
             properties::Properties,
-            view::{internal::GraphWindowOps, BoxedIter, LayerOps},
+            view::{internal::GraphWindowOps, BoxedIter, Layer, LayerOps},
         },
->>>>>>> fbce020e
         graph::{
             edge::EdgeView,
             vertex::VertexView,
