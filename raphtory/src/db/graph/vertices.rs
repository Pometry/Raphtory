use crate::{
    core::{entities::vertices::vertex_ref::VertexRef, utils::time::IntoTime, Direction},
    db::{
<<<<<<< HEAD
        api::view::{BoxedIter, Layer, LayerOps},
=======
        api::{
            properties::Properties,
            view::{BoxedIter, LayerOps},
        },
>>>>>>> fbce020e
        graph::{
            edge::EdgeView,
            path::{Operations, PathFromGraph},
            vertex::VertexView,
            views::{layer_graph::LayeredGraph, window_graph::WindowedGraph},
        },
    },
    prelude::*,
};

#[derive(Clone)]
pub struct Vertices<G: GraphViewOps> {
    pub graph: G,
}

impl<G: GraphViewOps> Vertices<G> {
    pub fn new(graph: G) -> Vertices<G> {
        Self { graph }
    }

    pub fn iter(&self) -> Box<dyn Iterator<Item = VertexView<G>> + Send> {
        let g = self.graph.clone();
        Box::new(
            g.vertex_refs()
                .map(move |v| VertexView::new_local(g.clone(), v)),
        )
    }

    /// Returns the number of vertices in the graph.
    pub fn len(&self) -> usize {
        self.graph.num_vertices()
    }

    /// Returns true if the graph contains no vertices.
    pub fn is_empty(&self) -> bool {
        self.graph.is_empty()
    }

    pub fn get<V: Into<VertexRef>>(&self, vertex: V) -> Option<VertexView<G>> {
        self.graph.vertex(vertex)
    }
}

impl<G: GraphViewOps> VertexViewOps for Vertices<G> {
    type Graph = G;
    type ValueType<T> = BoxedIter<T>;
    type PathType<'a> = PathFromGraph<G>;
    type EList = BoxedIter<BoxedIter<EdgeView<G>>>;

    /// Returns an iterator over the vertices id
    fn id(&self) -> Self::ValueType<u64> {
        self.iter().id()
    }

    /// Returns an iterator over the vertices name
    fn name(&self) -> Self::ValueType<String> {
        self.iter().name()
    }

    /// Returns an iterator over the vertices earliest time
    fn earliest_time(&self) -> Self::ValueType<Option<i64>> {
        self.iter().earliest_time()
    }

    /// Returns an iterator over the vertices latest time
    fn latest_time(&self) -> Self::ValueType<Option<i64>> {
        self.iter().latest_time()
    }

    fn history(&self) -> Self::ValueType<Vec<i64>> {
        self.iter().history()
    }

    fn properties(&self) -> Self::ValueType<Properties<VertexView<G>>> {
        self.iter().properties()
    }

    /// Returns the number of edges of the vertices
    ///
    /// # Returns
    ///
    /// An iterator of the number of edges of the vertices
    fn degree(&self) -> Self::ValueType<usize> {
        self.iter().degree()
    }

    /// Returns the number of in edges of the vertices
    ///
    /// # Returns
    ///
    /// An iterator of the number of in edges of the vertices
    fn in_degree(&self) -> Self::ValueType<usize> {
        self.iter().in_degree()
    }

    /// Returns the number of out edges of the vertices
    ///
    /// # Returns
    ///
    /// An iterator of the number of out edges of the vertices
    fn out_degree(&self) -> Self::ValueType<usize> {
        self.iter().out_degree()
    }

    /// Returns the edges of the vertices
    ///
    /// # Returns
    ///
    /// An iterator of edges of the vertices
    fn edges(&self) -> Self::EList {
        Box::new(self.iter().map(|v| v.edges()))
    }

    /// Returns the in edges of the vertices
    ///
    /// # Returns
    ///
    /// An iterator of in edges of the vertices
    fn in_edges(&self) -> Self::EList {
        Box::new(self.iter().map(|v| v.in_edges()))
    }

    /// Returns the out edges of the vertices
    ///
    /// # Returns
    ///
    /// An iterator of out edges of the vertices
    fn out_edges(&self) -> Self::EList {
        Box::new(self.iter().map(|v| v.out_edges()))
    }

    /// Get the neighbours of the vertices
    ///
    /// # Returns
    ///
    /// An iterator of the neighbours of the vertices
    fn neighbours(&self) -> PathFromGraph<G> {
        let dir = Direction::BOTH;
        PathFromGraph::new(self.graph.clone(), Operations::Neighbours { dir })
    }

    /// Get the in neighbours of the vertices
    ///
    /// # Returns
    ///
    /// An iterator of the in neighbours of the vertices
    fn in_neighbours(&self) -> PathFromGraph<G> {
        let dir = Direction::IN;
        PathFromGraph::new(self.graph.clone(), Operations::Neighbours { dir })
    }

    /// Get the out neighbours of the vertices
    ///
    /// # Returns
    ///
    /// An iterator of the out neighbours of the vertices
    fn out_neighbours(&self) -> PathFromGraph<G> {
        let dir = Direction::OUT;
        PathFromGraph::new(self.graph.clone(), Operations::Neighbours { dir })
    }
}

impl<G: GraphViewOps> TimeOps for Vertices<G> {
    type WindowedViewType = Vertices<WindowedGraph<G>>;

    fn start(&self) -> Option<i64> {
        self.graph.start()
    }

    fn end(&self) -> Option<i64> {
        self.graph.end()
    }

    fn window<T: IntoTime>(&self, t_start: T, t_end: T) -> Self::WindowedViewType {
        Vertices {
            graph: self.graph.window(t_start, t_end),
        }
    }
}

impl<G: GraphViewOps> LayerOps for Vertices<G> {
    type LayeredViewType = Vertices<LayeredGraph<G>>;

    /// Create a view including all the vertices in the default layer
    ///
    /// # Returns
    ///
    /// A view including all the vertices in the default layer
    fn default_layer(&self) -> Self::LayeredViewType {
        Vertices {
            graph: self.graph.default_layer(),
        }
    }

    /// Create a view including all the vertices in the given layer
    ///
    /// # Arguments
    ///
    /// * `name` - The name of the layer
    ///
    /// # Returns
    ///
    /// A view including all the vertices in the given layer
    fn layer<L: Into<Layer>>(&self, name: L) -> Option<Self::LayeredViewType> {
        Some(Vertices {
            graph: self.graph.layer(name)?,
        })
    }
}

impl<G: GraphViewOps> IntoIterator for Vertices<G> {
    type Item = VertexView<G>;
    type IntoIter = Box<dyn Iterator<Item = VertexView<G>> + Send>;

    fn into_iter(self) -> Self::IntoIter {
        self.iter()
    }
}<|MERGE_RESOLUTION|>--- conflicted
+++ resolved
@@ -1,14 +1,10 @@
 use crate::{
     core::{entities::vertices::vertex_ref::VertexRef, utils::time::IntoTime, Direction},
     db::{
-<<<<<<< HEAD
-        api::view::{BoxedIter, Layer, LayerOps},
-=======
         api::{
             properties::Properties,
-            view::{BoxedIter, LayerOps},
+            view::{BoxedIter, Layer, LayerOps},
         },
->>>>>>> fbce020e
         graph::{
             edge::EdgeView,
             path::{Operations, PathFromGraph},
