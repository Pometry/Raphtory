use crate::{
    core::{entities::vertices::vertex_ref::VertexRef, utils::time::IntoTime, Direction},
    db::{
        api::{
            properties::Properties,
<<<<<<< HEAD
            view::{BoxedIter, Layer, LayerOps},
=======
            view::{BoxedIter, LayerOps},
>>>>>>> 16bf2310
        },
        graph::{
            edge::EdgeView,
            path::{Operations, PathFromGraph},
            vertex::VertexView,
            views::{layer_graph::LayeredGraph, window_graph::WindowedGraph},
        },
    },
    prelude::*,
};

#[derive(Clone)]
pub struct Vertices<G: GraphViewOps> {
    pub graph: G,
}

impl<G: GraphViewOps> Vertices<G> {
    pub fn new(graph: G) -> Vertices<G> {
        Self { graph }
    }

    pub fn iter(&self) -> Box<dyn Iterator<Item = VertexView<G>> + Send> {
        let g = self.graph.clone();
        Box::new(
            g.vertex_refs()
                .map(move |v| VertexView::new_local(g.clone(), v)),
        )
    }

    /// Returns the number of vertices in the graph.
    pub fn len(&self) -> usize {
        self.graph.num_vertices()
    }

    /// Returns true if the graph contains no vertices.
    pub fn is_empty(&self) -> bool {
        self.graph.is_empty()
    }

    pub fn get<V: Into<VertexRef>>(&self, vertex: V) -> Option<VertexView<G>> {
        self.graph.vertex(vertex)
    }
}

impl<G: GraphViewOps> VertexViewOps for Vertices<G> {
    type Graph = G;
    type ValueType<T> = BoxedIter<T>;
    type PathType<'a> = PathFromGraph<G>;
    type EList = BoxedIter<BoxedIter<EdgeView<G>>>;

    /// Returns an iterator over the vertices' id
    fn id(&self) -> Self::ValueType<u64> {
        self.iter().id()
    }

    /// Returns an iterator over the vertices' name
    fn name(&self) -> Self::ValueType<String> {
        self.iter().name()
    }

    /// Returns an iterator over the vertices' earliest time
    fn earliest_time(&self) -> Self::ValueType<Option<i64>> {
        self.iter().earliest_time()
    }

    /// Returns an iterator over the vertices' latest time
    fn latest_time(&self) -> Self::ValueType<Option<i64>> {
        self.iter().latest_time()
    }

<<<<<<< HEAD
=======
    /// Returns an iterator over the vertices' histories
>>>>>>> 16bf2310
    fn history(&self) -> Self::ValueType<Vec<i64>> {
        self.iter().history()
    }

<<<<<<< HEAD
=======
    /// Returns an iterator over the vertices' properties
>>>>>>> 16bf2310
    fn properties(&self) -> Self::ValueType<Properties<VertexView<G>>> {
        self.iter().properties()
    }

    /// Returns the number of edges of the vertices
    ///
    /// # Returns
    ///
    /// An iterator of the number of edges of the vertices
    fn degree(&self) -> Self::ValueType<usize> {
        self.iter().degree()
    }

    /// Returns the number of in edges of the vertices
    ///
    /// # Returns
    ///
    /// An iterator of the number of in edges of the vertices
    fn in_degree(&self) -> Self::ValueType<usize> {
        self.iter().in_degree()
    }

    /// Returns the number of out edges of the vertices
    ///
    /// # Returns
    ///
    /// An iterator of the number of out edges of the vertices
    fn out_degree(&self) -> Self::ValueType<usize> {
        self.iter().out_degree()
    }

    /// Returns the edges of the vertices
    ///
    /// # Returns
    ///
    /// An iterator of edges of the vertices
    fn edges(&self) -> Self::EList {
        Box::new(self.iter().map(|v| v.edges()))
    }

    /// Returns the in edges of the vertices
    ///
    /// # Returns
    ///
    /// An iterator of in edges of the vertices
    fn in_edges(&self) -> Self::EList {
        Box::new(self.iter().map(|v| v.in_edges()))
    }

    /// Returns the out edges of the vertices
    ///
    /// # Returns
    ///
    /// An iterator of out edges of the vertices
    fn out_edges(&self) -> Self::EList {
        Box::new(self.iter().map(|v| v.out_edges()))
    }

    /// Get the neighbours of the vertices
    ///
    /// # Returns
    ///
    /// An iterator of the neighbours of the vertices
    fn neighbours(&self) -> PathFromGraph<G> {
        let dir = Direction::BOTH;
        PathFromGraph::new(self.graph.clone(), Operations::Neighbours { dir })
    }

    /// Get the in neighbours of the vertices
    ///
    /// # Returns
    ///
    /// An iterator of the in neighbours of the vertices
    fn in_neighbours(&self) -> PathFromGraph<G> {
        let dir = Direction::IN;
        PathFromGraph::new(self.graph.clone(), Operations::Neighbours { dir })
    }

    /// Get the out neighbours of the vertices
    ///
    /// # Returns
    ///
    /// An iterator of the out neighbours of the vertices
    fn out_neighbours(&self) -> PathFromGraph<G> {
        let dir = Direction::OUT;
        PathFromGraph::new(self.graph.clone(), Operations::Neighbours { dir })
    }
}

impl<G: GraphViewOps> TimeOps for Vertices<G> {
    type WindowedViewType = Vertices<WindowedGraph<G>>;

    fn start(&self) -> Option<i64> {
        self.graph.start()
    }

    fn end(&self) -> Option<i64> {
        self.graph.end()
    }

    fn window<T: IntoTime>(&self, t_start: T, t_end: T) -> Self::WindowedViewType {
        Vertices {
            graph: self.graph.window(t_start, t_end),
        }
    }
}

impl<G: GraphViewOps> LayerOps for Vertices<G> {
    type LayeredViewType = Vertices<LayeredGraph<G>>;

    /// Create a view including all the vertices in the default layer
    ///
    /// # Returns
    ///
    /// A view including all the vertices in the default layer
    fn default_layer(&self) -> Self::LayeredViewType {
        Vertices {
            graph: self.graph.default_layer(),
        }
    }

    /// Create a view including all the vertices in the given layer
    ///
    /// # Arguments
    ///
    /// * `name` - The name of the layer
    ///
    /// # Returns
    ///
    /// A view including all the vertices in the given layer
    fn layer<L: Into<Layer>>(&self, name: L) -> Option<Self::LayeredViewType> {
        Some(Vertices {
            graph: self.graph.layer(name)?,
        })
    }
}

impl<G: GraphViewOps> IntoIterator for Vertices<G> {
    type Item = VertexView<G>;
    type IntoIter = Box<dyn Iterator<Item = VertexView<G>> + Send>;

    fn into_iter(self) -> Self::IntoIter {
        self.iter()
    }
}<|MERGE_RESOLUTION|>--- conflicted
+++ resolved
@@ -3,11 +3,7 @@
     db::{
         api::{
             properties::Properties,
-<<<<<<< HEAD
             view::{BoxedIter, Layer, LayerOps},
-=======
-            view::{BoxedIter, LayerOps},
->>>>>>> 16bf2310
         },
         graph::{
             edge::EdgeView,
@@ -78,18 +74,12 @@
         self.iter().latest_time()
     }
 
-<<<<<<< HEAD
-=======
     /// Returns an iterator over the vertices' histories
->>>>>>> 16bf2310
     fn history(&self) -> Self::ValueType<Vec<i64>> {
         self.iter().history()
     }
 
-<<<<<<< HEAD
-=======
     /// Returns an iterator over the vertices' properties
->>>>>>> 16bf2310
     fn properties(&self) -> Self::ValueType<Properties<VertexView<G>>> {
         self.iter().properties()
     }
