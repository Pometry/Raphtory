--- conflicted
+++ resolved
@@ -73,126 +73,15 @@
         self.iter().latest_time()
     }
 
-<<<<<<< HEAD
-=======
-    /// Returns an iterator over the vertices properties
-    /// If include_static is true, static properties are included
-    ///
-    /// # Arguments
-    ///
-    /// * `name` - The name of the property
-    /// * `include_static` - If true, static properties are included
-    ///
-    /// # Returns
-    ///
-    /// An iterator over the vertices properties
-    fn property(&self, name: String, include_static: bool) -> Self::ValueType<Option<Prop>> {
-        self.iter().property(name, include_static)
-    }
-
-    /// Returns an iterator over the vertices property with the complete history
-    /// If include_static is true, static properties are included
-    ///
-    /// # Arguments
-    ///
-    /// * `name` - The name of the property
-    ///
-    /// # Returns
-    ///
-    /// An iterator over the vertices property with the complete history as a
-    /// vector of tuples of the time and the property
-    fn property_history(&self, name: String) -> Self::ValueType<Vec<(i64, Prop)>> {
-        self.iter().property_history(name)
-    }
-
-    /// Returns the history of the vertices which is a vector of the times
-    /// the vertex was updated.
->>>>>>> 32cec73c
     fn history(&self) -> Self::ValueType<Vec<i64>> {
         self.iter().history()
     }
 
-<<<<<<< HEAD
     fn properties(&self) -> Self::ValueType<TemporalProperties<VertexView<G>>> {
         self.iter().properties()
     }
 
     fn static_properties(&self) -> Self::ValueType<StaticProperties<VertexView<G>>> {
-=======
-    /// Returns an iterator over the vertices and all their properties
-    ///
-    /// # Arguments
-    ///
-    /// * `include_static` - If true, static properties are included
-    ///
-    /// # Returns
-    ///
-    /// An iterator over the vertices and all their properties
-    fn properties(&self, include_static: bool) -> Self::ValueType<HashMap<String, Prop>> {
-        self.iter().properties(include_static)
-    }
-
-    /// Returns an iterator over the vertices and all their properties at all times
-    fn property_histories(&self) -> Self::ValueType<HashMap<String, Vec<(i64, Prop)>>> {
-        self.iter().property_histories()
-    }
-
-    /// Returns the names of all the properties of the vertices.
-    ///
-    /// # Arguments
-    ///
-    /// * `include_static` - If true, static properties are included
-    fn property_names(&self, include_static: bool) -> Self::ValueType<Vec<String>> {
-        self.iter().property_names(include_static)
-    }
-
-    /// Checks if a property exists on this vertices
-    ///
-    /// # Arguments
-    ///
-    /// * `name` - The name of the property
-    /// * `include_static` - If true, static properties are included
-    ///
-    /// # Returns
-    ///
-    /// A vector of booleans indicating if the property exists in each vertex
-    fn has_property(&self, name: String, include_static: bool) -> Self::ValueType<bool> {
-        self.iter().has_property(name, include_static)
-    }
-
-    /// Checks if a static property exists on the vertices
-    ///
-    /// # Arguments
-    ///
-    /// * `name` - The name of the property
-    ///
-    /// # Returns
-    ///
-    /// A vector of booleans indicating if the property exists in each vertex
-    fn has_static_property(&self, name: String) -> Self::ValueType<bool> {
-        self.iter().has_static_property(name)
-    }
-
-    /// Returns the static property value of the vertices given the name of the property.
-    ///
-    /// # Arguments
-    ///
-    /// * `name` - The name of the property
-    ///
-    /// # Returns
-    ///
-    /// An iterator of the static property of the vertices
-    fn static_property(&self, name: String) -> Self::ValueType<Option<Prop>> {
-        self.iter().static_property(name)
-    }
-
-    /// Returns static properties of the vertices
-    ///
-    /// # Returns
-    ///
-    /// An iterator of the static properties of the vertices
-    fn static_properties(&self) -> Self::ValueType<HashMap<String, Prop>> {
->>>>>>> 32cec73c
         self.iter().static_properties()
     }
 
@@ -204,7 +93,6 @@
     fn degree(&self) -> Self::ValueType<usize> {
         self.iter().degree()
     }
-
 
     /// Returns the number of in edges of the vertices
     ///
