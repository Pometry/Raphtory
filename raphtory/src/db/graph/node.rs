//! Defines the `Node` struct, which represents a node in the graph.

use crate::{
    core::entities::{edges::edge_ref::EdgeRef, nodes::node_ref::NodeRef, VID},
    db::{
        api::{
            mutation::{time_from_input, CollectProperties, TryIntoInputTime},
            properties::internal::{
                InternalMetadataOps, InternalTemporalPropertiesOps, InternalTemporalPropertyViewOps,
            },
            view::{
<<<<<<< HEAD
                internal::{BaseFilter, GraphTimeSemanticsOps, Static},
=======
                internal::{OneHopFilter, Static},
>>>>>>> 17080650
                BaseNodeViewOps, BoxedLIter, IntoDynBoxed, StaticGraphViewOps,
            },
        },
        graph::path::PathFromNode,
    },
    prelude::*,
};

use crate::{
    core::{entities::nodes::node_ref::AsNodeRef, utils::iter::GenLockedIter},
    db::{
        api::{
            state::NodeOp,
<<<<<<< HEAD
            view::{internal::NodeTimeSemanticsOps, DynamicGraph, IntoDynamic},
=======
            view::{
                internal::{GraphView, NodeTimeSemanticsOps},
                DynamicGraph, ExplodedEdgePropertyFilterOps, IntoDynamic,
            },
>>>>>>> 17080650
        },
        graph::edges::Edges,
    },
    errors::{into_graph_err, GraphError},
};
use raphtory_api::core::{
    entities::properties::prop::PropType,
    storage::{arc_str::ArcStr, timeindex::TimeIndexEntry},
};
use raphtory_storage::{core_ops::CoreGraphOps, graph::graph::GraphStorage};
use std::{
    fmt,
    hash::{Hash, Hasher},
    marker::PhantomData,
    sync::Arc,
};

/// View of a Node in a Graph
#[derive(Copy, Clone)]
pub struct NodeView<'graph, G> {
    pub graph: G,
    pub node: VID,
    _marker: PhantomData<&'graph ()>,
}

impl<'graph, G1: CoreGraphOps, G2: CoreGraphOps> PartialEq<NodeView<'graph, G2>>
    for NodeView<'graph, G1>
{
    fn eq(&self, other: &NodeView<'graph, G2>) -> bool {
        self.graph.node_id(self.node) == other.graph.node_id(other.node)
    }
}

impl<'b, G: 'b> NodeView<'b, G> {
    pub fn as_ref<'a>(&'a self) -> NodeView<'a, &'a G>
    where
        'b: 'a,
    {
        NodeView {
            graph: &self.graph,
            node: self.node,
            _marker: PhantomData,
        }
    }
}

impl<'a, 'b: 'a, G: Clone + 'b> NodeView<'a, &'a G> {
    pub fn cloned(&self) -> NodeView<'b, G> {
        NodeView {
            graph: self.graph.clone(),
            node: self.node,
            _marker: PhantomData,
        }
    }
}

impl<'a, G: IntoDynamic> NodeView<'a, G> {
    pub fn into_dynamic(self) -> NodeView<'a, DynamicGraph> {
        NodeView {
            graph: self.graph.into_dynamic(),
            node: self.node,
            _marker: PhantomData,
        }
    }
}

impl<'graph, G: Send + Sync> AsNodeRef for NodeView<'graph, G> {
    fn as_node_ref(&self) -> NodeRef {
        NodeRef::Internal(self.node)
    }
}

impl<'graph, G: GraphViewOps<'graph>> fmt::Debug for NodeView<'graph, G> {
    fn fmt(&self, f: &mut fmt::Formatter<'_>) -> fmt::Result {
        f.debug_struct("NodeView")
            .field("node", &self.node)
            .field("node_id", &self.id())
            .field("properties", &self.properties())
            .field("updates", &self.rows().collect::<Vec<_>>())
            .finish()
    }
}

impl<'graph, G: GraphViewOps<'graph>> fmt::Display for NodeView<'graph, G> {
    fn fmt(&self, f: &mut fmt::Formatter<'_>) -> fmt::Result {
        write!(
            f,
            "NodeView {{ graph: {}{}, node: {} }}",
            self.graph.count_nodes(),
            self.graph.count_edges(),
            self.node.0
        )
    }
}

impl<'graph, G1: GraphViewOps<'graph>, G2: GraphViewOps<'graph>> PartialOrd<NodeView<'graph, G2>>
    for NodeView<'graph, G1>
{
    fn partial_cmp(&self, other: &NodeView<'graph, G2>) -> Option<std::cmp::Ordering> {
        self.id().partial_cmp(&other.id())
    }
}

impl<'graph, G: GraphViewOps<'graph>> Ord for NodeView<'graph, G> {
    fn cmp(&self, other: &Self) -> std::cmp::Ordering {
        self.id().cmp(&other.id())
    }
}

impl<'graph, G: GraphViewOps<'graph>> Eq for NodeView<'graph, G> {}

impl<'graph, G: GraphViewOps<'graph>> NodeView<'graph, G> {
    /// Creates a new `NodeView` wrapping an internal node reference and a graph
    pub fn new_internal(graph: G, node: VID) -> NodeView<'graph, G> {
        NodeView {
            graph,
            node,
            _marker: PhantomData,
        }
    }
}

impl<'graph, G: GraphViewOps<'graph>> NodeView<'graph, G> {
    pub fn new_one_hop_filtered(graph: G, node: VID) -> Self {
        NodeView {
            graph,
            node,
            _marker: PhantomData,
        }
    }
}

impl<'graph, Current> BaseFilter<'graph> for NodeView<'graph, Current>
where
    Current: GraphViewOps<'graph>,
{
    type BaseGraph = Current;
    type Filtered<Next: GraphViewOps<'graph>> = NodeView<'graph, Next>;

    fn base_graph(&self) -> &Self::BaseGraph {
        &self.graph
    }

    fn apply_filter<Next: GraphViewOps<'graph>>(
        &self,
        filtered_graph: Next,
    ) -> Self::Filtered<Next> {
        NodeView {
            graph: filtered_graph,
            node: self.node,
            _marker: PhantomData,
        }
    }
}

impl<'a, G: CoreGraphOps> Hash for NodeView<'a, G> {
    fn hash<H: Hasher>(&self, state: &mut H) {
        // Hash the graph
        "1".to_string().hash(state);
        let id = self.graph.node_id(self.node);
        // Hash the node ID
        id.hash(state);
    }
}

<<<<<<< HEAD
impl<'graph, G: CoreGraphOps + GraphTimeSemanticsOps> TemporalPropertiesOps
    for NodeView<'graph, G>
=======
impl<'graph, G: GraphView, GH: GraphView> InternalTemporalPropertiesOps
    for NodeView<'graph, G, GH>
>>>>>>> 17080650
{
    fn get_temporal_prop_id(&self, name: &str) -> Option<usize> {
        self.graph.node_meta().temporal_prop_mapper().get_id(name)
    }

    fn get_temporal_prop_name(&self, id: usize) -> ArcStr {
        self.graph
            .node_meta()
            .temporal_prop_mapper()
            .get_name(id)
            .clone()
    }

    fn temporal_prop_ids(&self) -> BoxedLIter<usize> {
        Box::new(0..self.graph.node_meta().temporal_prop_mapper().len())
    }
}

<<<<<<< HEAD
impl<'graph, G: GraphViewOps<'graph>> TemporalPropertyViewOps for NodeView<'graph, G> {
=======
impl<'graph, G, GH: GraphViewOps<'graph>> InternalTemporalPropertyViewOps
    for NodeView<'graph, G, GH>
{
>>>>>>> 17080650
    fn dtype(&self, id: usize) -> PropType {
        self.graph
            .node_meta()
            .temporal_prop_mapper()
            .get_dtype(id)
            .unwrap()
    }

    fn temporal_value(&self, id: usize) -> Option<Prop> {
        let semantics = self.graph.node_time_semantics();
        let node = self.graph.core_node(self.node);
        let res = semantics
            .node_tprop_iter(node.as_ref(), &self.graph, id)
            .next_back()
            .map(|(_, v)| v);
        res
    }

    fn temporal_iter(&self, id: usize) -> BoxedLIter<(TimeIndexEntry, Prop)> {
        let semantics = self.graph.node_time_semantics();
        let node = self.graph.core_node(self.node);
        GenLockedIter::from(node, |node| {
            semantics
                .node_tprop_iter(node.as_ref(), &self.graph, id)
                .into_dyn_boxed()
        })
        .into_dyn_boxed()
    }

    fn temporal_iter_rev(&self, id: usize) -> BoxedLIter<(TimeIndexEntry, Prop)> {
        let semantics = self.graph.node_time_semantics();
        let node = self.graph.core_node(self.node);
        GenLockedIter::from(node, |node| {
            semantics
                .node_tprop_iter(node.as_ref(), &self.graph, id)
                .rev()
                .into_dyn_boxed()
        })
        .into_dyn_boxed()
    }

    fn temporal_value_at(&self, id: usize, t: i64) -> Option<Prop> {
        let semantics = self.graph.node_time_semantics();
        let node = self.graph.core_node(self.node);
        semantics
            .node_tprop_last_at(node.as_ref(), &self.graph, id, TimeIndexEntry::end(t))
            .map(|(_, v)| v)
    }
}

impl<'graph, G: GraphViewOps<'graph>> NodeView<'graph, G> {
    pub fn rows<'a>(&'a self) -> BoxedLIter<'a, (TimeIndexEntry, Vec<(usize, Prop)>)>
    where
        'graph: 'a,
    {
        let semantics = self.graph.node_time_semantics();
        let node = self.graph.core_node(self.node);
        let graph = &self.graph;
        GenLockedIter::from(node, move |node| {
            semantics
                .node_updates(node.as_ref(), graph)
                .into_dyn_boxed()
        })
        .into_dyn_boxed()
    }
}

<<<<<<< HEAD
impl<'graph, G: CoreGraphOps> ConstantPropertiesOps for NodeView<'graph, G> {
    fn get_const_prop_id(&self, name: &str) -> Option<usize> {
        self.graph.node_meta().const_prop_meta().get_id(name)
=======
impl<'graph, G: Send + Sync, GH: CoreGraphOps> InternalMetadataOps for NodeView<'graph, G, GH> {
    fn get_metadata_id(&self, name: &str) -> Option<usize> {
        self.graph.node_meta().metadata_mapper().get_id(name)
>>>>>>> 17080650
    }

    fn get_metadata_name(&self, id: usize) -> ArcStr {
        self.graph
            .node_meta()
            .metadata_mapper()
            .get_name(id)
            .clone()
    }

    fn metadata_ids(&self) -> BoxedLIter<usize> {
        self.graph.node_metadata_ids(self.node)
    }

    fn get_metadata(&self, id: usize) -> Option<Prop> {
        self.graph.node_metadata(self.node, id)
    }
}

impl<'graph, G> Static for NodeView<'graph, G> {}

impl<'graph, G: GraphViewOps<'graph>> BaseNodeViewOps<'graph> for NodeView<'graph, G> {
    type Graph = G;
    type ValueType<T>
        = T::Output
    where
        T: NodeOp + 'graph,
        T::Output: 'graph;
    type PropType = Self;
    type PathType = PathFromNode<'graph, G, G>;
    type Edges = Edges<'graph, G>;

    fn graph(&self) -> &Self::Graph {
        &self.graph
    }

    fn map<F: NodeOp + 'graph>(&self, op: F) -> Self::ValueType<F> {
        let cg = self.graph.core_graph();
        op.apply(cg, self.node)
    }

    fn map_edges<
        I: Iterator<Item = EdgeRef> + Send + Sync + 'graph,
        F: Fn(&GraphStorage, &Self::Graph, VID) -> I + Send + Sync + 'graph,
    >(
        &self,
        op: F,
    ) -> Self::Edges {
        let graph = self.graph.clone();
        let node = self.node;
        let edges = Arc::new(move || {
            let cg = graph.core_graph();
            op(cg, &graph, node).into_dyn_boxed()
        });
        Edges {
            base_graph: self.graph.clone(),
            graph: self.graph.clone(),
            edges,
        }
    }

    fn hop<
        I: Iterator<Item = VID> + Send + Sync + 'graph,
        F: Fn(&GraphStorage, &Self::Graph, VID) -> I + Send + Sync + 'graph,
    >(
        &self,
        op: F,
    ) -> Self::PathType {
        let graph = self.graph.clone();
        let node = self.node;
        PathFromNode::new(self.graph.clone(), move || {
            let cg = graph.core_graph();
            op(cg, &graph, node).into_dyn_boxed()
        })
    }
}

<<<<<<< HEAD
impl<G: StaticGraphViewOps + PropertyAdditionOps + AdditionOps> NodeView<'static, G> {
    pub fn add_constant_properties<C: CollectProperties>(
        &self,
        properties: C,
    ) -> Result<(), GraphError> {
=======
impl<G: StaticGraphViewOps + PropertyAdditionOps + AdditionOps> NodeView<'static, G, G> {
    pub fn add_metadata<C: CollectProperties>(&self, properties: C) -> Result<(), GraphError> {
>>>>>>> 17080650
        let properties: Vec<(usize, Prop)> = properties.collect_properties(|name, dtype| {
            Ok(self
                .graph
                .resolve_node_property(name, dtype, true)
                .map_err(into_graph_err)?
                .inner())
        })?;
        self.graph
            .internal_add_node_metadata(self.node, &properties)
            .map_err(into_graph_err)?;
        Ok(())
    }

    pub fn set_node_type(&self, new_type: &str) -> Result<(), GraphError> {
        self.graph
            .resolve_node_and_type(NodeRef::Internal(self.node), new_type)
            .map_err(into_graph_err)?;
        Ok(())
    }

    pub fn update_metadata<C: CollectProperties>(&self, props: C) -> Result<(), GraphError> {
        let properties: Vec<(usize, Prop)> = props.collect_properties(|name, dtype| {
            Ok(self
                .graph
                .resolve_node_property(name, dtype, true)
                .map_err(into_graph_err)?
                .inner())
        })?;
        self.graph
            .internal_update_node_metadata(self.node, &properties)
            .map_err(into_graph_err)?;
        Ok(())
    }

    pub fn add_updates<C: CollectProperties, T: TryIntoInputTime>(
        &self,
        time: T,
        props: C,
    ) -> Result<(), GraphError> {
        let t = time_from_input(&self.graph, time)?;
        let properties: Vec<(usize, Prop)> = props.collect_properties(|name, dtype| {
            Ok(self
                .graph
                .resolve_node_property(name, dtype, false)
                .map_err(into_graph_err)?
                .inner())
        })?;
        self.graph
            .internal_add_node(t, self.node, &properties)
            .map_err(into_graph_err)
    }
}

#[cfg(test)]
mod node_test {
    use crate::{prelude::*, test_utils::test_graph};
    use raphtory_api::core::storage::arc_str::ArcStr;
    use std::collections::HashMap;

    #[test]
    fn test_earliest_time() {
        let graph = Graph::new();
        graph.add_node(0, 1, NO_PROPS, None).unwrap();
        graph.add_node(1, 1, NO_PROPS, None).unwrap();
        graph.add_node(2, 1, NO_PROPS, None).unwrap();

        // FIXME: Node add without properties not showing up (Issue #46)
        test_graph(&graph, |graph| {
            let view = graph.before(2);
            assert_eq!(view.node(1).expect("v").earliest_time().unwrap(), 0);
            assert_eq!(view.node(1).expect("v").latest_time().unwrap(), 1);

            let view = graph.before(3);
            assert_eq!(view.node(1).expect("v").earliest_time().unwrap(), 0);
            assert_eq!(view.node(1).expect("v").latest_time().unwrap(), 2);

            let view = graph.after(0);
            assert_eq!(view.node(1).expect("v").earliest_time().unwrap(), 1);
            assert_eq!(view.node(1).expect("v").latest_time().unwrap(), 2);

            let view = graph.after(2);
            assert_eq!(view.node(1), None);
            assert_eq!(view.node(1), None);

            let view = graph.at(1);
            assert_eq!(view.node(1).expect("v").earliest_time().unwrap(), 1);
            assert_eq!(view.node(1).expect("v").latest_time().unwrap(), 1);
        });
    }

    #[test]
    fn test_properties() {
        let graph = Graph::new();
        let props = [("test", "test")];
        graph.add_node(0, 1, NO_PROPS, None).unwrap();
        graph.add_node(2, 1, props, None).unwrap();

        // FIXME: Node add without properties not showing up (Issue #46)
        test_graph(&graph, |graph| {
            let v1 = graph.node(1).unwrap();
            let v1_w = graph.window(0, 1).node(1).unwrap();
            assert_eq!(
                v1.properties().as_map(),
                [(ArcStr::from("test"), Prop::str("test"))].into()
            );
            assert_eq!(v1_w.properties().as_map(), HashMap::default())
        });
    }

    #[test]
    fn test_property_additions() {
        let graph = Graph::new();
        let props = [("test", "test")];
        let v1 = graph.add_node(0, 1, NO_PROPS, None).unwrap();
        v1.add_updates(2, props).unwrap();
        let v1_w = v1.window(0, 1);
        assert_eq!(
            v1.properties().as_map(),
            props
                .into_iter()
                .map(|(k, v)| (k.into(), v.into_prop()))
                .collect()
        );
        assert_eq!(v1_w.properties().as_map(), HashMap::default())
    }

    #[test]
    fn test_metadata_additions() {
        let g = Graph::new();
        let v1 = g.add_node(0, 1, NO_PROPS, None).unwrap();
        v1.add_metadata([("test", "test")]).unwrap();
        assert_eq!(v1.metadata().get("test"), Some("test".into()))
    }

    #[test]
    fn test_metadata_updates() {
        let g = Graph::new();
        let v1 = g.add_node(0, 1, NO_PROPS, None).unwrap();
        v1.add_metadata([("test", "test")]).unwrap();
        v1.update_metadata([("test", "test2")]).unwrap();
        assert_eq!(v1.metadata().get("test"), Some("test2".into()))
    }

    #[test]
    fn test_string_deduplication() {
        let g = Graph::new();
        let v1 = g
            .add_node(0, 1, [("test1", "test"), ("test2", "test")], None)
            .unwrap();
        let s1 = v1.properties().get("test1").unwrap_str();
        let s2 = v1.properties().get("test2").unwrap_str();

        assert_eq!(s1.as_ptr(), s2.as_ptr())
    }
}<|MERGE_RESOLUTION|>--- conflicted
+++ resolved
@@ -1,5 +1,5 @@
 //! Defines the `Node` struct, which represents a node in the graph.
-
+use crate::db::api::view::internal::BaseFilter;
 use crate::{
     core::entities::{edges::edge_ref::EdgeRef, nodes::node_ref::NodeRef, VID},
     db::{
@@ -9,11 +9,7 @@
                 InternalMetadataOps, InternalTemporalPropertiesOps, InternalTemporalPropertyViewOps,
             },
             view::{
-<<<<<<< HEAD
-                internal::{BaseFilter, GraphTimeSemanticsOps, Static},
-=======
-                internal::{OneHopFilter, Static},
->>>>>>> 17080650
+                internal::{GraphTimeSemanticsOps, Static},
                 BaseNodeViewOps, BoxedLIter, IntoDynBoxed, StaticGraphViewOps,
             },
         },
@@ -21,20 +17,12 @@
     },
     prelude::*,
 };
-
 use crate::{
     core::{entities::nodes::node_ref::AsNodeRef, utils::iter::GenLockedIter},
     db::{
         api::{
             state::NodeOp,
-<<<<<<< HEAD
             view::{internal::NodeTimeSemanticsOps, DynamicGraph, IntoDynamic},
-=======
-            view::{
-                internal::{GraphView, NodeTimeSemanticsOps},
-                DynamicGraph, ExplodedEdgePropertyFilterOps, IntoDynamic,
-            },
->>>>>>> 17080650
         },
         graph::edges::Edges,
     },
@@ -200,13 +188,8 @@
     }
 }
 
-<<<<<<< HEAD
-impl<'graph, G: CoreGraphOps + GraphTimeSemanticsOps> TemporalPropertiesOps
+impl<'graph, G: CoreGraphOps + GraphTimeSemanticsOps> InternalTemporalPropertiesOps
     for NodeView<'graph, G>
-=======
-impl<'graph, G: GraphView, GH: GraphView> InternalTemporalPropertiesOps
-    for NodeView<'graph, G, GH>
->>>>>>> 17080650
 {
     fn get_temporal_prop_id(&self, name: &str) -> Option<usize> {
         self.graph.node_meta().temporal_prop_mapper().get_id(name)
@@ -225,13 +208,7 @@
     }
 }
 
-<<<<<<< HEAD
-impl<'graph, G: GraphViewOps<'graph>> TemporalPropertyViewOps for NodeView<'graph, G> {
-=======
-impl<'graph, G, GH: GraphViewOps<'graph>> InternalTemporalPropertyViewOps
-    for NodeView<'graph, G, GH>
-{
->>>>>>> 17080650
+impl<'graph, G: GraphViewOps<'graph>> InternalTemporalPropertyViewOps for NodeView<'graph, G> {
     fn dtype(&self, id: usize) -> PropType {
         self.graph
             .node_meta()
@@ -299,15 +276,9 @@
     }
 }
 
-<<<<<<< HEAD
-impl<'graph, G: CoreGraphOps> ConstantPropertiesOps for NodeView<'graph, G> {
-    fn get_const_prop_id(&self, name: &str) -> Option<usize> {
-        self.graph.node_meta().const_prop_meta().get_id(name)
-=======
-impl<'graph, G: Send + Sync, GH: CoreGraphOps> InternalMetadataOps for NodeView<'graph, G, GH> {
+impl<'graph, G: CoreGraphOps> InternalMetadataOps for NodeView<'graph, G> {
     fn get_metadata_id(&self, name: &str) -> Option<usize> {
         self.graph.node_meta().metadata_mapper().get_id(name)
->>>>>>> 17080650
     }
 
     fn get_metadata_name(&self, id: usize) -> ArcStr {
@@ -385,16 +356,8 @@
     }
 }
 
-<<<<<<< HEAD
 impl<G: StaticGraphViewOps + PropertyAdditionOps + AdditionOps> NodeView<'static, G> {
-    pub fn add_constant_properties<C: CollectProperties>(
-        &self,
-        properties: C,
-    ) -> Result<(), GraphError> {
-=======
-impl<G: StaticGraphViewOps + PropertyAdditionOps + AdditionOps> NodeView<'static, G, G> {
     pub fn add_metadata<C: CollectProperties>(&self, properties: C) -> Result<(), GraphError> {
->>>>>>> 17080650
         let properties: Vec<(usize, Prop)> = properties.collect_properties(|name, dtype| {
             Ok(self
                 .graph
