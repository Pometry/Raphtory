//! Defines the `Node` struct, which represents a node in the graph.

use crate::{
    core::entities::{edges::edge_ref::EdgeRef, nodes::node_ref::NodeRef, VID},
    db::{
        api::{
            mutation::{time_from_input, CollectProperties, TryIntoInputTime},
            properties::internal::{
                ConstantPropertiesOps, TemporalPropertiesOps, TemporalPropertyViewOps,
            },
            view::{
                internal::{GraphTimeSemanticsOps, OneHopFilter, Static},
                BaseNodeViewOps, BoxedLIter, IntoDynBoxed, StaticGraphViewOps,
            },
        },
        graph::path::PathFromNode,
    },
    prelude::*,
};

use crate::{
    core::{entities::nodes::node_ref::AsNodeRef, utils::iter::GenLockedIter},
    db::{
        api::{
            state::NodeOp,
            view::{
                internal::NodeTimeSemanticsOps, DynamicGraph, ExplodedEdgePropertyFilterOps,
                IntoDynamic,
            },
        },
        graph::edges::Edges,
    },
    errors::{into_graph_err, GraphError},
};
use raphtory_api::core::{
    entities::properties::prop::PropType,
    storage::{arc_str::ArcStr, timeindex::TimeIndexEntry},
};
use raphtory_storage::{core_ops::CoreGraphOps, graph::graph::GraphStorage};
use std::{
    fmt,
    hash::{Hash, Hasher},
    marker::PhantomData,
    sync::Arc,
};

/// View of a Node in a Graph
#[derive(Copy, Clone)]
pub struct NodeView<'graph, G, GH = G> {
    pub base_graph: G,
    pub graph: GH,
    pub node: VID,
    _marker: PhantomData<&'graph ()>,
}

impl<'graph, G1: CoreGraphOps, G1H, G2: CoreGraphOps, G2H> PartialEq<NodeView<'graph, G2, G2H>>
    for NodeView<'graph, G1, G1H>
{
    fn eq(&self, other: &NodeView<'graph, G2, G2H>) -> bool {
        self.base_graph.node_id(self.node) == other.base_graph.node_id(other.node)
    }
}

impl<'b, G: 'b, GH: 'b> NodeView<'b, G, GH> {
    pub fn as_ref<'a>(&'a self) -> NodeView<'a, &'a G, &'a GH>
    where
        'b: 'a,
    {
        NodeView {
            base_graph: &self.base_graph,
            graph: &self.graph,
            node: self.node,
            _marker: PhantomData,
        }
    }
}

impl<'a, 'b: 'a, G: Clone + 'b, GH: Clone + 'b> NodeView<'a, &'a G, &'a GH> {
    pub fn cloned(&self) -> NodeView<'b, G, GH> {
        NodeView {
            base_graph: self.base_graph.clone(),
            graph: self.graph.clone(),
            node: self.node,
            _marker: PhantomData,
        }
    }
}

impl<'a, G: IntoDynamic, GH: IntoDynamic> NodeView<'a, G, GH> {
    pub fn into_dynamic(self) -> NodeView<'a, DynamicGraph, DynamicGraph> {
        let base_graph = self.base_graph.into_dynamic();
        let graph = self.graph.into_dynamic();
        NodeView {
            base_graph,
            graph,
            node: self.node,
            _marker: PhantomData,
        }
    }
}

impl<'graph, G: Send + Sync, GH: Send + Sync> AsNodeRef for NodeView<'graph, G, GH> {
    fn as_node_ref(&self) -> NodeRef {
        NodeRef::Internal(self.node)
    }
}

impl<'graph, G: GraphViewOps<'graph>, GH: GraphViewOps<'graph>> fmt::Debug
    for NodeView<'graph, G, GH>
{
    fn fmt(&self, f: &mut fmt::Formatter<'_>) -> fmt::Result {
        f.debug_struct("NodeView")
            .field("node", &self.node)
            .field("node_id", &self.id())
            .field("properties", &self.properties())
            .field("updates", &self.rows().collect::<Vec<_>>())
            .finish()
    }
}

impl<'graph, G, GH: GraphViewOps<'graph>> fmt::Display for NodeView<'graph, G, GH> {
    fn fmt(&self, f: &mut fmt::Formatter<'_>) -> fmt::Result {
        write!(
            f,
            "NodeView {{ graph: {}{}, node: {} }}",
            self.graph.count_nodes(),
            self.graph.count_edges(),
            self.node.0
        )
    }
}

impl<
        'graph,
        G1: GraphViewOps<'graph>,
        G1H: GraphViewOps<'graph>,
        G2: GraphViewOps<'graph>,
        G2H: GraphViewOps<'graph>,
    > PartialOrd<NodeView<'graph, G2, G2H>> for NodeView<'graph, G1, G1H>
{
    fn partial_cmp(&self, other: &NodeView<'graph, G2, G2H>) -> Option<std::cmp::Ordering> {
        self.id().partial_cmp(&other.id())
    }
}

impl<'graph, G: GraphViewOps<'graph>, GH: GraphViewOps<'graph>> Ord for NodeView<'graph, G, GH> {
    fn cmp(&self, other: &Self) -> std::cmp::Ordering {
        self.id().cmp(&other.id())
    }
}

impl<'graph, G: GraphViewOps<'graph>, GH: GraphViewOps<'graph>> Eq for NodeView<'graph, G, GH> {}

impl<'graph, G: GraphViewOps<'graph>> NodeView<'graph, G> {
    /// Creates a new `NodeView` wrapping an internal node reference and a graph
    pub fn new_internal(graph: G, node: VID) -> NodeView<'graph, G> {
        NodeView {
            base_graph: graph.clone(),
            graph,
            node,
            _marker: PhantomData,
        }
    }
}

impl<'graph, G: GraphViewOps<'graph>, GH: GraphViewOps<'graph>> NodeView<'graph, G, GH> {
    pub fn new_one_hop_filtered(base_graph: G, graph: GH, node: VID) -> Self {
        NodeView {
            base_graph,
            graph,
            node,
            _marker: PhantomData,
        }
    }
}

impl<'graph, G: GraphViewOps<'graph>, GH: GraphViewOps<'graph>> EdgePropertyFilterOps<'graph>
    for NodeView<'graph, G, GH>
{
}
impl<'graph, G: GraphViewOps<'graph>, GH: GraphViewOps<'graph>>
    ExplodedEdgePropertyFilterOps<'graph> for NodeView<'graph, G, GH>
{
}

impl<'graph, G: GraphViewOps<'graph>, GH: GraphViewOps<'graph>> NodePropertyFilterOps<'graph>
    for NodeView<'graph, G, GH>
{
}

impl<'graph, G: GraphViewOps<'graph>, GH: GraphViewOps<'graph>> OneHopFilter<'graph>
    for NodeView<'graph, G, GH>
{
    type BaseGraph = G;
    type FilteredGraph = GH;
    type Filtered<GHH: GraphViewOps<'graph>> = NodeView<'graph, G, GHH>;

    fn current_filter(&self) -> &Self::FilteredGraph {
        &self.graph
    }

    fn base_graph(&self) -> &Self::BaseGraph {
        &self.base_graph
    }

    fn one_hop_filtered<GHH: GraphViewOps<'graph>>(
        &self,
        filtered_graph: GHH,
    ) -> Self::Filtered<GHH> {
        let base_graph = self.base_graph.clone();
        let node = self.node;
        NodeView {
            base_graph,
            graph: filtered_graph,
            node,
            _marker: PhantomData,
        }
    }
}

impl<'a, G, GH: CoreGraphOps> Hash for NodeView<'a, G, GH> {
    fn hash<H: Hasher>(&self, state: &mut H) {
        // Hash the graph
        "1".to_string().hash(state);
        let id = self.graph.node_id(self.node);
        // Hash the node ID
        id.hash(state);
    }
}

impl<'graph, G, GH: CoreGraphOps + GraphTimeSemanticsOps> TemporalPropertiesOps
    for NodeView<'graph, G, GH>
{
    fn get_temporal_prop_id(&self, name: &str) -> Option<usize> {
        self.graph.node_meta().temporal_prop_meta().get_id(name)
    }

    fn get_temporal_prop_name(&self, id: usize) -> ArcStr {
        self.graph
            .node_meta()
            .temporal_prop_meta()
            .get_name(id)
            .clone()
    }

    fn temporal_prop_ids(&self) -> Box<dyn Iterator<Item = usize> + '_> {
        Box::new(0..self.graph.node_meta().temporal_prop_meta().len())
    }
}

impl<'graph, G, GH: GraphViewOps<'graph>> TemporalPropertyViewOps for NodeView<'graph, G, GH> {
    fn dtype(&self, id: usize) -> PropType {
        self.graph
            .node_meta()
            .temporal_prop_meta()
            .get_dtype(id)
            .unwrap()
    }
    fn temporal_value(&self, id: usize) -> Option<Prop> {
        let semantics = self.graph.node_time_semantics();
        let node = self.graph.core_node(self.node);
        let res = semantics
            .node_tprop_iter(node.as_ref(), &self.graph, id)
            .next_back()
<<<<<<< HEAD
            .map(|(_, v)| v.to_owned())
    }

    fn temporal_history(&self, id: usize) -> Vec<TimeIndexEntry> {
        self.graph
            .temporal_node_prop_hist(self.node, id)
            // .into_iter()
            .map(|(t, _)| t)
            .collect()
    }

    fn temporal_history_iter(&self, id: usize) -> BoxedLIter<TimeIndexEntry> {
        Box::new(
            self.graph
                .temporal_node_prop_hist(self.node, id)
                // .into_iter()
                .map(|(t, _)| t),
        )
    }

    fn temporal_history_date_time(&self, id: usize) -> Result<Vec<DateTime<Utc>>, GraphError> {
        self.graph
            .temporal_node_prop_hist(self.node, id)
            .into_iter()
            .map(|(t, _)| t.dt().map_err(GraphError::from))
            .collect::<Result<Vec<_>, GraphError>>()
    }

    fn temporal_values(&self, id: usize) -> Vec<Prop> {
        self.graph
            .temporal_node_prop_hist(self.node, id)
            .into_iter()
            .map(|(_, v)| v)
            .collect()
=======
            .map(|(_, v)| v);
        res
    }

    fn temporal_iter(&self, id: usize) -> BoxedLIter<(TimeIndexEntry, Prop)> {
        let semantics = self.graph.node_time_semantics();
        let node = self.graph.core_node(self.node);
        GenLockedIter::from(node, |node| {
            semantics
                .node_tprop_iter(node.as_ref(), &self.graph, id)
                .into_dyn_boxed()
        })
        .into_dyn_boxed()
>>>>>>> e98833a5
    }

    fn temporal_iter_rev(&self, id: usize) -> BoxedLIter<(TimeIndexEntry, Prop)> {
        let semantics = self.graph.node_time_semantics();
        let node = self.graph.core_node(self.node);
        GenLockedIter::from(node, |node| {
            semantics
                .node_tprop_iter(node.as_ref(), &self.graph, id)
                .rev()
                .into_dyn_boxed()
        })
        .into_dyn_boxed()
    }

    fn temporal_value_at(&self, id: usize, t: i64) -> Option<Prop> {
<<<<<<< HEAD
        let history = self
            .temporal_history(id)
            .iter()
            .map(|t| t.t())
            .collect::<Vec<_>>();
        match history.binary_search(&t) {
            Ok(index) => Some(self.temporal_values(id)[index].clone()),
            Err(index) => (index > 0).then(|| self.temporal_values(id)[index - 1].clone()),
        }
=======
        let semantics = self.graph.node_time_semantics();
        let node = self.graph.core_node(self.node);
        semantics
            .node_tprop_last_at(node.as_ref(), &self.graph, id, TimeIndexEntry::end(t))
            .map(|(_, v)| v)
>>>>>>> e98833a5
    }
}

impl<'graph, G, GH: GraphViewOps<'graph>> NodeView<'graph, G, GH> {
    pub fn rows<'a>(&'a self) -> BoxedLIter<'a, (TimeIndexEntry, Vec<(usize, Prop)>)>
    where
        'graph: 'a,
    {
        let semantics = self.graph.node_time_semantics();
        let node = self.graph.core_node(self.node);
        let graph = &self.graph;
        GenLockedIter::from(node, move |node| {
            semantics
                .node_updates(node.as_ref(), graph)
                .into_dyn_boxed()
        })
        .into_dyn_boxed()
    }
}

impl<'graph, G: Send + Sync, GH: CoreGraphOps> ConstantPropertiesOps for NodeView<'graph, G, GH> {
    fn get_const_prop_id(&self, name: &str) -> Option<usize> {
        self.graph.node_meta().const_prop_meta().get_id(name)
    }

    fn get_const_prop_name(&self, id: usize) -> ArcStr {
        self.graph
            .node_meta()
            .const_prop_meta()
            .get_name(id)
            .clone()
    }

    fn const_prop_ids(&self) -> BoxedLIter<usize> {
        self.graph.constant_node_prop_ids(self.node)
    }

    fn get_const_prop(&self, id: usize) -> Option<Prop> {
        self.graph.constant_node_prop(self.node, id)
    }
}

impl<'graph, G, GH> Static for NodeView<'graph, G, GH> {}

impl<'graph, G: GraphViewOps<'graph>, GH: GraphViewOps<'graph>> BaseNodeViewOps<'graph>
    for NodeView<'graph, G, GH>
{
    type BaseGraph = G;
    type Graph = GH;
    type ValueType<T>
        = T::Output
    where
        T: NodeOp + 'graph,
        T::Output: 'graph;
    type PropType = Self;
    type PathType = PathFromNode<'graph, G, G>;
    type Edges = Edges<'graph, G, GH>;

    fn graph(&self) -> &Self::Graph {
        &self.graph
    }

    fn map<F: NodeOp + 'graph>(&self, op: F) -> Self::ValueType<F> {
        let cg = self.graph.core_graph();
        op.apply(cg, self.node)
    }

    fn map_edges<
        I: Iterator<Item = EdgeRef> + Send + Sync + 'graph,
        F: Fn(&GraphStorage, &Self::Graph, VID) -> I + Send + Sync + 'graph,
    >(
        &self,
        op: F,
    ) -> Self::Edges {
        let graph = self.graph.clone();
        let node = self.node;
        let edges = Arc::new(move || {
            let cg = graph.core_graph();
            op(cg, &graph, node).into_dyn_boxed()
        });
        let base_graph = self.base_graph.clone();
        let graph = self.graph.clone();
        Edges {
            base_graph,
            graph,
            edges,
        }
    }

    fn hop<
        I: Iterator<Item = VID> + Send + Sync + 'graph,
        F: Fn(&GraphStorage, &Self::Graph, VID) -> I + Send + Sync + 'graph,
    >(
        &self,
        op: F,
    ) -> Self::PathType {
        let graph = self.graph.clone();
        let node = self.node;
        PathFromNode::new(self.base_graph.clone(), move || {
            let cg = graph.core_graph();
            op(cg, &graph, node).into_dyn_boxed()
        })
    }
}

impl<G: StaticGraphViewOps + PropertyAdditionOps + AdditionOps> NodeView<'static, G, G> {
    pub fn add_constant_properties<C: CollectProperties>(
        &self,
        properties: C,
    ) -> Result<(), GraphError> {
        let properties: Vec<(usize, Prop)> = properties.collect_properties(|name, dtype| {
            Ok(self
                .graph
                .resolve_node_property(name, dtype, true)
                .map_err(into_graph_err)?
                .inner())
        })?;
        self.graph
            .internal_add_constant_node_properties(self.node, &properties)
            .map_err(into_graph_err)
    }

    pub fn set_node_type(&self, new_type: &str) -> Result<(), GraphError> {
        self.graph
            .resolve_node_and_type(NodeRef::Internal(self.node), new_type)
            .map_err(into_graph_err)?;
        Ok(())
    }

    pub fn update_constant_properties<C: CollectProperties>(
        &self,
        props: C,
    ) -> Result<(), GraphError> {
        let properties: Vec<(usize, Prop)> = props.collect_properties(|name, dtype| {
            Ok(self
                .graph
                .resolve_node_property(name, dtype, true)
                .map_err(into_graph_err)?
                .inner())
        })?;
        self.graph
            .internal_update_constant_node_properties(self.node, &properties)
            .map_err(into_graph_err)
    }

    pub fn add_updates<C: CollectProperties, T: TryIntoInputTime>(
        &self,
        time: T,
        props: C,
    ) -> Result<(), GraphError> {
        let t = time_from_input(&self.graph, time)?;
        let properties: Vec<(usize, Prop)> = props.collect_properties(|name, dtype| {
            Ok(self
                .graph
                .resolve_node_property(name, dtype, false)
                .map_err(into_graph_err)?
                .inner())
        })?;
        self.graph
            .internal_add_node(t, self.node, &properties)
            .map_err(into_graph_err)
    }
}

#[cfg(test)]
mod node_test {
    use crate::{prelude::*, test_utils::test_graph};
    use raphtory_api::core::storage::arc_str::ArcStr;
    use std::collections::HashMap;

    #[test]
    fn test_earliest_time() {
        let graph = Graph::new();
        graph.add_node(0, 1, NO_PROPS, None).unwrap();
        graph.add_node(1, 1, NO_PROPS, None).unwrap();
        graph.add_node(2, 1, NO_PROPS, None).unwrap();

        // FIXME: Node add without properties not showing up (Issue #46)
        test_graph(&graph, |graph| {
            let view = graph.before(2);
            assert_eq!(view.node(1).expect("v").earliest_time().unwrap(), 0);
            assert_eq!(view.node(1).expect("v").latest_time().unwrap(), 1);

            let view = graph.before(3);
            assert_eq!(view.node(1).expect("v").earliest_time().unwrap(), 0);
            assert_eq!(view.node(1).expect("v").latest_time().unwrap(), 2);

            let view = graph.after(0);
            assert_eq!(view.node(1).expect("v").earliest_time().unwrap(), 1);
            assert_eq!(view.node(1).expect("v").latest_time().unwrap(), 2);

            let view = graph.after(2);
            assert_eq!(view.node(1), None);
            assert_eq!(view.node(1), None);

            let view = graph.at(1);
            assert_eq!(view.node(1).expect("v").earliest_time().unwrap(), 1);
            assert_eq!(view.node(1).expect("v").latest_time().unwrap(), 1);
        });
    }

    #[test]
    fn test_properties() {
        let graph = Graph::new();
        let props = [("test", "test")];
        graph.add_node(0, 1, NO_PROPS, None).unwrap();
        graph.add_node(2, 1, props, None).unwrap();

        // FIXME: Node add without properties not showing up (Issue #46)
        test_graph(&graph, |graph| {
            let v1 = graph.node(1).unwrap();
            let v1_w = graph.window(0, 1).node(1).unwrap();
            assert_eq!(
                v1.properties().as_map(),
                [(ArcStr::from("test"), Prop::str("test"))].into()
            );
            assert_eq!(v1_w.properties().as_map(), HashMap::default())
        });
    }

    #[test]
    fn test_property_additions() {
        let graph = Graph::new();
        let props = [("test", "test")];
        let v1 = graph.add_node(0, 1, NO_PROPS, None).unwrap();
        v1.add_updates(2, props).unwrap();
        let v1_w = v1.window(0, 1);
        assert_eq!(
            v1.properties().as_map(),
            props
                .into_iter()
                .map(|(k, v)| (k.into(), v.into_prop()))
                .collect()
        );
        assert_eq!(v1_w.properties().as_map(), HashMap::default())
    }

    #[test]
    fn test_constant_property_additions() {
        let g = Graph::new();
        let v1 = g.add_node(0, 1, NO_PROPS, None).unwrap();
        v1.add_constant_properties([("test", "test")]).unwrap();
        assert_eq!(v1.properties().get("test"), Some("test".into()))
    }

    #[test]
    fn test_constant_property_updates() {
        let g = Graph::new();
        let v1 = g.add_node(0, 1, NO_PROPS, None).unwrap();
        v1.add_constant_properties([("test", "test")]).unwrap();
        v1.update_constant_properties([("test", "test2")]).unwrap();
        assert_eq!(v1.properties().get("test"), Some("test2".into()))
    }

    #[test]
    fn test_string_deduplication() {
        let g = Graph::new();
        let v1 = g
            .add_node(0, 1, [("test1", "test"), ("test2", "test")], None)
            .unwrap();
        let s1 = v1.properties().get("test1").unwrap_str();
        let s2 = v1.properties().get("test2").unwrap_str();

        assert_eq!(s1.as_ptr(), s2.as_ptr())
    }
}<|MERGE_RESOLUTION|>--- conflicted
+++ resolved
@@ -262,42 +262,6 @@
         let res = semantics
             .node_tprop_iter(node.as_ref(), &self.graph, id)
             .next_back()
-<<<<<<< HEAD
-            .map(|(_, v)| v.to_owned())
-    }
-
-    fn temporal_history(&self, id: usize) -> Vec<TimeIndexEntry> {
-        self.graph
-            .temporal_node_prop_hist(self.node, id)
-            // .into_iter()
-            .map(|(t, _)| t)
-            .collect()
-    }
-
-    fn temporal_history_iter(&self, id: usize) -> BoxedLIter<TimeIndexEntry> {
-        Box::new(
-            self.graph
-                .temporal_node_prop_hist(self.node, id)
-                // .into_iter()
-                .map(|(t, _)| t),
-        )
-    }
-
-    fn temporal_history_date_time(&self, id: usize) -> Result<Vec<DateTime<Utc>>, GraphError> {
-        self.graph
-            .temporal_node_prop_hist(self.node, id)
-            .into_iter()
-            .map(|(t, _)| t.dt().map_err(GraphError::from))
-            .collect::<Result<Vec<_>, GraphError>>()
-    }
-
-    fn temporal_values(&self, id: usize) -> Vec<Prop> {
-        self.graph
-            .temporal_node_prop_hist(self.node, id)
-            .into_iter()
-            .map(|(_, v)| v)
-            .collect()
-=======
             .map(|(_, v)| v);
         res
     }
@@ -311,7 +275,6 @@
                 .into_dyn_boxed()
         })
         .into_dyn_boxed()
->>>>>>> e98833a5
     }
 
     fn temporal_iter_rev(&self, id: usize) -> BoxedLIter<(TimeIndexEntry, Prop)> {
@@ -327,23 +290,11 @@
     }
 
     fn temporal_value_at(&self, id: usize, t: i64) -> Option<Prop> {
-<<<<<<< HEAD
-        let history = self
-            .temporal_history(id)
-            .iter()
-            .map(|t| t.t())
-            .collect::<Vec<_>>();
-        match history.binary_search(&t) {
-            Ok(index) => Some(self.temporal_values(id)[index].clone()),
-            Err(index) => (index > 0).then(|| self.temporal_values(id)[index - 1].clone()),
-        }
-=======
         let semantics = self.graph.node_time_semantics();
         let node = self.graph.core_node(self.node);
         semantics
             .node_tprop_last_at(node.as_ref(), &self.graph, id, TimeIndexEntry::end(t))
             .map(|(_, v)| v)
->>>>>>> e98833a5
     }
 }
 
