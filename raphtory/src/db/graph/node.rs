//! Defines the `Node` struct, which represents a node in the graph.

use crate::{
    core::{
        entities::{edges::edge_ref::EdgeRef, nodes::node_ref::NodeRef, VID},
        utils::errors::GraphError,
    },
    db::{
        api::{
            mutation::{
                internal::{InternalAdditionOps, InternalPropertyAdditionOps},
                time_from_input, CollectProperties, TryIntoInputTime,
            },
            properties::internal::{
                ConstantPropertiesOps, TemporalPropertiesOps, TemporalPropertyViewOps,
            },
            view::{
                internal::{CoreGraphOps, GraphTimeSemanticsOps, OneHopFilter, Static},
                BaseNodeViewOps, BoxedLIter, IntoDynBoxed, StaticGraphViewOps,
            },
        },
        graph::path::PathFromNode,
    },
    prelude::*,
};

use crate::{
    core::{entities::nodes::node_ref::AsNodeRef, utils::iter::GenLockedIter, PropType},
    db::{
        api::{
            state::NodeOp,
            storage::graph::storage_ops::GraphStorage,
            view::{internal::NodeTimeSemanticsOps, DynamicGraph, IntoDynamic},
        },
        graph::edges::Edges,
    },
};
use raphtory_api::core::storage::{arc_str::ArcStr, timeindex::TimeIndexEntry};
use std::{
    fmt,
    hash::{Hash, Hasher},
    marker::PhantomData,
    sync::Arc,
};

/// View of a Node in a Graph
#[derive(Copy, Clone)]
pub struct NodeView<'graph, G, GH = G> {
    pub base_graph: G,
    pub graph: GH,
    pub node: VID,
    _marker: PhantomData<&'graph ()>,
}

impl<'graph, G1: CoreGraphOps, G1H, G2: CoreGraphOps, G2H> PartialEq<NodeView<'graph, G2, G2H>>
    for NodeView<'graph, G1, G1H>
{
    fn eq(&self, other: &NodeView<'graph, G2, G2H>) -> bool {
        self.base_graph.node_id(self.node) == other.base_graph.node_id(other.node)
    }
}

impl<'b, G: 'b, GH: 'b> NodeView<'b, G, GH> {
    pub fn as_ref<'a>(&'a self) -> NodeView<'a, &'a G, &'a GH>
    where
        'b: 'a,
    {
        NodeView {
            base_graph: &self.base_graph,
            graph: &self.graph,
            node: self.node,
            _marker: PhantomData,
        }
    }
}

impl<'a, 'b: 'a, G: Clone + 'b, GH: Clone + 'b> NodeView<'a, &'a G, &'a GH> {
    pub fn cloned(&self) -> NodeView<'b, G, GH> {
        NodeView {
            base_graph: self.base_graph.clone(),
            graph: self.graph.clone(),
            node: self.node,
            _marker: PhantomData,
        }
    }
}

impl<'a, G: IntoDynamic, GH: IntoDynamic> NodeView<'a, G, GH> {
    pub fn into_dynamic(self) -> NodeView<'a, DynamicGraph, DynamicGraph> {
        let base_graph = self.base_graph.into_dynamic();
        let graph = self.graph.into_dynamic();
        NodeView {
            base_graph,
            graph,
            node: self.node,
            _marker: PhantomData,
        }
    }
}

impl<'graph, G: Send + Sync, GH: Send + Sync> AsNodeRef for NodeView<'graph, G, GH> {
    fn as_node_ref(&self) -> NodeRef {
        NodeRef::Internal(self.node)
    }
}

impl<'graph, G: GraphViewOps<'graph>, GH: GraphViewOps<'graph>> fmt::Debug
    for NodeView<'graph, G, GH>
{
    fn fmt(&self, f: &mut fmt::Formatter<'_>) -> fmt::Result {
        f.debug_struct("NodeView")
            .field("node", &self.node)
            .field("node_id", &self.id())
            .field("properties", &self.properties())
            .field("updates", &self.rows().collect::<Vec<_>>())
            .finish()
    }
}

impl<'graph, G, GH: GraphViewOps<'graph>> fmt::Display for NodeView<'graph, G, GH> {
    fn fmt(&self, f: &mut fmt::Formatter<'_>) -> fmt::Result {
        write!(
            f,
            "NodeView {{ graph: {}{}, node: {} }}",
            self.graph.count_nodes(),
            self.graph.count_edges(),
            self.node.0
        )
    }
}

impl<
        'graph,
        G1: GraphViewOps<'graph>,
        G1H: GraphViewOps<'graph>,
        G2: GraphViewOps<'graph>,
        G2H: GraphViewOps<'graph>,
    > PartialOrd<NodeView<'graph, G2, G2H>> for NodeView<'graph, G1, G1H>
{
    fn partial_cmp(&self, other: &NodeView<'graph, G2, G2H>) -> Option<std::cmp::Ordering> {
        self.id().partial_cmp(&other.id())
    }
}

impl<'graph, G: GraphViewOps<'graph>, GH: GraphViewOps<'graph>> Ord for NodeView<'graph, G, GH> {
    fn cmp(&self, other: &Self) -> std::cmp::Ordering {
        self.id().cmp(&other.id())
    }
}

impl<'graph, G: GraphViewOps<'graph>, GH: GraphViewOps<'graph>> Eq for NodeView<'graph, G, GH> {}

impl<'graph, G: GraphViewOps<'graph>> NodeView<'graph, G> {
    /// Creates a new `NodeView` wrapping an internal node reference and a graph
    pub fn new_internal(graph: G, node: VID) -> NodeView<'graph, G> {
        NodeView {
            base_graph: graph.clone(),
            graph,
            node,
            _marker: PhantomData,
        }
    }
}

impl<'graph, G: GraphViewOps<'graph>, GH: GraphViewOps<'graph>> NodeView<'graph, G, GH> {
    pub fn new_one_hop_filtered(base_graph: G, graph: GH, node: VID) -> Self {
        NodeView {
            base_graph,
            graph,
            node,
            _marker: PhantomData,
        }
    }
}

impl<'graph, G: GraphViewOps<'graph>, GH: GraphViewOps<'graph>> EdgePropertyFilterOps<'graph>
    for NodeView<'graph, G, GH>
{
}
<<<<<<< HEAD
impl<'graph, G: GraphViewOps<'graph>, GH: GraphViewOps<'graph>>
    ExplodedEdgePropertyFilterOps<'graph> for NodeView<'graph, G, GH>
{
}
=======
// impl<'graph, G: GraphViewOps<'graph>, GH: GraphViewOps<'graph>>
//     ExplodedEdgePropertyFilterOps<'graph> for NodeView<G, GH>
// {
// }
>>>>>>> 5590d65f

impl<'graph, G: GraphViewOps<'graph>, GH: GraphViewOps<'graph>> NodePropertyFilterOps<'graph>
    for NodeView<'graph, G, GH>
{
}

impl<'graph, G: GraphViewOps<'graph>, GH: GraphViewOps<'graph>> OneHopFilter<'graph>
    for NodeView<'graph, G, GH>
{
    type BaseGraph = G;
    type FilteredGraph = GH;
    type Filtered<GHH: GraphViewOps<'graph>> = NodeView<'graph, G, GHH>;

    fn current_filter(&self) -> &Self::FilteredGraph {
        &self.graph
    }

    fn base_graph(&self) -> &Self::BaseGraph {
        &self.base_graph
    }

    fn one_hop_filtered<GHH: GraphViewOps<'graph>>(
        &self,
        filtered_graph: GHH,
    ) -> Self::Filtered<GHH> {
        let base_graph = self.base_graph.clone();
        let node = self.node;
        NodeView {
            base_graph,
            graph: filtered_graph,
            node,
            _marker: PhantomData,
        }
    }
}

impl<'a, G, GH: CoreGraphOps> Hash for NodeView<'a, G, GH> {
    fn hash<H: Hasher>(&self, state: &mut H) {
        // Hash the graph
        "1".to_string().hash(state);
        let id = self.graph.node_id(self.node);
        // Hash the node ID
        id.hash(state);
    }
}

impl<'graph, G, GH: CoreGraphOps + GraphTimeSemanticsOps> TemporalPropertiesOps
    for NodeView<'graph, G, GH>
{
    fn get_temporal_prop_id(&self, name: &str) -> Option<usize> {
        self.graph.node_meta().temporal_prop_meta().get_id(name)
    }

    fn get_temporal_prop_name(&self, id: usize) -> ArcStr {
        self.graph
            .node_meta()
            .temporal_prop_meta()
            .get_name(id)
            .clone()
    }

    fn temporal_prop_ids(&self) -> Box<dyn Iterator<Item = usize> + '_> {
        Box::new(0..self.graph.node_meta().temporal_prop_meta().len())
    }
}

impl<'graph, G, GH: GraphViewOps<'graph>> TemporalPropertyViewOps for NodeView<'graph, G, GH> {
    fn dtype(&self, id: usize) -> PropType {
        self.graph
            .node_meta()
            .temporal_prop_meta()
            .get_dtype(id)
            .unwrap()
    }
    fn temporal_value(&self, id: usize) -> Option<Prop> {
        let semantics = self.graph.node_time_semantics();
        let node = self.graph.core_node_entry(self.node);
        let res = semantics
            .node_tprop_iter(node.as_ref(), &self.graph, id)
            .next_back()
            .map(|(_, v)| v);
        res
    }

    fn temporal_iter(&self, id: usize) -> BoxedLIter<(TimeIndexEntry, Prop)> {
        let semantics = self.graph.node_time_semantics();
        let node = self.graph.core_node_entry(self.node);
        GenLockedIter::from(node, |node| {
            semantics
                .node_tprop_iter(node.as_ref(), &self.graph, id)
                .into_dyn_boxed()
        })
        .into_dyn_boxed()
    }

    fn temporal_iter_rev(&self, id: usize) -> BoxedLIter<(TimeIndexEntry, Prop)> {
        let semantics = self.graph.node_time_semantics();
        let node = self.graph.core_node_entry(self.node);
        GenLockedIter::from(node, |node| {
            semantics
                .node_tprop_iter(node.as_ref(), &self.graph, id)
                .rev()
                .into_dyn_boxed()
        })
        .into_dyn_boxed()
    }

    fn temporal_value_at(&self, id: usize, t: i64) -> Option<Prop> {
        let semantics = self.graph.node_time_semantics();
        let node = self.graph.core_node_entry(self.node);
        semantics
            .node_tprop_last_at(node.as_ref(), &self.graph, id, TimeIndexEntry::end(t))
            .map(|(_, v)| v)
    }
}

impl<'graph, G, GH: GraphViewOps<'graph>> NodeView<'graph, G, GH> {
    pub fn rows<'a>(&'a self) -> BoxedLIter<'a, (TimeIndexEntry, Vec<(usize, Prop)>)>
    where
        'graph: 'a,
    {
        let semantics = self.graph.node_time_semantics();
        let node = self.graph.core_node_entry(self.node);
        let graph = &self.graph;
        GenLockedIter::from(node, move |node| {
            semantics.node_updates(node.as_ref(), graph)
        })
        .into_dyn_boxed()
    }
}

impl<'graph, G: Send + Sync, GH: CoreGraphOps> ConstantPropertiesOps for NodeView<'graph, G, GH> {
    fn get_const_prop_id(&self, name: &str) -> Option<usize> {
        self.graph.node_meta().const_prop_meta().get_id(name)
    }

    fn get_const_prop_name(&self, id: usize) -> ArcStr {
        self.graph
            .node_meta()
            .const_prop_meta()
            .get_name(id)
            .clone()
    }

    fn const_prop_ids(&self) -> BoxedLIter<usize> {
        self.graph.constant_node_prop_ids(self.node)
    }

    fn get_const_prop(&self, id: usize) -> Option<Prop> {
        self.graph.constant_node_prop(self.node, id)
    }
}

impl<'graph, G, GH> Static for NodeView<'graph, G, GH> {}

impl<'graph, G: GraphViewOps<'graph>, GH: GraphViewOps<'graph>> BaseNodeViewOps<'graph>
    for NodeView<'graph, G, GH>
{
    type BaseGraph = G;
    type Graph = GH;
    type ValueType<T>
        = T::Output
    where
        T: NodeOp + 'graph,
        T::Output: 'graph;
    type PropType = Self;
    type PathType = PathFromNode<'graph, G, G>;
    type Edges = Edges<'graph, G, GH>;

    fn graph(&self) -> &Self::Graph {
        &self.graph
    }

    fn map<F: NodeOp + 'graph>(&self, op: F) -> Self::ValueType<F> {
        let cg = self.graph.core_graph();
        op.apply(cg, self.node)
    }

    fn map_edges<
        I: Iterator<Item = EdgeRef> + Send + Sync + 'graph,
        F: Fn(&GraphStorage, &Self::Graph, VID) -> I + Send + Sync + 'graph,
    >(
        &self,
        op: F,
    ) -> Self::Edges {
        let graph = self.graph.clone();
        let node = self.node;
        let edges = Arc::new(move || {
            let cg = graph.core_graph();
            op(cg, &graph, node).into_dyn_boxed()
        });
        let base_graph = self.base_graph.clone();
        let graph = self.graph.clone();
        Edges {
            base_graph,
            graph,
            edges,
        }
    }

    fn hop<
        I: Iterator<Item = VID> + Send + Sync + 'graph,
        F: Fn(&GraphStorage, &Self::Graph, VID) -> I + Send + Sync + 'graph,
    >(
        &self,
        op: F,
    ) -> Self::PathType {
        let graph = self.graph.clone();
        let node = self.node;
        PathFromNode::new(self.base_graph.clone(), move || {
            let cg = graph.core_graph();
            op(cg, &graph, node).into_dyn_boxed()
        })
    }
}

impl<G: StaticGraphViewOps + InternalPropertyAdditionOps + InternalAdditionOps>
    NodeView<'static, G, G>
{
    pub fn add_constant_properties<C: CollectProperties>(
        &self,
        properties: C,
    ) -> Result<(), GraphError> {
        let properties: Vec<(usize, Prop)> = properties.collect_properties(|name, dtype| {
            Ok(self.graph.resolve_node_property(name, dtype, true)?.inner())
        })?;
        self.graph
            .internal_add_constant_node_properties(self.node, &properties)
    }

    pub fn set_node_type(&self, new_type: &str) -> Result<(), GraphError> {
        self.graph.resolve_node_and_type(self.node, new_type)?;
        Ok(())
    }

    pub fn update_constant_properties<C: CollectProperties>(
        &self,
        props: C,
    ) -> Result<(), GraphError> {
        let properties: Vec<(usize, Prop)> = props.collect_properties(|name, dtype| {
            Ok(self.graph.resolve_node_property(name, dtype, true)?.inner())
        })?;
        self.graph
            .internal_update_constant_node_properties(self.node, &properties)
    }

    pub fn add_updates<C: CollectProperties, T: TryIntoInputTime>(
        &self,
        time: T,
        props: C,
    ) -> Result<(), GraphError> {
        let t = time_from_input(&self.graph, time)?;
        let properties: Vec<(usize, Prop)> = props.collect_properties(|name, dtype| {
            Ok(self
                .graph
                .resolve_node_property(name, dtype, false)?
                .inner())
        })?;
        self.graph.internal_add_node(t, self.node, &properties)
    }
}

#[cfg(test)]
mod node_test {
    use crate::{prelude::*, test_utils::test_graph};
    use raphtory_api::core::storage::arc_str::ArcStr;
    use std::collections::HashMap;

    #[test]
    fn test_earliest_time() {
        let graph = Graph::new();
        graph.add_node(0, 1, NO_PROPS, None).unwrap();
        graph.add_node(1, 1, NO_PROPS, None).unwrap();
        graph.add_node(2, 1, NO_PROPS, None).unwrap();

        // FIXME: Node add without properties not showing up (Issue #46)
        test_graph(&graph, |graph| {
            let view = graph.before(2);
            assert_eq!(view.node(1).expect("v").earliest_time().unwrap(), 0);
            assert_eq!(view.node(1).expect("v").latest_time().unwrap(), 1);

            let view = graph.before(3);
            assert_eq!(view.node(1).expect("v").earliest_time().unwrap(), 0);
            assert_eq!(view.node(1).expect("v").latest_time().unwrap(), 2);

            let view = graph.after(0);
            assert_eq!(view.node(1).expect("v").earliest_time().unwrap(), 1);
            assert_eq!(view.node(1).expect("v").latest_time().unwrap(), 2);

            let view = graph.after(2);
            assert_eq!(view.node(1), None);
            assert_eq!(view.node(1), None);

            let view = graph.at(1);
            assert_eq!(view.node(1).expect("v").earliest_time().unwrap(), 1);
            assert_eq!(view.node(1).expect("v").latest_time().unwrap(), 1);
        });
    }

    #[test]
    fn test_properties() {
        let graph = Graph::new();
        let props = [("test", "test")];
        graph.add_node(0, 1, NO_PROPS, None).unwrap();
        graph.add_node(2, 1, props, None).unwrap();

        // FIXME: Node add without properties not showing up (Issue #46)
        test_graph(&graph, |graph| {
            let v1 = graph.node(1).unwrap();
            let v1_w = graph.window(0, 1).node(1).unwrap();
            assert_eq!(
                v1.properties().as_map(),
                [(ArcStr::from("test"), Prop::str("test"))].into()
            );
            assert_eq!(v1_w.properties().as_map(), HashMap::default())
        });
    }

    #[test]
    fn test_property_additions() {
        let graph = Graph::new();
        let props = [("test", "test")];
        let v1 = graph.add_node(0, 1, NO_PROPS, None).unwrap();
        v1.add_updates(2, props).unwrap();
        let v1_w = v1.window(0, 1);
        assert_eq!(
            v1.properties().as_map(),
            props
                .into_iter()
                .map(|(k, v)| (k.into(), v.into_prop()))
                .collect()
        );
        assert_eq!(v1_w.properties().as_map(), HashMap::default())
    }

    #[test]
    fn test_constant_property_additions() {
        let g = Graph::new();
        let v1 = g.add_node(0, 1, NO_PROPS, None).unwrap();
        v1.add_constant_properties([("test", "test")]).unwrap();
        assert_eq!(v1.properties().get("test"), Some("test".into()))
    }

    #[test]
    fn test_constant_property_updates() {
        let g = Graph::new();
        let v1 = g.add_node(0, 1, NO_PROPS, None).unwrap();
        v1.add_constant_properties([("test", "test")]).unwrap();
        v1.update_constant_properties([("test", "test2")]).unwrap();
        assert_eq!(v1.properties().get("test"), Some("test2".into()))
    }

    #[test]
    fn test_string_deduplication() {
        let g = Graph::new();
        let v1 = g
            .add_node(0, 1, [("test1", "test"), ("test2", "test")], None)
            .unwrap();
        let s1 = v1.properties().get("test1").unwrap_str();
        let s2 = v1.properties().get("test2").unwrap_str();

        assert_eq!(s1.as_ptr(), s2.as_ptr())
    }
}<|MERGE_RESOLUTION|>--- conflicted
+++ resolved
@@ -30,7 +30,10 @@
         api::{
             state::NodeOp,
             storage::graph::storage_ops::GraphStorage,
-            view::{internal::NodeTimeSemanticsOps, DynamicGraph, IntoDynamic},
+            view::{
+                internal::NodeTimeSemanticsOps, DynamicGraph, ExplodedEdgePropertyFilterOps,
+                IntoDynamic,
+            },
         },
         graph::edges::Edges,
     },
@@ -177,17 +180,10 @@
     for NodeView<'graph, G, GH>
 {
 }
-<<<<<<< HEAD
 impl<'graph, G: GraphViewOps<'graph>, GH: GraphViewOps<'graph>>
     ExplodedEdgePropertyFilterOps<'graph> for NodeView<'graph, G, GH>
 {
 }
-=======
-// impl<'graph, G: GraphViewOps<'graph>, GH: GraphViewOps<'graph>>
-//     ExplodedEdgePropertyFilterOps<'graph> for NodeView<G, GH>
-// {
-// }
->>>>>>> 5590d65f
 
 impl<'graph, G: GraphViewOps<'graph>, GH: GraphViewOps<'graph>> NodePropertyFilterOps<'graph>
     for NodeView<'graph, G, GH>
