//! Defines the `Node` struct, which represents a node in the graph.

use crate::{
    core::{
        entities::{edges::edge_ref::EdgeRef, nodes::node_ref::NodeRef, VID},
        utils::errors::GraphError,
    },
    db::{
        api::{
            mutation::{
                internal::{InternalAdditionOps, InternalPropertyAdditionOps},
                time_from_input, CollectProperties, TryIntoInputTime,
            },
            properties::internal::{
                ConstPropertiesOps, TemporalPropertiesOps, TemporalPropertyViewOps,
            },
            view::{
                internal::{CoreGraphOps, GraphTimeSemanticsOps, OneHopFilter, Static},
                BaseNodeViewOps, BoxedLIter, IntoDynBoxed, StaticGraphViewOps,
            },
        },
        graph::path::PathFromNode,
    },
    prelude::*,
};

use crate::{
    core::{entities::nodes::node_ref::AsNodeRef, utils::iter::GenLockedIter, PropType},
    db::{
        api::{
            state::NodeOp,
            storage::graph::storage_ops::GraphStorage,
            view::{internal::NodeTimeSemanticsOps, DynamicGraph, IntoDynamic},
        },
        graph::edges::Edges,
    },
};
use raphtory_api::core::storage::{arc_str::ArcStr, timeindex::TimeIndexEntry};
use std::{
    fmt,
    hash::{Hash, Hasher},
    marker::PhantomData,
    sync::Arc,
};

/// View of a Node in a Graph
#[derive(Copy, Clone)]
pub struct NodeView<'graph, G, GH = G> {
    pub base_graph: G,
    pub graph: GH,
    pub node: VID,
    _marker: PhantomData<&'graph ()>,
}

impl<'graph, G1: CoreGraphOps, G1H, G2: CoreGraphOps, G2H> PartialEq<NodeView<'graph, G2, G2H>>
    for NodeView<'graph, G1, G1H>
{
    fn eq(&self, other: &NodeView<'graph, G2, G2H>) -> bool {
        self.base_graph.node_id(self.node) == other.base_graph.node_id(other.node)
    }
}

<<<<<<< HEAD
impl<'a, 'b: 'a, G: Clone + 'b, GH: Clone + 'b> NodeView<'a, &'a G, &'a GH> {
    pub fn cloned(&self) -> NodeView<'b, G, GH> {
=======
impl<G, GH> NodeView<G, GH> {
    pub fn as_ref(&self) -> NodeView<&G, &GH> {
        NodeView {
            base_graph: &self.base_graph,
            graph: &self.graph,
            node: self.node,
        }
    }
}

impl<'a, G: Clone, GH: Clone> NodeView<&'a G, &'a GH> {
    pub fn cloned(&self) -> NodeView<G, GH> {
>>>>>>> a9e6f614
        NodeView {
            base_graph: self.base_graph.clone(),
            graph: self.graph.clone(),
            node: self.node,
            _marker: PhantomData,
        }
    }
}

impl<'a, G: 'a, GH: 'a> NodeView<'a, G, GH> {
    pub fn as_ref(&self) -> NodeView<&G, &GH> {
        NodeView {
            base_graph: &self.base_graph,
            graph: &self.graph,
            node: self.node,
            _marker: PhantomData,
        }
    }
}

impl<'a, G: IntoDynamic, GH: IntoDynamic> NodeView<'a, G, GH> {
    pub fn into_dynamic(self) -> NodeView<'a, DynamicGraph, DynamicGraph> {
        let base_graph = self.base_graph.into_dynamic();
        let graph = self.graph.into_dynamic();
        NodeView {
            base_graph,
            graph,
            node: self.node,
            _marker: PhantomData,
        }
    }
}

impl<'graph, G: Send + Sync, GH: Send + Sync> AsNodeRef for NodeView<'graph, G, GH> {
    fn as_node_ref(&self) -> NodeRef {
        NodeRef::Internal(self.node)
    }
}

impl<'graph, G: GraphViewOps<'graph>, GH: GraphViewOps<'graph>> fmt::Debug
    for NodeView<'graph, G, GH>
{
    fn fmt(&self, f: &mut fmt::Formatter<'_>) -> fmt::Result {
        f.debug_struct("NodeView")
            .field("node", &self.node)
            .field("node_id", &self.id())
            .field("properties", &self.properties())
            .field("updates", &self.rows().collect::<Vec<_>>())
            .finish()
    }
}

impl<'graph, G, GH: GraphViewOps<'graph>> fmt::Display for NodeView<'graph, G, GH> {
    fn fmt(&self, f: &mut fmt::Formatter<'_>) -> fmt::Result {
        write!(
            f,
            "NodeView {{ graph: {}{}, node: {} }}",
            self.graph.count_nodes(),
            self.graph.count_edges(),
            self.node.0
        )
    }
}

impl<
        'graph,
        G1: GraphViewOps<'graph>,
        G1H: GraphViewOps<'graph>,
        G2: GraphViewOps<'graph>,
        G2H: GraphViewOps<'graph>,
    > PartialOrd<NodeView<'graph, G2, G2H>> for NodeView<'graph, G1, G1H>
{
    fn partial_cmp(&self, other: &NodeView<'graph, G2, G2H>) -> Option<std::cmp::Ordering> {
        self.id().partial_cmp(&other.id())
    }
}

impl<'graph, G: GraphViewOps<'graph>, GH: GraphViewOps<'graph>> Ord for NodeView<'graph, G, GH> {
    fn cmp(&self, other: &Self) -> std::cmp::Ordering {
        self.id().cmp(&other.id())
    }
}

impl<'graph, G: GraphViewOps<'graph>, GH: GraphViewOps<'graph>> Eq for NodeView<'graph, G, GH> {}

impl<'graph, G: GraphViewOps<'graph>> NodeView<'graph, G> {
    /// Creates a new `NodeView` wrapping an internal node reference and a graph
    pub fn new_internal(graph: G, node: VID) -> NodeView<'graph, G> {
        NodeView {
            base_graph: graph.clone(),
            graph,
            node,
            _marker: PhantomData,
        }
    }
}

impl<'graph, G: GraphViewOps<'graph>, GH: GraphViewOps<'graph>> NodeView<'graph, G, GH> {
    pub fn new_one_hop_filtered(base_graph: G, graph: GH, node: VID) -> Self {
        NodeView {
            base_graph,
            graph,
            node,
            _marker: PhantomData,
        }
    }
}

impl<'graph, G: GraphViewOps<'graph>, GH: GraphViewOps<'graph>> EdgePropertyFilterOps<'graph>
    for NodeView<'graph, G, GH>
{
}
impl<'graph, G: GraphViewOps<'graph>, GH: GraphViewOps<'graph>>
    ExplodedEdgePropertyFilterOps<'graph> for NodeView<'graph, G, GH>
{
}

impl<'graph, G: GraphViewOps<'graph>, GH: GraphViewOps<'graph>> NodePropertyFilterOps<'graph>
    for NodeView<'graph, G, GH>
{
}

impl<'graph, G: GraphViewOps<'graph>, GH: GraphViewOps<'graph>> OneHopFilter<'graph>
    for NodeView<'graph, G, GH>
{
    type BaseGraph = G;
    type FilteredGraph = GH;
    type Filtered<GHH: GraphViewOps<'graph>> = NodeView<'graph, G, GHH>;

    fn current_filter(&self) -> &Self::FilteredGraph {
        &self.graph
    }

    fn base_graph(&self) -> &Self::BaseGraph {
        &self.base_graph
    }

    fn one_hop_filtered<GHH: GraphViewOps<'graph>>(
        &self,
        filtered_graph: GHH,
    ) -> Self::Filtered<GHH> {
        let base_graph = self.base_graph.clone();
        let node = self.node;
        NodeView {
            base_graph,
            graph: filtered_graph,
            node,
            _marker: PhantomData,
        }
    }
}

impl<'a, G, GH: CoreGraphOps> Hash for NodeView<'a, G, GH> {
    fn hash<H: Hasher>(&self, state: &mut H) {
        // Hash the graph
        "1".to_string().hash(state);
        let id = self.graph.node_id(self.node);
        // Hash the node ID
        id.hash(state);
    }
}

impl<'graph, G, GH: CoreGraphOps + GraphTimeSemanticsOps> TemporalPropertiesOps
    for NodeView<'graph, G, GH>
{
    fn get_temporal_prop_id(&self, name: &str) -> Option<usize> {
        self.graph.node_meta().temporal_prop_meta().get_id(name)
    }

    fn get_temporal_prop_name(&self, id: usize) -> ArcStr {
        self.graph
            .node_meta()
            .temporal_prop_meta()
            .get_name(id)
            .clone()
    }

    fn temporal_prop_ids(&self) -> Box<dyn Iterator<Item = usize> + '_> {
        Box::new(0..self.graph.node_meta().temporal_prop_meta().len())
    }
}

impl<'graph, G, GH: GraphViewOps<'graph>> TemporalPropertyViewOps for NodeView<'graph, G, GH> {
    fn dtype(&self, id: usize) -> PropType {
        self.graph
            .node_meta()
            .temporal_prop_meta()
            .get_dtype(id)
            .unwrap()
    }
    fn temporal_value(&self, id: usize) -> Option<Prop> {
        let semantics = self.graph.node_time_semantics();
        let node = self.graph.core_node_entry(self.node);
        let res = semantics
            .node_tprop_iter(node.as_ref(), &self.graph, id)
            .next_back()
            .map(|(_, v)| v);
        res
    }

    fn temporal_iter(&self, id: usize) -> BoxedLIter<(TimeIndexEntry, Prop)> {
        let semantics = self.graph.node_time_semantics();
        let node = self.graph.core_node_entry(self.node);
        GenLockedIter::from(node, |node| {
            semantics
                .node_tprop_iter(node.as_ref(), &self.graph, id)
                .into_dyn_boxed()
        })
        .into_dyn_boxed()
    }

    fn temporal_iter_rev(&self, id: usize) -> BoxedLIter<(TimeIndexEntry, Prop)> {
        let semantics = self.graph.node_time_semantics();
        let node = self.graph.core_node_entry(self.node);
        GenLockedIter::from(node, |node| {
            semantics
                .node_tprop_iter(node.as_ref(), &self.graph, id)
                .rev()
                .into_dyn_boxed()
        })
        .into_dyn_boxed()
    }

    fn temporal_value_at(&self, id: usize, t: i64) -> Option<Prop> {
        let semantics = self.graph.node_time_semantics();
        let node = self.graph.core_node_entry(self.node);
        semantics
            .node_tprop_last_at(node.as_ref(), &self.graph, id, TimeIndexEntry::end(t))
            .map(|(_, v)| v)
    }
}

impl<'graph, G, GH: GraphViewOps<'graph>> NodeView<'graph, G, GH> {
    pub fn rows<'a>(&'a self) -> BoxedLIter<'a, (TimeIndexEntry, Vec<(usize, Prop)>)>
    where
        'graph: 'a,
    {
        let semantics = self.graph.node_time_semantics();
        let node = self.graph.core_node_entry(self.node);
        let graph = &self.graph;
        GenLockedIter::from(node, move |node| {
            semantics.node_updates(node.as_ref(), graph)
        })
        .into_dyn_boxed()
    }
}

impl<'graph, G: Send + Sync, GH: CoreGraphOps> ConstPropertiesOps for NodeView<'graph, G, GH> {
    fn get_const_prop_id(&self, name: &str) -> Option<usize> {
        self.graph.node_meta().const_prop_meta().get_id(name)
    }

    fn get_const_prop_name(&self, id: usize) -> ArcStr {
        self.graph
            .node_meta()
            .const_prop_meta()
            .get_name(id)
            .clone()
    }

    fn const_prop_ids(&self) -> BoxedLIter<usize> {
        self.graph.constant_node_prop_ids(self.node)
    }

    fn get_const_prop(&self, id: usize) -> Option<Prop> {
        self.graph.constant_node_prop(self.node, id)
    }
}

impl<'graph, G, GH> Static for NodeView<'graph, G, GH> {}

impl<'graph, G: GraphViewOps<'graph>, GH: GraphViewOps<'graph>> BaseNodeViewOps<'graph>
    for NodeView<'graph, G, GH>
{
    type BaseGraph = G;
    type Graph = GH;
    type ValueType<T>
        = T::Output
    where
        T: NodeOp + 'graph,
        T::Output: 'graph;
    type PropType = Self;
    type PathType = PathFromNode<'graph, G, G>;
    type Edges = Edges<'graph, G, GH>;

    fn graph(&self) -> &Self::Graph {
        &self.graph
    }

    fn map<F: NodeOp + 'graph>(&self, op: F) -> Self::ValueType<F> {
        let cg = self.graph.core_graph();
        op.apply(cg, self.node)
    }

    fn map_edges<
        I: Iterator<Item = EdgeRef> + Send + Sync + 'graph,
        F: Fn(&GraphStorage, &Self::Graph, VID) -> I + Send + Sync + 'graph,
    >(
        &self,
        op: F,
    ) -> Self::Edges {
        let graph = self.graph.clone();
        let node = self.node;
        let edges = Arc::new(move || {
            let cg = graph.core_graph();
            op(cg, &graph, node).into_dyn_boxed()
        });
        let base_graph = self.base_graph.clone();
        let graph = self.graph.clone();
        Edges {
            base_graph,
            graph,
            edges,
        }
    }

    fn hop<
        I: Iterator<Item = VID> + Send + Sync + 'graph,
        F: Fn(&GraphStorage, &Self::Graph, VID) -> I + Send + Sync + 'graph,
    >(
        &self,
        op: F,
    ) -> Self::PathType {
        let graph = self.graph.clone();
        let node = self.node;
        PathFromNode::new(self.base_graph.clone(), move || {
            let cg = graph.core_graph();
            op(cg, &graph, node).into_dyn_boxed()
        })
    }
}

impl<G: StaticGraphViewOps + InternalPropertyAdditionOps + InternalAdditionOps>
    NodeView<'static, G, G>
{
    pub fn add_constant_properties<C: CollectProperties>(
        &self,
        properties: C,
    ) -> Result<(), GraphError> {
        let properties: Vec<(usize, Prop)> = properties.collect_properties(|name, dtype| {
            Ok(self.graph.resolve_node_property(name, dtype, true)?.inner())
        })?;
        self.graph
            .internal_add_constant_node_properties(self.node, &properties)
    }

    pub fn set_node_type(&self, new_type: &str) -> Result<(), GraphError> {
        self.graph.resolve_node_and_type(self.node, new_type)?;
        Ok(())
    }

    pub fn update_constant_properties<C: CollectProperties>(
        &self,
        props: C,
    ) -> Result<(), GraphError> {
        let properties: Vec<(usize, Prop)> = props.collect_properties(|name, dtype| {
            Ok(self.graph.resolve_node_property(name, dtype, true)?.inner())
        })?;
        self.graph
            .internal_update_constant_node_properties(self.node, &properties)
    }

    pub fn add_updates<C: CollectProperties, T: TryIntoInputTime>(
        &self,
        time: T,
        props: C,
    ) -> Result<(), GraphError> {
        let t = time_from_input(&self.graph, time)?;
        let properties: Vec<(usize, Prop)> = props.collect_properties(|name, dtype| {
            Ok(self
                .graph
                .resolve_node_property(name, dtype, false)?
                .inner())
        })?;
        self.graph.internal_add_node(t, self.node, &properties)
    }
}

#[cfg(test)]
mod node_test {
    use crate::{prelude::*, test_utils::test_graph};
    use raphtory_api::core::storage::arc_str::ArcStr;
    use std::collections::HashMap;

    #[test]
    fn test_earliest_time() {
        let graph = Graph::new();
        graph.add_node(0, 1, NO_PROPS, None).unwrap();
        graph.add_node(1, 1, NO_PROPS, None).unwrap();
        graph.add_node(2, 1, NO_PROPS, None).unwrap();

        // FIXME: Node add without properties not showing up (Issue #46)
        test_graph(&graph, |graph| {
            let view = graph.before(2);
            assert_eq!(view.node(1).expect("v").earliest_time().unwrap(), 0);
            assert_eq!(view.node(1).expect("v").latest_time().unwrap(), 1);

            let view = graph.before(3);
            assert_eq!(view.node(1).expect("v").earliest_time().unwrap(), 0);
            assert_eq!(view.node(1).expect("v").latest_time().unwrap(), 2);

            let view = graph.after(0);
            assert_eq!(view.node(1).expect("v").earliest_time().unwrap(), 1);
            assert_eq!(view.node(1).expect("v").latest_time().unwrap(), 2);

            let view = graph.after(2);
            assert_eq!(view.node(1), None);
            assert_eq!(view.node(1), None);

            let view = graph.at(1);
            assert_eq!(view.node(1).expect("v").earliest_time().unwrap(), 1);
            assert_eq!(view.node(1).expect("v").latest_time().unwrap(), 1);
        });
    }

    #[test]
    fn test_properties() {
        let graph = Graph::new();
        let props = [("test", "test")];
        graph.add_node(0, 1, NO_PROPS, None).unwrap();
        graph.add_node(2, 1, props, None).unwrap();

        // FIXME: Node add without properties not showing up (Issue #46)
        test_graph(&graph, |graph| {
            let v1 = graph.node(1).unwrap();
            let v1_w = graph.window(0, 1).node(1).unwrap();
            assert_eq!(
                v1.properties().as_map(),
                [(ArcStr::from("test"), Prop::str("test"))].into()
            );
            assert_eq!(v1_w.properties().as_map(), HashMap::default())
        });
    }

    #[test]
    fn test_property_additions() {
        let graph = Graph::new();
        let props = [("test", "test")];
        let v1 = graph.add_node(0, 1, NO_PROPS, None).unwrap();
        v1.add_updates(2, props).unwrap();
        let v1_w = v1.window(0, 1);
        assert_eq!(
            v1.properties().as_map(),
            props
                .into_iter()
                .map(|(k, v)| (k.into(), v.into_prop()))
                .collect()
        );
        assert_eq!(v1_w.properties().as_map(), HashMap::default())
    }

    #[test]
    fn test_constant_property_additions() {
        let g = Graph::new();
        let v1 = g.add_node(0, 1, NO_PROPS, None).unwrap();
        v1.add_constant_properties([("test", "test")]).unwrap();
        assert_eq!(v1.properties().get("test"), Some("test".into()))
    }

    #[test]
    fn test_constant_property_updates() {
        let g = Graph::new();
        let v1 = g.add_node(0, 1, NO_PROPS, None).unwrap();
        v1.add_constant_properties([("test", "test")]).unwrap();
        v1.update_constant_properties([("test", "test2")]).unwrap();
        assert_eq!(v1.properties().get("test"), Some("test2".into()))
    }

    #[test]
    fn test_string_deduplication() {
        let g = Graph::new();
        let v1 = g
            .add_node(0, 1, [("test1", "test"), ("test2", "test")], None)
            .unwrap();
        let s1 = v1.properties().get("test1").unwrap_str();
        let s2 = v1.properties().get("test2").unwrap_str();

        assert_eq!(s1.as_ptr(), s2.as_ptr())
    }
}<|MERGE_RESOLUTION|>--- conflicted
+++ resolved
@@ -60,37 +60,25 @@
     }
 }
 
-<<<<<<< HEAD
-impl<'a, 'b: 'a, G: Clone + 'b, GH: Clone + 'b> NodeView<'a, &'a G, &'a GH> {
-    pub fn cloned(&self) -> NodeView<'b, G, GH> {
-=======
-impl<G, GH> NodeView<G, GH> {
-    pub fn as_ref(&self) -> NodeView<&G, &GH> {
+impl<'b, G: 'b, GH: 'b> NodeView<'b, G, GH> {
+    pub fn as_ref<'a>(&'a self) -> NodeView<'a, &'a G, &'a GH>
+    where
+        'b: 'a,
+    {
         NodeView {
             base_graph: &self.base_graph,
             graph: &self.graph,
             node: self.node,
-        }
-    }
-}
-
-impl<'a, G: Clone, GH: Clone> NodeView<&'a G, &'a GH> {
-    pub fn cloned(&self) -> NodeView<G, GH> {
->>>>>>> a9e6f614
+            _marker: PhantomData,
+        }
+    }
+}
+
+impl<'a, 'b: 'a, G: Clone + 'b, GH: Clone + 'b> NodeView<'a, &'a G, &'a GH> {
+    pub fn cloned(&self) -> NodeView<'b, G, GH> {
         NodeView {
             base_graph: self.base_graph.clone(),
             graph: self.graph.clone(),
-            node: self.node,
-            _marker: PhantomData,
-        }
-    }
-}
-
-impl<'a, G: 'a, GH: 'a> NodeView<'a, G, GH> {
-    pub fn as_ref(&self) -> NodeView<&G, &GH> {
-        NodeView {
-            base_graph: &self.base_graph,
-            graph: &self.graph,
             node: self.node,
             _marker: PhantomData,
         }
