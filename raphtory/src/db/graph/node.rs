//! Defines the `Node` struct, which represents a node in the graph.
use crate::{
    core::{
        entities::{
            edges::edge_ref::EdgeRef,
            nodes::node_ref::{AsNodeRef, NodeRef},
            VID,
        },
        utils::iter::GenLockedIter,
    },
    db::{
        api::{
            mutation::{time_from_input, CollectProperties, TryIntoInputTime},
            properties::internal::{
                InternalMetadataOps, InternalTemporalPropertiesOps, InternalTemporalPropertyViewOps,
            },
            state::NodeOp,
            view::{
                internal::{GraphTimeSemanticsOps, InternalFilter, NodeTimeSemanticsOps, Static},
                BaseNodeViewOps, BoxedLIter, DynamicGraph, IntoDynBoxed, IntoDynamic,
                StaticGraphViewOps,
            },
        },
        graph::{edges::Edges, path::PathFromNode},
    },
    errors::{into_graph_err, GraphError},
    prelude::*,
};
use raphtory_api::core::{
    entities::properties::prop::PropType,
    storage::{arc_str::ArcStr, timeindex::TimeIndexEntry},
};
use raphtory_core::{entities::ELID, storage::timeindex::AsTime};
use raphtory_storage::{core_ops::CoreGraphOps, graph::graph::GraphStorage};
use std::{
    fmt,
    hash::{Hash, Hasher},
    marker::PhantomData,
    sync::Arc,
};

/// View of a Node in a Graph
#[derive(Copy, Clone)]
pub struct NodeView<'graph, G> {
    pub graph: G,
    pub node: VID,
    _marker: PhantomData<&'graph ()>,
}

impl<'graph, G1: CoreGraphOps, G2: CoreGraphOps> PartialEq<NodeView<'graph, G2>>
    for NodeView<'graph, G1>
{
    fn eq(&self, other: &NodeView<'graph, G2>) -> bool {
        self.graph.node_id(self.node) == other.graph.node_id(other.node)
    }
}

impl<'b, G: 'b> NodeView<'b, G> {
    pub fn as_ref<'a>(&'a self) -> NodeView<'a, &'a G>
    where
        'b: 'a,
    {
        NodeView {
            graph: &self.graph,
            node: self.node,
            _marker: PhantomData,
        }
    }
}

impl<'a, 'b: 'a, G: Clone + 'b> NodeView<'a, &'a G> {
    pub fn cloned(&self) -> NodeView<'b, G> {
        NodeView {
            graph: self.graph.clone(),
            node: self.node,
            _marker: PhantomData,
        }
    }
}

impl<'a, G: IntoDynamic> NodeView<'a, G> {
    pub fn into_dynamic(self) -> NodeView<'a, DynamicGraph> {
        NodeView {
            graph: self.graph.into_dynamic(),
            node: self.node,
            _marker: PhantomData,
        }
    }
}

<<<<<<< HEAD
impl<'graph, G: Send + Sync> AsNodeRef for NodeView<'graph, G> {
    fn as_node_ref(&self) -> NodeRef {
=======
impl<'graph, G: Send + Sync, GH: Send + Sync> AsNodeRef for NodeView<'graph, G, GH> {
    fn as_node_ref(&self) -> NodeRef<'_> {
>>>>>>> c8157199
        NodeRef::Internal(self.node)
    }
}

impl<'graph, G: GraphViewOps<'graph>> fmt::Debug for NodeView<'graph, G> {
    fn fmt(&self, f: &mut fmt::Formatter<'_>) -> fmt::Result {
        f.debug_struct("NodeView")
            .field("node", &self.node)
            .field("node_id", &self.id())
            .field("properties", &self.properties())
            .field("updates", &self.rows().collect::<Vec<_>>())
            .finish()
    }
}

impl<'graph, G: GraphViewOps<'graph>> fmt::Display for NodeView<'graph, G> {
    fn fmt(&self, f: &mut fmt::Formatter<'_>) -> fmt::Result {
        write!(
            f,
            "NodeView {{ graph: {}{}, node: {} }}",
            self.graph.count_nodes(),
            self.graph.count_edges(),
            self.node.0
        )
    }
}

impl<'graph, G1: GraphViewOps<'graph>, G2: GraphViewOps<'graph>> PartialOrd<NodeView<'graph, G2>>
    for NodeView<'graph, G1>
{
    fn partial_cmp(&self, other: &NodeView<'graph, G2>) -> Option<std::cmp::Ordering> {
        self.id().partial_cmp(&other.id())
    }
}

impl<'graph, G: GraphViewOps<'graph>> Ord for NodeView<'graph, G> {
    fn cmp(&self, other: &Self) -> std::cmp::Ordering {
        self.id().cmp(&other.id())
    }
}

impl<'graph, G: GraphViewOps<'graph>> Eq for NodeView<'graph, G> {}

impl<'graph, G: GraphViewOps<'graph>> NodeView<'graph, G> {
    /// Creates a new `NodeView` wrapping an internal node reference and a graph
    pub fn new_internal(graph: G, node: VID) -> NodeView<'graph, G> {
        NodeView {
            graph,
            node,
            _marker: PhantomData,
        }
    }

    pub fn edge_history(&self) -> impl Iterator<Item = (TimeIndexEntry, ELID)> + '_ {
        let semantics = self.graph.node_time_semantics();
        let node = self.graph.core_node(self.node);
        GenLockedIter::from(node, move |node| {
            semantics
                .node_edge_history(node.as_ref(), &self.graph)
                .into_dyn_boxed()
        })
    }

    pub fn edge_history_rev(&self) -> impl Iterator<Item = (TimeIndexEntry, ELID)> + '_ {
        let semantics = self.graph.node_time_semantics();
        let node = self.graph.core_node(self.node);
        GenLockedIter::from(node, move |node| {
            semantics
                .node_edge_history_rev(node.as_ref(), &self.graph)
                .into_dyn_boxed()
        })
    }

    pub fn earliest_edge_time(&self) -> Option<i64> {
        self.edge_history().next().map(|(t, _)| t.t())
    }

    pub fn latest_edge_time(&self) -> Option<i64> {
        self.edge_history_rev().next().map(|(t, _)| t.t())
    }
}

impl<'graph, Current> InternalFilter<'graph> for NodeView<'graph, Current>
where
    Current: GraphViewOps<'graph>,
{
    type Graph = Current;
    type Filtered<Next: GraphViewOps<'graph>> = NodeView<'graph, Next>;

    fn base_graph(&self) -> &Self::Graph {
        &self.graph
    }

    fn apply_filter<Next: GraphViewOps<'graph>>(
        &self,
        filtered_graph: Next,
    ) -> Self::Filtered<Next> {
        NodeView {
            graph: filtered_graph,
            node: self.node,
            _marker: PhantomData,
        }
    }
}

impl<'a, G: CoreGraphOps> Hash for NodeView<'a, G> {
    fn hash<H: Hasher>(&self, state: &mut H) {
        // Hash the graph
        "1".to_string().hash(state);
        let id = self.graph.node_id(self.node);
        // Hash the node ID
        id.hash(state);
    }
}

impl<'graph, G: CoreGraphOps + GraphTimeSemanticsOps> InternalTemporalPropertiesOps
    for NodeView<'graph, G>
{
    fn get_temporal_prop_id(&self, name: &str) -> Option<usize> {
        self.graph.node_meta().temporal_prop_mapper().get_id(name)
    }

    fn get_temporal_prop_name(&self, id: usize) -> ArcStr {
        self.graph
            .node_meta()
            .temporal_prop_mapper()
            .get_name(id)
            .clone()
    }

    fn temporal_prop_ids(&self) -> BoxedLIter<'_, usize> {
        Box::new(0..self.graph.node_meta().temporal_prop_mapper().len())
    }
}

impl<'graph, G: GraphViewOps<'graph>> InternalTemporalPropertyViewOps for NodeView<'graph, G> {
    fn dtype(&self, id: usize) -> PropType {
        self.graph
            .node_meta()
            .temporal_prop_mapper()
            .get_dtype(id)
            .unwrap()
    }

    fn temporal_value(&self, id: usize) -> Option<Prop> {
        let semantics = self.graph.node_time_semantics();
        let node = self.graph.core_node(self.node);
        let res = semantics
            .node_tprop_iter(node.as_ref(), &self.graph, id)
            .next_back()
            .map(|(_, v)| v);
        res
    }

    fn temporal_iter(&self, id: usize) -> BoxedLIter<'_, (TimeIndexEntry, Prop)> {
        let semantics = self.graph.node_time_semantics();
        let node = self.graph.core_node(self.node);
        GenLockedIter::from(node, |node| {
            semantics
                .node_tprop_iter(node.as_ref(), &self.graph, id)
                .into_dyn_boxed()
        })
        .into_dyn_boxed()
    }

    fn temporal_iter_rev(&self, id: usize) -> BoxedLIter<'_, (TimeIndexEntry, Prop)> {
        let semantics = self.graph.node_time_semantics();
        let node = self.graph.core_node(self.node);
        GenLockedIter::from(node, |node| {
            semantics
                .node_tprop_iter(node.as_ref(), &self.graph, id)
                .rev()
                .into_dyn_boxed()
        })
        .into_dyn_boxed()
    }

    fn temporal_value_at(&self, id: usize, t: i64) -> Option<Prop> {
        let semantics = self.graph.node_time_semantics();
        let node = self.graph.core_node(self.node);
        semantics
            .node_tprop_last_at(node.as_ref(), &self.graph, id, TimeIndexEntry::end(t))
            .map(|(_, v)| v)
    }
}

impl<'graph, G: GraphViewOps<'graph>> NodeView<'graph, G> {
    pub fn rows<'a>(&'a self) -> BoxedLIter<'a, (TimeIndexEntry, Vec<(usize, Prop)>)>
    where
        'graph: 'a,
    {
        let semantics = self.graph.node_time_semantics();
        let node = self.graph.core_node(self.node);
        let graph = &self.graph;
        GenLockedIter::from(node, move |node| {
            semantics
                .node_updates(node.as_ref(), graph)
                .into_dyn_boxed()
        })
        .into_dyn_boxed()
    }
}

impl<'graph, G: CoreGraphOps> InternalMetadataOps for NodeView<'graph, G> {
    fn get_metadata_id(&self, name: &str) -> Option<usize> {
        self.graph.node_meta().metadata_mapper().get_id(name)
    }

    fn get_metadata_name(&self, id: usize) -> ArcStr {
        self.graph
            .node_meta()
            .metadata_mapper()
            .get_name(id)
            .clone()
    }

    fn metadata_ids(&self) -> BoxedLIter<'_, usize> {
        Box::new(0..self.graph.node_meta().metadata_mapper().len())
        // self.graph.node_metadata_ids(self.node)
    }

    fn get_metadata(&self, id: usize) -> Option<Prop> {
        self.graph.node_metadata(self.node, id)
    }
}

impl<'graph, G> Static for NodeView<'graph, G> {}

impl<'graph, G: GraphViewOps<'graph>> BaseNodeViewOps<'graph> for NodeView<'graph, G> {
    type Graph = G;
    type ValueType<T>
        = T::Output
    where
        T: NodeOp + 'graph,
        T::Output: 'graph;
    type PropType = Self;
    type PathType = PathFromNode<'graph, G>;
    type Edges = Edges<'graph, G>;

    fn graph(&self) -> &Self::Graph {
        &self.graph
    }

    fn map<F: NodeOp + 'graph>(&self, op: F) -> Self::ValueType<F> {
        let cg = self.graph.core_graph();
        op.apply(cg, self.node)
    }

    fn map_edges<
        I: Iterator<Item = EdgeRef> + Send + Sync + 'graph,
        F: Fn(&GraphStorage, &Self::Graph, VID) -> I + Send + Sync + 'graph,
    >(
        &self,
        op: F,
    ) -> Self::Edges {
        let graph = self.graph.clone();
        let node = self.node;
        let edges = Arc::new(move || {
            let cg = graph.core_graph();
            op(cg, &graph, node).into_dyn_boxed()
        });
        Edges {
            base_graph: self.graph.clone(),
            edges,
        }
    }

    fn hop<
        I: Iterator<Item = VID> + Send + Sync + 'graph,
        F: Fn(&GraphStorage, &Self::Graph, VID) -> I + Send + Sync + 'graph,
    >(
        &self,
        op: F,
    ) -> Self::PathType {
        let graph = self.graph.clone();
        let node = self.node;
        PathFromNode::new(self.graph.clone(), move || {
            let cg = graph.core_graph();
            op(cg, &graph, node).into_dyn_boxed()
        })
    }
}

impl<G: StaticGraphViewOps + PropertyAdditionOps + AdditionOps> NodeView<'static, G> {
    pub fn add_metadata<C: CollectProperties>(&self, properties: C) -> Result<(), GraphError> {
        let properties: Vec<(usize, Prop)> = properties.collect_properties(|name, dtype| {
            Ok(self
                .graph
                .resolve_node_property(name, dtype, true)
                .map_err(into_graph_err)?
                .inner())
        })?;
        self.graph
            .internal_add_node_metadata(self.node, &properties)
            .map_err(into_graph_err)?;
        Ok(())
    }

    pub fn set_node_type(&self, new_type: &str) -> Result<(), GraphError> {
        self.graph
            .resolve_node_and_type(NodeRef::Internal(self.node), new_type)
            .map_err(into_graph_err)?;
        Ok(())
    }

    pub fn update_metadata<C: CollectProperties>(&self, props: C) -> Result<(), GraphError> {
        let properties: Vec<(usize, Prop)> = props.collect_properties(|name, dtype| {
            Ok(self
                .graph
                .resolve_node_property(name, dtype, true)
                .map_err(into_graph_err)?
                .inner())
        })?;
        self.graph
            .internal_update_node_metadata(self.node, &properties)
            .map_err(into_graph_err)?;
        Ok(())
    }

    pub fn add_updates<C: CollectProperties, T: TryIntoInputTime>(
        &self,
        time: T,
        props: C,
    ) -> Result<(), GraphError> {
        let t = time_from_input(&self.graph, time)?;
        let properties: Vec<(usize, Prop)> = props.collect_properties(|name, dtype| {
            Ok(self
                .graph
                .resolve_node_property(name, dtype, false)
                .map_err(into_graph_err)?
                .inner())
        })?;
        self.graph
            .internal_add_node(t, self.node, &properties)
            .map_err(into_graph_err)
    }
}<|MERGE_RESOLUTION|>--- conflicted
+++ resolved
@@ -88,13 +88,8 @@
     }
 }
 
-<<<<<<< HEAD
 impl<'graph, G: Send + Sync> AsNodeRef for NodeView<'graph, G> {
-    fn as_node_ref(&self) -> NodeRef {
-=======
-impl<'graph, G: Send + Sync, GH: Send + Sync> AsNodeRef for NodeView<'graph, G, GH> {
     fn as_node_ref(&self) -> NodeRef<'_> {
->>>>>>> c8157199
         NodeRef::Internal(self.node)
     }
 }
