//! Defines the `Node` struct, which represents a node in the graph.

use crate::{
    core::entities::{edges::edge_ref::EdgeRef, nodes::node_ref::NodeRef, VID},
    db::{
        api::{
            mutation::{time_from_input_session, CollectProperties, TryIntoInputTime},
            properties::internal::{
                InternalMetadataOps, InternalTemporalPropertiesOps, InternalTemporalPropertyViewOps,
            },
            view::{
                internal::{OneHopFilter, Static},
                BaseNodeViewOps, BoxedLIter, IntoDynBoxed, StaticGraphViewOps,
            },
        },
        graph::path::PathFromNode,
    },
    prelude::*,
};

use crate::{
    core::{entities::nodes::node_ref::AsNodeRef, utils::iter::GenLockedIter},
    db::{
        api::{
            state::NodeOp,
            view::{
                internal::{GraphView, NodeTimeSemanticsOps},
                DynamicGraph, ExplodedEdgePropertyFilterOps, IntoDynamic,
            },
        },
        graph::edges::Edges,
    },
    errors::{into_graph_err, GraphError},
};
use raphtory_api::core::{
    entities::properties::prop::PropType,
    storage::{arc_str::ArcStr, timeindex::TimeIndexEntry},
};
use raphtory_storage::{
    core_ops::CoreGraphOps,
    graph::graph::GraphStorage,
    mutation::addition_ops::{InternalAdditionOps, SessionAdditionOps},
};
use std::{
    fmt,
    hash::{Hash, Hasher},
    marker::PhantomData,
    sync::Arc,
};

/// View of a Node in a Graph
#[derive(Copy, Clone)]
pub struct NodeView<'graph, G, GH = G> {
    pub base_graph: G,
    pub graph: GH,
    pub node: VID,
    _marker: PhantomData<&'graph ()>,
}

impl<'graph, G1: CoreGraphOps, G1H, G2: CoreGraphOps, G2H> PartialEq<NodeView<'graph, G2, G2H>>
    for NodeView<'graph, G1, G1H>
{
    fn eq(&self, other: &NodeView<'graph, G2, G2H>) -> bool {
        self.base_graph.node_id(self.node) == other.base_graph.node_id(other.node)
    }
}

impl<'b, G: 'b, GH: 'b> NodeView<'b, G, GH> {
    pub fn as_ref<'a>(&'a self) -> NodeView<'a, &'a G, &'a GH>
    where
        'b: 'a,
    {
        NodeView {
            base_graph: &self.base_graph,
            graph: &self.graph,
            node: self.node,
            _marker: PhantomData,
        }
    }
}

impl<'a, 'b: 'a, G: Clone + 'b, GH: Clone + 'b> NodeView<'a, &'a G, &'a GH> {
    pub fn cloned(&self) -> NodeView<'b, G, GH> {
        NodeView {
            base_graph: self.base_graph.clone(),
            graph: self.graph.clone(),
            node: self.node,
            _marker: PhantomData,
        }
    }
}

impl<'a, G: IntoDynamic, GH: IntoDynamic> NodeView<'a, G, GH> {
    pub fn into_dynamic(self) -> NodeView<'a, DynamicGraph, DynamicGraph> {
        let base_graph = self.base_graph.into_dynamic();
        let graph = self.graph.into_dynamic();
        NodeView {
            base_graph,
            graph,
            node: self.node,
            _marker: PhantomData,
        }
    }
}

impl<'graph, G: Send + Sync, GH: Send + Sync> AsNodeRef for NodeView<'graph, G, GH> {
    fn as_node_ref(&self) -> NodeRef {
        NodeRef::Internal(self.node)
    }
}

impl<'graph, G: GraphViewOps<'graph>, GH: GraphViewOps<'graph>> fmt::Debug
    for NodeView<'graph, G, GH>
{
    fn fmt(&self, f: &mut fmt::Formatter<'_>) -> fmt::Result {
        f.debug_struct("NodeView")
            .field("node", &self.node)
            .field("node_id", &self.id())
            .field("properties", &self.properties())
            .field("updates", &self.rows().collect::<Vec<_>>())
            .finish()
    }
}

impl<'graph, G, GH: GraphViewOps<'graph>> fmt::Display for NodeView<'graph, G, GH> {
    fn fmt(&self, f: &mut fmt::Formatter<'_>) -> fmt::Result {
        write!(
            f,
            "NodeView {{ graph: {}{}, node: {} }}",
            self.graph.count_nodes(),
            self.graph.count_edges(),
            self.node.0
        )
    }
}

impl<
        'graph,
        G1: GraphViewOps<'graph>,
        G1H: GraphViewOps<'graph>,
        G2: GraphViewOps<'graph>,
        G2H: GraphViewOps<'graph>,
    > PartialOrd<NodeView<'graph, G2, G2H>> for NodeView<'graph, G1, G1H>
{
    fn partial_cmp(&self, other: &NodeView<'graph, G2, G2H>) -> Option<std::cmp::Ordering> {
        self.id().partial_cmp(&other.id())
    }
}

impl<'graph, G: GraphViewOps<'graph>, GH: GraphViewOps<'graph>> Ord for NodeView<'graph, G, GH> {
    fn cmp(&self, other: &Self) -> std::cmp::Ordering {
        self.id().cmp(&other.id())
    }
}

impl<'graph, G: GraphViewOps<'graph>, GH: GraphViewOps<'graph>> Eq for NodeView<'graph, G, GH> {}

impl<'graph, G: GraphViewOps<'graph>> NodeView<'graph, G> {
    /// Creates a new `NodeView` wrapping an internal node reference and a graph
    pub fn new_internal(graph: G, node: VID) -> NodeView<'graph, G> {
        NodeView {
            base_graph: graph.clone(),
            graph,
            node,
            _marker: PhantomData,
        }
    }
}

impl<'graph, G: GraphViewOps<'graph>, GH: GraphViewOps<'graph>> NodeView<'graph, G, GH> {
    pub fn new_one_hop_filtered(base_graph: G, graph: GH, node: VID) -> Self {
        NodeView {
            base_graph,
            graph,
            node,
            _marker: PhantomData,
        }
    }
}

impl<'graph, G: GraphViewOps<'graph>, GH: GraphViewOps<'graph>> EdgePropertyFilterOps<'graph>
    for NodeView<'graph, G, GH>
{
}
impl<'graph, G: GraphViewOps<'graph>, GH: GraphViewOps<'graph>>
    ExplodedEdgePropertyFilterOps<'graph> for NodeView<'graph, G, GH>
{
}

impl<'graph, G: GraphViewOps<'graph>, GH: GraphViewOps<'graph>> NodePropertyFilterOps<'graph>
    for NodeView<'graph, G, GH>
{
}

impl<'graph, G: GraphViewOps<'graph>, GH: GraphViewOps<'graph>> OneHopFilter<'graph>
    for NodeView<'graph, G, GH>
{
    type BaseGraph = G;
    type FilteredGraph = GH;
    type Filtered<GHH: GraphViewOps<'graph>> = NodeView<'graph, G, GHH>;

    fn current_filter(&self) -> &Self::FilteredGraph {
        &self.graph
    }

    fn base_graph(&self) -> &Self::BaseGraph {
        &self.base_graph
    }

    fn one_hop_filtered<GHH: GraphViewOps<'graph>>(
        &self,
        filtered_graph: GHH,
    ) -> Self::Filtered<GHH> {
        let base_graph = self.base_graph.clone();
        let node = self.node;
        NodeView {
            base_graph,
            graph: filtered_graph,
            node,
            _marker: PhantomData,
        }
    }
}

impl<'a, G, GH: CoreGraphOps> Hash for NodeView<'a, G, GH> {
    fn hash<H: Hasher>(&self, state: &mut H) {
        // Hash the graph
        "1".to_string().hash(state);
        let id = self.graph.node_id(self.node);
        // Hash the node ID
        id.hash(state);
    }
}

impl<'graph, G: GraphView, GH: GraphView> InternalTemporalPropertiesOps
    for NodeView<'graph, G, GH>
{
    fn get_temporal_prop_id(&self, name: &str) -> Option<usize> {
        self.graph.node_meta().temporal_prop_mapper().get_id(name)
    }

    fn get_temporal_prop_name(&self, id: usize) -> ArcStr {
        self.graph
            .node_meta()
            .temporal_prop_mapper()
            .get_name(id)
            .clone()
    }

    fn temporal_prop_ids(&self) -> BoxedLIter<usize> {
        Box::new(0..self.graph.node_meta().temporal_prop_mapper().len())
    }
}

impl<'graph, G, GH: GraphViewOps<'graph>> InternalTemporalPropertyViewOps
    for NodeView<'graph, G, GH>
{
    fn dtype(&self, id: usize) -> PropType {
        self.graph
            .node_meta()
            .temporal_prop_mapper()
            .get_dtype(id)
            .unwrap()
    }

    fn temporal_value(&self, id: usize) -> Option<Prop> {
        let semantics = self.graph.node_time_semantics();
        let node = self.graph.core_node(self.node);
        let res = semantics
            .node_tprop_iter_rev(node.as_ref(), &self.graph, id)
            .next()
            .map(|(_, v)| v);
        res
    }

    fn temporal_iter(&self, id: usize) -> BoxedLIter<(TimeIndexEntry, Prop)> {
        let semantics = self.graph.node_time_semantics();
        let node = self.graph.core_node(self.node);
        GenLockedIter::from(node, |node| {
            semantics
                .node_tprop_iter(node.as_ref(), &self.graph, id)
                .into_dyn_boxed()
        })
        .into_dyn_boxed()
    }

    fn temporal_iter_rev(&self, id: usize) -> BoxedLIter<(TimeIndexEntry, Prop)> {
        let semantics = self.graph.node_time_semantics();
        let node = self.graph.core_node(self.node);
        GenLockedIter::from(node, |node| {
            semantics
                .node_tprop_iter_rev(node.as_ref(), &self.graph, id)
                .into_dyn_boxed()
        })
        .into_dyn_boxed()
    }

    fn temporal_value_at(&self, id: usize, t: i64) -> Option<Prop> {
        let semantics = self.graph.node_time_semantics();
        let node = self.graph.core_node(self.node);
        semantics
            .node_tprop_last_at(node.as_ref(), &self.graph, id, TimeIndexEntry::end(t))
            .map(|(_, v)| v)
    }
}

impl<'graph, G, GH: GraphViewOps<'graph>> NodeView<'graph, G, GH> {
    pub fn rows<'a>(&'a self) -> BoxedLIter<'a, (TimeIndexEntry, Vec<(usize, Prop)>)>
    where
        'graph: 'a,
    {
        let semantics = self.graph.node_time_semantics();
        let node = self.graph.core_node(self.node);
        let graph = &self.graph;
        GenLockedIter::from(node, move |node| {
            semantics
                .node_updates(node.as_ref(), graph)
                .into_dyn_boxed()
        })
        .into_dyn_boxed()
    }
}

impl<'graph, G: Send + Sync, GH: CoreGraphOps> InternalMetadataOps for NodeView<'graph, G, GH> {
    fn get_metadata_id(&self, name: &str) -> Option<usize> {
        self.graph.node_meta().metadata_mapper().get_id(name)
    }

    fn get_metadata_name(&self, id: usize) -> ArcStr {
        self.graph
            .node_meta()
            .metadata_mapper()
            .get_name(id)
            .clone()
    }

    fn metadata_ids(&self) -> BoxedLIter<usize> {
        Box::new(0..self.graph.node_meta().metadata_mapper().len())
        // self.graph.node_metadata_ids(self.node)
    }

    fn get_metadata(&self, id: usize) -> Option<Prop> {
        self.graph.node_metadata(self.node, id)
    }
}

impl<'graph, G, GH> Static for NodeView<'graph, G, GH> {}

impl<'graph, G: GraphViewOps<'graph>, GH: GraphViewOps<'graph>> BaseNodeViewOps<'graph>
    for NodeView<'graph, G, GH>
{
    type BaseGraph = G;
    type Graph = GH;
    type ValueType<T>
        = T::Output
    where
        T: NodeOp + 'graph,
        T::Output: 'graph;
    type PropType = Self;
    type PathType = PathFromNode<'graph, G, G>;
    type Edges = Edges<'graph, G, GH>;

    fn graph(&self) -> &Self::Graph {
        &self.graph
    }

    fn map<F: NodeOp + 'graph>(&self, op: F) -> Self::ValueType<F> {
        let cg = self.graph.core_graph();
        op.apply(cg, self.node)
    }

    fn map_edges<
        I: Iterator<Item = EdgeRef> + Send + Sync + 'graph,
        F: Fn(&GraphStorage, &Self::Graph, VID) -> I + Send + Sync + 'graph,
    >(
        &self,
        op: F,
    ) -> Self::Edges {
        let graph = self.graph.clone();
        let node = self.node;
        let edges = Arc::new(move || {
            let cg = graph.core_graph();
            op(cg, &graph, node).into_dyn_boxed()
        });
        let base_graph = self.base_graph.clone();
        let graph = self.graph.clone();
        Edges {
            base_graph,
            graph,
            edges,
        }
    }

    fn hop<
        I: Iterator<Item = VID> + Send + Sync + 'graph,
        F: Fn(&GraphStorage, &Self::Graph, VID) -> I + Send + Sync + 'graph,
    >(
        &self,
        op: F,
    ) -> Self::PathType {
        let graph = self.graph.clone();
        let node = self.node;
        PathFromNode::new(self.base_graph.clone(), move || {
            let cg = graph.core_graph();
            op(cg, &graph, node).into_dyn_boxed()
        })
    }
}

impl<G: StaticGraphViewOps + PropertyAdditionOps + AdditionOps> NodeView<'static, G, G> {
<<<<<<< HEAD
    pub fn add_constant_properties<PN: AsRef<str>, P: Into<Prop>>(
        &self,
        props: impl IntoIterator<Item = (PN, P)>,
    ) -> Result<(), GraphError> {
        let properties = self.graph.core_graph().validate_props(
            true,
            self.graph.node_meta(),
            props.into_iter().map(|(n, p)| (n, p.into())),
        )?;
=======
    pub fn add_metadata<C: CollectProperties>(&self, properties: C) -> Result<(), GraphError> {
        let properties: Vec<(usize, Prop)> = properties.collect_properties(|name, dtype| {
            Ok(self
                .graph
                .resolve_node_property(name, dtype, true)
                .map_err(into_graph_err)?
                .inner())
        })?;
>>>>>>> 9921b2cf
        self.graph
            .internal_add_node_metadata(self.node, &properties)
            .map_err(into_graph_err)?;
        Ok(())
    }

    pub fn set_node_type(&self, new_type: &str) -> Result<(), GraphError> {
        self.graph
            .resolve_node_and_type(NodeRef::Internal(self.node), new_type)
            .map_err(into_graph_err)?;
        Ok(())
    }

    pub fn update_metadata<C: CollectProperties>(&self, props: C) -> Result<(), GraphError> {
        let properties: Vec<(usize, Prop)> = props.collect_properties(|name, dtype| {
            Ok(self
                .graph
                .write_session()
                .and_then(|s| s.resolve_node_property(name, dtype, true))
                .map_err(into_graph_err)?
                .inner())
        })?;
        self.graph
            .internal_update_node_metadata(self.node, &properties)
            .map_err(into_graph_err)?;
        Ok(())
    }

    pub fn add_updates<
        T: TryIntoInputTime,
        PN: AsRef<str>,
        PI: Into<Prop>,
        PII: IntoIterator<Item = (PN, PI)>,
    >(
        &self,
        time: T,
        props: PII,
    ) -> Result<(), GraphError> {
        let session = self.graph.write_session().map_err(|err| err.into())?;
        let t = time_from_input_session(&session, time)?;
        let props = self
            .graph
            .validate_props(
                false,
                self.graph.node_meta(),
                props.into_iter().map(|(k, v)| (k, v.into())),
            )
            .map_err(into_graph_err)?;
        let vid = self.node;
        self.graph
            .internal_add_node(t, vid, None, None, props)
            .map_err(into_graph_err)
    }
}

#[cfg(test)]
mod node_test {
    use crate::{prelude::*, test_utils::test_graph};
    use raphtory_api::core::storage::arc_str::ArcStr;
    use std::collections::HashMap;

    #[test]
    fn test_earliest_time() {
        let graph = Graph::new();
        graph.add_node(0, 1, NO_PROPS, None).unwrap();
        graph.add_node(1, 1, NO_PROPS, None).unwrap();
        graph.add_node(2, 1, NO_PROPS, None).unwrap();

        // FIXME: Node add without properties not showing up (Issue #46)
        test_graph(&graph, |graph| {
            let view = graph.before(2);
            assert_eq!(view.node(1).expect("v").earliest_time().unwrap(), 0);
            assert_eq!(view.node(1).expect("v").latest_time().unwrap(), 1);

            let view = graph.before(3);
            assert_eq!(view.node(1).expect("v").earliest_time().unwrap(), 0);
            assert_eq!(view.node(1).expect("v").latest_time().unwrap(), 2);

            let view = graph.after(0);
            assert_eq!(view.node(1).expect("v").earliest_time().unwrap(), 1);
            assert_eq!(view.node(1).expect("v").latest_time().unwrap(), 2);

            let view = graph.after(2);
            assert_eq!(view.node(1), None);
            assert_eq!(view.node(1), None);

            let view = graph.at(1);
            assert_eq!(view.node(1).expect("v").earliest_time().unwrap(), 1);
            assert_eq!(view.node(1).expect("v").latest_time().unwrap(), 1);
        });
    }

    #[test]
    fn test_properties() {
        let graph = Graph::new();
        let props = [("test", "test")];
        graph.add_node(0, 1, NO_PROPS, None).unwrap();
        graph.add_node(2, 1, props, None).unwrap();

        // FIXME: Node add without properties not showing up (Issue #46)
        test_graph(&graph, |graph| {
            let v1 = graph.node(1).unwrap();
            let v1_w = graph.window(0, 1).node(1).unwrap();
            assert_eq!(
                v1.properties().as_map(),
                [(ArcStr::from("test"), Prop::str("test"))].into()
            );
            assert_eq!(v1_w.properties().as_map(), HashMap::default())
        });
    }

    #[test]
    fn test_property_additions() {
        let graph = Graph::new();
        let props = [("test", "test")];
        let v1 = graph.add_node(0, 1, NO_PROPS, None).unwrap();
        v1.add_updates(2, props).unwrap();
        let v1_w = v1.window(0, 1);
        assert_eq!(
            v1.properties().as_map(),
            props
                .into_iter()
                .map(|(k, v)| (k.into(), v.into_prop()))
                .collect()
        );
        assert_eq!(v1_w.properties().as_map(), HashMap::default())
    }

    #[test]
    fn test_metadata_additions() {
        let g = Graph::new();
        let v1 = g.add_node(0, 1, NO_PROPS, None).unwrap();
        v1.add_metadata([("test", "test")]).unwrap();
        assert_eq!(v1.metadata().get("test"), Some("test".into()))
    }

    #[test]
    fn test_metadata_updates() {
        let g = Graph::new();
        let v1 = g.add_node(0, 1, NO_PROPS, None).unwrap();
        v1.add_metadata([("test", "test")]).unwrap();
        v1.update_metadata([("test", "test2")]).unwrap();
        assert_eq!(v1.metadata().get("test"), Some("test2".into()))
    }

    #[test]
    fn test_string_deduplication() {
        let g = Graph::new();
        let v1 = g
            .add_node(0, 1, [("test1", "test"), ("test2", "test")], None)
            .unwrap();
        let s1 = v1.properties().get("test1").unwrap_str();
        let s2 = v1.properties().get("test2").unwrap_str();

        assert_eq!(s1.as_ptr(), s2.as_ptr())
    }
}<|MERGE_RESOLUTION|>--- conflicted
+++ resolved
@@ -408,8 +408,7 @@
 }
 
 impl<G: StaticGraphViewOps + PropertyAdditionOps + AdditionOps> NodeView<'static, G, G> {
-<<<<<<< HEAD
-    pub fn add_constant_properties<PN: AsRef<str>, P: Into<Prop>>(
+    pub fn add_metadata<PN: AsRef<str>, P: Into<Prop>>(
         &self,
         props: impl IntoIterator<Item = (PN, P)>,
     ) -> Result<(), GraphError> {
@@ -418,16 +417,6 @@
             self.graph.node_meta(),
             props.into_iter().map(|(n, p)| (n, p.into())),
         )?;
-=======
-    pub fn add_metadata<C: CollectProperties>(&self, properties: C) -> Result<(), GraphError> {
-        let properties: Vec<(usize, Prop)> = properties.collect_properties(|name, dtype| {
-            Ok(self
-                .graph
-                .resolve_node_property(name, dtype, true)
-                .map_err(into_graph_err)?
-                .inner())
-        })?;
->>>>>>> 9921b2cf
         self.graph
             .internal_add_node_metadata(self.node, &properties)
             .map_err(into_graph_err)?;
