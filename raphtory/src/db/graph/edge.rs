//! Defines the `Edge` struct, which represents an edge in the graph.
//!
//! Edges are used to define directed connections between verticies in the graph.
//! Edges are identified by a unique ID, can have a direction (Ingoing, Outgoing, or Both)
//! and can have properties associated with them.
//!
use crate::{
    core::{
        entities::{edges::edge_ref::EdgeRef, LayerIds, VID},
        utils::{iter::GenLockedIter, time::IntoTime},
    },
    db::{
        api::{
            mutation::{time_from_input, time_from_input_session, TryIntoInputTime},
            properties::{
                internal::{
                    InternalMetadataOps, InternalTemporalPropertiesOps,
                    InternalTemporalPropertyViewOps,
                },
                Metadata, Properties,
            },
            view::{
                internal::{EdgeTimeSemanticsOps, OneHopFilter, Static},
                BaseEdgeViewOps, BoxableGraphView, BoxedLIter, DynamicGraph, IntoDynBoxed,
                IntoDynamic, StaticGraphViewOps,
            },
        },
        graph::{edges::Edges, node::NodeView, views::layer_graph::LayeredGraph},
    },
    errors::{into_graph_err, GraphError},
    prelude::*,
};
use itertools::Itertools;
use raphtory_api::core::{
    entities::properties::prop::PropType,
    storage::{arc_str::ArcStr, dict_mapper::MaybeNew, timeindex::TimeIndexEntry},
};
use raphtory_core::entities::graph::tgraph::InvalidLayer;
use raphtory_storage::{
    graph::edges::edge_storage_ops::EdgeStorageOps,
    mutation::{
        addition_ops::{EdgeWriteLock, InternalAdditionOps},
        deletion_ops::InternalDeletionOps,
        property_addition_ops::InternalPropertyAdditionOps,
    },
};
use std::{
    cmp::Ordering,
    fmt::{Debug, Formatter},
    hash::{Hash, Hasher},
    iter,
    sync::Arc,
};

/// A view of an edge in the graph.
#[derive(Copy, Clone)]
pub struct EdgeView<G, GH = G> {
    pub base_graph: G,
    /// A view of an edge in the graph.
    pub graph: GH,
    /// A reference to the edge.
    pub edge: EdgeRef,
}

pub(crate) fn edge_valid_layer<G: BoxableGraphView + Clone>(graph: &G, e: EdgeRef) -> bool {
    match e.layer() {
        None => true,
        Some(layer) => graph.layer_ids().contains(&layer),
    }
}

impl<G, GH> Static for EdgeView<G, GH> {}

impl<'graph, G: GraphViewOps<'graph>> EdgeView<G, G> {
    pub fn new(graph: G, edge: EdgeRef) -> Self {
        let base_graph = graph.clone();
        Self {
            base_graph,
            graph,
            edge,
        }
    }
}

impl<G: Clone, GH: Clone> EdgeView<&G, &GH> {
    pub fn cloned(&self) -> EdgeView<G, GH> {
        let graph = self.graph.clone();
        let base_graph = self.base_graph.clone();
        let edge = self.edge;
        EdgeView {
            base_graph,
            graph,
            edge,
        }
    }
}

impl<G, GH> EdgeView<G, GH> {
    pub fn as_ref(&self) -> EdgeView<&G, &GH> {
        let graph = &self.graph;
        let base_graph = &self.base_graph;
        let edge = self.edge;
        EdgeView {
            base_graph,
            graph,
            edge,
        }
    }
}

impl<G: IntoDynamic, GH: IntoDynamic> EdgeView<G, GH> {
    pub fn into_dynamic(self) -> EdgeView<DynamicGraph, DynamicGraph> {
        let base_graph = self.base_graph.into_dynamic();
        let graph = self.graph.into_dynamic();
        EdgeView {
            base_graph,
            graph,
            edge: self.edge,
        }
    }
}

impl<G: BoxableGraphView + Clone, GH: BoxableGraphView + Clone> EdgeView<G, GH> {
    pub(crate) fn new_filtered(base_graph: G, graph: GH, edge: EdgeRef) -> Self {
        Self {
            base_graph,
            graph,
            edge,
        }
    }

    pub fn deletions_hist(&self) -> BoxedLIter<(TimeIndexEntry, usize)> {
        let g = &self.graph;
        let e = self.edge;
        if edge_valid_layer(g, e) {
            let time_semantics = g.edge_time_semantics();
            let edge = g.core_edge(e.pid());
            match e.time() {
                Some(t) => {
                    let layer = e.layer().expect("exploded edge should have layer");
                    time_semantics
                        .edge_exploded_deletion(edge.as_ref(), g, t, layer)
                        .map(move |t| (t, layer))
                        .into_iter()
                        .into_dyn_boxed()
                }
                None => match e.layer() {
                    None => GenLockedIter::from(edge, move |edge| {
                        time_semantics
                            .edge_deletion_history(edge.as_ref(), g, g.layer_ids())
                            .into_dyn_boxed()
                    })
                    .into_dyn_boxed(),
                    Some(layer) => {
                        if self.graph.layer_ids().contains(&layer) {
                            let layer_ids = LayerIds::One(layer);
                            GenLockedIter::from((edge, layer_ids), move |(edge, layer_ids)| {
                                time_semantics
                                    .edge_deletion_history(edge.as_ref(), g, layer_ids)
                                    .into_dyn_boxed()
                            })
                            .into_dyn_boxed()
                        } else {
                            iter::empty().into_dyn_boxed()
                        }
                    }
                },
            }
        } else {
            iter::empty().into_dyn_boxed()
        }
    }
}

impl<
        G: StaticGraphViewOps
            + InternalAdditionOps<Error = GraphError>
            + InternalPropertyAdditionOps<Error = GraphError>
            + InternalDeletionOps<Error = GraphError>,
    > EdgeView<G, G>
{
    pub fn delete<T: IntoTime>(&self, t: T, layer: Option<&str>) -> Result<(), GraphError> {
        let t = time_from_input(&self.graph, t)?;
        let layer = self.resolve_layer(layer, true)?;
        self.graph
            .internal_delete_existing_edge(t, self.edge.pid(), layer)?;
        Ok(())
    }
}

impl<
        'graph_1,
        'graph_2,
        G1: GraphViewOps<'graph_1>,
        GH1: GraphViewOps<'graph_1>,
        G2: GraphViewOps<'graph_2>,
        GH2: GraphViewOps<'graph_2>,
    > PartialEq<EdgeView<G2, GH2>> for EdgeView<G1, GH1>
{
    fn eq(&self, other: &EdgeView<G2, GH2>) -> bool {
        self.id() == other.id() && self.edge.time() == other.edge.time()
    }
}

impl<
        'graph_1,
        'graph_2,
        G1: GraphViewOps<'graph_1>,
        GH1: GraphViewOps<'graph_1>,
        G2: GraphViewOps<'graph_2>,
        GH2: GraphViewOps<'graph_2>,
    > PartialOrd<EdgeView<G2, GH2>> for EdgeView<G1, GH1>
{
    fn partial_cmp(&self, other: &EdgeView<G2, GH2>) -> Option<Ordering> {
        Some(
            self.id()
                .cmp(&other.id())
                .then(self.edge.time().cmp(&other.edge.time())),
        )
    }
}

impl<'graph_1, G1: GraphViewOps<'graph_1>, GH1: GraphViewOps<'graph_1>> Ord for EdgeView<G1, GH1> {
    fn cmp(&self, other: &EdgeView<G1, GH1>) -> Ordering {
        self.id()
            .cmp(&other.id())
            .then(self.edge.time().cmp(&other.edge.time()))
    }
}

impl<'graph, G: GraphViewOps<'graph>, GH: GraphViewOps<'graph>> ResetFilter<'graph>
    for EdgeView<G, GH>
{
}

impl<'graph, G: GraphViewOps<'graph>, GH: GraphViewOps<'graph>> BaseEdgeViewOps<'graph>
    for EdgeView<G, GH>
{
    type BaseGraph = G;
    type Graph = GH;

    type ValueType<T>
        = T
    where
        T: 'graph;
    type PropType = Self;
    type Nodes = NodeView<'graph, G, G>;
    type Exploded = Edges<'graph, G, GH>;

    fn map<O: 'graph, F: Fn(&Self::Graph, EdgeRef) -> O + Send + Sync + Clone + 'graph>(
        &self,
        op: F,
    ) -> Self::ValueType<O> {
        op(&self.graph, self.edge)
    }

    fn as_props(&self) -> Self::ValueType<Properties<Self::PropType>> {
        Properties::new(self.clone())
    }

    fn as_metadata(&self) -> Self::ValueType<Metadata<'graph, Self::PropType>> {
        Metadata::new(self.clone())
    }

    fn map_nodes<F: for<'a> Fn(&'a Self::Graph, EdgeRef) -> VID + Send + Sync + Clone + 'graph>(
        &self,
        op: F,
    ) -> Self::Nodes {
        let vid = op(&self.graph, self.edge);
        NodeView::new_internal(self.base_graph.clone(), vid)
    }

    fn map_exploded<
        I: Iterator<Item = EdgeRef> + Send + Sync + 'graph,
        F: for<'a> Fn(&'a Self::Graph, EdgeRef) -> I + Send + Sync + Clone + 'graph,
    >(
        &self,
        op: F,
    ) -> Self::Exploded {
        let graph1 = self.graph.clone();
        let graph = self.graph.clone();
        let base_graph = self.base_graph.clone();
        let edge = self.edge;
        let edges = Arc::new(move || op(&graph1, edge).into_dyn_boxed());
        Edges {
            graph,
            base_graph,
            edges,
        }
    }
}

impl<G: StaticGraphViewOps + PropertyAdditionOps + AdditionOps> EdgeView<G, G> {
    fn resolve_layer(&self, layer: Option<&str>, create: bool) -> Result<usize, GraphError> {
        let layer_id = match layer {
            Some(name) => match self.edge.layer() {
                Some(l_id) => self
                    .graph
                    .get_layer_id(name)
                    .filter(|&id| id == l_id)
                    .ok_or_else(|| {
                        InvalidLayer::new(
                            name.into(),
                            vec![self.graph.get_layer_name(l_id).to_string()],
                        )
                    })?,
                None => {
                    if create {
                        self.graph
                            .resolve_layer(layer)
                            .map_err(into_graph_err)?
                            .inner()
                    } else {
                        self.graph.get_layer_id(name).ok_or_else(|| {
                            InvalidLayer::new(
                                name.into(),
                                self.graph.unique_layers().map_into().collect(),
                            )
                        })?
                    }
                }
            },
            None => {
                let layer = self.edge.layer();
                match layer {
                    Some(l_id) => l_id,
                    None => self
                        .graph
                        .get_default_layer_id()
                        .ok_or_else(|| GraphError::no_default_layer(&self.graph))?,
                }
            }
        };
        Ok(layer_id)
    }

    /// Add metadata for the edge
    ///
    /// # Arguments
    ///
    /// * `properties` - Property key-value pairs to add
    /// * `layer` - The layer to which properties should be added. If the edge view is restricted to a
    ///             single layer, 'None' will add the properties to that layer and 'Some("name")'
    ///             fails unless the layer matches the edge view. If the edge view is not restricted
    ///             to a single layer, 'None' sets the properties on the default layer and 'Some("name")'
    ///             sets the properties on layer '"name"' and fails if that layer doesn't exist.
<<<<<<< HEAD
    pub fn add_constant_properties<PN: AsRef<str>, P: Into<Prop>>(
=======
    pub fn add_metadata<C: CollectProperties>(
>>>>>>> 9921b2cf
        &self,
        properties: impl IntoIterator<Item = (PN, P)>,
        layer: Option<&str>,
    ) -> Result<(), GraphError> {
        let input_layer_id = self.resolve_layer(layer, false)?;
        if !self
            .graph
            .core_edge(self.edge.pid())
            .has_layer(&LayerIds::One(input_layer_id))
        {
            return Err(GraphError::InvalidEdgeLayer {
                layer: layer.unwrap_or("_default").to_string(),
                src: self.src().name(),
                dst: self.dst().name(),
            });
        }
        let properties = self.graph.core_graph().validate_props(
            true,
            self.graph.edge_meta(),
            properties.into_iter().map(|(n, p)| (n, p.into())),
        )?;

        self.graph
            .internal_add_edge_metadata(self.edge.pid(), input_layer_id, &properties)
            .map_err(into_graph_err)?;
        Ok(())
    }

<<<<<<< HEAD
    pub fn update_constant_properties<PN: AsRef<str>, P: Into<Prop>>(
=======
    pub fn update_metadata<C: CollectProperties>(
>>>>>>> 9921b2cf
        &self,
        props: impl IntoIterator<Item = (PN, P)>,
        layer: Option<&str>,
    ) -> Result<(), GraphError> {
        let input_layer_id = self.resolve_layer(layer, false).map_err(into_graph_err)?;

        let properties = self.graph.core_graph().validate_props(
            true,
            self.graph.edge_meta(),
            props.into_iter().map(|(n, p)| (n, p.into())),
        )?;

        self.graph
            .internal_update_edge_metadata(self.edge.pid(), input_layer_id, &properties)
            .map_err(into_graph_err)?;
        Ok(())
    }

    pub fn add_updates<
        T: TryIntoInputTime,
        PN: AsRef<str>,
        PI: Into<Prop>,
        PII: IntoIterator<Item = (PN, PI)>,
    >(
        &self,
        time: T,
        props: PII,
        layer: Option<&str>,
    ) -> Result<(), GraphError> {
        let session = self.graph.write_session().map_err(into_graph_err)?;

        let t = time_from_input_session(&session, time)?;
        let layer_id = self.resolve_layer(layer, true)?;

        let props = self
            .graph
            .validate_props(
                false,
                self.graph.edge_meta(),
                props.into_iter().map(|(k, v)| (k, v.into())),
            )
            .map_err(into_graph_err)?;

        let src = self.src().node;
        let dst = self.dst().node;

        let e_id = self.edge.pid();
        let mut writer = self
            .graph
            .atomic_add_edge(src, dst, Some(e_id), layer_id)
            .map_err(into_graph_err)?;

        writer.internal_add_edge(
            t,
            src,
            dst,
            MaybeNew::New(e_id.with_layer(layer_id)),
            0,
            props,
        );

        Ok(())
    }
}

impl<'graph, G: GraphViewOps<'graph>, GH: GraphViewOps<'graph>> InternalMetadataOps
    for EdgeView<G, GH>
{
    fn get_metadata_id(&self, name: &str) -> Option<usize> {
        self.graph.edge_meta().metadata_mapper().get_id(name)
    }

    fn get_metadata_name(&self, id: usize) -> ArcStr {
        self.graph
            .edge_meta()
            .metadata_mapper()
            .get_name(id)
            .clone()
    }

    fn metadata_ids(&self) -> BoxedLIter<usize> {
        Box::new(0..self.graph.edge_meta().metadata_mapper().len())
    }

    fn metadata_keys(&self) -> BoxedLIter<ArcStr> {
        let reverse_map = self.graph.edge_meta().metadata_mapper().get_keys();
        Box::new(self.metadata_ids().map(move |id| reverse_map[id].clone()))
    }

    fn get_metadata(&self, id: usize) -> Option<Prop> {
        if edge_valid_layer(&self.graph, self.edge) {
            let time_semantics = self.graph.edge_time_semantics();
            match self.edge.layer() {
                None => time_semantics.edge_metadata(
                    self.graph.core_edge(self.edge.pid()).as_ref(),
                    &self.graph,
                    id,
                ),
                Some(layer) => time_semantics.edge_metadata(
                    self.graph.core_edge(self.edge.pid()).as_ref(),
                    LayeredGraph::new(&self.graph, LayerIds::One(layer)),
                    id,
                ),
            }
        } else {
            None
        }
    }
}

impl<G: BoxableGraphView + Clone, GH: BoxableGraphView + Clone> InternalTemporalPropertyViewOps
    for EdgeView<G, GH>
{
    fn dtype(&self, id: usize) -> PropType {
        self.graph
            .edge_meta()
            .temporal_prop_mapper()
            .get_dtype(id)
            .unwrap()
    }

    fn temporal_value(&self, id: usize) -> Option<Prop> {
        if edge_valid_layer(&self.graph, self.edge) {
            let time_semantics = self.graph.edge_time_semantics();
            let edge = self.graph.core_edge(self.edge.pid());
            match self.edge.time() {
                None => match self.edge.layer() {
                    None => time_semantics
                        .temporal_edge_prop_hist_rev(
                            edge.as_ref(),
                            &self.graph,
                            self.graph.layer_ids(),
                            id,
                        )
                        .next(),
                    Some(layer) => time_semantics
                        .temporal_edge_prop_hist_rev(
                            edge.as_ref(),
                            &self.graph,
                            &LayerIds::One(layer),
                            id,
                        )
                        .next(),
                }
                .map(|(_, _, v)| v),
                Some(t) => {
                    let layer = self.edge.layer().expect("exploded edge should have layer");
                    time_semantics.temporal_edge_prop_exploded(
                        edge.as_ref(),
                        &self.graph,
                        id,
                        t,
                        layer,
                    )
                }
            }
        } else {
            None
        }
    }

    fn temporal_iter(&self, id: usize) -> BoxedLIter<(TimeIndexEntry, Prop)> {
        if edge_valid_layer(&self.graph, self.edge) {
            let time_semantics = self.graph.edge_time_semantics();
            let edge = self.graph.core_edge(self.edge.pid());
            let graph = &self.graph;
            match self.edge.time() {
                None => match self.edge.layer() {
                    None => GenLockedIter::from(edge, move |edge| {
                        time_semantics
                            .temporal_edge_prop_hist(edge.as_ref(), graph, graph.layer_ids(), id)
                            .into_dyn_boxed()
                    })
                    .into_dyn_boxed(),
                    Some(layer) => {
                        let layer_ids = LayerIds::One(layer);
                        GenLockedIter::from((edge, layer_ids), move |(edge, layer_ids)| {
                            time_semantics
                                .temporal_edge_prop_hist(edge.as_ref(), graph, layer_ids, id)
                                .into_dyn_boxed()
                        })
                        .into_dyn_boxed()
                    }
                }
                .map(|(t, _, v)| (t, v))
                .into_dyn_boxed(),
                Some(t) => {
                    let layer = self.edge.layer().expect("Exploded edge should have layer");
                    time_semantics
                        .temporal_edge_prop_exploded(edge.as_ref(), &self.graph, id, t, layer)
                        .map(|v| (t, v))
                        .into_iter()
                        .into_dyn_boxed()
                }
            }
        } else {
            iter::empty().into_dyn_boxed()
        }
    }

    fn temporal_iter_rev(&self, id: usize) -> BoxedLIter<(TimeIndexEntry, Prop)> {
        if edge_valid_layer(&self.graph, self.edge) {
            let time_semantics = self.graph.edge_time_semantics();
            let edge = self.graph.core_edge(self.edge.pid());
            let graph = &self.graph;
            match self.edge.time() {
                None => match self.edge.layer() {
                    None => GenLockedIter::from(edge, move |edge| {
                        time_semantics
                            .temporal_edge_prop_hist_rev(
                                edge.as_ref(),
                                graph,
                                graph.layer_ids(),
                                id,
                            )
                            .into_dyn_boxed()
                    })
                    .into_dyn_boxed(),
                    Some(layer) => {
                        let layer_ids = LayerIds::One(layer);
                        GenLockedIter::from((edge, layer_ids), move |(edge, layer_ids)| {
                            time_semantics
                                .temporal_edge_prop_hist_rev(edge.as_ref(), graph, layer_ids, id)
                                .into_dyn_boxed()
                        })
                        .into_dyn_boxed()
                    }
                }
                .map(|(t, _, v)| (t, v))
                .into_dyn_boxed(),
                Some(t) => {
                    let layer = self.edge.layer().expect("Exploded edge should have layer");
                    time_semantics
                        .temporal_edge_prop_exploded(edge.as_ref(), &self.graph, id, t, layer)
                        .map(|v| (t, v))
                        .into_iter()
                        .into_dyn_boxed()
                }
            }
        } else {
            iter::empty().into_dyn_boxed()
        }
    }

    fn temporal_value_at(&self, id: usize, t: i64) -> Option<Prop> {
        if edge_valid_layer(&self.graph, self.edge) {
            let time_semantics = self.graph.edge_time_semantics();
            let edge = self.graph.core_edge(self.edge.pid());

            match self.edge.time() {
                None => match self.edge.layer() {
                    None => time_semantics.temporal_edge_prop_last_at(
                        edge.as_ref(),
                        &self.graph,
                        id,
                        TimeIndexEntry::start(t),
                    ),
                    Some(layer) => time_semantics.temporal_edge_prop_last_at(
                        edge.as_ref(),
                        LayeredGraph::new(&self.graph, LayerIds::One(layer)),
                        id,
                        TimeIndexEntry::start(t),
                    ),
                },
                Some(ti) => {
                    let layer = self.edge.layer().expect("Exploded edge should have layer");
                    time_semantics.temporal_edge_prop_exploded_last_at(
                        edge.as_ref(),
                        &self.graph,
                        ti,
                        layer,
                        id,
                        TimeIndexEntry::start(t),
                    )
                }
            }
        } else {
            None
        }
    }
}

impl<'graph, G: GraphViewOps<'graph>, GH: GraphViewOps<'graph>> InternalTemporalPropertiesOps
    for EdgeView<G, GH>
{
    fn get_temporal_prop_id(&self, name: &str) -> Option<usize> {
        self.graph.edge_meta().temporal_prop_mapper().get_id(name)
    }

    fn get_temporal_prop_name(&self, id: usize) -> ArcStr {
        self.graph
            .edge_meta()
            .temporal_prop_mapper()
            .get_name(id)
            .clone()
    }

    fn temporal_prop_ids(&self) -> BoxedLIter<usize> {
        Box::new(0..self.graph.edge_meta().temporal_prop_mapper().len())
    }

    fn temporal_prop_keys(&self) -> BoxedLIter<ArcStr> {
        let reverse_map = self.graph.edge_meta().temporal_prop_mapper().get_keys();
        Box::new(
            self.temporal_prop_ids()
                .map(move |id| reverse_map[id].clone()),
        )
    }
}

impl<'graph, G: GraphViewOps<'graph>, GH: GraphViewOps<'graph>> Eq for EdgeView<G, GH> {}

impl<'graph, G1: GraphViewOps<'graph>, GH1: GraphViewOps<'graph>> Hash for EdgeView<G1, GH1> {
    fn hash<H: Hasher>(&self, state: &mut H) {
        self.id().hash(state);
        self.edge.time().hash(state);
    }
}

impl<'graph, G: GraphViewOps<'graph>, GH: GraphViewOps<'graph>> Debug for EdgeView<G, GH> {
    fn fmt(&self, f: &mut Formatter<'_>) -> std::fmt::Result {
        f.debug_struct("EdgeView")
            .field("src", &self.src().id())
            .field("dst", &self.dst().id())
            .field("time", &self.time().ok())
            .field("layer", &self.layer_name().ok())
            .field("properties", &self.properties())
            .finish()
    }
}

impl<G, GH> From<EdgeView<G, GH>> for EdgeRef {
    fn from(value: EdgeView<G, GH>) -> Self {
        value.edge
    }
}

impl<'graph, G: GraphViewOps<'graph>, GH: GraphViewOps<'graph>> OneHopFilter<'graph>
    for EdgeView<G, GH>
{
    type BaseGraph = G;
    type FilteredGraph = GH;
    type Filtered<GHH: GraphViewOps<'graph>> = EdgeView<G, GHH>;

    fn current_filter(&self) -> &Self::FilteredGraph {
        &self.graph
    }

    fn base_graph(&self) -> &Self::BaseGraph {
        &self.base_graph
    }

    fn one_hop_filtered<GHH: GraphViewOps<'graph> + 'graph>(
        &self,
        filtered_graph: GHH,
    ) -> Self::Filtered<GHH> {
        EdgeView::new_filtered(self.base_graph.clone(), filtered_graph, self.edge)
    }
}

#[cfg(test)]
mod test_edge {
    use crate::{db::api::view::time::TimeOps, prelude::*, test_storage, test_utils::test_graph};
    use itertools::Itertools;
    use raphtory_api::core::storage::arc_str::ArcStr;
    use std::collections::HashMap;

    #[test]
    fn test_properties() {
        let graph = Graph::new();
        let props = [(ArcStr::from("test"), "test".into_prop())];
        graph.add_edge(0, 1, 2, NO_PROPS, None).unwrap();
        graph.add_edge(2, 1, 2, props.clone(), None).unwrap();
        test_storage!(&graph, |graph| {
            let e1 = graph.edge(1, 2).unwrap();
            let e1_w = graph.window(0, 1).edge(1, 2).unwrap();
            assert_eq!(
                HashMap::from_iter(e1.properties().as_vec()),
                props.clone().into()
            );
            assert!(e1_w.properties().as_vec().is_empty())
        });
    }

    #[test]
    fn test_metadata() {
        let graph = Graph::new();
        graph
            .add_edge(1, 1, 2, NO_PROPS, Some("layer 1"))
            .unwrap()
            .add_metadata([("test_prop", "test_val")], None)
            .unwrap();
        graph
            .add_edge(1, 2, 3, NO_PROPS, Some("layer 2"))
            .unwrap()
            .add_metadata([("test_prop", "test_val"), ("other", "2")], None)
            .unwrap();

        graph
            .add_edge(1, 2, 3, NO_PROPS, Some("layer 3"))
            .unwrap()
            .add_metadata([("test_prop", "test_val"), ("other", "3")], None)
            .unwrap();

        // FIXME: #18 metadata prop for edges
        test_graph(&graph, |graph| {
            assert_eq!(
                graph.edge(1, 2).unwrap().metadata().get("test_prop"),
                Some(Prop::map([("layer 1", "test_val")]))
            );
            assert_eq!(
                graph.edge(2, 3).unwrap().metadata().get("test_prop"),
                Some(Prop::map([
                    ("layer 2", "test_val"),
                    ("layer 3", "test_val")
                ]))
            );

            assert_eq!(
                graph.edge(2, 3).unwrap().metadata().get("other"),
                Some(Prop::map([("layer 2", "2"), ("layer 3", "3")]))
            );

            assert_eq!(
                graph
                    .valid_layers(["layer 3", "layer 2"])
                    .edge(2, 3)
                    .unwrap()
                    .metadata()
                    .get("other"),
                Some(Prop::map([("layer 2", "2"), ("layer 3", "3")]))
            );

            for e in graph.edges() {
                for ee in e.explode() {
                    assert_eq!(ee.metadata().get("test_prop"), Some("test_val".into()))
                }
            }
        });
    }

    #[test]
    fn test_property_additions() {
        let graph = Graph::new();
        let props = [("test", "test")];
        let e1 = graph.add_edge(0, 1, 2, NO_PROPS, None).unwrap();
        e1.add_updates(2, props, None).unwrap(); // same layer works
        assert!(e1.add_updates(2, props, Some("test2")).is_err()); // different layer is error
        let e = graph.edge(1, 2).unwrap();
        e.add_updates(2, props, Some("test2")).unwrap(); // non-restricted edge view can create new layers
        let layered_views = e.explode_layers().into_iter().collect_vec();
        for ev in layered_views {
            let layer = ev.layer_name().unwrap();
            assert!(ev.add_updates(1, props, Some("test")).is_err()); // restricted edge view cannot create updates in different layer
            ev.add_updates(1, [("test2", layer)], None).unwrap() // this will add an update to the same layer as the view (not the default layer)
        }

        let e1_w = e1.window(0, 1);
        assert_eq!(
            e1.properties().as_map(),
            props
                .into_iter()
                .map(|(k, v)| (ArcStr::from(k), v.into_prop()))
                .chain([(ArcStr::from("test2"), "_default".into_prop())])
                .collect()
        );
        assert_eq!(
            e.layers("test2").unwrap().properties().as_map(),
            props
                .into_iter()
                .map(|(k, v)| (ArcStr::from(k), v.into_prop()))
                .chain([(ArcStr::from("test2"), "test2".into_prop())])
                .collect()
        );
        assert_eq!(e1_w.properties().as_map(), HashMap::default())
    }

    #[test]
    fn test_metadata_additions() {
        let g = Graph::new();
        let e = g.add_edge(0, 1, 2, NO_PROPS, Some("test")).unwrap();
        assert_eq!(e.edge.layer(), Some(0));
        assert!(e.add_metadata([("test1", "test1")], None).is_ok()); // adds properties to layer `"test"`
        assert!(e.add_metadata([("test", "test")], Some("test2")).is_err()); // cannot add properties to a different layer
        e.add_metadata([("test", "test")], Some("test")).unwrap(); // layer is consistent
        assert_eq!(e.metadata().get("test"), Some("test".into()));
        assert_eq!(e.metadata().get("test1"), Some("test1".into()));
    }

    #[test]
    fn test_metadata_updates() {
        let g = Graph::new();
        let e = g.add_edge(0, 1, 2, NO_PROPS, Some("test")).unwrap();
        assert!(e.add_metadata([("test1", "test1")], None).is_ok()); // adds properties to layer `"test"`
        assert!(e.update_metadata([("test1", "test2")], None).is_ok());
        assert_eq!(e.metadata().get("test1"), Some("test2".into()));
    }

    #[test]
    fn test_layers_earliest_time() {
        let g = Graph::new();
        let e = g.add_edge(1, 1, 2, NO_PROPS, Some("test")).unwrap();
        assert_eq!(e.earliest_time(), Some(1));
    }
}<|MERGE_RESOLUTION|>--- conflicted
+++ resolved
@@ -344,11 +344,7 @@
     ///             fails unless the layer matches the edge view. If the edge view is not restricted
     ///             to a single layer, 'None' sets the properties on the default layer and 'Some("name")'
     ///             sets the properties on layer '"name"' and fails if that layer doesn't exist.
-<<<<<<< HEAD
-    pub fn add_constant_properties<PN: AsRef<str>, P: Into<Prop>>(
-=======
-    pub fn add_metadata<C: CollectProperties>(
->>>>>>> 9921b2cf
+    pub fn add_metadata<PN: AsRef<str>, P: Into<Prop>>(
         &self,
         properties: impl IntoIterator<Item = (PN, P)>,
         layer: Option<&str>,
@@ -377,11 +373,7 @@
         Ok(())
     }
 
-<<<<<<< HEAD
-    pub fn update_constant_properties<PN: AsRef<str>, P: Into<Prop>>(
-=======
-    pub fn update_metadata<C: CollectProperties>(
->>>>>>> 9921b2cf
+    pub fn update_metadata<PN: AsRef<str>, P: Into<Prop>>(
         &self,
         props: impl IntoIterator<Item = (PN, P)>,
         layer: Option<&str>,
