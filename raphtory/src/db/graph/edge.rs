//! Defines the `Edge` struct, which represents an edge in the graph.
//!
//! Edges are used to define directed connections between verticies in the graph.
//! Edges are identified by a unique ID, can have a direction (Ingoing, Outgoing, or Both)
//! and can have properties associated with them.
//!

use chrono::{DateTime, Utc};

use crate::{
    core::{
        entities::{edges::edge_ref::EdgeRef, LayerIds, VID},
        storage::timeindex::{AsTime, TimeIndexEntry},
        utils::{errors::GraphError, time::IntoTime},
        ArcStr,
    },
    db::{
        api::{
            mutation::{
                internal::{InternalAdditionOps, InternalDeletionOps, InternalPropertyAdditionOps},
                CollectProperties, TryIntoInputTime,
            },
            properties::{
                internal::{ConstPropertiesOps, TemporalPropertiesOps, TemporalPropertyViewOps},
                Properties,
            },
            view::{
                internal::{OneHopFilter, Static},
                BaseEdgeViewOps, IntoDynBoxed, StaticGraphViewOps,
            },
        },
        graph::{edges::Edges, node::NodeView},
    },
    prelude::*,
};
use std::{
    fmt::{Debug, Formatter},
    sync::Arc,
};

/// A view of an edge in the graph.
#[derive(Clone)]
pub struct EdgeView<G, GH = G> {
    pub base_graph: G,
    /// A view of an edge in the graph.
    pub graph: GH,
    /// A reference to the edge.
    pub edge: EdgeRef,
}

impl<G, GH> Static for EdgeView<G, GH> {}

impl<'graph, G: GraphViewOps<'graph>> EdgeView<G, G> {
    pub fn new(graph: G, edge: EdgeRef) -> Self {
        let base_graph = graph.clone();
        Self {
            base_graph,
            graph,
            edge,
        }
    }
}

impl<'graph, G: GraphViewOps<'graph>, GH: GraphViewOps<'graph>> EdgeView<G, GH> {
    pub(crate) fn new_filtered(base_graph: G, graph: GH, edge: EdgeRef) -> Self {
        Self {
            base_graph,
            graph,
            edge,
        }
    }
<<<<<<< HEAD
=======

>>>>>>> a88caa74
    #[allow(dead_code)]
    fn layer_ids(&self) -> LayerIds {
        self.graph.layer_ids().constrain_from_edge(self.edge)
    }
}

impl<
        G: StaticGraphViewOps
            + InternalAdditionOps
            + InternalPropertyAdditionOps
            + InternalDeletionOps,
    > EdgeView<G, G>
{
    pub fn delete<T: IntoTime>(&self, t: T, layer: Option<&str>) -> Result<(), GraphError> {
        let t = TimeIndexEntry::from_input(&self.graph, t)?;
        let layer = self.resolve_layer(layer, true)?;
        self.graph
            .internal_delete_edge(t, self.edge.src(), self.edge.dst(), layer)
    }
}

impl<
        'graph_1,
        'graph_2,
        G1: GraphViewOps<'graph_1>,
        GH1: GraphViewOps<'graph_1>,
        G2: GraphViewOps<'graph_2>,
        GH2: GraphViewOps<'graph_2>,
    > PartialEq<EdgeView<G2, GH2>> for EdgeView<G1, GH1>
{
    fn eq(&self, other: &EdgeView<G2, GH2>) -> bool {
        self.id() == other.id()
    }
}

impl<'graph, G: GraphViewOps<'graph>, GH: GraphViewOps<'graph>> BaseEdgeViewOps<'graph>
    for EdgeView<G, GH>
{
    type BaseGraph = G;
    type Graph = GH;

    type ValueType<T> =T where T: 'graph;
    type PropType = Self;
    type Nodes = NodeView<G, G>;
    type Exploded = Edges<'graph, G, GH>;

    fn map<O: 'graph, F: Fn(&Self::Graph, EdgeRef) -> O + Send + Sync + Clone + 'graph>(
        &self,
        op: F,
    ) -> Self::ValueType<O> {
        op(&self.graph, self.edge)
    }

    fn as_props(&self) -> Self::ValueType<Properties<Self::PropType>> {
        Properties::new(self.clone())
    }

    fn map_nodes<F: for<'a> Fn(&'a Self::Graph, EdgeRef) -> VID + Send + Sync + Clone + 'graph>(
        &self,
        op: F,
    ) -> Self::Nodes {
        let vid = op(&self.graph, self.edge);
        NodeView::new_internal(self.base_graph.clone(), vid)
    }

    fn map_exploded<
        I: Iterator<Item = EdgeRef> + Send + 'graph,
        F: for<'a> Fn(&'a Self::Graph, EdgeRef) -> I + Send + Sync + Clone + 'graph,
    >(
        &self,
        op: F,
    ) -> Self::Exploded {
        let graph1 = self.graph.clone();
        let graph = self.graph.clone();
        let base_graph = self.base_graph.clone();
        let edge = self.edge;
        let edges = Arc::new(move || op(&graph1, edge).into_dyn_boxed());
        Edges {
            graph,
            base_graph,
            edges,
        }
    }
}

impl<G: StaticGraphViewOps + InternalPropertyAdditionOps + InternalAdditionOps> EdgeView<G, G> {
    fn resolve_layer(&self, layer: Option<&str>, create: bool) -> Result<usize, GraphError> {
        match layer {
            Some(name) => match self.edge.layer() {
                Some(l_id) => self
                    .graph
                    .get_layer_id(name)
                    .filter(|id| id == l_id)
                    .ok_or_else(|| GraphError::InvalidLayer(name.to_owned())),
                None => {
                    if create {
                        Ok(self.graph.resolve_layer(layer))
                    } else {
                        self.graph
                            .get_layer_id(name)
                            .ok_or(GraphError::InvalidLayer(name.to_owned()))
                    }
                }
            },
            None => Ok(self.edge.layer().copied().unwrap_or(0)),
        }
    }

    /// Add constant properties for the edge
    ///
    /// Returns a person with the name given them
    ///
    /// # Arguments
    ///
    /// * `props` - Property key-value pairs to add
    /// * `layer` - The layer to which properties should be added. If the edge view is restricted to a
    ///             single layer, 'None' will add the properties to that layer and 'Some("name")'
    ///             fails unless the layer matches the edge view. If the edge view is not restricted
    ///             to a single layer, 'None' sets the properties on the default layer and 'Some("name")'
    ///             sets the properties on layer '"name"' and fails if that layer doesn't exist.
    pub fn add_constant_properties<C: CollectProperties>(
        &self,
        props: C,
        layer: Option<&str>,
    ) -> Result<(), GraphError> {
        let input_layer_id = self.resolve_layer(layer, false)?;
        if self
            .graph
            .edge_layers(self.edge, LayerIds::One(input_layer_id))
            .next()
            .is_none()
        {
            return Err(GraphError::InvalidEdgeLayer {
                layer: layer.unwrap_or("_default").to_string(),
                src: self.src().name(),
                dst: self.dst().name(),
            });
        }
        let properties: Vec<(usize, Prop)> = props.collect_properties(
            |name, dtype| self.graph.resolve_edge_property(name, dtype, true),
            |prop| self.graph.process_prop_value(prop),
        )?;

        self.graph.internal_add_constant_edge_properties(
            self.edge.pid(),
            input_layer_id,
            properties,
        )
    }

    pub fn update_constant_properties<C: CollectProperties>(
        &self,
        props: C,
        layer: Option<&str>,
    ) -> Result<(), GraphError> {
        let input_layer_id = self.resolve_layer(layer, false)?;
        let properties: Vec<(usize, Prop)> = props.collect_properties(
            |name, dtype| self.graph.resolve_edge_property(name, dtype, true),
            |prop| self.graph.process_prop_value(prop),
        )?;

        self.graph.internal_update_constant_edge_properties(
            self.edge.pid(),
            input_layer_id,
            properties,
        )
    }

    pub fn add_updates<C: CollectProperties, T: TryIntoInputTime>(
        &self,
        time: T,
        props: C,
        layer: Option<&str>,
    ) -> Result<(), GraphError> {
        let t = TimeIndexEntry::from_input(&self.graph, time)?;
        let layer_id = self.resolve_layer(layer, true)?;
        let properties: Vec<(usize, Prop)> = props.collect_properties(
            |name, dtype| self.graph.resolve_edge_property(name, dtype, false),
            |prop| self.graph.process_prop_value(prop),
        )?;

        self.graph
            .internal_add_edge(t, self.edge.src(), self.edge.dst(), properties, layer_id)?;
        Ok(())
    }
}

impl<'graph, G: GraphViewOps<'graph>, GH: GraphViewOps<'graph>> ConstPropertiesOps
    for EdgeView<G, GH>
{
    fn get_const_prop_id(&self, name: &str) -> Option<usize> {
        self.graph.edge_meta().const_prop_meta().get_id(name)
    }

    fn get_const_prop_name(&self, id: usize) -> ArcStr {
        self.graph
            .edge_meta()
            .const_prop_meta()
            .get_name(id)
            .clone()
    }

    fn const_prop_ids(&self) -> Box<dyn Iterator<Item = usize> + '_> {
        self.graph
            .const_edge_prop_ids(self.edge, self.graph.layer_ids())
    }

    fn const_prop_keys(&self) -> Box<dyn Iterator<Item = ArcStr> + '_> {
        let reverse_map = self.graph.edge_meta().const_prop_meta().get_keys();
        Box::new(self.const_prop_ids().map(move |id| reverse_map[id].clone()))
    }

    fn get_const_prop(&self, id: usize) -> Option<Prop> {
        self.graph
            .get_const_edge_prop(self.edge, id, self.graph.layer_ids())
    }
}

impl<'graph, G: GraphViewOps<'graph>, GH: GraphViewOps<'graph>> TemporalPropertyViewOps
    for EdgeView<G, GH>
{
    fn temporal_history(&self, id: usize) -> Vec<i64> {
        self.graph
            .temporal_edge_prop_vec(self.edge, id, self.graph.layer_ids())
            .into_iter()
            .map(|(t, _)| t)
            .collect()
    }
    fn temporal_history_date_time(&self, id: usize) -> Option<Vec<DateTime<Utc>>> {
        self.graph
            .temporal_edge_prop_vec(self.edge, id, self.graph.layer_ids())
            .into_iter()
            .map(|(t, _)| t.dt())
            .collect()
    }

    fn temporal_values(&self, id: usize) -> Vec<Prop> {
        let layer_ids = self.graph.layer_ids().constrain_from_edge(self.edge);
        self.graph
            .temporal_edge_prop_vec(self.edge, id, layer_ids)
            .into_iter()
            .map(|(_, v)| v)
            .collect()
    }
}

impl<'graph, G: GraphViewOps<'graph>, GH: GraphViewOps<'graph>> TemporalPropertiesOps
    for EdgeView<G, GH>
{
    fn get_temporal_prop_id(&self, name: &str) -> Option<usize> {
        let layer_ids = self.graph.layer_ids().constrain_from_edge(self.edge);
        self.graph
            .edge_meta()
            .temporal_prop_meta()
            .get_id(name)
            .filter(move |id| self.graph.has_temporal_edge_prop(self.edge, *id, layer_ids))
    }

    fn get_temporal_prop_name(&self, id: usize) -> ArcStr {
        self.graph
            .edge_meta()
            .temporal_prop_meta()
            .get_name(id)
            .clone()
    }

    fn temporal_prop_ids(&self) -> Box<dyn Iterator<Item = usize> + '_> {
        let layer_ids = self.graph.layer_ids().constrain_from_edge(self.edge);
        Box::new(
            self.graph
                .temporal_edge_prop_ids(self.edge, layer_ids.clone())
                .filter(move |id| {
                    self.graph
                        .has_temporal_edge_prop(self.edge, *id, layer_ids.clone())
                }),
        )
    }

    fn temporal_prop_keys(&self) -> Box<dyn Iterator<Item = ArcStr> + '_> {
        let reverse_map = self.graph.edge_meta().temporal_prop_meta().get_keys();
        Box::new(
            self.temporal_prop_ids()
                .map(move |id| reverse_map[id].clone()),
        )
    }
}

impl<'graph, G: GraphViewOps<'graph>, GH: GraphViewOps<'graph>> Debug for EdgeView<G, GH> {
    fn fmt(&self, f: &mut Formatter<'_>) -> std::fmt::Result {
        write!(f, "EdgeView({}, {})", self.src().id(), self.dst().id())
    }
}

impl<G, GH> From<EdgeView<G, GH>> for EdgeRef {
    fn from(value: EdgeView<G, GH>) -> Self {
        value.edge
    }
}

impl<'graph, G: GraphViewOps<'graph>, GH: GraphViewOps<'graph>> OneHopFilter<'graph>
    for EdgeView<G, GH>
{
    type BaseGraph = G;
    type FilteredGraph = GH;
    type Filtered<GHH: GraphViewOps<'graph>> = EdgeView<G, GHH>;

    fn current_filter(&self) -> &Self::FilteredGraph {
        &self.graph
    }

    fn base_graph(&self) -> &Self::BaseGraph {
        &self.base_graph
    }

    fn one_hop_filtered<GHH: GraphViewOps<'graph> + 'graph>(
        &self,
        filtered_graph: GHH,
    ) -> Self::Filtered<GHH> {
        EdgeView::new_filtered(self.base_graph.clone(), filtered_graph, self.edge)
    }
}

#[cfg(test)]
mod test_edge {
    use crate::{
        core::{ArcStr, IntoPropMap},
        prelude::*,
    };
    use itertools::Itertools;
    use std::collections::HashMap;

    #[test]
    fn test_properties() {
        let g = Graph::new();
        let props = [(ArcStr::from("test"), "test".into_prop())];
        g.add_edge(0, 1, 2, NO_PROPS, None).unwrap();
        g.add_edge(2, 1, 2, props.clone(), None).unwrap();

        let e1 = g.edge(1, 2).unwrap();
        let e1_w = g.window(0, 1).edge(1, 2).unwrap();
        assert_eq!(HashMap::from_iter(e1.properties().as_vec()), props.into());
        assert!(e1_w.properties().as_vec().is_empty())
    }

    #[test]
    fn test_constant_properties() {
        let g = Graph::new();
        g.add_edge(1, 1, 2, NO_PROPS, Some("layer 1"))
            .unwrap()
            .add_constant_properties([("test_prop", "test_val")], Some("layer 1"))
            .unwrap();
        g.add_edge(1, 2, 3, NO_PROPS, Some("layer 2"))
            .unwrap()
            .add_constant_properties([("test_prop", "test_val")], Some("layer 2"))
            .unwrap();

        assert_eq!(
            g.edge(1, 2)
                .unwrap()
                .properties()
                .constant()
                .get("test_prop"),
            Some([("layer 1", "test_val")].into_prop_map())
        );
        assert_eq!(
            g.edge(2, 3)
                .unwrap()
                .properties()
                .constant()
                .get("test_prop"),
            Some([("layer 2", "test_val")].into_prop_map())
        );
        for e in g.edges() {
            for ee in e.explode() {
                assert_eq!(
                    ee.properties().constant().get("test_prop"),
                    Some("test_val".into())
                )
            }
        }
    }

    #[test]
    fn test_property_additions() {
        let g = Graph::new();
        let props = [("test", "test")];
        let e1 = g.add_edge(0, 1, 2, NO_PROPS, None).unwrap();
        e1.add_updates(2, props, None).unwrap(); // same layer works
        assert!(e1.add_updates(2, props, Some("test2")).is_err()); // different layer is error
        let e = g.edge(1, 2).unwrap();
        e.add_updates(2, props, Some("test2")).unwrap(); // non-restricted edge view can create new layers
        let layered_views = e.explode_layers().into_iter().collect_vec();
        for ev in layered_views {
            let layer = ev.layer_name().unwrap();
            assert!(ev.add_updates(1, props, Some("test")).is_err()); // restricted edge view cannot create updates in different layer
            ev.add_updates(1, [("test2", layer)], None).unwrap() // this will add an update to the same layer as the view (not the default layer)
        }
        let e1_w = e1.window(0, 1);
        assert_eq!(
            e1.properties().as_map(),
            props
                .into_iter()
                .map(|(k, v)| (ArcStr::from(k), v.into_prop()))
                .chain([(ArcStr::from("test2"), "_default".into_prop())])
                .collect()
        );
        assert_eq!(
            e.layers("test2").unwrap().properties().as_map(),
            props
                .into_iter()
                .map(|(k, v)| (ArcStr::from(k), v.into_prop()))
                .chain([(ArcStr::from("test2"), "test2".into_prop())])
                .collect()
        );
        assert_eq!(e1_w.properties().as_map(), HashMap::default())
    }

    #[test]
    fn test_constant_property_additions() {
        let g = Graph::new();
        let e = g.add_edge(0, 1, 2, NO_PROPS, Some("test")).unwrap();
        assert!(e
            .add_constant_properties([("test1", "test1")], None)
            .is_ok()); // adds properties to layer `"test"`
        assert!(e
            .add_constant_properties([("test", "test")], Some("test2"))
            .is_err()); // cannot add properties to a different layer
        e.add_constant_properties([("test", "test")], Some("test"))
            .unwrap(); // layer is consistent
        assert_eq!(e.properties().get("test"), Some("test".into()));
        assert_eq!(e.properties().get("test1"), Some("test1".into()));
    }

    #[test]
    fn test_constant_property_updates() {
        let g = Graph::new();
        let e = g.add_edge(0, 1, 2, NO_PROPS, Some("test")).unwrap();
        assert!(e
            .add_constant_properties([("test1", "test1")], None)
            .is_ok()); // adds properties to layer `"test"`
        assert!(e
            .update_constant_properties([("test1", "test2")], None)
            .is_ok());
        assert_eq!(e.properties().get("test1"), Some("test2".into()));
    }

    #[test]
    fn test_layers_earliest_time() {
        let g = Graph::new();
        let e = g.add_edge(1, 1, 2, NO_PROPS, Some("test")).unwrap();
        assert_eq!(e.earliest_time(), Some(1));
    }
}<|MERGE_RESOLUTION|>--- conflicted
+++ resolved
@@ -69,10 +69,7 @@
             edge,
         }
     }
-<<<<<<< HEAD
-=======
-
->>>>>>> a88caa74
+
     #[allow(dead_code)]
     fn layer_ids(&self) -> LayerIds {
         self.graph.layer_ids().constrain_from_edge(self.edge)
