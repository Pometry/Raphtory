--- conflicted
+++ resolved
@@ -5,16 +5,10 @@
 //! and can have properties associated with them.
 //!
 
+use super::views::layer_graph::LayeredGraph;
 use crate::{
     core::{
-<<<<<<< HEAD
         entities::{edges::edge_ref::EdgeRef, vertices::vertex_ref::VertexRef, LayerIds},
-        utils::time::IntoTime,
-    },
-    db::{
-        api::view::{BoxedIter, EdgeViewInternalOps, LayerOps},
-=======
-        entities::{edges::edge_ref::EdgeRef, vertices::vertex_ref::VertexRef},
         storage::locked_view::LockedView,
         utils::time::IntoTime,
     },
@@ -26,9 +20,8 @@
                 },
                 Properties,
             },
-            view::{internal::Static, BoxedIter, EdgeViewInternalOps},
+            view::{internal::Static, BoxedIter, EdgeViewInternalOps, LayerOps},
         },
->>>>>>> fbce020e
         graph::{vertex::VertexView, views::window_graph::WindowedGraph},
     },
     prelude::*,
@@ -37,8 +30,6 @@
     fmt::{Debug, Formatter},
     iter,
 };
-
-use super::views::layer_graph::LayeredGraph;
 
 /// A view of an edge in the graph.
 #[derive(Clone)]
@@ -311,16 +302,9 @@
         g.add_edge(0, 1, 2, NO_PROPS, None).unwrap();
         g.add_edge(2, 1, 2, props.clone(), None).unwrap();
 
-<<<<<<< HEAD
         let e1 = g.edge(1, 2, Layer::All).unwrap();
         let e1_w = g.window(0, 1).edge(1, 2, Layer::All).unwrap();
-        assert_eq!(e1.properties(false), props.into());
-        assert_eq!(e1_w.properties(false), HashMap::default())
-=======
-        let e1 = g.edge(1, 2, None).unwrap();
-        let e1_w = g.window(0, 1).edge(1, 2, None).unwrap();
         assert_eq!(HashMap::from_iter(e1.properties().as_vec()), props.into());
         assert!(e1_w.properties().as_vec().is_empty())
->>>>>>> fbce020e
     }
 }