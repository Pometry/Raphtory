--- conflicted
+++ resolved
@@ -125,13 +125,8 @@
     pub use raphtory_api::core::{entities::GID, input::input_node::InputNode};
 }
 
-<<<<<<< HEAD
 // Upgrade this version number every time you make a breaking change to Graph structure.
-pub const BINCODE_VERSION: u32 = 1u32;
-
-=======
 pub const BINCODE_VERSION: u32 = 3u32;
->>>>>>> a6371a29
 #[cfg(feature = "storage")]
 pub use polars_arrow as arrow2;
 
