--- conflicted
+++ resolved
@@ -173,11 +173,7 @@
     use proptest::{arbitrary::any, prelude::*};
     use proptest_derive::Arbitrary;
     use raphtory_api::core::entities::properties::prop::{PropType, DECIMAL_MAX};
-<<<<<<< HEAD
     use raphtory_storage::mutation::addition_ops::{InternalAdditionOps, SessionAdditionOps};
-=======
-    use raphtory_storage::{core_ops::CoreGraphOps, mutation::addition_ops::InternalAdditionOps};
->>>>>>> 9921b2cf
     use std::{collections::HashMap, sync::Arc};
     #[cfg(feature = "storage")]
     use tempfile::TempDir;
