//! # raphtory
//!
//! `raphtory` is a Rust library for analysing time-based graph data.
//! It is designed to be horizontally scalable,and can be used for a variety of applications
//! such as social network, cyber security, fraud analysis and more.
//!
//! The core feature of raphtory is the ability to analyse time-based graph data.
//!
//! You can run periodic graph analytics on your graph, and see how the graph changes over time.
//!
//! For example:
//!
//! - Run a PageRank algorithm on your graph every 5 minutes, and see how the PageRank scores change.
//! - View the graph a previous point in time, to see how the graph looked.
//!
//!
//! ## Features
//!
//! - **Time-based Graphs** - raphtory allows you to create and analyse time-based graphs.
//! - **Graph Analytics** - raphtory provides a variety of graph analytics algorithms.
//! - **Horizontal Scalability** - raphtory is designed to be horizontally scalable.
//! - **Distributed** - raphtory can be distributed across multiple machines.
//! - **Fast** - raphtory is fast, and can process large amounts of data in a short amount of time.
//! - **Open Source** - raphtory is open source, and is available on Github under a GPL-3.0 license.
//!
//! ## Example
//!
//! Create your own graph below
//! ```
//! use raphtory::prelude::*;
//!
//! // Create your GraphDB object and state the number of shards you would like, here we have 2
//! let graph = Graph::new();
//!
//! // Add node and edges to your graph with the respective properties
//! graph.add_node(
//!   1,
//!   "Gandalf",
//!   [("type", Prop::str("Character"))],
//!   None
//! ).unwrap();
//!
//! graph.add_node(
//!   2,
//!   "Frodo",
//!   [("type", Prop::str("Character"))],
//!   None,
//! ).unwrap();
//!
//! graph.add_edge(
//!   3,
//!   "Gandalf",
//!   "Frodo",
//!   [(
//!       "meeting",
//!       Prop::str("Character Co-occurrence"),
//!   )],
//!   None,
//! ).unwrap();
//!
//! // Get the in-degree, out-degree and degree of Gandalf
//! println!("Number of nodes {:?}", graph.count_nodes());
//! println!("Number of Edges {:?}", graph.count_edges());
//! ```
//!
//! ## Supported Operating Systems
//! This library requires Rust 1.54 or later.
//!
//! The following operating systems are supported:
//!
//! - `Linux`
//! - `macOS`
//! - `Windows`
//!
//! ## License
//!
//! This project is licensed under the terms of the GPL-3.0 license.
//! Please see the Github repository for more information.
//!
//! ## Contributing
//!
//! raphtory is created by [Pometry](https://pometry.com).
//! We are always looking for contributors to help us improve the library.
//! If you are interested in contributing, please see
//! our [GitHub repository](https://github.com/Raphtory/raphtory)
pub mod algorithms;
pub mod db;
pub mod graphgen;

#[cfg(all(feature = "python", not(doctest)))]
// no doctests in python as the docstrings are python not rust format
pub mod python;

#[cfg(feature = "io")]
pub mod graph_loader;

#[cfg(feature = "search")]
pub mod search;

#[cfg(feature = "vectors")]
pub mod vectors;

#[cfg(feature = "io")]
pub mod io;

pub mod api;
pub mod core;
pub mod errors;
#[cfg(feature = "proto")]
pub mod serialise;
pub mod storage;

/// Return Raphtory crate version.
///
/// Returns:
///     str:
pub fn version() -> &'static str {
    env!("CARGO_PKG_VERSION")
}

pub mod prelude {
    pub const NO_PROPS: [(&str, Prop); 0] = [];
    pub use crate::{
        api::core::{
            entities::{
                layers::Layer,
                properties::prop::{IntoProp, IntoPropList, IntoPropMap, Prop, PropUnwrap},
                GID,
            },
            input::input_node::InputNode,
        },
        db::{
            api::{
                mutation::{AdditionOps, DeletionOps, ImportOps, PropertyAdditionOps},
                properties::PropertiesOps,
                state::{
                    AsOrderedNodeStateOps, NodeStateGroupBy, NodeStateOps, OrderedNodeStateOps,
                },
                view::{
                    EdgePropertyFilterOps, EdgeViewOps, ExplodedEdgePropertyFilterOps,
                    GraphViewOps, LayerOps, NodePropertyFilterOps, NodeViewOps, ResetFilter,
                    TimeOps,
                },
            },
            graph::{graph::Graph, views::filter::model::property_filter::PropertyFilter},
        },
    };

    #[cfg(feature = "proto")]
    pub use crate::serialise::{
        parquet::{ParquetDecoder, ParquetEncoder},
        CacheOps, StableDecode, StableEncode,
    };

    #[cfg(feature = "search")]
    pub use crate::db::api::{mutation::IndexMutationOps, view::SearchableGraphOps};
}

<<<<<<< HEAD
pub use raphtory_api::{atomic_extra, core::utils::logging};

#[cfg(any(test, feature = "test-utils"))]
pub mod test_utils {
    use crate::{db::api::storage::storage::Storage, prelude::*};
    use ahash::HashSet;
    use bigdecimal::BigDecimal;
    use chrono::{DateTime, NaiveDateTime, Utc};
    use itertools::Itertools;
    use proptest::{arbitrary::any, prelude::*};
    use proptest_derive::Arbitrary;
    use raphtory_api::core::entities::properties::prop::{PropType, DECIMAL_MAX};
    use raphtory_storage::{
        core_ops::CoreGraphOps,
        mutation::addition_ops::{InternalAdditionOps, SessionAdditionOps},
    };
    use std::{collections::HashMap, sync::Arc};

    pub(crate) fn test_graph(graph: &Graph, test: impl FnOnce(&Graph)) {
        test(graph)
    }

    #[macro_export]
    macro_rules! test_storage {
        ($graph:expr, $test:expr) => {
            $crate::test_utils::test_graph($graph, $test);
        };
    }

    pub fn build_edge_list(
        len: usize,
        num_nodes: u64,
    ) -> impl Strategy<Value = Vec<(u64, u64, i64, String, i64)>> {
        proptest::collection::vec(
            (
                0..num_nodes,
                0..num_nodes,
                -100i64..100i64,
                any::<String>(),
                any::<i64>(),
            ),
            0..=len,
        )
    }

    pub(crate) fn build_edge_list_str(
        len: usize,
        num_nodes: u64,
    ) -> impl Strategy<Value = Vec<(String, String, i64, String, i64)>> {
        proptest::collection::vec(
            (
                (0..num_nodes).prop_map(|i| i.to_string()),
                (0..num_nodes).prop_map(|i| i.to_string()),
                i64::MIN..i64::MAX,
                any::<String>(),
                any::<i64>(),
            ),
            0..=len,
        )
    }

    pub(crate) fn build_edge_deletions(
        len: usize,
        num_nodes: u64,
    ) -> impl Strategy<Value = Vec<(u64, u64, i64)>> {
        proptest::collection::vec((0..num_nodes, 0..num_nodes, i64::MIN..i64::MAX), 0..=len)
    }

    #[derive(Debug, Arbitrary, PartialOrd, PartialEq, Eq, Ord)]
    pub(crate) enum Update {
        Addition(String, i64),
        Deletion,
    }

    pub(crate) fn build_edge_list_with_deletions(
        len: usize,
        num_nodes: u64,
    ) -> impl Strategy<Value = HashMap<(u64, u64), Vec<(i64, Update)>>> {
        proptest::collection::hash_map(
            (0..num_nodes, 0..num_nodes),
            proptest::collection::vec(any::<(i64, Update)>(), 0..=len),
            0..=len,
        )
    }

    pub(crate) fn prop(p_type: &PropType) -> BoxedStrategy<Prop> {
        match p_type {
            PropType::Str => any::<String>().prop_map(Prop::str).boxed(),
            PropType::I64 => any::<i64>().prop_map(Prop::I64).boxed(),
            PropType::F64 => any::<f64>().prop_map(Prop::F64).boxed(),
            PropType::U8 => any::<u8>().prop_map(Prop::U8).boxed(),
            PropType::Bool => any::<bool>().prop_map(Prop::Bool).boxed(),
            PropType::DTime => (1900..2024, 1..=12, 1..28, 0..24, 0..60, 0..60)
                .prop_map(|(year, month, day, h, m, s)| {
                    Prop::DTime(
                        format!(
                            "{:04}-{:02}-{:02}T{:02}:{:02}:{:02}Z",
                            year, month, day, h, m, s
                        )
                        .parse::<DateTime<Utc>>()
                        .unwrap(),
                    )
                })
                .boxed(),
            PropType::NDTime => (1970..2024, 1..=12, 1..28, 0..24, 0..60, 0..60)
                .prop_map(|(year, month, day, h, m, s)| {
                    // 2015-09-18T23:56:04
                    Prop::NDTime(
                        format!(
                            "{:04}-{:02}-{:02}T{:02}:{:02}:{:02}",
                            year, month, day, h, m, s
                        )
                        .parse::<NaiveDateTime>()
                        .unwrap(),
                    )
                })
                .boxed(),
            PropType::List(p_type) => proptest::collection::vec(prop(p_type), 0..10)
                .prop_map(|props| Prop::List(props.into()))
                .boxed(),
            PropType::Map(p_types) => {
                let key_val: Vec<_> = p_types
                    .iter()
                    .map(|(k, v)| (k.clone(), v.clone()))
                    .collect();
                let len = key_val.len();
                let samples = proptest::sample::subsequence(key_val, 0..=len);
                samples
                    .prop_flat_map(|key_vals| {
                        let props: Vec<_> = key_vals
                            .into_iter()
                            .map(|(key, val_type)| {
                                prop(&val_type).prop_map(move |val| (key.clone(), val))
                            })
                            .collect();
                        props.prop_map(Prop::map)
                    })
                    .boxed()
            }
            PropType::Decimal { scale } => {
                let scale = *scale;
                let dec_max = DECIMAL_MAX;
                ((scale as i128)..dec_max)
                    .prop_map(move |int| Prop::Decimal(BigDecimal::new(int.into(), scale)))
                    .boxed()
            }
            _ => todo!(),
        }
    }

    pub(crate) fn prop_type() -> impl Strategy<Value = PropType> {
        let leaf = proptest::sample::select(&[
            PropType::Str,
            PropType::I64,
            PropType::F64,
            PropType::U8,
            PropType::Bool,
            PropType::DTime,
            PropType::NDTime,
            // PropType::Decimal { scale }, decimal breaks the tests because of polars-parquet
        ]);

        leaf.prop_recursive(3, 10, 10, |inner| {
            let dict = proptest::collection::hash_map(r"\w{1,10}", inner.clone(), 1..10)
                .prop_map(PropType::map);
            let list = inner
                .clone()
                .prop_map(|p_type| PropType::List(Box::new(p_type)));
            prop_oneof![inner, list, dict]
        })
    }

    #[derive(Debug, Clone)]
    pub struct GraphFixture {
        pub nodes: NodeFixture,
        pub edges: EdgeFixture,
    }

    impl GraphFixture {
        pub fn edges(
            &self,
        ) -> impl Iterator<Item = ((u64, u64, Option<&str>), &EdgeUpdatesFixture)> {
            self.edges.iter()
        }

        pub fn nodes(&self) -> impl Iterator<Item = (u64, &NodeUpdatesFixture)> {
            self.nodes.iter()
        }
    }

    #[derive(Debug, Default, Clone)]
    pub struct NodeFixture(pub HashMap<u64, NodeUpdatesFixture>);

    impl FromIterator<(u64, NodeUpdatesFixture)> for NodeFixture {
        fn from_iter<T: IntoIterator<Item = (u64, NodeUpdatesFixture)>>(iter: T) -> Self {
            Self(iter.into_iter().collect())
        }
    }

    impl NodeFixture {
        pub fn iter(&self) -> impl Iterator<Item = (u64, &NodeUpdatesFixture)> {
            self.0.iter().map(|(k, v)| (*k, v))
        }
    }

    #[derive(Debug, Default, Clone)]
    pub struct PropUpdatesFixture {
        pub t_props: Vec<(i64, Vec<(String, Prop)>)>,
        pub c_props: Vec<(String, Prop)>,
    }

    #[derive(Debug, Default, Clone)]
    pub struct NodeUpdatesFixture {
        pub props: PropUpdatesFixture,
        pub node_type: Option<&'static str>,
    }

    #[derive(Debug, Default, Clone)]
    pub struct EdgeUpdatesFixture {
        pub props: PropUpdatesFixture,
        pub deletions: Vec<i64>,
    }

    #[derive(Debug, Default, Clone)]
    pub struct EdgeFixture(pub HashMap<(u64, u64, Option<&'static str>), EdgeUpdatesFixture>);

    impl EdgeFixture {
        pub fn iter(
            &self,
        ) -> impl Iterator<Item = ((u64, u64, Option<&str>), &EdgeUpdatesFixture)> {
            self.0.iter().map(|(k, v)| (*k, v))
        }
    }

    impl FromIterator<((u64, u64, Option<&'static str>), EdgeUpdatesFixture)> for EdgeFixture {
        fn from_iter<
            T: IntoIterator<Item = ((u64, u64, Option<&'static str>), EdgeUpdatesFixture)>,
        >(
            iter: T,
        ) -> Self {
            Self(iter.into_iter().collect())
        }
    }

    impl<V, T, I: IntoIterator<Item = (V, T, Vec<(String, Prop)>)>> From<I> for NodeFixture
    where
        u64: TryFrom<V>,
        i64: TryFrom<T>,
    {
        fn from(value: I) -> Self {
            Self(
                value
                    .into_iter()
                    .filter_map(|(node, time, props)| {
                        Some((node.try_into().ok()?, (time.try_into().ok()?, props)))
                    })
                    .into_group_map()
                    .into_iter()
                    .map(|(k, t_props)| {
                        (
                            k,
                            NodeUpdatesFixture {
                                props: PropUpdatesFixture {
                                    t_props,
                                    ..Default::default()
                                },
                                node_type: None,
                            },
                        )
                    })
                    .collect(),
            )
        }
    }

    impl From<NodeFixture> for GraphFixture {
        fn from(node_fix: NodeFixture) -> Self {
            Self {
                nodes: node_fix,
                edges: Default::default(),
            }
        }
    }

    impl From<EdgeFixture> for GraphFixture {
        fn from(edges: EdgeFixture) -> Self {
            GraphFixture {
                nodes: Default::default(),
                edges,
            }
        }
    }

    impl<V, T, I: IntoIterator<Item = (V, V, T, Vec<(String, Prop)>, Option<&'static str>)>> From<I>
        for GraphFixture
    where
        u64: TryFrom<V>,
        i64: TryFrom<T>,
    {
        fn from(edges: I) -> Self {
            let edges = edges
                .into_iter()
                .filter_map(|(src, dst, t, props, layer)| {
                    Some((
                        (src.try_into().ok()?, dst.try_into().ok()?, layer),
                        (t.try_into().ok()?, props),
                    ))
                })
                .into_group_map()
                .into_iter()
                .map(|(k, t_props)| {
                    (
                        k,
                        EdgeUpdatesFixture {
                            props: PropUpdatesFixture {
                                t_props,
                                c_props: vec![],
                            },
                            deletions: vec![],
                        },
                    )
                })
                .collect();
            Self {
                edges: EdgeFixture(edges),
                nodes: Default::default(),
            }
        }
    }

    pub fn make_node_type() -> impl Strategy<Value = Option<&'static str>> {
        proptest::sample::select(vec![None, Some("one"), Some("two")])
    }

    pub fn make_node_types() -> impl Strategy<Value = Vec<&'static str>> {
        proptest::sample::subsequence(vec!["_default", "one", "two"], 0..=3)
    }

    pub fn build_window() -> impl Strategy<Value = (i64, i64)> {
        any::<(i64, i64)>()
    }

    fn make_props(schema: Vec<(String, PropType)>) -> impl Strategy<Value = Vec<(String, Prop)>> {
        let num_props = schema.len();
        proptest::sample::subsequence(schema, 0..=num_props).prop_flat_map(|schema| {
            schema
                .into_iter()
                .map(|(k, v)| prop(&v).prop_map(move |prop| (k.clone(), prop)))
                .collect::<Vec<_>>()
        })
    }

    fn prop_schema(len: usize) -> impl Strategy<Value = Vec<(String, PropType)>> {
        proptest::collection::hash_map(0..len, prop_type(), 0..=len)
            .prop_map(|v| v.into_iter().map(|(k, p)| (k.to_string(), p)).collect())
    }

    fn t_props(
        schema: Vec<(String, PropType)>,
        len: usize,
    ) -> impl Strategy<Value = Vec<(i64, Vec<(String, Prop)>)>> {
        proptest::collection::vec((any::<i64>(), make_props(schema)), 0..=len)
    }

    fn prop_updates(
        schema: Vec<(String, PropType)>,
        len: usize,
    ) -> impl Strategy<Value = PropUpdatesFixture> {
        let t_props = t_props(schema.clone(), len);
        let c_props = make_props(schema);
        (t_props, c_props).prop_map(|(t_props, c_props)| {
            if t_props.is_empty() {
                PropUpdatesFixture {
                    t_props,
                    c_props: vec![],
                }
            } else {
                PropUpdatesFixture { t_props, c_props }
            }
        })
    }

    fn node_updates(
        schema: Vec<(String, PropType)>,
        len: usize,
    ) -> impl Strategy<Value = NodeUpdatesFixture> {
        (prop_updates(schema, len), make_node_type())
            .prop_map(|(props, node_type)| NodeUpdatesFixture { props, node_type })
    }

    fn edge_updates(
        schema: Vec<(String, PropType)>,
        len: usize,
        deletions: bool,
    ) -> impl Strategy<Value = EdgeUpdatesFixture> {
        let del_len = if deletions { len } else { 0 };
        (
            prop_updates(schema, len),
            proptest::collection::vec(i64::MIN..i64::MAX, 0..=del_len),
        )
            .prop_map(|(props, deletions)| EdgeUpdatesFixture { props, deletions })
    }

    pub(crate) fn build_nodes_dyn(
        num_nodes: usize,
        len: usize,
    ) -> impl Strategy<Value = NodeFixture> {
        let schema = prop_schema(len);
        schema.prop_flat_map(move |schema| {
            proptest::collection::hash_map(
                0..num_nodes as u64,
                node_updates(schema.clone(), len),
                0..=len,
            )
            .prop_map(NodeFixture)
        })
    }

    pub(crate) fn build_edge_list_dyn(
        len: usize,
        num_nodes: usize,
        del_edges: bool,
    ) -> impl Strategy<Value = EdgeFixture> {
        let num_nodes = num_nodes as u64;

        let schema = prop_schema(len);
        schema.prop_flat_map(move |schema| {
            proptest::collection::hash_map(
                (
                    0..num_nodes,
                    0..num_nodes,
                    proptest::sample::select(vec![Some("a"), Some("b"), None]),
                ),
                edge_updates(schema.clone(), len, del_edges),
                0..=len,
            )
            .prop_map(EdgeFixture)
        })
    }

    pub(crate) fn build_props_dyn(len: usize) -> impl Strategy<Value = PropUpdatesFixture> {
        let schema = prop_schema(len);
        schema.prop_flat_map(move |schema| prop_updates(schema, len))
    }

    pub(crate) fn build_graph_strat(
        len: usize,
        num_nodes: usize,
        del_edges: bool,
    ) -> impl Strategy<Value = GraphFixture> {
        let nodes = build_nodes_dyn(num_nodes, len);
        let edges = build_edge_list_dyn(len, num_nodes, del_edges);
        (nodes, edges).prop_map(|(nodes, edges)| GraphFixture { nodes, edges })
    }

    pub(crate) fn build_node_props(
        max_num_nodes: u64,
    ) -> impl Strategy<Value = Vec<(u64, Option<String>, Option<i64>)>> {
        (0..max_num_nodes).prop_flat_map(|num_nodes| {
            (0..num_nodes)
                .map(|node| (Just(node), any::<Option<String>>(), any::<Option<i64>>()))
                .collect_vec()
        })
    }

    pub(crate) fn build_graph_from_edge_list<'a>(
        edge_list: impl IntoIterator<Item = &'a (u64, u64, i64, String, i64)>,
    ) -> Graph {
        let g = Graph::new();
        for (src, dst, time, str_prop, int_prop) in edge_list {
            g.add_edge(
                *time,
                src,
                dst,
                [
                    ("str_prop", str_prop.into_prop()),
                    ("int_prop", int_prop.into_prop()),
                ],
                None,
            )
            .unwrap();
        }
        g
    }

    pub(crate) fn build_graph(graph_fix: &GraphFixture) -> Arc<Storage> {
        let g = Arc::new(Storage::default());
        for ((src, dst, layer), updates) in graph_fix.edges() {
            for (t, props) in updates.props.t_props.iter() {
                g.add_edge(*t, src, dst, props.clone(), layer).unwrap();
            }
            if let Some(e) = g.edge(src, dst) {
                if !updates.props.c_props.is_empty() {
                    e.add_metadata(updates.props.c_props.clone(), layer)
                        .unwrap();
                }
            }
            for t in updates.deletions.iter() {
                g.delete_edge(*t, src, dst, layer).unwrap();
            }
        }

        for (node, updates) in graph_fix.nodes() {
            for (t, props) in updates.props.t_props.iter() {
                g.add_node(*t, node, props.clone(), None).unwrap();
            }
            if let Some(node) = g.node(node) {
                node.add_metadata(updates.props.c_props.clone()).unwrap();
                if let Some(node_type) = updates.node_type {
                    node.set_node_type(node_type).unwrap();
                }
            }
        }

        g
    }

    pub(crate) fn build_graph_layer(graph_fix: &GraphFixture, layers: &[&str]) -> Arc<Storage> {
        let g = Arc::new(Storage::default());
        let actual_layer_set: HashSet<_> = graph_fix
            .edges()
            .filter(|(_, updates)| {
                !updates.deletions.is_empty() || !updates.props.t_props.is_empty()
            })
            .map(|((_, _, layer), _)| layer.unwrap_or("_default"))
            .collect();

        // make sure the graph has the layers in the right order
        for layer in layers {
            if actual_layer_set.contains(layer) {
                g.resolve_layer(Some(layer)).unwrap();
            }
        }

        let layers = g.edge_meta().layer_meta();

        let session = g.write_session().unwrap();
        for ((src, dst, layer), updates) in graph_fix.edges() {
            // properties always exist in the graph
            for (_, props) in updates.props.t_props.iter() {
                for (key, value) in props {
                    session
                        .resolve_edge_property(key, value.dtype(), false)
                        .unwrap();
                }
            }
            for (key, value) in updates.props.c_props.iter() {
                session
                    .resolve_edge_property(key, value.dtype(), true)
                    .unwrap();
            }

            if layers.contains(layer.unwrap_or("_default")) {
                for (t, props) in updates.props.t_props.iter() {
                    g.add_edge(*t, src, dst, props.clone(), layer).unwrap();
                }
                if let Some(e) = g.edge(src, dst) {
                    if !updates.props.c_props.is_empty() {
                        e.add_metadata(updates.props.c_props.clone(), layer)
                            .unwrap();
                    }
                }
                for t in updates.deletions.iter() {
                    g.delete_edge(*t, src, dst, layer).unwrap();
                }
            }
        }

        for (node, updates) in graph_fix.nodes() {
            for (t, props) in updates.props.t_props.iter() {
                g.add_node(*t, node, props.clone(), None).unwrap();
            }
            if let Some(node) = g.node(node) {
                node.add_metadata(updates.props.c_props.clone()).unwrap();
                if let Some(node_type) = updates.node_type {
                    node.set_node_type(node_type).unwrap();
                }
            }
        }
        g
    }

    pub(crate) fn add_node_props<'a>(
        graph: &'a Graph,
        nodes: impl IntoIterator<Item = &'a (u64, Option<String>, Option<i64>)>,
    ) {
        for (node, str_prop, int_prop) in nodes {
            let props = [
                str_prop.as_ref().map(|v| ("str_prop", v.into_prop())),
                int_prop.as_ref().map(|v| ("int_prop", (*v).into())),
            ]
            .into_iter()
            .flatten();
            graph.add_node(0, *node, props, None).unwrap();
        }
    }

    pub(crate) fn node_filtered_graph(
        edge_list: &[(u64, u64, i64, String, i64)],
        nodes: &[(u64, Option<String>, Option<i64>)],
        filter: impl Fn(Option<&String>, Option<&i64>) -> bool,
    ) -> Graph {
        let node_map: HashMap<_, _> = nodes
            .iter()
            .map(|(n, str_v, int_v)| (n, (str_v.as_ref(), int_v.as_ref())))
            .collect();
        let g = build_graph_from_edge_list(edge_list.iter().filter(|(src, dst, ..)| {
            let (src_str_v, src_int_v) = node_map.get(src).copied().unwrap_or_default();
            let (dst_str_v, dst_int_v) = node_map.get(dst).copied().unwrap_or_default();
            filter(src_str_v, src_int_v) && filter(dst_str_v, dst_int_v)
        }));
        add_node_props(
            &g,
            nodes
                .iter()
                .filter(|(_, str_v, int_v)| filter(str_v.as_ref(), int_v.as_ref())),
        );
        g
    }
}
=======
pub use raphtory_api::{atomic_extra, core::utils::logging};
>>>>>>> 43c2835d
<|MERGE_RESOLUTION|>--- conflicted
+++ resolved
@@ -156,7 +156,6 @@
     pub use crate::db::api::{mutation::IndexMutationOps, view::SearchableGraphOps};
 }
 
-<<<<<<< HEAD
 pub use raphtory_api::{atomic_extra, core::utils::logging};
 
 #[cfg(any(test, feature = "test-utils"))]
@@ -776,7 +775,4 @@
         );
         g
     }
-}
-=======
-pub use raphtory_api::{atomic_extra, core::utils::logging};
->>>>>>> 43c2835d
+}