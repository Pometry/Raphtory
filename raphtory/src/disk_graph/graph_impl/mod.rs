--- conflicted
+++ resolved
@@ -20,58 +20,6 @@
     pub time_col: &'a str,
 }
 
-<<<<<<< HEAD
-#[derive(Clone, Debug)]
-pub struct DiskGraph {
-    pub(crate) inner: Arc<TemporalGraph>,
-    node_meta: Arc<Meta>,
-    edge_meta: Arc<Meta>,
-    graph_props: Arc<GraphMeta>,
-    pub graph_dir: PathBuf,
-}
-
-impl Serialize for DiskGraph {
-    fn serialize<S>(&self, serializer: S) -> Result<S::Ok, S::Error>
-    where
-        S: Serializer,
-    {
-        let path = self.graph_dir.clone();
-        path.serialize(serializer)
-    }
-}
-
-impl<'de> Deserialize<'de> for DiskGraph {
-    fn deserialize<D>(deserializer: D) -> Result<Self, D::Error>
-    where
-        D: Deserializer<'de>,
-    {
-        let path = PathBuf::deserialize(deserializer)?;
-        let graph_result = DiskGraph::load_from_dir(&path).map_err(|err| {
-            serde::de::Error::custom(format!("Failed to load Diskgraph: {:?}", err))
-        })?;
-        Ok(graph_result)
-    }
-}
-
-impl Display for DiskGraph {
-    fn fmt(&self, f: &mut Formatter<'_>) -> std::fmt::Result {
-        write!(
-            f,
-            "Diskgraph(num_nodes={}, num_temporal_edges={}",
-            self.count_nodes(),
-            self.count_temporal_edges()
-        )
-    }
-}
-
-impl AsRef<TemporalGraph> for DiskGraph {
-    fn as_ref(&self) -> &TemporalGraph {
-        &self.inner
-    }
-}
-
-=======
->>>>>>> a6371a29
 impl Graph {
     pub fn persist_as_disk_graph(
         &self,
