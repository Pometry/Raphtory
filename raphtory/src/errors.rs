use crate::{
    core::storage::lazy_vec::IllegalSet,
    db::graph::views::filter::model::filter_operator::FilterOperator, prelude::GraphViewOps,
};
use itertools::Itertools;
use raphtory_api::core::entities::{
    properties::prop::{PropError, PropType},
    GID,
};
use raphtory_core::{
    entities::{
        graph::{logical_to_physical::InvalidNodeId, tgraph::InvalidLayer},
        properties::props::{MetadataError, TPropError},
    },
    utils::time::ParseTimeError,
};
use raphtory_storage::mutation::MutationError;
use std::{
    fmt::Debug,
    io,
    path::{PathBuf, StripPrefixError},
    sync::Arc,
    time::SystemTimeError,
};
use tracing::error;

<<<<<<< HEAD
#[cfg(feature = "arrow")]
use {
    arrow_schema::{ArrowError, DataType},
=======
#[cfg(feature = "storage")]
use pometry_storage::RAError;
#[cfg(feature = "arrow")]
use {
    arrow::{datatypes::DataType, error::ArrowError},
>>>>>>> 43c2835d
    parquet::errors::ParquetError,
    raphtory_api::core::entities::{properties::prop::DeserialisationError, GidType, VID},
};

#[cfg(feature = "python")]
use pyo3::PyErr;

#[cfg(feature = "search")]
use {tantivy, tantivy::query::QueryParserError};

#[derive(thiserror::Error, Debug)]
pub enum InvalidPathReason {
    #[error("Backslash not allowed in path: {0}")]
    BackslashError(PathBuf),
    #[error("Double forward slashes are not allowed in path: {0}")]
    DoubleForwardSlash(PathBuf),
    #[error("Only relative paths are allowed to be used within the working_dir: {0}")]
    RootNotAllowed(PathBuf),
    #[error("References to the current dir are not allowed within the path: {0}")]
    CurDirNotAllowed(PathBuf),
    #[error("References to the parent dir are not allowed within the path: {0}")]
    ParentDirNotAllowed(PathBuf),
    #[error("A component of the given path was a symlink: {0}")]
    SymlinkNotAllowed(PathBuf),
    #[error("The give path does not exist: {0}")]
    PathDoesNotExist(PathBuf),
    #[error("Could not parse Path: {0}")]
    PathNotParsable(PathBuf),
    #[error("The path to the graph contains a subpath to an existing graph: {0}")]
    ParentIsGraph(PathBuf),
    #[error("The path provided does not exists as a namespace: {0}")]
    NamespaceDoesNotExist(String),
    #[error("The path provided contains non-UTF8 characters.")]
    NonUTFCharacters,
    #[error("Failed to strip prefix")]
    StripPrefix {
        #[from]
        source: StripPrefixError,
    },
}

#[cfg(feature = "arrow")]
#[derive(thiserror::Error, Debug)]
pub enum LoadError {
    #[error("Only str columns are supported for layers, got {0:?}")]
    InvalidLayerType(DataType),
    #[error("Only str columns are supported for node type, got {0:?}")]
    InvalidNodeType(DataType),
    #[error("{0:?} not supported as property type")]
    InvalidPropertyType(DataType),
    #[error("{0:?} not supported as node id type")]
    InvalidNodeIdType(DataType),
    #[error("{0:?} not supported for time column")]
    InvalidTimestamp(DataType),
    #[error("Missing value for src id")]
    MissingSrcError,
    #[error("Missing value for dst id")]
    MissingDstError,
    #[error("Missing value for node id")]
    MissingNodeError,
    #[error("Missing value for timestamp")]
    MissingTimeError,
    #[error("Missing value for edge id {0:?} -> {1:?}")]
    MissingEdgeError(VID, VID),
    #[error("Node IDs have the wrong type, expected {existing}, got {new}")]
    NodeIdTypeError { existing: GidType, new: GidType },
    #[error("Fatal load error, graph may be in a dirty state.")]
    FatalError,
    #[error("Arrow error: {0:?}")]
    Arrow(#[from] ArrowError),
}

#[cfg(feature = "proto")]
#[derive(thiserror::Error, Debug)]
pub enum WriteError {
    #[cfg(feature = "proto")]
    #[error("Unrecoverable disk error: {0}, resetting file size failed: {1}")]
    FatalWriteError(io::Error, io::Error),

    #[cfg(feature = "proto")]
    #[error("Failed to write delta to cache: {0}")]
    WriteError(#[from] io::Error),
}

pub type GraphResult<T> = Result<T, GraphError>;

pub fn into_graph_err(err: impl Into<GraphError>) -> GraphError {
    err.into()
}

#[derive(thiserror::Error, Debug)]
pub enum GraphError {
    #[error(transparent)]
    ExternalError(#[from] Arc<dyn std::error::Error + Send + Sync>),

    #[error(transparent)]
    MutationError(#[from] MutationError),

    #[error(transparent)]
    PropError(#[from] PropError),

    #[error("You cannot set ‘{0}’ and ‘{1}’ at the same time. Please pick one or the other.")]
    WrongNumOfArgs(String, String),

    #[cfg(feature = "arrow")]
    #[error("Arrow-rs error: {0}")]
    ArrowRs(#[from] ArrowError),

    #[cfg(feature = "arrow")]
    #[error("Arrow-rs parquet error: {0}")]
    ParquetError(#[from] ParquetError),

    #[error("Invalid path: {source}")]
    InvalidPath {
        #[from]
        source: InvalidPathReason,
    },

    #[cfg(feature = "arrow")]
    #[error("{source}")]
    LoadError {
        #[from]
        source: LoadError,
    },
    #[error("Storage feature not enabled")]
    DiskGraphNotFound,

    #[error("Missing graph index. You need to create an index first.")]
    IndexNotCreated,

    #[error("Failed to create index.")]
    FailedToCreateIndex,

    #[error("Failed to persist index.")]
    FailedToPersistIndex,

    #[error("Cannot persist RAM index")]
    CannotPersistRamIndex,

    #[error("Failed to remove existing graph index: {0}")]
    FailedToRemoveExistingGraphIndex(PathBuf),

    #[error("Failed to move graph index")]
    FailedToMoveGraphIndex,

    #[error("Valid view is not supported for event graph")]
    EventGraphNoValidView,

    #[error("Graph not found {0}")]
    GraphNotFound(PathBuf),

    #[error("Graph already exists by name = {0}")]
    GraphNameAlreadyExists(PathBuf),

    #[error("{reason}")]
    InvalidProperty { reason: String },

    #[error("Failed to parse time string: {source}")]
    ParseTime {
        #[from]
        source: ParseTimeError,
    },

    #[error("Node already exists with ID {0:?}")]
    NodeExistsError(GID),

    #[error("Nodes already exist with IDs: {0:?}")]
    NodesExistError(Vec<GID>),

    #[error("Edge already exists for nodes {0:?} {1:?}")]
    EdgeExistsError(GID, GID),

    #[error("Edges already exist with IDs: {0:?}")]
    EdgesExistError(Vec<(GID, GID)>),

    #[error("Node {0} does not exist")]
    NodeMissingError(GID),

    #[error("Node Type Error {0}")]
    NodeTypeError(String),

    #[error("No Edge between {src} and {dst}")]
    EdgeMissingError { src: GID, dst: GID },

    #[error("Property {0} does not exist")]
    PropertyMissingError(String),
    // wasm
    #[error(transparent)]
    InvalidLayer(#[from] InvalidLayer),

    #[error("Graph does not have a default layer. Valid layers: {valid_layers}")]
    NoDefaultLayer { valid_layers: String },

    #[error("Layer {layer} does not exist for edge ({src}, {dst})")]
    InvalidEdgeLayer {
        layer: String,
        src: String,
        dst: String,
    },
    #[error("The loaded graph is of the wrong type. Did you mean Graph / PersistentGraph?")]
    GraphLoadError,

    #[error("IO operation failed")]
    IOError {
        #[from]
        source: io::Error,
    },

    #[error("IO operation failed: {0}")]
    IOErrorMsg(String),

    #[cfg(feature = "vectors")]
    #[error("Arroy error: {0}")]
    ArroyError(#[from] arroy::Error),

    #[cfg(feature = "vectors")]
    #[error("Heed error: {0}")]
    HeedError(#[from] heed::Error),

    #[cfg(feature = "vectors")]
    #[error("The path {0} does not contain a vector DB")]
    VectorDbDoesntExist(String),

    #[cfg(feature = "proto")]
    #[error("zip operation failed")]
    ZipError {
        #[from]
        source: zip::result::ZipError,
    },

    #[cfg(feature = "arrow")]
    #[error("Failed to load graph: {0}")]
    LoadFailure(String),

    #[cfg(feature = "arrow")]
    #[error(
        "Failed to load graph as the following columns are not present within the dataframe: {0}"
    )]
    ColumnDoesNotExist(String),

    #[cfg(feature = "search")]
    #[error("Index operation failed: {source}")]
    IndexError {
        #[from]
        source: tantivy::TantivyError,
    },

    #[cfg(feature = "search")]
    #[error("Index operation failed: {0}")]
    IndexErrorMsg(String),

    #[cfg(feature = "vectors")]
    #[error("Embedding operation failed")]
    EmbeddingError {
        #[from]
        source: Box<dyn std::error::Error + Send + Sync>,
    },

    #[cfg(feature = "search")]
    #[error("Index operation failed")]
    QueryError {
        #[from]
        source: QueryParserError,
    },

    #[error("The layer_name function is only available once an edge has been exploded via .explode_layers() or .explode(). If you want to retrieve the layers for this edge you can use .layer_names")]
    LayerNameAPIError,

    #[error("The time function is only available once an edge has been exploded via .explode(). You may want to retrieve the history for this edge via .history(), or the earliest/latest time via earliest_time or latest_time")]
    TimeAPIError,

    #[error("Illegal set error {0}")]
    IllegalSet(String),

    #[cfg(feature = "proto")]
    #[error("Protobuf encode error{0}")]
    DecodeError(#[from] prost::DecodeError),

    #[cfg(feature = "proto")]
    #[error(
        "Cannot recover from write failure {write_err}, new updates are invalid: {decode_err}"
    )]
    FatalDecodeError {
        write_err: WriteError,
        decode_err: prost::DecodeError,
    },

    #[cfg(feature = "proto")]
    #[error("Cache write error: {0}")]
    CacheWriteError(#[from] WriteError),

    #[cfg(feature = "proto")]
    #[error("Protobuf decode error{0}")]
    EncodeError(#[from] prost::EncodeError),

    #[cfg(feature = "proto")]
    #[error("Cannot write graph into non empty folder {0}")]
    NonEmptyGraphFolder(PathBuf),

    #[cfg(feature = "arrow")]
    #[error(transparent)]
    DeserialisationError(#[from] DeserialisationError),

    #[cfg(feature = "proto")]
    #[error("Cache is not initialised")]
    CacheNotInnitialised,

    #[error("Immutable graph is .. immutable!")]
    AttemptToMutateImmutableGraph,

    #[cfg(feature = "python")]
    #[error("Python error occurred: {0}")]
    PythonError(#[from] PyErr),

    #[error("An error with Tdqm occurred")]
    TqdmError,

    #[error("An error when parsing Jinja query templates: {0}")]
    JinjaError(String),

    #[error("An error when parsing the data to json: {0}")]
    SerdeError(#[from] serde_json::Error),

    #[error("System time error: {0}")]
    SystemTimeError(#[from] SystemTimeError),

    #[error("Property filtering not implemented on PersistentGraph yet")]
    PropertyFilteringNotImplemented,

    #[error("Expected a {0} for {1} operator")]
    ExpectedValueForOperator(String, String),

    #[error("Unsupported: Cannot convert {0} to ArrowDataType ")]
    UnsupportedArrowDataType(PropType),

    #[error("Not supported")]
    NotSupported,

    #[error("Operator {0} requires a property value, but none was provided.")]
    InvalidFilterExpectSingleGotNone(FilterOperator),

    #[error("Operator {0} requires a single value, but a set was provided.")]
    InvalidFilterExpectSingleGotSet(FilterOperator),

    #[error("Comparison not implemented for {0}")]
    InvalidFilterCmp(PropType),

    #[error("Expected a homogeneous map with inner type {0}, got {1}")]
    InvalidHomogeneousMap(PropType, PropType),

    #[error("Operator {0} requires a set of values, but a single value was provided.")]
    InvalidFilterExpectSetGotSingle(FilterOperator),

    #[error("Operator {0} requires a set of values, but none was provided.")]
    InvalidFilterExpectSetGotNone(FilterOperator),

    #[error("Operator {0} is only supported for strings.")]
    InvalidContains(FilterOperator),

    #[error("Invalid filter: {0}")]
    InvalidGqlFilter(String),

    #[error("Property {0} not found in temporal or metadata")]
    PropertyNotFound(String),

    #[error("PropertyIndex not found for property {0}")]
    PropertyIndexNotFound(String),

    #[error("Tokenization is support only for str field type")]
    UnsupportedFieldTypeForTokenization,

    #[error("Not tokens found")]
    NoTokensFound,

    #[error("More than one view set within a ViewCollection object - due to limitations in graphql we cannot tell which order to execute these in. Please add these views as individual objects in the order you want them to execute.")]
    TooManyViewsSet,

    #[error("Invalid Value conversion")]
    InvalidValueConversion,

    #[error("Unsupported Value: {0}")]
    UnsupportedValue(String),

    #[error("Value cannot be empty.")]
    EmptyValue,

    #[error("Filter must contain at least one filter condition.")]
    ParsingError,

    #[error("Node filter is not supported for edge filtering")]
    NodeFilterIsNotEdgeFilter,

    #[error("Only property filters are supported for exploded edge filtering")]
    NotExplodedEdgeFilter,

    #[error("Indexing not supported")]
    IndexingNotSupported,

    #[error("Failed to create index in ram. There already exists an on disk index.")]
    OnDiskIndexAlreadyExists,

    #[error("Your window and step must be of the same type: duration (string) or epoch (int)")]
    MismatchedIntervalTypes,

    #[error("Cannot initialize cache for zipped graph. Unzip the graph to initialize the cache.")]
    ZippedGraphCannotBeCached,
}

impl From<MetadataError> for GraphError {
    fn from(value: MetadataError) -> Self {
        Self::MutationError(value.into())
    }
}

impl From<TPropError> for GraphError {
    fn from(value: TPropError) -> Self {
        Self::MutationError(value.into())
    }
}

impl From<InvalidNodeId> for GraphError {
    fn from(value: InvalidNodeId) -> Self {
        Self::MutationError(value.into())
    }
}

impl GraphError {
    pub fn no_default_layer<'graph>(graph: impl GraphViewOps<'graph>) -> Self {
        let valid_layers = graph.unique_layers().join(", ");
        GraphError::NoDefaultLayer { valid_layers }
    }
}

impl<A: Debug> From<IllegalSet<A>> for GraphError {
    fn from(value: IllegalSet<A>) -> Self {
        Self::IllegalSet(value.to_string())
    }
}

impl From<GraphError> for io::Error {
    fn from(error: GraphError) -> Self {
        io::Error::other(error)
    }
}<|MERGE_RESOLUTION|>--- conflicted
+++ resolved
@@ -24,17 +24,9 @@
 };
 use tracing::error;
 
-<<<<<<< HEAD
-#[cfg(feature = "arrow")]
-use {
-    arrow_schema::{ArrowError, DataType},
-=======
-#[cfg(feature = "storage")]
-use pometry_storage::RAError;
 #[cfg(feature = "arrow")]
 use {
     arrow::{datatypes::DataType, error::ArrowError},
->>>>>>> 43c2835d
     parquet::errors::ParquetError,
     raphtory_api::core::entities::{properties::prop::DeserialisationError, GidType, VID},
 };
