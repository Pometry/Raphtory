use crate::{
    db::{
        api::view::{
            internal::{DynamicGraph, IntoDynamic, OneHopFilter},
            StaticGraphViewOps,
        },
        graph::views::{
<<<<<<< HEAD
            layer_graph::LayeredGraph, node_subgraph::NodeSubgraph, window_graph::WindowedGraph,
=======
            layer_graph::LayeredGraph, vertex_subgraph::VertexSubgraph, window_graph::WindowedGraph,
>>>>>>> cf62acf3
        },
    },
    prelude::{GraphViewOps, TimeOps},
    search::IndexedGraph,
};

pub trait DynamicIndexedGraph {
    fn into_dynamic_indexed(self) -> IndexedGraph<DynamicGraph>;
}
impl<G: StaticGraphViewOps + IntoDynamic> DynamicIndexedGraph for WindowedGraph<IndexedGraph<G>> {
    fn into_dynamic_indexed(self) -> IndexedGraph<DynamicGraph> {
        IndexedGraph {
            graph: self.graph.graph.window(self.start, self.end).into_dynamic(),
            node_index: self.graph.node_index,
            edge_index: self.graph.edge_index,
            reader: self.graph.reader,
            edge_reader: self.graph.edge_reader,
        }
    }
}

impl<G: StaticGraphViewOps + IntoDynamic> LayeredGraph<IndexedGraph<G>> {
    pub fn into_dynamic_indexed(self) -> IndexedGraph<DynamicGraph> {
        let l = self.one_hop_filtered(LayeredGraph::new(
            self.graph.graph.clone(),
            self.layers.clone(),
        ));
        IndexedGraph {
            graph: l.into_dynamic(),
            node_index: self.graph.node_index,
            edge_index: self.graph.edge_index,
            reader: self.graph.reader,
            edge_reader: self.graph.edge_reader,
        }
    }
}

impl<G: StaticGraphViewOps + IntoDynamic> NodeSubgraph<IndexedGraph<G>> {
    pub fn into_dynamic_indexed(self) -> IndexedGraph<DynamicGraph> {
        let g = self.graph.graph.subgraph(self.nodes());
        IndexedGraph {
            graph: g.into_dynamic(),
            node_index: self.graph.node_index,
            edge_index: self.graph.edge_index,
            reader: self.graph.reader,
            edge_reader: self.graph.edge_reader,
        }
    }
}

impl<G: StaticGraphViewOps + IntoDynamic> DynamicIndexedGraph for LayeredGraph<IndexedGraph<G>> {
    fn into_dynamic_indexed(self) -> IndexedGraph<DynamicGraph> {
        let l = self.one_hop_filtered(LayeredGraph::new(
            self.graph.graph.clone(),
            self.layers.clone(),
        ));
        IndexedGraph {
            graph: l.into_dynamic(),
            vertex_index: self.graph.vertex_index,
            edge_index: self.graph.edge_index,
            reader: self.graph.reader,
            edge_reader: self.graph.edge_reader,
        }
    }
}

impl<G: StaticGraphViewOps + IntoDynamic> DynamicIndexedGraph for VertexSubgraph<IndexedGraph<G>> {
    fn into_dynamic_indexed(self) -> IndexedGraph<DynamicGraph> {
        let g = self.graph.graph.subgraph(self.vertices());
        IndexedGraph {
            graph: g.into_dynamic(),
            vertex_index: self.graph.vertex_index,
            edge_index: self.graph.edge_index,
            reader: self.graph.reader,
            edge_reader: self.graph.edge_reader,
        }
    }
}

impl<G: StaticGraphViewOps + IntoDynamic> DynamicIndexedGraph for IndexedGraph<G> {
    fn into_dynamic_indexed(self) -> IndexedGraph<DynamicGraph> {
        IndexedGraph {
            graph: self.graph.into_dynamic(),
            vertex_index: self.vertex_index,
            edge_index: self.edge_index,
            reader: self.reader,
            edge_reader: self.edge_reader,
        }
    }
}<|MERGE_RESOLUTION|>--- conflicted
+++ resolved
@@ -5,11 +5,7 @@
             StaticGraphViewOps,
         },
         graph::views::{
-<<<<<<< HEAD
             layer_graph::LayeredGraph, node_subgraph::NodeSubgraph, window_graph::WindowedGraph,
-=======
-            layer_graph::LayeredGraph, vertex_subgraph::VertexSubgraph, window_graph::WindowedGraph,
->>>>>>> cf62acf3
         },
     },
     prelude::{GraphViewOps, TimeOps},
@@ -31,8 +27,8 @@
     }
 }
 
-impl<G: StaticGraphViewOps + IntoDynamic> LayeredGraph<IndexedGraph<G>> {
-    pub fn into_dynamic_indexed(self) -> IndexedGraph<DynamicGraph> {
+impl<G: StaticGraphViewOps + IntoDynamic> DynamicIndexedGraph for LayeredGraph<IndexedGraph<G>> {
+    fn into_dynamic_indexed(self) -> IndexedGraph<DynamicGraph> {
         let l = self.one_hop_filtered(LayeredGraph::new(
             self.graph.graph.clone(),
             self.layers.clone(),
@@ -47,41 +43,12 @@
     }
 }
 
-impl<G: StaticGraphViewOps + IntoDynamic> NodeSubgraph<IndexedGraph<G>> {
-    pub fn into_dynamic_indexed(self) -> IndexedGraph<DynamicGraph> {
+impl<G: StaticGraphViewOps + IntoDynamic> DynamicIndexedGraph for NodeSubgraph<IndexedGraph<G>> {
+    fn into_dynamic_indexed(self) -> IndexedGraph<DynamicGraph> {
         let g = self.graph.graph.subgraph(self.nodes());
         IndexedGraph {
             graph: g.into_dynamic(),
             node_index: self.graph.node_index,
-            edge_index: self.graph.edge_index,
-            reader: self.graph.reader,
-            edge_reader: self.graph.edge_reader,
-        }
-    }
-}
-
-impl<G: StaticGraphViewOps + IntoDynamic> DynamicIndexedGraph for LayeredGraph<IndexedGraph<G>> {
-    fn into_dynamic_indexed(self) -> IndexedGraph<DynamicGraph> {
-        let l = self.one_hop_filtered(LayeredGraph::new(
-            self.graph.graph.clone(),
-            self.layers.clone(),
-        ));
-        IndexedGraph {
-            graph: l.into_dynamic(),
-            vertex_index: self.graph.vertex_index,
-            edge_index: self.graph.edge_index,
-            reader: self.graph.reader,
-            edge_reader: self.graph.edge_reader,
-        }
-    }
-}
-
-impl<G: StaticGraphViewOps + IntoDynamic> DynamicIndexedGraph for VertexSubgraph<IndexedGraph<G>> {
-    fn into_dynamic_indexed(self) -> IndexedGraph<DynamicGraph> {
-        let g = self.graph.graph.subgraph(self.vertices());
-        IndexedGraph {
-            graph: g.into_dynamic(),
-            vertex_index: self.graph.vertex_index,
             edge_index: self.graph.edge_index,
             reader: self.graph.reader,
             edge_reader: self.graph.edge_reader,
