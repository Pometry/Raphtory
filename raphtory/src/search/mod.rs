use crate::{
    db::{
        api::view::StaticGraphViewOps,
        graph::{
            edge::EdgeView,
            node::NodeView,
            views::filter::internal::{CreateEdgeFilter, CreateNodeFilter},
        },
    },
    errors::GraphError,
    prelude::{EdgePropertyFilterOps, GraphViewOps, NodePropertyFilterOps},
    search::property_index::PropertyIndex,
};
use ahash::HashSet;
use parking_lot::RwLockReadGuard;
use raphtory_api::core::entities::properties::{
    meta::PropMapper,
    prop::{Prop, PropType},
};
use std::{fs::create_dir_all, path::PathBuf, sync::Arc};
use tantivy::{
    schema::Schema,
    tokenizer::{LowerCaser, SimpleTokenizer, TextAnalyzer},
    Index, IndexReader, IndexSettings,
};

pub mod graph_index;
pub mod searcher;

mod collectors;
mod edge_filter_executor;
pub mod edge_index;
pub mod entity_index;
mod node_filter_executor;
pub mod node_index;
pub mod property_index;
mod query_builder;

pub(in crate::search) mod fields {
    pub const TIME: &str = "time";
    pub const SECONDARY_TIME: &str = "secondary_time";
    pub const NODE_ID: &str = "node_id";
    pub const NODE_NAME: &str = "node_name";
    pub const NODE_NAME_TOKENIZED: &str = "node_name_tokenized";
    pub const NODE_TYPE: &str = "node_type";
    pub const NODE_TYPE_TOKENIZED: &str = "node_type_tokenized";
    pub const EDGE_ID: &str = "edge_id";
    pub const SOURCE: &str = "src";
    pub const SOURCE_TOKENIZED: &str = "src_tokenized";
    pub const DESTINATION: &str = "dst";
    pub const DESTINATION_TOKENIZED: &str = "dst_tokenized";
    pub const LAYER_ID: &str = "layer_id";
}

pub(crate) const TOKENIZER: &str = "custom_default";

pub fn register_default_tokenizers(index: &Index) {
    let tokenizer = TextAnalyzer::builder(SimpleTokenizer::default())
        .filter(LowerCaser)
        .build();
    index.tokenizers().register(TOKENIZER, tokenizer);
}

pub(crate) fn new_index(schema: Schema, path: &Option<PathBuf>) -> Result<Index, GraphError> {
    let index_builder = Index::builder()
        .settings(IndexSettings::default())
        .schema(schema);

    let index = if let Some(path) = path {
        create_dir_all(path).map_err(|e| {
            GraphError::IOErrorMsg(format!(
                "Failed to create index directory {}: {}",
                path.display(),
                e
            ))
        })?;

        index_builder.create_in_dir(path).map_err(|e| {
            GraphError::IndexErrorMsg(format!("Failed to create index in directory: {}", e))
        })?
    } else {
        index_builder.create_in_ram().map_err(|e| {
            GraphError::IndexErrorMsg(format!("Failed to create in-memory index: {}", e))
        })?
    };

    register_default_tokenizers(&index);

    Ok(index)
}

fn resolve_props(props: &Vec<Option<PropertyIndex>>) -> HashSet<usize> {
    props
        .iter()
        .enumerate()
        .filter_map(|(idx, opt)| opt.as_ref().map(|_| idx))
        .collect()
}

fn get_props<'a>(
    props: &'a HashSet<usize>,
    meta: &'a PropMapper,
) -> impl Iterator<Item = (String, usize, PropType)> + 'a {
    props.iter().filter_map(|prop_id| {
        let prop_name = meta.get_name(*prop_id).to_string();
        meta.get_dtype(*prop_id)
            .map(|prop_type| (prop_name, *prop_id, prop_type))
    })
}

// Filter props for which there already is a property index
pub(crate) fn indexed_props(
    props: &[(usize, Prop)],
    indexes: &RwLockReadGuard<Vec<Option<PropertyIndex>>>,
) -> Vec<(usize, Prop)> {
    props
        .iter()
        .cloned()
        .filter(|(id, _)| indexes.get(*id).map_or(false, |entry| entry.is_some()))
        .collect()
}

pub(crate) fn get_reader(index: &Arc<Index>) -> Result<IndexReader, GraphError> {
    let reader = index
        .reader_builder()
        .reload_policy(tantivy::ReloadPolicy::Manual)
        .try_into()?;
    Ok(reader)
}

pub(crate) fn fallback_filter_nodes<G: StaticGraphViewOps>(
    graph: &G,
    filter: &(impl CreateNodeFilter + Clone),
    limit: usize,
    offset: usize,
) -> Result<Vec<NodeView<'static, G>>, GraphError> {
    let filtered_nodes = graph
        .filter_nodes(filter.clone())?
        .nodes()
        .iter()
        .map(|n| NodeView::new_internal(graph.clone(), n.node))
        .skip(offset)
        .take(limit)
        .collect();
    Ok(filtered_nodes)
}

pub(crate) fn fallback_filter_edges<G: StaticGraphViewOps>(
    graph: &G,
    filter: &(impl CreateEdgeFilter + Clone),
    limit: usize,
    offset: usize,
) -> Result<Vec<EdgeView<G>>, GraphError> {
    let filtered_edges = graph
        .filter_edges(filter.clone())?
        .edges()
        .iter()
        .map(|e| EdgeView::new(graph.clone(), e.edge))
        .skip(offset)
        .take(limit)
        .collect();
    Ok(filtered_edges)
}

#[cfg(test)]
mod test_index {
    #[cfg(feature = "search")]
    mod test_index_io {
        use crate::{
            db::{
                api::view::{internal::InternalStorageOps, ResolvedIndexSpec, StaticGraphViewOps},
                graph::views::filter::model::{AsNodeFilter, NodeFilter, NodeFilterBuilderOps},
            },
            errors::GraphError,
            prelude::*,
            serialise::GraphFolder,
        };
        use raphtory_api::core::{
            entities::properties::prop::Prop, storage::arc_str::ArcStr,
            utils::logging::global_info_logger,
        };
        use tempfile::TempDir;

        fn temp_storage_path() -> std::path::PathBuf {
            tempfile::tempdir().unwrap().path().to_path_buf()
        }

        fn init_graph() -> Graph {
            let storage_path = temp_storage_path();
            let graph = Graph::new_at_path(storage_path);

            graph
                .add_node(
                    1,
                    "Alice",
                    vec![("p1", Prop::U64(1000u64))],
                    Some("fire_nation"),
                )
                .unwrap();
            graph
        }

        fn assert_search_results<T: AsNodeFilter + Clone>(
            graph: &Graph,
            filter: &T,
            expected: Vec<&str>,
        ) {
            let res = graph
                .search_nodes(filter.clone(), 2, 0)
                .unwrap()
                .into_iter()
                .map(|n| n.name())
                .collect::<Vec<_>>();
            assert_eq!(res, expected);
        }

        #[test]
        fn test_create_no_index_persist_no_index_on_encode_load_no_index_on_decode() {
            // No index persisted since it was never created
            let graph = init_graph();

            let filter = NodeFilter::name().eq("Alice");
            assert_search_results(&graph, &filter, vec!["Alice"]);

            let binding = tempfile::TempDir::new().unwrap();
            let path = binding.path();
            graph.encode(path).unwrap();

            let graph = Graph::decode(path, None).unwrap();
            let is_indexed = graph.get_storage().unwrap().is_indexed();
            assert!(!is_indexed);
        }

        #[test]
        fn test_create_index_persist_index_on_encode_load_index_on_decode() {
            let graph = init_graph();

            // Created index
            graph.create_index().unwrap();

            let filter = NodeFilter::name().eq("Alice");
            assert_search_results(&graph, &filter, vec!["Alice"]);

            // Persisted both graph and index
            let binding = tempfile::TempDir::new().unwrap();
            let path = binding.path();
            graph.encode(path).unwrap();

            // Loaded index that was persisted
            let graph = Graph::decode(path, None).unwrap();
            let is_indexed = graph.get_storage().unwrap().is_indexed();
            assert!(is_indexed);

            assert_search_results(&graph, &filter, vec!["Alice"]);
        }

        #[test]
        fn test_encoding_graph_twice_to_same_storage_path_fails() {
            let graph = init_graph();
            graph.create_index().unwrap();
            let binding = tempfile::TempDir::new().unwrap();
            let path = binding.path();
            graph.encode(path).unwrap();
            let result = graph.encode(path);

            match result {
                Err(GraphError::IOError { source }) => {
                    assert!(
                        format!("{source}").contains("Cannot write graph into non empty folder"),
                    );
                }
                Ok(_) => panic!("Expected error on second encode, got Ok"),
                Err(e) => panic!("Unexpected error type: {:?}", e),
            }
        }

        #[test]
        fn test_write_updates_to_already_encoded_graph_succeeds() {
            let graph = init_graph();
            graph.create_index().unwrap();
            let binding = tempfile::TempDir::new().unwrap();
            let path = binding.path();

            graph
                .add_node(1, "Ozai", [("prop", 1)], Some("fire_nation"))
                .unwrap();

            // TODO: This test currently fails since graph updates are not propagated
            // to the search index.

            let graph = Graph::decode(path, None).unwrap();
            assert_search_results(&graph, &NodeFilter::name().eq("Ozai"), vec!["Ozai"]);
        }

        #[test]
        fn test_create_index_persist_index_on_encode_update_index_load_persisted_index_on_decode() {
            let graph = init_graph();

            // Created index
            graph.create_index().unwrap();

            let filter1 = NodeFilter::name().eq("Alice");
            assert_search_results(&graph, &filter1, vec!["Alice"]);

            // Persisted both graph and index
            let binding = tempfile::TempDir::new().unwrap();
            let path = binding.path();
            graph.encode(path).unwrap();

            // Updated both graph and index
            graph
                .add_node(
                    2,
                    "Tommy",
                    vec![("p1", Prop::U64(5u64))],
                    Some("water_tribe"),
                )
                .unwrap();
            let filter2 = NodeFilter::name().eq("Tommy");
            assert_search_results(&graph, &filter2, vec!["Tommy"]);

            // Loaded index that was persisted
            let graph = Graph::decode(path, None).unwrap();
            let is_indexed = graph.get_storage().unwrap().is_indexed();
            assert!(is_indexed);
            assert_search_results(&graph, &filter1, vec!["Alice"]);
            assert_search_results(&graph, &filter2, Vec::<&str>::new());

            // Updating and encode the graph and index should decode the updated the graph as well as index
            // So far we have the index that was created and persisted for the first time
            graph
                .add_node(
                    2,
                    "Tommy",
                    vec![("p1", Prop::U64(5u64))],
                    Some("water_tribe"),
                )
                .unwrap();
            let filter2 = NodeFilter::name().eq("Tommy");
            assert_search_results(&graph, &filter2, vec!["Tommy"]);

            // Should persist the updated graph and index
            let binding = tempfile::TempDir::new().unwrap();
            let path = binding.path();
            graph.encode(path).unwrap();

            // Should load the updated graph and index
            let storage_path = path.parent().unwrap().to_path_buf();
            let graph = Graph::decode(path, None).unwrap();
            let is_indexed = graph.get_storage().unwrap().is_indexed();
            assert!(is_indexed);
            assert_search_results(&graph, &filter1, vec!["Alice"]);
            assert_search_results(&graph, &filter2, vec!["Tommy"]);
        }

        #[test]
        fn test_zip_encode_decode_index() {
            let graph = init_graph();
            graph.create_index().unwrap();
            let tmp_dir = tempfile::TempDir::new().unwrap();
            let zip_path = tmp_dir.path().join("graph.zip");
            let folder = GraphFolder::new_as_zip(zip_path);
            graph.encode(&folder).unwrap();

            let storage_path = tmp_dir.path().to_path_buf();
            let graph = Graph::decode(folder, None).unwrap();
            let node = graph.node("Alice").unwrap();
            let node_type = node.node_type();
            assert_eq!(node_type, Some(ArcStr::from("fire_nation")));

            let filter = NodeFilter::name().eq("Alice");
            assert_search_results(&graph, &filter, vec!["Alice"]);
        }

        #[test]
        fn test_encoding_graph_twice_to_same_storage_path_fails_zip() {
            let graph = init_graph();
            graph.create_index().unwrap();
            let tmp_dir = tempfile::TempDir::new().unwrap();
            let zip_path = tmp_dir.path().join("graph.zip");
            let folder = GraphFolder::new_as_zip(&zip_path);
            graph.encode(&folder).unwrap();
            graph
                .add_node(1, "Ozai", [("prop", 1)], Some("fire_nation"))
                .unwrap();
            let result = graph.encode(folder);
            match result {
                Err(GraphError::IOError { source }) => {
                    assert!(
                        format!("{source}").to_lowercase().contains("file exists"),
                        "{}",
                        source
                    );
                }
                Ok(_) => panic!("Expected error on second encode, got Ok"),
                Err(e) => panic!("Unexpected error type: {:?}", e),
            }
        }

        #[test]
        fn test_immutable_graph_index_persistence() {
            let graph = init_graph();
            graph.create_index().unwrap();

            let binding = tempfile::TempDir::new().unwrap();
            let path = binding.path();
            graph.encode(path).unwrap();

            // This gives us immutable index
            let graph = Graph::decode(path, None).unwrap();

            // This tests that we are able to persist the immutable index
            let binding = tempfile::TempDir::new().unwrap();
            let path = binding.path();
            graph.encode(path).unwrap();

            let graph = Graph::decode(path, None).unwrap();
            let filter1 = NodeFilter::name().eq("Alice");
            assert_search_results(&graph, &filter1, vec!["Alice"]);
        }

        #[test]
        fn test_mutable_graph_index_persistence() {
            let graph = init_graph();
            graph.create_index().unwrap();

            let binding = tempfile::TempDir::new().unwrap();
            let path = binding.path();
            graph.encode(path).unwrap();

            // This gives us immutable index
            let graph = Graph::decode(path, None).unwrap();

            // This converts immutable index to mutable index
            graph
                .add_node(1, "Ozai", [("prop", 1)], Some("fire_nation"))
                .unwrap();

            // This tests that we are able to persist the mutable index
            let binding = tempfile::TempDir::new().unwrap();
            let path = binding.path();
            graph.encode(path).unwrap();

            let graph = Graph::decode(path, None).unwrap();
            let filter = NodeFilter::name().eq("Ozai");
            assert_search_results(&graph, &filter, vec!["Ozai"]);
        }

        #[test]
        fn test_loading_zip_index_creates_mutable_index() {
            let graph = init_graph();
            graph.create_index().unwrap();
            let tmp_dir = tempfile::TempDir::new().unwrap();
            let zip_path = tmp_dir.path().join("graph.zip");
            let folder = GraphFolder::new_as_zip(&zip_path);
            graph.encode(&folder).unwrap();

<<<<<<< HEAD
            let graph = Graph::decode(folder, None).unwrap();
            let immutable = graph.get_storage().unwrap().index.read().is_immutable();
=======
            let graph = Graph::decode(folder).unwrap();
            let immutable = graph
                .get_storage()
                .unwrap()
                .index
                .read_recursive()
                .is_immutable();
>>>>>>> 958b24b4
            assert! {!immutable};
        }

        #[test]
        fn test_loading_index_creates_immutable_index() {
            let graph = init_graph();
            graph.create_index().unwrap();
            let binding = tempfile::TempDir::new().unwrap();
            let path = binding.path();
            graph.encode(path).unwrap();

<<<<<<< HEAD
            let graph = Graph::decode(path, None).unwrap();
            let immutable = graph.get_storage().unwrap().index.read().is_immutable();
=======
            let graph = Graph::decode(path).unwrap();
            let immutable = graph
                .get_storage()
                .unwrap()
                .index
                .read_recursive()
                .is_immutable();
>>>>>>> 958b24b4
            assert! {immutable};
        }

        #[test]
        fn test_create_index_in_ram() {
            global_info_logger();

            let graph = init_graph();
            graph.create_index_in_ram().unwrap();

            let filter = NodeFilter::name().eq("Alice");
            assert_search_results(&graph, &filter, vec!["Alice"]);

            let binding = tempfile::TempDir::new().unwrap();
            let path = binding.path();
            graph.encode(path).unwrap();

            let graph = Graph::decode(path, None).unwrap();
            let is_indexed = graph.get_storage().unwrap().is_indexed();
            assert!(!is_indexed);

            assert_search_results(&graph, &filter, vec!["Alice"]);
        }

        #[test]
        fn test_cached_graph_view() {
            global_info_logger();
            let graph = init_graph();
            graph.create_index().unwrap();

            let binding = tempfile::TempDir::new().unwrap();
            let path = binding.path();

            graph
                .add_node(
                    2,
                    "Tommy",
                    vec![("p1", Prop::U64(5u64))],
                    Some("water_tribe"),
                )
                .unwrap();

            let graph = Graph::decode(path, None).unwrap();
            let filter = NodeFilter::name().eq("Tommy");
            assert_search_results(&graph, &filter, vec!["Tommy"]);
        }

        #[test]
        fn test_cached_graph_view_create_index_after_graph_is_cached() {
            global_info_logger();
            let graph = init_graph();

            let binding = tempfile::TempDir::new().unwrap();
            let path = binding.path();
            // Creates index in a temp dir within graph dir
            graph.create_index().unwrap();

            graph
                .add_node(
                    2,
                    "Tommy",
                    vec![("p1", Prop::U64(5u64))],
                    Some("water_tribe"),
                )
                .unwrap();

            let graph = Graph::decode(path, None).unwrap();
            let filter = NodeFilter::name().eq("Tommy");
            assert_search_results(&graph, &filter, vec!["Tommy"]);
        }

        #[test]
        #[ignore]
        fn test_too_many_open_files_graph_index() {
            use tempfile::TempDir;

            let tmp_dir = TempDir::new().unwrap();
            let path = tmp_dir.path().to_path_buf();

            let mut graphs = vec![];

            for i in 0..1000 {
                let graph = init_graph();
                if let Err(e) = graph.create_index() {
                    match &e {
                        GraphError::IndexError { source } => {
                            panic!("Hit file descriptor limit after {} graphs. {:?}", 0, source);
                        }
                        other => {
                            panic!("Unexpected GraphError: {:?}", other);
                        }
                    }
                }
                graphs.push(graph);
            }
        }

        #[test]
        fn test_graph_index_creation_with_too_many_properties() {
            let graph = init_graph();
            let props: Vec<(String, Prop)> = (1..=100)
                .map(|i| (format!("p{i}"), Prop::U64(i as u64)))
                .collect();
            graph.node("Alice").unwrap().add_metadata(props).unwrap();

            if let Err(e) = graph.create_index() {
                match &e {
                    GraphError::IndexError { source } => {
                        panic!("Hit file descriptor limit after {} graphs. {:?}", 0, source);
                    }
                    other => {
                        panic!("Unexpected GraphError: {:?}", other);
                    }
                }
            }
        }

        #[test]
        // No new const prop index created because when index were created
        // these properties did not exist.
        fn test_graph_index_creation_for_incremental_node_update_no_new_prop_indexed() {
            let graph = init_graph();
            graph.create_index().unwrap();
            let props: Vec<(String, Prop)> = (1..=100)
                .map(|i| (format!("p{i}"), Prop::U64(i as u64)))
                .collect();
            graph.node("Alice").unwrap().add_metadata(props).unwrap();

            let tmp_dir = TempDir::new().unwrap();
            let path = tmp_dir.path().to_path_buf();
            graph.encode(&path).unwrap();
            let graph = Graph::decode(&path, None).unwrap();

            let spec = graph.get_index_spec().unwrap().props(&graph);
            assert_eq!(
                spec,
                ResolvedIndexSpec {
                    node_properties: vec!["p1".to_string()],
                    node_metadata: vec![],
                    edge_metadata: vec![],
                    edge_properties: vec![]
                }
            );
        }
    }

    mod test_index_spec {
        #[cfg(feature = "search")]
        use crate::prelude::SearchableGraphOps;
        use crate::{
            db::{
                api::view::{IndexSpec, IndexSpecBuilder},
                graph::{
                    assertions::{search_edges, search_nodes},
                    views::filter::model::{ComposableFilter, PropertyFilterOps},
                },
            },
            errors::GraphError,
            prelude::{AdditionOps, Graph, IndexMutationOps, PropertyFilter, StableDecode},
            serialise::{GraphFolder, StableEncode},
        };

        fn temp_storage_path() -> std::path::PathBuf {
            tempfile::tempdir().unwrap().path().to_path_buf()
        }

        fn init_graph() -> Graph {
            let graph = Graph::new();

            let nodes = vec![
                (
                    1,
                    "pometry",
                    [("p1", 5u64), ("p2", 50u64)],
                    Some("fire_nation"),
                    [("x", true)],
                ),
                (
                    1,
                    "raphtory",
                    [("p1", 10u64), ("p2", 100u64)],
                    Some("water_tribe"),
                    [("y", false)],
                ),
            ];

            for (time, name, props, group, metadata) in nodes {
                let node = graph.add_node(time, name, props, group).unwrap();
                node.add_metadata(metadata).unwrap();
            }

            let edges = vec![
                (
                    1,
                    "pometry",
                    "raphtory",
                    [("e_p1", 3.2f64), ("e_p2", 10f64)],
                    None,
                    [("e_x", true)],
                ),
                (
                    1,
                    "raphtory",
                    "pometry",
                    [("e_p1", 4.0f64), ("e_p2", 20f64)],
                    None,
                    [("e_y", false)],
                ),
            ];

            for (time, src, dst, props, label, metadata) in edges {
                let edge = graph.add_edge(time, src, dst, props, label).unwrap();
                edge.add_metadata(metadata, label).unwrap();
            }

            graph
        }

        #[test]
        fn test_with_all_props_index_spec() {
            let graph = init_graph();
            let index_spec = IndexSpecBuilder::new(graph.clone())
                .with_all_node_properties_and_metadata()
                .with_all_edge_properties_and_metadata()
                .build();
            assert_eq!(
                index_spec.props(&graph).to_vec(),
                vec![
                    vec!["x", "y"],
                    vec!["p1", "p2"],
                    vec!["e_x", "e_y"],
                    vec!["e_p1", "e_p2"]
                ]
            );
            graph.create_index_in_ram_with_spec(index_spec).unwrap();

            let filter = PropertyFilter::property("p1")
                .eq(5u64)
                .and(PropertyFilter::metadata("x").eq(true));
            let results = search_nodes(&graph, filter);
            assert_eq!(results, vec!["pometry"]);

            let filter = PropertyFilter::property("e_p1")
                .lt(5f64)
                .and(PropertyFilter::metadata("e_y").eq(false));
            let results = search_edges(&graph, filter);
            assert_eq!(results, vec!["raphtory->pometry"]);
        }

        #[test]
        fn test_with_selected_props_index_spec() {
            let graph = init_graph();
            let index_spec = IndexSpecBuilder::new(graph.clone())
                .with_node_metadata(vec!["y"])
                .unwrap()
                .with_node_properties(vec!["p1"])
                .unwrap()
                .with_edge_metadata(vec!["e_y"])
                .unwrap()
                .with_edge_properties(vec!["e_p1"])
                .unwrap()
                .build();
            assert_eq!(
                index_spec.props(&graph).to_vec(),
                vec![vec!["y"], vec!["p1"], vec!["e_y"], vec!["e_p1"]]
            );
            graph.create_index_in_ram_with_spec(index_spec).unwrap();

            let filter = PropertyFilter::property("p1")
                .eq(5u64)
                .or(PropertyFilter::metadata("y").eq(false));
            let results = search_nodes(&graph, filter);
            assert_eq!(results, vec!["pometry", "raphtory"]);

            let filter = PropertyFilter::metadata("y").eq(false);
            let results = search_nodes(&graph, filter);
            assert_eq!(results, vec!["raphtory"]);

            let filter = PropertyFilter::property("e_p1")
                .lt(5f64)
                .or(PropertyFilter::metadata("e_y").eq(false));
            let results = search_edges(&graph, filter);
            assert_eq!(results, vec!["pometry->raphtory", "raphtory->pometry"]);
        }

        #[test]
        fn test_with_invalid_property_returns_error() {
            let graph = init_graph();
            let result = IndexSpecBuilder::new(graph.clone()).with_node_metadata(["xyz"]);

            assert!(matches!(result, Err(GraphError::PropertyMissingError(p)) if p == "xyz"));
        }

        #[test]
        fn test_build_empty_spec_by_default() {
            let graph = init_graph();
            let index_spec = IndexSpecBuilder::new(graph.clone()).build();

            assert!(index_spec.node_metadata.is_empty());
            assert!(index_spec.node_properties.is_empty());
            assert!(index_spec.edge_metadata.is_empty());
            assert!(index_spec.edge_properties.is_empty());

            graph.create_index_in_ram_with_spec(index_spec).unwrap();

            let filter = PropertyFilter::property("p1")
                .eq(5u64)
                .and(PropertyFilter::metadata("x").eq(true));
            let results = search_nodes(&graph, filter);
            assert_eq!(results, vec!["pometry"]);

            let filter = PropertyFilter::property("e_p1")
                .lt(5f64)
                .or(PropertyFilter::property("e_y").eq(false));
            let results = search_edges(&graph, filter);
            assert_eq!(results, vec!["pometry->raphtory", "raphtory->pometry"]);
        }

        #[test]
        fn test_mixed_node_and_edge_props_index_spec() {
            let graph = init_graph();

            let index_spec = IndexSpecBuilder::new(graph.clone())
                .with_node_metadata(vec!["x"])
                .unwrap()
                .with_all_node_properties()
                .with_all_edge_properties_and_metadata()
                .build();
            assert_eq!(
                index_spec.props(&graph).to_vec(),
                vec![
                    vec!["x"],
                    vec!["p1", "p2"],
                    vec!["e_x", "e_y"],
                    vec!["e_p1", "e_p2"]
                ]
            );

            graph.create_index_in_ram_with_spec(index_spec).unwrap();

            let filter = PropertyFilter::property("p1")
                .eq(5u64)
                .or(PropertyFilter::metadata("y").eq(false));
            let results = search_nodes(&graph, filter);
            assert_eq!(results, vec!["pometry", "raphtory"]);

            let filter = PropertyFilter::property("e_p1")
                .lt(5f64)
                .or(PropertyFilter::property("e_y").eq(false));
            let results = search_edges(&graph, filter);
            assert_eq!(results, vec!["pometry->raphtory", "raphtory->pometry"]);
        }

        #[test]
        fn test_get_index_spec_newly_created_index() {
            let graph = init_graph();

            let index_spec = IndexSpecBuilder::new(graph.clone())
                .with_node_metadata(vec!["x"])
                .unwrap()
                .with_all_node_properties()
                .with_all_edge_properties_and_metadata()
                .build();

            graph
                .create_index_in_ram_with_spec(index_spec.clone())
                .unwrap();

            assert_eq!(index_spec, graph.get_index_spec().unwrap());
        }

        #[test]
        fn test_get_index_spec_updated_index() {
            let graph = init_graph();

            let index_spec = IndexSpecBuilder::new(graph.clone())
                .with_edge_metadata(vec!["e_y"])
                .unwrap()
                .build();
            graph.create_index_with_spec(index_spec.clone()).unwrap();

            assert_eq!(index_spec, graph.get_index_spec().unwrap());
            let results = search_nodes(&graph, PropertyFilter::metadata("y").eq(false));
            assert_eq!(results, vec!["raphtory"]);
            let results = search_edges(&graph, PropertyFilter::metadata("e_y").eq(false));
            assert_eq!(results, vec!["raphtory->pometry"]);

            let index_spec = IndexSpecBuilder::new(graph.clone())
                .with_node_metadata(vec!["y"])
                .unwrap()
                .with_node_properties(vec!["p2"])
                .unwrap()
                .with_edge_metadata(vec!["e_y"])
                .unwrap()
                .build();
            graph.create_index_with_spec(index_spec.clone()).unwrap();

            assert_eq!(index_spec, graph.get_index_spec().unwrap());
            let results = search_nodes(&graph, PropertyFilter::metadata("y").eq(false));
            assert_eq!(results, vec!["raphtory"]);
            let results = search_edges(&graph, PropertyFilter::metadata("e_y").eq(false));
            assert_eq!(results, vec!["raphtory->pometry"]);
        }

        #[test]
        fn test_get_index_spec_updated_index_persisted_and_loaded() {
            let graph = init_graph();

            let index_spec = IndexSpecBuilder::new(graph.clone())
                .with_edge_metadata(vec!["e_y"])
                .unwrap()
                .build();
            graph.create_index_with_spec(index_spec.clone()).unwrap();

            let tmp_graph_dir = tempfile::tempdir().unwrap();
            let path = tmp_graph_dir.path().to_path_buf();
            graph.encode(path.clone()).unwrap();
            let graph = Graph::decode(path.clone(), None).unwrap();

            assert_eq!(index_spec, graph.get_index_spec().unwrap());
            let results = search_nodes(&graph, PropertyFilter::metadata("y").eq(false));
            assert_eq!(results, vec!["raphtory"]);
            let results = search_edges(&graph, PropertyFilter::metadata("e_y").eq(false));
            assert_eq!(results, vec!["raphtory->pometry"]);

            let index_spec = IndexSpecBuilder::new(graph.clone())
                .with_node_metadata(vec!["y"])
                .unwrap()
                .with_node_properties(vec!["p2"])
                .unwrap()
                .with_edge_metadata(vec!["e_y"])
                .unwrap()
                .build();
            graph.create_index_with_spec(index_spec.clone()).unwrap();
            let tmp_graph_dir = tempfile::tempdir().unwrap();
            let path = tmp_graph_dir.path().to_path_buf();
            graph.encode(path.clone()).unwrap();
            let graph = Graph::decode(path, None).unwrap();

            assert_eq!(index_spec, graph.get_index_spec().unwrap());
            let results = search_nodes(&graph, PropertyFilter::metadata("y").eq(false));
            assert_eq!(results, vec!["raphtory"]);
            let results = search_edges(&graph, PropertyFilter::metadata("e_y").eq(false));
            assert_eq!(results, vec!["raphtory->pometry"]);
        }

        #[test]
        fn test_get_index_spec_loaded_index() {
            let graph = init_graph();

            let index_spec = IndexSpecBuilder::new(graph.clone())
                .with_node_metadata(vec!["y"])
                .unwrap()
                .with_node_properties(vec!["p2"])
                .unwrap()
                .with_edge_metadata(vec!["e_y"])
                .unwrap()
                .with_edge_properties(vec!["e_p2"])
                .unwrap()
                .build();

            graph.create_index_with_spec(index_spec.clone()).unwrap();
            let tmp_graph_dir = tempfile::tempdir().unwrap();
            let path = tmp_graph_dir.path().to_path_buf();
            graph.encode(path.clone()).unwrap();

            let graph = Graph::decode(path, None).unwrap();
            let index_spec2 = graph.get_index_spec().unwrap();

            assert_eq!(index_spec, index_spec2);
        }

        #[test]
        fn test_get_index_spec_loaded_index_zip() {
            let graph = init_graph();

            let index_spec = IndexSpecBuilder::new(graph.clone())
                .with_node_metadata(vec!["y"])
                .unwrap()
                .with_node_properties(vec!["p2"])
                .unwrap()
                .with_edge_metadata(vec!["e_y"])
                .unwrap()
                .build();
            graph.create_index_with_spec(index_spec.clone()).unwrap();

            let binding = tempfile::TempDir::new().unwrap();
            let path = binding.path();
            let folder = GraphFolder::new_as_zip(path);
            graph.encode(folder.root_folder).unwrap();

            let graph = Graph::decode(path, None).unwrap();
            assert_eq!(index_spec, graph.get_index_spec().unwrap());
        }

        #[test]
        fn test_no_new_node_prop_index_created_via_update_apis() {
            run_node_index_test(|graph, index_spec| {
                graph.create_index_with_spec(index_spec.clone())
            });

            run_node_index_test(|graph, index_spec| {
                graph.create_index_in_ram_with_spec(index_spec.clone())
            });
        }

        #[test]
        fn test_no_new_edge_prop_index_created_via_update_apis() {
            run_edge_index_test(|graph, index_spec| {
                graph.create_index_with_spec(index_spec.clone())
            });

            run_edge_index_test(|graph, index_spec| {
                graph.create_index_in_ram_with_spec(index_spec.clone())
            });
        }

        fn run_node_index_test<F>(create_index_fn: F)
        where
            F: Fn(&Graph, IndexSpec) -> Result<(), GraphError>,
        {
            let graph = init_graph();

            let index_spec = IndexSpecBuilder::new(graph.clone())
                .with_node_metadata(vec!["y"])
                .unwrap()
                .with_node_properties(vec!["p1"])
                .unwrap()
                .build();
            create_index_fn(&graph, index_spec.clone()).unwrap();

            let filter = PropertyFilter::property("p2").temporal().latest().eq(50u64);
            assert_eq!(search_nodes(&graph, filter.clone()), vec!["pometry"]);

            let node = graph
                .add_node(1, "shivam", [("p1", 100u64)], Some("fire_nation"))
                .unwrap();
            assert_eq!(index_spec, graph.get_index_spec().unwrap());

            let filter = PropertyFilter::property("p1")
                .temporal()
                .latest()
                .eq(100u64);
            assert_eq!(search_nodes(&graph, filter.clone()), vec!["shivam"]);

            node.add_metadata([("z", true)]).unwrap();
            assert_eq!(index_spec, graph.get_index_spec().unwrap());
            let filter = PropertyFilter::metadata("z").eq(true);
            assert_eq!(search_nodes(&graph, filter.clone()), vec!["shivam"]);

            node.update_metadata([("z", false)]).unwrap();
            assert_eq!(index_spec, graph.get_index_spec().unwrap());
            let filter = PropertyFilter::metadata("z").eq(false);
            assert_eq!(search_nodes(&graph, filter.clone()), vec!["shivam"]);
        }

        fn run_edge_index_test<F>(create_index_fn: F)
        where
            F: Fn(&Graph, IndexSpec) -> Result<(), GraphError>,
        {
            let graph = init_graph();

            let index_spec = IndexSpecBuilder::new(graph.clone())
                .with_node_metadata(vec!["y"])
                .unwrap()
                .with_node_properties(vec!["p2"])
                .unwrap()
                .build();
            create_index_fn(&graph, index_spec.clone()).unwrap();

            let edge = graph
                .add_edge(1, "shivam", "kapoor", [("p1", 100u64)], None)
                .unwrap();
            assert_eq!(index_spec, graph.get_index_spec().unwrap());
            let filter = PropertyFilter::property("p1")
                .temporal()
                .latest()
                .eq(100u64);
            assert_eq!(search_edges(&graph, filter.clone()), vec!["shivam->kapoor"]);

            edge.add_metadata([("z", true)], None).unwrap();
            assert_eq!(index_spec, graph.get_index_spec().unwrap());
            let filter = PropertyFilter::metadata("z").eq(true);
            assert_eq!(search_edges(&graph, filter.clone()), vec!["shivam->kapoor"]);

            edge.update_metadata([("z", false)], None).unwrap();
            assert_eq!(index_spec, graph.get_index_spec().unwrap());
            let filter = PropertyFilter::metadata("z").eq(false);
            assert_eq!(search_edges(&graph, filter.clone()), vec!["shivam->kapoor"]);
        }
    }
}<|MERGE_RESOLUTION|>--- conflicted
+++ resolved
@@ -455,18 +455,13 @@
             let folder = GraphFolder::new_as_zip(&zip_path);
             graph.encode(&folder).unwrap();
 
-<<<<<<< HEAD
             let graph = Graph::decode(folder, None).unwrap();
-            let immutable = graph.get_storage().unwrap().index.read().is_immutable();
-=======
-            let graph = Graph::decode(folder).unwrap();
             let immutable = graph
                 .get_storage()
                 .unwrap()
                 .index
                 .read_recursive()
                 .is_immutable();
->>>>>>> 958b24b4
             assert! {!immutable};
         }
 
@@ -478,18 +473,13 @@
             let path = binding.path();
             graph.encode(path).unwrap();
 
-<<<<<<< HEAD
-            let graph = Graph::decode(path, None).unwrap();
-            let immutable = graph.get_storage().unwrap().index.read().is_immutable();
-=======
-            let graph = Graph::decode(path).unwrap();
+            let graph = Graph::decode(path, None).unwrap();
             let immutable = graph
                 .get_storage()
                 .unwrap()
                 .index
                 .read_recursive()
                 .is_immutable();
->>>>>>> 958b24b4
             assert! {immutable};
         }
 
