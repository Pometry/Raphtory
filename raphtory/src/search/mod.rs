--- conflicted
+++ resolved
@@ -6,12 +6,8 @@
 use tantivy::{
     collector::TopDocs,
     schema::{Field, Schema, SchemaBuilder, FAST, INDEXED, STORED, TEXT},
-<<<<<<< HEAD
-    DocAddress, Document, Index, IndexReader, IndexSortByField, TantivyError,
-=======
     Document, Index, IndexReader, IndexSettings, IndexWriter,
     TantivyError,
->>>>>>> 087a5f05
 };
 
 use crate::{
@@ -51,9 +47,6 @@
     pub const VERTEX_ID_REV: &str = "vertex_id_rev";
     pub const NAME: &str = "name";
 
-<<<<<<< HEAD
-const _EMPTY: [(&str, Prop); 0] = [];
-=======
     // edges
     // pub const SRC_ID: &str = "src_id";
     pub const SOURCE: &str = "from";
@@ -61,7 +54,6 @@
     pub const DESTINATION: &str = "to";
     pub const EDGE_ID: &str = "edge_id";
 }
->>>>>>> 087a5f05
 
 impl<G: GraphViewOps> From<G> for IndexedGraph<G> {
     fn from(graph: G) -> Self {
@@ -293,54 +285,6 @@
                 let writer_guard = writer_lock.read();
                 for v_id in v_ids {
                     if let Some(vertex) = g.vertex(VertexRef::new_local((*v_id).into())) {
-<<<<<<< HEAD
-                        let vertex_id: u64 = Into::<usize>::into(vertex.vertex) as u64;
-                        let temp_prop_names = vertex.property_names(false);
-
-                        for temp_prop_name in temp_prop_names {
-                            let prop_field = schema.get_field(&temp_prop_name)?;
-                            for (time, prop_value) in vertex.property_history(temp_prop_name) {
-                                if let Prop::Str(prop_text) = prop_value {
-                                    let mut document = Document::new();
-                                    // add time to the document
-                                    document.add_i64(time_field, time);
-                                    // add the property to the document
-                                    document.add_text(prop_field, prop_text);
-                                    // add the vertex_id
-                                    document.add_u64(vertex_id_field, vertex_id);
-                                    document.add_u64(vertex_id_rev_field, u64::MAX - vertex_id);
-
-                                    writer_guard.add_document(document)?;
-                                }
-                            }
-                        }
-
-                        let prop_names = vertex.property_names(true);
-                        for prop_name in prop_names {
-                            let field_name = if prop_name == "_id" {
-                                "name"
-                            } else {
-                                &prop_name
-                            };
-
-                            let prop_field = schema.get_field(field_name)?;
-                            if let Some(prop_value) = vertex.static_property(prop_name.to_string())
-                            {
-                                if let Prop::Str(prop_text) = prop_value {
-                                    // what now?
-                                    let mut document = Document::new();
-                                    // add the property to the document
-                                    document.add_text(prop_field, prop_text);
-                                    // add the vertex_id
-                                    document.add_u64(vertex_id_field, vertex_id);
-                                    document.add_u64(vertex_id_rev_field, u64::MAX - vertex_id);
-
-                                    document.add_i64(time_field, i64::MAX);
-                                    writer_guard.add_document(document)?;
-                                }
-                            }
-                        }
-=======
                         Self::index_vertex_view(
                             vertex,
                             &schema,
@@ -349,7 +293,6 @@
                             vertex_id_field,
                             vertex_id_rev_field,
                         )?;
->>>>>>> 087a5f05
                     }
                 }
             }
@@ -849,11 +792,7 @@
 
     #[test]
     fn add_vertex_search_by_name() {
-<<<<<<< HEAD
-        let graph = IndexedGraph::new(Graph::new(), _EMPTY);
-=======
         let graph = IndexedGraph::new(Graph::new(), EMPTY, EMPTY);
->>>>>>> 087a5f05
 
         graph
             .add_vertex(1, "Gandalf", [])
