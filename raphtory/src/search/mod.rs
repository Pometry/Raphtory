--- conflicted
+++ resolved
@@ -10,42 +10,24 @@
     prelude::{GraphViewOps, NodeViewOps, PropertyFilter},
     search::{property_index::PropertyIndex, query_builder::QueryBuilder},
 };
-<<<<<<< HEAD
 use itertools::Itertools;
 use raphtory_api::core::storage::arc_str::ArcStr;
 use std::{
     collections::HashSet,
     ops::{Deref, DerefMut},
     sync::Arc,
-=======
-use raphtory_api::core::{
-    entities::GidType,
-    storage::{arc_str::ArcStr, dict_mapper::MaybeNew},
->>>>>>> f58e739b
 };
 use tantivy::{
-<<<<<<< HEAD
     query::Query,
     schema::Schema,
     tokenizer::{LowerCaser, SimpleTokenizer, TextAnalyzer},
     Index, IndexReader, IndexSettings,
-=======
-    collector::TopDocs,
-    query::QueryParser,
-    schema::{
-        Field, IndexRecordOption, JsonObjectOptions, Schema, SchemaBuilder, TextFieldIndexing,
-        TextOptions, Value, FAST, INDEXED, STORED,
-    },
-    tokenizer::{LowerCaser, SimpleTokenizer, TextAnalyzer},
-    Index, IndexReader, IndexSettings, IndexWriter, TantivyDocument, TantivyError,
->>>>>>> f58e739b
 };
 
 pub mod graph_index;
 pub mod searcher;
 
 pub mod edge_index;
-pub mod latest_value_collector;
 pub mod node_filter_collector;
 pub mod node_index;
 pub mod property_index;
@@ -103,727 +85,11 @@
         if prop_id >= property_indexes.len() {
             property_indexes.resize(prop_id + 1, None);
         }
-<<<<<<< HEAD
 
         // Create a new PropertyIndex if it doesn't exist
         if property_indexes[prop_id].is_none() {
             let d_type = prop_value.dtype();
             property_indexes[prop_id] = Some(PropertyIndex::new(prop_name.clone(), d_type));
-=======
-        .as_u64();
-        let src_name = self.graph.node_name(src);
-        let dst_name = self.graph.node_name(dst);
-
-        let constant_properties = iter::empty::<(ArcStr, Prop)>();
-        let temporal_properties: Box<dyn Iterator<Item = (i64, ArcStr, Prop)> + '_> =
-            Box::new(props.iter().filter_map(move |(prop_id, prop)| {
-                let prop_name = self.graph.edge_meta().get_prop_name(*prop_id, false);
-                Some((t.t(), prop_name, prop.clone()))
-            }));
-
-        let schema = self.edge_index.schema();
-        let mut writer = self.edge_index.writer(50_000_000)?;
-
-        let document = create_edge_document(
-            edge_id,
-            src_name,
-            dst_name,
-            Box::new(constant_properties),
-            Box::new(temporal_properties),
-            &schema,
-        )?;
-        writer.add_document(document)?;
-        writer.commit()?;
-
-        Ok(res)
-    }
-
-    fn internal_add_edge_update(
-        &self,
-        t: TimeIndexEntry,
-        edge: EID,
-        props: &[(usize, Prop)],
-        layer: usize,
-    ) -> Result<(), GraphError> {
-        self.graph.internal_add_edge_update(t, edge, props, layer)
-    }
-}
-
-fn collect_constant_properties<'a>(
-    properties: impl Iterator<Item = (ArcStr, Prop)> + 'a,
-) -> serde_json::Map<String, serde_json::Value> {
-    properties.map(|(k, v)| (k.to_string(), v.into())).collect()
-}
-
-fn collect_temporal_properties<'a>(
-    properties: impl Iterator<Item = (i64, ArcStr, Prop)> + 'a,
-) -> (Vec<i64>, serde_json::Value) {
-    let mut temporal_properties_map: HashMap<i64, serde_json::Map<String, serde_json::Value>> =
-        HashMap::new();
-    let mut time: Vec<i64> = vec![];
-
-    properties.for_each(|(t, k, v)| {
-        temporal_properties_map
-            .entry(t)
-            .or_insert_with(serde_json::Map::new)
-            .insert(k.to_string(), v.into());
-    });
-
-    let temporal_properties = temporal_properties_map
-        .into_iter()
-        .map(|(t, props)| {
-            time.push(t);
-            serde_json::Value::Object(props)
-        })
-        .collect::<Vec<_>>();
-
-    (time, serde_json::Value::Array(temporal_properties))
-}
-
-fn create_node_document<'a>(
-    node_id: u64,
-    node_id_rev: u64,
-    node_name: String,
-    node_type: ArcStr,
-    constant_properties: impl Iterator<Item = (ArcStr, Prop)> + 'a,
-    temporal_properties: impl Iterator<Item = (i64, ArcStr, Prop)> + 'a,
-    schema: &Schema,
-) -> tantivy::Result<TantivyDocument> {
-    let constant_properties = collect_constant_properties(constant_properties);
-    let (time, temporal_properties) = collect_temporal_properties(temporal_properties);
-
-    let doc = json!({
-        "time": time,
-        "node_id": node_id,
-        "node_id_rev": node_id_rev,
-        "name": node_name,
-        "node_type": node_type,
-        "constant_properties": constant_properties,
-        "temporal_properties": temporal_properties
-    });
-
-    let document = TantivyDocument::parse_json(schema, &doc.to_string())?;
-    // println!("doc as json = {}", &document.to_json(schema));
-
-    Ok(document)
-}
-
-fn create_edge_document<'a>(
-    edge_id: u64,
-    src: String,
-    dst: String,
-    constant_properties: impl Iterator<Item = (ArcStr, Prop)> + 'a,
-    temporal_properties: impl Iterator<Item = (i64, ArcStr, Prop)> + 'a,
-    schema: &Schema,
-) -> tantivy::Result<TantivyDocument> {
-    let constant_properties = collect_constant_properties(constant_properties);
-    let (time, temporal_properties) = collect_temporal_properties(temporal_properties);
-
-    let doc = json!({
-        "time": time,
-        "edge_id": edge_id,
-        "from": src,
-        "to": dst,
-        "constant_properties": constant_properties,
-        "temporal_properties": temporal_properties
-    });
-
-    let document = TantivyDocument::parse_json(schema, &doc.to_string())?;
-    // println!("doc as json = {}", &document.to_json(schema));
-    Ok(document)
-}
-
-impl<G: InternalDeletionOps> InternalDeletionOps for IndexedGraph<G> {
-    fn internal_delete_edge(
-        &self,
-        t: TimeIndexEntry,
-        src: VID,
-        dst: VID,
-        layer: usize,
-    ) -> Result<MaybeNew<EID>, GraphError> {
-        self.graph.internal_delete_edge(t, src, dst, layer)
-    }
-
-    fn internal_delete_existing_edge(
-        &self,
-        t: TimeIndexEntry,
-        eid: EID,
-        layer: usize,
-    ) -> Result<(), GraphError> {
-        self.graph.internal_delete_existing_edge(t, eid, layer)
-    }
-}
-
-impl<G: DeletionOps> DeletionOps for IndexedGraph<G> {}
-
-#[cfg(test)]
-mod search_tests {
-    use super::*;
-    use raphtory_api::core::utils::logging::global_info_logger;
-    use std::time::SystemTime;
-    use tantivy::{doc, schema::TEXT, DocAddress, Order};
-    use tracing::info;
-
-    #[test]
-    fn test_custom_tokenizer() {
-        let graph = Graph::new();
-        graph
-            .add_node(
-                0,
-                "0x0a5e1db3671faccd146404925bda5c59929f66c3",
-                [
-                    ("balance", Prop::F32(0.0011540000414242968)),
-                    (
-                        "cluster_id",
-                        Prop::Str(ArcStr::from("0x0a5e1db3671faccd146404925bda5c59929f66c3")),
-                    ),
-                ],
-                Some("center"),
-            )
-            .unwrap();
-        graph
-            .add_node(
-                1,
-                "0x0a5e1db3671faccd146404925bda5c59929f66c3",
-                [
-                    ("balance", Prop::F32(0.9)),
-                    (
-                        "cluster_id",
-                        Prop::Str(ArcStr::from("0x0a5e1db3671faccd146404925bda5c59929f66c3")),
-                    ),
-                ],
-                Some("center"),
-            )
-            .unwrap();
-        graph
-            .add_node(
-                1,
-                "0x1c5e2c8e97f34a5ca18dc7370e2bfc0da3baed5c",
-                [
-                    ("balance", Prop::F32(0.0)),
-                    (
-                        "cluster_id",
-                        Prop::Str(ArcStr::from("0x1c5e2c8e97f34a5ca18dc7370e2bfc0da3baed5c")),
-                    ),
-                ],
-                Some("collapsed"),
-            )
-            .unwrap();
-        graph
-            .add_node(
-                2,
-                "0x941900204497226bede1324742eb83af6b0b5eec",
-                [
-                    ("balance", Prop::F32(0.0)),
-                    (
-                        "cluster_id",
-                        Prop::Str(ArcStr::from("0x941900204497226bede1324742eb83af6b0b5eec")),
-                    ),
-                ],
-                Some("collapsed"),
-            )
-            .unwrap();
-
-        graph
-            .node("0x0a5e1db3671faccd146404925bda5c59929f66c3")
-            .unwrap()
-            .add_constant_properties([("firenation", Prop::Bool(true))])
-            .unwrap();
-        graph
-            .node("0x0a5e1db3671faccd146404925bda5c59929f66c3")
-            .unwrap()
-            .add_constant_properties([("watertribe", Prop::Bool(false))])
-            .unwrap();
-        graph
-            .node("0x1c5e2c8e97f34a5ca18dc7370e2bfc0da3baed5c")
-            .unwrap()
-            .add_constant_properties([("firenation", Prop::Bool(false))])
-            .unwrap();
-        graph
-            .node("0x1c5e2c8e97f34a5ca18dc7370e2bfc0da3baed5c")
-            .unwrap()
-            .add_constant_properties([("watertribe", Prop::Bool(false))])
-            .unwrap();
-        graph
-            .node("0x941900204497226bede1324742eb83af6b0b5eec")
-            .unwrap()
-            .add_constant_properties([("firenation", Prop::Bool(false))])
-            .unwrap();
-        graph
-            .node("0x941900204497226bede1324742eb83af6b0b5eec")
-            .unwrap()
-            .add_constant_properties([("watertribe", Prop::Bool(true))])
-            .unwrap();
-
-        let ig: IndexedGraph<Graph> = graph.into();
-
-        let mut results = ig
-            .search_nodes("node_type:collapsed", 5, 0)
-            .expect("failed to search for node")
-            .into_iter()
-            .map(|v| v.name())
-            .collect::<Vec<_>>();
-        results.sort();
-        assert_eq!(
-            results,
-            vec![
-                "0x1c5e2c8e97f34a5ca18dc7370e2bfc0da3baed5c",
-                "0x941900204497226bede1324742eb83af6b0b5eec",
-            ]
-        );
-
-        let mut results = ig
-            .search_nodes("balance:0.0", 5, 0)
-            .expect("failed to search for node")
-            .into_iter()
-            .map(|v| v.name())
-            .collect::<Vec<_>>();
-        results.sort();
-        assert_eq!(
-            results,
-            vec![
-                "0x1c5e2c8e97f34a5ca18dc7370e2bfc0da3baed5c",
-                "0x941900204497226bede1324742eb83af6b0b5eec",
-            ]
-        );
-
-        let mut results = ig
-            .search_nodes(
-                "cluster_id:0x941900204497226bede1324742eb83af6b0b5eec",
-                5,
-                0,
-            )
-            .expect("failed to search for node")
-            .into_iter()
-            .map(|v| v.name())
-            .collect::<Vec<_>>();
-        results.sort();
-        assert_eq!(results, vec!["0x941900204497226bede1324742eb83af6b0b5eec"]);
-
-        let mut results = ig
-            .search_nodes("name:0x941900204497226bede1324742eb83af6b0b5eec", 5, 0)
-            .expect("failed to search for node")
-            .into_iter()
-            .map(|v| v.name())
-            .collect::<Vec<_>>();
-        results.sort();
-        assert_eq!(results, vec!["0x941900204497226bede1324742eb83af6b0b5eec"]);
-
-        let results = ig
-            .search_nodes(
-                "node_type:collapsed AND cluster_id:0x941900204497226bede1324742eb83af6b0b5eec",
-                5,
-                0,
-            )
-            .expect("failed to search for node")
-            .into_iter()
-            .map(|v| v.name())
-            .collect::<Vec<_>>();
-        assert_eq!(results, vec!["0x941900204497226bede1324742eb83af6b0b5eec"]);
-
-        let mut results = ig
-            .search_nodes(
-                "node_type:collapsed OR cluster_id:0x941900204497226bede1324742eb83af6b0b5eec",
-                5,
-                0,
-            )
-            .expect("failed to search for node")
-            .into_iter()
-            .map(|v| v.name())
-            .collect::<Vec<_>>();
-        results.sort();
-        assert_eq!(
-            results,
-            vec![
-                "0x1c5e2c8e97f34a5ca18dc7370e2bfc0da3baed5c",
-                "0x941900204497226bede1324742eb83af6b0b5eec",
-            ]
-        );
-    }
-
-    #[test]
-    fn index_numeric_props() {
-        let graph = Graph::new();
-        graph
-            .add_node(
-                1,
-                "Blerg",
-                [("age", Prop::U64(42)), ("balance", Prop::I64(-1234))],
-                None,
-            )
-            .expect("failed to add node");
-
-        let ig: IndexedGraph<Graph> = graph.into();
-
-        let results = ig
-            .search_nodes("age:42", 5, 0)
-            .expect("failed to search for node")
-            .into_iter()
-            .map(|v| v.name())
-            .collect::<Vec<_>>();
-
-        assert_eq!(results, vec!["Blerg"]);
-    }
-
-    #[test]
-    #[cfg(feature = "proto")]
-    #[ignore = "this test is for experiments with the jira graph"]
-    fn load_jira_graph() -> Result<(), GraphError> {
-        global_info_logger();
-        let graph = Graph::decode("/tmp/graphs/jira").expect("failed to load graph");
-        assert!(graph.count_nodes() > 0);
-
-        let now = SystemTime::now();
-
-        let index_graph: IndexedGraph<Graph> = graph.into();
-        let elapsed = now.elapsed().unwrap().as_secs();
-        info!("indexing took: {:?}", elapsed);
-
-        let issues = index_graph.search_nodes("name:'DEV-1690'", 5, 0)?;
-
-        assert!(!issues.is_empty());
-
-        let names = issues.into_iter().map(|v| v.name()).collect::<Vec<_>>();
-        info!("names: {:?}", names);
-
-        Ok(())
-    }
-
-    #[test]
-    fn create_indexed_graph_from_existing_graph() {
-        let graph = Graph::new();
-        graph
-            .add_node(1, "Gandalf", [("kind", Prop::str("Wizard"))], None)
-            .expect("add node failed");
-        graph
-            .add_node(
-                2,
-                "Frodo",
-                [
-                    ("kind", Prop::str("Hobbit")),
-                    ("has_ring", Prop::str("yes")),
-                ],
-                None,
-            )
-            .expect("add node failed");
-        graph
-            .add_node(2, "Merry", [("kind", Prop::str("Hobbit"))], None)
-            .expect("add node failed");
-        graph
-            .add_node(4, "Gollum", [("kind", Prop::str("Creature"))], None)
-            .expect("add node failed");
-        graph
-            .add_node(9, "Gollum", [("has_ring", Prop::str("yes"))], None)
-            .expect("add node failed");
-        graph
-            .add_node(9, "Frodo", [("has_ring", Prop::str("no"))], None)
-            .expect("add node failed");
-        graph
-            .add_node(10, "Frodo", [("has_ring", Prop::str("yes"))], None)
-            .expect("add node failed");
-        graph
-            .add_node(10, "Gollum", [("has_ring", Prop::str("no"))], None)
-            .expect("add node failed");
-
-        let indexed_graph: IndexedGraph<Graph> =
-            IndexedGraph::from_graph(&graph).expect("failed to generate index from graph");
-        indexed_graph.reload().expect("failed to reload index");
-
-        let results = indexed_graph
-            .search_nodes("kind:Hobbit", 10, 0)
-            .expect("search failed");
-        let mut actual = results.into_iter().map(|v| v.name()).collect::<Vec<_>>();
-        let mut expected = vec!["Frodo", "Merry"];
-        // FIXME: this is not deterministic
-        actual.sort();
-        expected.sort();
-        assert_eq!(actual, expected);
-
-        let results = indexed_graph
-            .search_nodes("kind:Wizard", 10, 0)
-            .expect("search failed");
-        let actual = results.into_iter().map(|v| v.name()).collect::<Vec<_>>();
-        let expected = vec!["Gandalf"];
-        assert_eq!(actual, expected);
-
-        let results = indexed_graph
-            .search_nodes("kind:Creature", 10, 0)
-            .expect("search failed");
-        let actual = results.into_iter().map(|v| v.name()).collect::<Vec<_>>();
-        let expected = vec!["Gollum"];
-        assert_eq!(actual, expected);
-
-        // search by name
-        let results = indexed_graph
-            .search_nodes("name:Gollum", 10, 0)
-            .expect("search failed");
-        let actual = results.into_iter().map(|v| v.name()).collect::<Vec<_>>();
-        let expected = vec!["Gollum"];
-        assert_eq!(actual, expected);
-    }
-
-    #[test]
-    fn add_node_search_by_name() {
-        let graph = IndexedGraph::new(Graph::new());
-        graph
-            .add_node(1, "Gandalf", NO_PROPS, None)
-            .expect("add node failed");
-
-        graph.reload().expect("reload failed");
-
-        let nodes = graph
-            .search_nodes(r#"name:Gandalf"#, 10, 0)
-            .expect("search failed");
-
-        let actual = nodes.into_iter().map(|v| v.name()).collect::<Vec<_>>();
-        let expected = vec!["Gandalf"];
-
-        assert_eq!(actual, expected);
-    }
-
-    #[test]
-    fn add_node_search_by_description() {
-        let graph = IndexedGraph::new(Graph::new());
-        graph
-            .add_node(1, "Bilbo", [("description", Prop::str("A hobbit"))], None)
-            .expect("add node failed");
-        graph
-            .add_node(2, "Gandalf", [("description", Prop::str("A wizard"))], None)
-            .expect("add node failed");
-
-        graph.reload().expect("reload failed");
-
-        // Find the Wizard
-        let nodes = graph
-            .search_nodes(r#"description:"A wizard""#, 10, 0)
-            .expect("search failed");
-        let actual = nodes.into_iter().map(|v| v.name()).collect::<Vec<_>>();
-        let expected = vec!["Gandalf"];
-        assert_eq!(actual, expected);
-
-        // Find the Hobbit
-        let nodes = graph
-            .search_nodes(r#"description:'hobbit'"#, 10, 0)
-            .expect("search failed");
-        let actual = nodes.into_iter().map(|v| v.name()).collect::<Vec<_>>();
-        let expected = vec!["Bilbo"];
-        assert_eq!(actual, expected);
-    }
-
-    #[test]
-    fn add_node_search_by_node_type() {
-        let graph = IndexedGraph::new(Graph::new());
-
-        graph
-            .add_node(1, "Gandalf", NO_PROPS, Some("wizard"))
-            .expect("add node failed");
-
-        graph
-            .add_node(2, "Bilbo", NO_PROPS, None)
-            .expect("add node failed");
-
-        graph.reload().expect("reload failed");
-
-        let nodes = graph
-            .search_nodes(r#"node_type:wizard"#, 10, 0)
-            .expect("search failed");
-
-        let actual = nodes
-            .into_iter()
-            .map(|v| v.node_type().unwrap().to_string())
-            .collect::<Vec<_>>();
-        let expected = vec!["wizard"];
-
-        assert_eq!(actual, expected);
-
-        let nodes = graph
-            .search_nodes(r#"node_type:''"#, 10, 0)
-            .expect("search failed");
-
-        let actual = nodes
-            .into_iter()
-            .map(|v| v.node_type().unwrap().to_string())
-            .collect::<Vec<_>>();
-        let expected: Vec<String> = vec![];
-
-        assert_eq!(actual, expected);
-    }
-
-    #[test]
-    fn add_node_search_by_description_and_time() {
-        let graph = IndexedGraph::new(Graph::new());
-        graph
-            .add_node(
-                1,
-                "Gandalf",
-                [("description", Prop::str("The wizard"))],
-                None,
-            )
-            .expect("add node failed");
-        graph
-            .add_node(
-                2,
-                "Saruman",
-                [("description", Prop::str("Another wizard"))],
-                None,
-            )
-            .expect("add node failed");
-
-        graph.reload().expect("reload failed");
-
-        // Find Saruman
-        let nodes = graph
-            .search_nodes(r#"description:wizard AND time:[2 TO 5]"#, 10, 0)
-            .expect("search failed");
-        let actual = nodes.into_iter().map(|v| v.name()).collect::<Vec<_>>();
-        let expected = vec!["Saruman"];
-        assert_eq!(actual, expected);
-
-        // Find Gandalf
-        let nodes = graph
-            .search_nodes(r#"description:'wizard' AND time:[1 TO 2}"#, 10, 0)
-            .expect("search failed");
-        let actual = nodes.into_iter().map(|v| v.name()).collect::<Vec<_>>();
-        let expected = vec!["Gandalf"];
-        assert_eq!(actual, expected);
-
-        // Find both wizards
-        let nodes = graph
-            .search_nodes(r#"description:'wizard' AND time:[1 TO 100]"#, 10, 0)
-            .expect("search failed");
-        let mut actual = nodes.into_iter().map(|v| v.name()).collect::<Vec<_>>();
-        let mut expected = vec!["Gandalf", "Saruman"];
-
-        // FIXME: this is not deterministic
-        actual.sort();
-        expected.sort();
-
-        assert_eq!(actual, expected);
-    }
-
-    #[test]
-    fn search_by_edge_props_indexed_graph() {
-        let g = IndexedGraph::new(Graph::new());
-        g.add_edge(
-            1,
-            "Frodo",
-            "Gandalf",
-            [("type", Prop::str("friends"))],
-            None,
-        )
-        .expect("add edge failed");
-        g.add_edge(1, "Frodo", "Gollum", [("type", Prop::str("enemies"))], None)
-            .expect("add edge failed");
-
-        g.reload().unwrap();
-
-        let results = g
-            .search_edges(r#"type:'friends'"#, 10, 0)
-            .expect("search failed");
-        let actual = results
-            .into_iter()
-            .map(|e| (e.src().name(), e.dst().name()))
-            .collect::<Vec<_>>();
-        let expected = vec![("Frodo".to_string(), "Gandalf".to_string())];
-        assert_eq!(actual, expected);
-
-        let results = g
-            .search_edges(r#"type:'enemies'"#, 10, 0)
-            .expect("search failed");
-        let actual = results
-            .into_iter()
-            .map(|e| (e.src().name(), e.dst().name()))
-            .collect::<Vec<_>>();
-        let expected = vec![("Frodo".to_string(), "Gollum".to_string())];
-        assert_eq!(actual, expected);
-    }
-
-    #[test]
-    fn search_by_edge_props_graph_indexed() {
-        let g = Graph::new();
-        g.add_edge(
-            1,
-            "Frodo",
-            "Gandalf",
-            [("type", Prop::str("friends"))],
-            None,
-        )
-        .expect("add edge failed");
-        g.add_edge(1, "Frodo", "Gollum", [("type", Prop::str("enemies"))], None)
-            .expect("add edge failed");
-
-        let g: IndexedGraph<Graph> = g.into();
-
-        let results = g
-            .search_edges(r#"type:'friends'"#, 10, 0)
-            .expect("search failed");
-        let actual = results
-            .into_iter()
-            .map(|e| (e.src().name(), e.dst().name()))
-            .collect::<Vec<_>>();
-        let expected = vec![("Frodo".to_string(), "Gandalf".to_string())];
-
-        assert_eq!(actual, expected);
-
-        let results = g
-            .search_edges(r#"type:'enemies'"#, 10, 0)
-            .expect("search failed");
-        let actual = results
-            .into_iter()
-            .map(|e| (e.src().name(), e.dst().name()))
-            .collect::<Vec<_>>();
-        let expected = vec![("Frodo".to_string(), "Gollum".to_string())];
-
-        assert_eq!(actual, expected);
-    }
-
-    #[test]
-    fn search_by_edge_src_dst() {
-        let g = Graph::new();
-        g.add_edge(1, "Frodo", "Gandalf", NO_PROPS, None)
-            .expect("add edge failed");
-        g.add_edge(1, "Frodo", "Gollum", NO_PROPS, None)
-            .expect("add edge failed");
-
-        let ig: IndexedGraph<Graph> = g.into();
-
-        let results = ig
-            .search_edges(r#"from:Frodo"#, 10, 0)
-            .expect("search failed");
-        let mut actual = results
-            .into_iter()
-            .map(|e| (e.src().name(), e.dst().name()))
-            .collect::<Vec<_>>();
-        let mut expected = vec![
-            ("Frodo".to_string(), "Gandalf".to_string()),
-            ("Frodo".to_string(), "Gollum".to_string()),
-        ];
-
-        actual.sort();
-        expected.sort();
-
-        assert_eq!(actual, expected);
-
-        // search by destination
-        let results = ig.search_edges("to:gollum", 10, 0).expect("search failed");
-        let actual = results
-            .into_iter()
-            .map(|e| (e.src().name(), e.dst().name()))
-            .collect::<Vec<_>>();
-        let expected = vec![("Frodo".to_string(), "Gollum".to_string())];
-
-        assert_eq!(actual, expected);
-    }
-
-    #[test]
-    fn tantivy_101() {
-        let node_index_props = vec!["name"];
-
-        let mut schema = Schema::builder();
-
-        for prop in node_index_props {
-            schema.add_text_field(prop.as_ref(), TEXT);
->>>>>>> f58e739b
         }
 
         // Add the property value to the existing PropertyIndex
