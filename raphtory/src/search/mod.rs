use crate::{
    db::{
        api::view::{filter_ops::BaseFilterOps, StaticGraphViewOps},
        graph::{edge::EdgeView, node::NodeView, views::filter::internal::CreateFilter},
    },
    errors::GraphError,
    prelude::GraphViewOps,
    search::property_index::PropertyIndex,
};
use ahash::HashSet;
use parking_lot::RwLockReadGuard;
use raphtory_api::core::entities::properties::{
    meta::PropMapper,
    prop::{Prop, PropType},
};
use std::{fs::create_dir_all, path::PathBuf, sync::Arc};
use tantivy::{
    schema::Schema,
    tokenizer::{LowerCaser, SimpleTokenizer, TextAnalyzer},
    Index, IndexReader, IndexSettings,
};

pub mod graph_index;
pub mod searcher;

mod collectors;
mod edge_filter_executor;
pub mod edge_index;
pub mod entity_index;
mod exploded_edge_filter_executor;
mod node_filter_executor;
pub mod node_index;
pub mod property_index;
mod query_builder;

pub(in crate::search) mod fields {
    pub const TIME: &str = "time";
    pub const SECONDARY_TIME: &str = "secondary_time";
    pub const NODE_ID: &str = "node_id";
    pub const NODE_NAME: &str = "node_name";
    pub const NODE_NAME_TOKENIZED: &str = "node_name_tokenized";
    pub const NODE_TYPE: &str = "node_type";
    pub const NODE_TYPE_TOKENIZED: &str = "node_type_tokenized";
    pub const EDGE_ID: &str = "edge_id";
    pub const SOURCE: &str = "src";
    pub const SOURCE_TOKENIZED: &str = "src_tokenized";
    pub const DESTINATION: &str = "dst";
    pub const DESTINATION_TOKENIZED: &str = "dst_tokenized";
    pub const LAYER_ID: &str = "layer_id";
}

pub(crate) const TOKENIZER: &str = "custom_default";

pub fn register_default_tokenizers(index: &Index) {
    let tokenizer = TextAnalyzer::builder(SimpleTokenizer::default())
        .filter(LowerCaser)
        .build();
    index.tokenizers().register(TOKENIZER, tokenizer);
}

pub(crate) fn new_index(schema: Schema, path: &Option<PathBuf>) -> Result<Index, GraphError> {
    let index_builder = Index::builder()
        .settings(IndexSettings::default())
        .schema(schema);

    let index = if let Some(path) = path {
        create_dir_all(path).map_err(|e| {
            GraphError::IOErrorMsg(format!(
                "Failed to create index directory {}: {}",
                path.display(),
                e
            ))
        })?;

        index_builder.create_in_dir(path).map_err(|e| {
            GraphError::IndexErrorMsg(format!("Failed to create index in directory: {}", e))
        })?
    } else {
        index_builder.create_in_ram().map_err(|e| {
            GraphError::IndexErrorMsg(format!("Failed to create in-memory index: {}", e))
        })?
    };

    register_default_tokenizers(&index);

    Ok(index)
}

fn resolve_props(props: &Vec<Option<PropertyIndex>>) -> HashSet<usize> {
    props
        .iter()
        .enumerate()
        .filter_map(|(idx, opt)| opt.as_ref().map(|_| idx))
        .collect()
}

fn get_props<'a>(
    props: &'a HashSet<usize>,
    meta: &'a PropMapper,
) -> impl Iterator<Item = (String, usize, PropType)> + 'a {
    props.iter().filter_map(|prop_id| {
        let prop_name = meta.get_name(*prop_id).to_string();
        meta.get_dtype(*prop_id)
            .map(|prop_type| (prop_name, *prop_id, prop_type))
    })
}

// Filter props for which there already is a property index
pub(crate) fn indexed_props(
    props: &[(usize, Prop)],
    indexes: &RwLockReadGuard<Vec<Option<PropertyIndex>>>,
) -> Vec<(usize, Prop)> {
    props
        .iter()
        .cloned()
        .filter(|(id, _)| indexes.get(*id).map_or(false, |entry| entry.is_some()))
        .collect()
}

pub(crate) fn get_reader(index: &Arc<Index>) -> Result<IndexReader, GraphError> {
    let reader = index
        .reader_builder()
        .reload_policy(tantivy::ReloadPolicy::Manual)
        .try_into()?;
    Ok(reader)
}

pub(crate) fn fallback_filter_nodes<G: StaticGraphViewOps>(
    graph: &G,
    filter: &(impl CreateFilter + Clone),
    limit: usize,
    offset: usize,
) -> Result<Vec<NodeView<'static, G>>, GraphError> {
    let filtered_nodes = graph
        .filter(filter.clone())?
        .nodes()
        .iter()
        .map(|n| NodeView::new_internal(graph.clone(), n.node))
        .skip(offset)
        .take(limit)
        .collect();
    Ok(filtered_nodes)
}

pub(crate) fn fallback_filter_edges<G: StaticGraphViewOps>(
    graph: &G,
    filter: &(impl CreateFilter + Clone),
    limit: usize,
    offset: usize,
) -> Result<Vec<EdgeView<G>>, GraphError> {
    let filtered_edges = graph
        .filter(filter.clone())?
        .edges()
        .iter()
        .map(|e| EdgeView::new(graph.clone(), e.edge))
        .skip(offset)
        .take(limit)
        .collect();
    Ok(filtered_edges)
}

#[cfg(test)]
mod test_index {
    #[cfg(feature = "search")]
    mod test_index_io {
        use crate::{
            db::{
                api::view::{internal::InternalStorageOps, ResolvedIndexSpec, StaticGraphViewOps},
                graph::views::filter::model::{
                    node_filter::{NodeFilter, NodeFilterBuilderOps},
                    TryAsCompositeFilter,
                },
            },
            errors::GraphError,
            prelude::*,
            serialise::GraphFolder,
        };
        use raphtory_api::core::{
            entities::properties::prop::Prop, storage::arc_str::ArcStr,
            utils::logging::global_info_logger,
        };
        use tempfile::TempDir;

        fn init_graph<G>(graph: G) -> G
        where
            G: StaticGraphViewOps + AdditionOps + PropertyAdditionOps,
        {
            graph
                .add_node(
                    1,
                    "Alice",
                    vec![("p1", Prop::U64(1000u64))],
                    Some("fire_nation"),
                )
                .unwrap();
            graph
        }

        fn assert_search_results<T: TryAsCompositeFilter + Clone>(
            graph: &Graph,
            filter: &T,
            expected: Vec<&str>,
        ) {
            let res = graph
                .search_nodes(filter.clone(), 2, 0)
                .unwrap()
                .into_iter()
                .map(|n| n.name())
                .collect::<Vec<_>>();
            assert_eq!(res, expected);
        }

        #[test]
        fn test_create_no_index_persist_no_index_on_encode_load_no_index_on_decode() {
            // No index persisted since it was never created
            let graph = init_graph(Graph::new());

            let filter = NodeFilter::name().eq("Alice");
            assert_search_results(&graph, &filter, vec!["Alice"]);

            let binding = tempfile::TempDir::new().unwrap();
            let path = binding.path();
            graph.encode(path).unwrap();

            let graph = Graph::decode(path).unwrap();
            let is_indexed = graph.get_storage().unwrap().is_indexed();
            assert!(!is_indexed);
        }

        #[test]
        fn test_create_index_persist_index_on_encode_load_index_on_decode() {
            let graph = init_graph(Graph::new());

            // Created index
            graph.create_index().unwrap();

            let filter = NodeFilter::name().eq("Alice");
            assert_search_results(&graph, &filter, vec!["Alice"]);

            // Persisted both graph and index
            let binding = tempfile::TempDir::new().unwrap();
            let path = binding.path();
            graph.encode(path).unwrap();

            // Loaded index that was persisted
            let graph = Graph::decode(path).unwrap();
            let is_indexed = graph.get_storage().unwrap().is_indexed();
            assert!(is_indexed);

            assert_search_results(&graph, &filter, vec!["Alice"]);
        }

        #[test]
        fn test_encoding_graph_twice_to_same_graph_path_fails() {
            let graph = init_graph(Graph::new());
            graph.create_index().unwrap();
            let binding = tempfile::TempDir::new().unwrap();
            let path = binding.path();
            graph.encode(path).unwrap();
            let result = graph.encode(path);

            match result {
                Err(GraphError::IOError { source }) => {
                    assert!(
                        format!("{source}").contains("Cannot write graph into non empty folder"),
                    );
                }
                Ok(_) => panic!("Expected error on second encode, got Ok"),
                Err(e) => panic!("Unexpected error type: {:?}", e),
            }
        }

        #[test]
        fn test_write_updates_to_already_encoded_graph_succeeds() {
            let graph = init_graph(Graph::new());
            graph.create_index().unwrap();
            let binding = tempfile::TempDir::new().unwrap();
            let path = binding.path();

            graph.cache(path).unwrap();

            graph
                .add_node(1, "Ozai", [("prop", 1)], Some("fire_nation"))
                .unwrap();

            // This also tests if already existing index is replaced by new index
            graph.write_updates().unwrap();

            let graph = Graph::decode(path).unwrap();
            assert_search_results(&graph, &NodeFilter::name().eq("Ozai"), vec!["Ozai"]);
        }

        #[test]
        fn test_create_index_persist_index_on_encode_update_index_load_persisted_index_on_decode() {
            let graph = init_graph(Graph::new());

            // Created index
            graph.create_index().unwrap();

            let filter1 = NodeFilter::name().eq("Alice");
            assert_search_results(&graph, &filter1, vec!["Alice"]);

            // Persisted both graph and index
            let binding = tempfile::TempDir::new().unwrap();
            let path = binding.path();
            graph.encode(path).unwrap();

            // Updated both graph and index
            graph
                .add_node(
                    2,
                    "Tommy",
                    vec![("p1", Prop::U64(5u64))],
                    Some("water_tribe"),
                )
                .unwrap();
            let filter2 = NodeFilter::name().eq("Tommy");
            assert_search_results(&graph, &filter2, vec!["Tommy"]);

            // Loaded index that was persisted
            let graph = Graph::decode(path).unwrap();
            let is_indexed = graph.get_storage().unwrap().is_indexed();
            assert!(is_indexed);
            assert_search_results(&graph, &filter1, vec!["Alice"]);
            assert_search_results(&graph, &filter2, Vec::<&str>::new());

            // Updating and encode the graph and index should decode the updated the graph as well as index
            // So far we have the index that was created and persisted for the first time
            graph
                .add_node(
                    2,
                    "Tommy",
                    vec![("p1", Prop::U64(5u64))],
                    Some("water_tribe"),
                )
                .unwrap();
            let filter2 = NodeFilter::name().eq("Tommy");
            assert_search_results(&graph, &filter2, vec!["Tommy"]);

            // Should persist the updated graph and index
            let binding = tempfile::TempDir::new().unwrap();
            let path = binding.path();
            graph.encode(path).unwrap();

            // Should load the updated graph and index
            let graph = Graph::decode(path).unwrap();
            let is_indexed = graph.get_storage().unwrap().is_indexed();
            assert!(is_indexed);
            assert_search_results(&graph, &filter1, vec!["Alice"]);
            assert_search_results(&graph, &filter2, vec!["Tommy"]);
        }

        #[test]
        fn test_zip_encode_decode_index() {
            let graph = init_graph(Graph::new());
            graph.create_index().unwrap();
            let tmp_dir = tempfile::TempDir::new().unwrap();
            let zip_path = tmp_dir.path().join("graph.zip");
            let folder = GraphFolder::new_as_zip(zip_path);
            graph.encode(&folder).unwrap();

            let graph = Graph::decode(folder).unwrap();
            let node = graph.node("Alice").unwrap();
            let node_type = node.node_type();
            assert_eq!(node_type, Some(ArcStr::from("fire_nation")));

            let filter = NodeFilter::name().eq("Alice");
            assert_search_results(&graph, &filter, vec!["Alice"]);
        }

        #[test]
        fn test_encoding_graph_twice_to_same_graph_path_fails_zip() {
            let graph = init_graph(Graph::new());
            graph.create_index().unwrap();
            let tmp_dir = tempfile::TempDir::new().unwrap();
            let zip_path = tmp_dir.path().join("graph.zip");
            let folder = GraphFolder::new_as_zip(&zip_path);
            graph.encode(&folder).unwrap();
            graph
                .add_node(1, "Ozai", [("prop", 1)], Some("fire_nation"))
                .unwrap();
            let result = graph.encode(folder);
            match result {
                Err(GraphError::IOError { source }) => {
                    assert!(
                        format!("{source}").to_lowercase().contains("file exists"),
                        "{}",
                        source
                    );
                }
                Ok(_) => panic!("Expected error on second encode, got Ok"),
                Err(e) => panic!("Unexpected error type: {:?}", e),
            }
        }

        #[test]
        fn test_immutable_graph_index_persistence() {
            let graph = init_graph(Graph::new());
            graph.create_index().unwrap();

            let binding = tempfile::TempDir::new().unwrap();
            let path = binding.path();
            graph.encode(path).unwrap();

            // This gives us immutable index
            let graph = Graph::decode(path).unwrap();

            // This tests that we are able to persist the immutable index
            let binding = tempfile::TempDir::new().unwrap();
            let path = binding.path();
            graph.encode(path).unwrap();

            let graph = Graph::decode(path).unwrap();
            let filter1 = NodeFilter::name().eq("Alice");
            assert_search_results(&graph, &filter1, vec!["Alice"]);
        }

        #[test]
        fn test_mutable_graph_index_persistence() {
            let graph = init_graph(Graph::new());
            graph.create_index().unwrap();

            let binding = tempfile::TempDir::new().unwrap();
            let path = binding.path();
            graph.encode(path).unwrap();

            // This gives us immutable index
            let graph = Graph::decode(path).unwrap();

            // This converts immutable index to mutable index
            graph
                .add_node(1, "Ozai", [("prop", 1)], Some("fire_nation"))
                .unwrap();

            // This tests that we are able to persist the mutable index
            let binding = tempfile::TempDir::new().unwrap();
            let path = binding.path();
            graph.encode(path).unwrap();

            let graph = Graph::decode(path).unwrap();
            let filter = NodeFilter::name().eq("Ozai");
            assert_search_results(&graph, &filter, vec!["Ozai"]);
        }

        #[test]
        fn test_loading_zip_index_creates_mutable_index() {
            let graph = init_graph(Graph::new());
            graph.create_index().unwrap();
            let tmp_dir = tempfile::TempDir::new().unwrap();
            let zip_path = tmp_dir.path().join("graph.zip");
            let folder = GraphFolder::new_as_zip(&zip_path);
            graph.encode(&folder).unwrap();

            let graph = Graph::decode(folder).unwrap();
            let immutable = graph.get_storage().unwrap().index.read().is_immutable();
            assert! {!immutable};
        }

        #[test]
        fn test_loading_index_creates_immutable_index() {
            let graph = init_graph(Graph::new());
            graph.create_index().unwrap();
            let binding = tempfile::TempDir::new().unwrap();
            let path = binding.path();
            graph.encode(path).unwrap();

            let graph = Graph::decode(path).unwrap();
            let immutable = graph.get_storage().unwrap().index.read().is_immutable();
            assert! {immutable};
        }

        #[test]
        fn test_create_index_in_ram() {
            global_info_logger();

            let graph = init_graph(Graph::new());
            graph.create_index_in_ram().unwrap();

            let filter = NodeFilter::name().eq("Alice");
            assert_search_results(&graph, &filter, vec!["Alice"]);

            let binding = tempfile::TempDir::new().unwrap();
            let path = binding.path();
            graph.encode(path).unwrap();

            let graph = Graph::decode(path).unwrap();
            let is_indexed = graph.get_storage().unwrap().is_indexed();
            assert!(!is_indexed);

            assert_search_results(&graph, &filter, vec!["Alice"]);
        }

        #[test]
        fn test_cached_graph_view() {
            global_info_logger();
            let graph = init_graph(Graph::new());
            graph.create_index().unwrap();

            let binding = tempfile::TempDir::new().unwrap();
            let path = binding.path();
            graph.cache(path).unwrap();

            graph
                .add_node(
                    2,
                    "Tommy",
                    vec![("p1", Prop::U64(5u64))],
                    Some("water_tribe"),
                )
                .unwrap();
            graph.write_updates().unwrap();

            let graph = Graph::decode(path).unwrap();
            let filter = NodeFilter::name().eq("Tommy");
            assert_search_results(&graph, &filter, vec!["Tommy"]);
        }

        #[test]
        fn test_cached_graph_view_create_index_after_graph_is_cached() {
            global_info_logger();
            let graph = init_graph(Graph::new());

            let binding = tempfile::TempDir::new().unwrap();
            let path = binding.path();
            graph.cache(path).unwrap();
            // Creates index in a temp dir within graph dir
            graph.create_index().unwrap();

            graph
                .add_node(
                    2,
                    "Tommy",
                    vec![("p1", Prop::U64(5u64))],
                    Some("water_tribe"),
                )
                .unwrap();
            graph.write_updates().unwrap();

            let graph = Graph::decode(path).unwrap();
            let filter = NodeFilter::name().eq("Tommy");
            assert_search_results(&graph, &filter, vec!["Tommy"]);
        }

        #[test]
        #[ignore]
        fn test_too_many_open_files_graph_index() {
            use tempfile::TempDir;

            let tmp_dir = TempDir::new().unwrap();
            let path = tmp_dir.path().to_path_buf();

            let mut graphs = vec![];

            for i in 0..1000 {
                let graph = init_graph(Graph::new());
                if let Err(e) = graph.create_index() {
                    match &e {
                        GraphError::IndexError { source } => {
                            panic!("Hit file descriptor limit after {} graphs. {:?}", 0, source);
                        }
                        other => {
                            panic!("Unexpected GraphError: {:?}", other);
                        }
                    }
                }
                graph.cache(&path.join(format!("graph {i}"))).unwrap();
                graphs.push(graph);
            }
        }

        #[test]
        fn test_graph_index_creation_with_too_many_properties() {
            let graph = init_graph(Graph::new());
            let props: Vec<(String, Prop)> = (1..=100)
                .map(|i| (format!("p{i}"), Prop::U64(i as u64)))
                .collect();
            graph.node("Alice").unwrap().add_metadata(props).unwrap();

            if let Err(e) = graph.create_index() {
                match &e {
                    GraphError::IndexError { source } => {
                        panic!("Hit file descriptor limit after {} graphs. {:?}", 0, source);
                    }
                    other => {
                        panic!("Unexpected GraphError: {:?}", other);
                    }
                }
            }
        }

        #[test]
        // No new const prop index created because when index were created
        // these properties did not exist.
        fn test_graph_index_creation_for_incremental_node_update_no_new_prop_indexed() {
            let graph = init_graph(Graph::new());
            graph.create_index().unwrap();
            let props: Vec<(String, Prop)> = (1..=100)
                .map(|i| (format!("p{i}"), Prop::U64(i as u64)))
                .collect();
            graph.node("Alice").unwrap().add_metadata(props).unwrap();

            let tmp_dir = TempDir::new().unwrap();
            let path = tmp_dir.path().to_path_buf();
            graph.encode(&path).unwrap();
            let graph = Graph::decode(&path).unwrap();

            let spec = graph.get_index_spec().unwrap().props(&graph);
            assert_eq!(
                spec,
                ResolvedIndexSpec {
                    node_properties: vec!["p1".to_string()],
                    node_metadata: vec![],
                    edge_metadata: vec![],
                    edge_properties: vec![]
                }
            );
        }
    }

    mod test_index_spec {
        #[cfg(feature = "search")]
        use crate::prelude::SearchableGraphOps;
        use crate::{
            db::{
                api::view::{IndexSpec, IndexSpecBuilder},
                graph::{
<<<<<<< HEAD
                    assertions::{filter_edges, filter_nodes, search_edges, search_nodes},
                    views::filter::model::{
                        edge_filter::EdgeFilter, node_filter::NodeFilter,
                        property_filter::PropertyFilterOps, ComposableFilter,
                        PropertyFilterFactory,
                    },
=======
                    assertions::{search_edges, search_nodes},
                    views::filter::model::{ComposableFilter, PropertyFilterOps},
>>>>>>> 17080650
                },
            },
            errors::GraphError,
            prelude::{AdditionOps, Graph, IndexMutationOps, StableDecode},
            serialise::{GraphFolder, StableEncode},
        };

        fn init_graph(graph: Graph) -> Graph {
            let nodes = vec![
                (
                    1,
                    "pometry",
                    [("p1", 5u64), ("p2", 50u64)],
                    Some("fire_nation"),
                    [("x", true)],
                ),
                (
                    1,
                    "raphtory",
                    [("p1", 10u64), ("p2", 100u64)],
                    Some("water_tribe"),
                    [("y", false)],
                ),
            ];

            for (time, name, props, group, metadata) in nodes {
                let node = graph.add_node(time, name, props, group).unwrap();
                node.add_metadata(metadata).unwrap();
            }

            let edges = vec![
                (
                    1,
                    "pometry",
                    "raphtory",
                    [("e_p1", 3.2f64), ("e_p2", 10f64)],
                    None,
                    [("e_x", true)],
                ),
                (
                    1,
                    "raphtory",
                    "pometry",
                    [("e_p1", 4.0f64), ("e_p2", 20f64)],
                    None,
                    [("e_y", false)],
                ),
            ];

            for (time, src, dst, props, label, metadata) in edges {
                let edge = graph.add_edge(time, src, dst, props, label).unwrap();
                edge.add_metadata(metadata, label).unwrap();
            }

            graph
        }

        #[test]
        fn test_with_all_props_index_spec() {
            let graph = init_graph(Graph::new());
            let index_spec = IndexSpecBuilder::new(graph.clone())
                .with_all_node_properties_and_metadata()
                .with_all_edge_properties_and_metadata()
                .build();
            assert_eq!(
                index_spec.props(&graph).to_vec(),
                vec![
                    vec!["x", "y"],
                    vec!["p1", "p2"],
                    vec!["e_x", "e_y"],
                    vec!["e_p1", "e_p2"]
                ]
            );
            graph.create_index_in_ram_with_spec(index_spec).unwrap();

            let filter = NodeFilter::property("p1")
                .eq(5u64)
<<<<<<< HEAD
                .and(NodeFilter::property("x").eq(true));
=======
                .and(PropertyFilter::metadata("x").eq(true));
>>>>>>> 17080650
            let results = search_nodes(&graph, filter);
            assert_eq!(results, vec!["pometry"]);

            let filter = EdgeFilter::property("e_p1")
                .lt(5f64)
<<<<<<< HEAD
                .and(EdgeFilter::property("e_y").eq(false));
=======
                .and(PropertyFilter::metadata("e_y").eq(false));
>>>>>>> 17080650
            let results = search_edges(&graph, filter);
            assert_eq!(results, vec!["raphtory->pometry"]);
        }

        #[test]
        fn test_with_selected_props_index_spec() {
            let graph = init_graph(Graph::new());
            let index_spec = IndexSpecBuilder::new(graph.clone())
                .with_node_metadata(vec!["y"])
                .unwrap()
                .with_node_properties(vec!["p1"])
                .unwrap()
                .with_edge_metadata(vec!["e_y"])
                .unwrap()
                .with_edge_properties(vec!["e_p1"])
                .unwrap()
                .build();
            assert_eq!(
                index_spec.props(&graph).to_vec(),
                vec![vec!["y"], vec!["p1"], vec!["e_y"], vec!["e_p1"]]
            );
            graph.create_index_in_ram_with_spec(index_spec).unwrap();

            let filter = NodeFilter::property("p1")
                .eq(5u64)
<<<<<<< HEAD
                .or(NodeFilter::property("y").eq(false));
            let results = search_nodes(&graph, filter);
            assert_eq!(results, vec!["pometry", "raphtory"]);

            let filter = NodeFilter::property("y").eq(false);
=======
                .or(PropertyFilter::metadata("y").eq(false));
            let results = search_nodes(&graph, filter);
            assert_eq!(results, vec!["pometry", "raphtory"]);

            let filter = PropertyFilter::metadata("y").eq(false);
>>>>>>> 17080650
            let results = search_nodes(&graph, filter);
            assert_eq!(results, vec!["raphtory"]);

            let filter = EdgeFilter::property("e_p1")
                .lt(5f64)
<<<<<<< HEAD
                .or(EdgeFilter::property("e_y").eq(false));
=======
                .or(PropertyFilter::metadata("e_y").eq(false));
>>>>>>> 17080650
            let results = search_edges(&graph, filter);
            assert_eq!(results, vec!["pometry->raphtory", "raphtory->pometry"]);
        }

        #[test]
        fn test_with_invalid_property_returns_error() {
            let graph = init_graph(Graph::new());
            let result = IndexSpecBuilder::new(graph.clone()).with_node_metadata(["xyz"]);

            assert!(matches!(result, Err(GraphError::PropertyMissingError(p)) if p == "xyz"));
        }

        #[test]
        fn test_build_empty_spec_by_default() {
            let graph = init_graph(Graph::new());
            let index_spec = IndexSpecBuilder::new(graph.clone()).build();

            assert!(index_spec.node_metadata.is_empty());
            assert!(index_spec.node_properties.is_empty());
            assert!(index_spec.edge_metadata.is_empty());
            assert!(index_spec.edge_properties.is_empty());

            graph.create_index_in_ram_with_spec(index_spec).unwrap();

            let filter = NodeFilter::property("p1")
                .eq(5u64)
<<<<<<< HEAD
                .and(NodeFilter::property("x").eq(true));
=======
                .and(PropertyFilter::metadata("x").eq(true));
>>>>>>> 17080650
            let results = search_nodes(&graph, filter);
            assert_eq!(results, vec!["pometry"]);

            let filter = EdgeFilter::property("e_p1")
                .lt(5f64)
                .or(EdgeFilter::property("e_y").eq(false));
            let results = search_edges(&graph, filter);
            assert_eq!(results, vec!["pometry->raphtory", "raphtory->pometry"]);
        }

        #[test]
        fn test_mixed_node_and_edge_props_index_spec() {
            let graph = init_graph(Graph::new());

            let index_spec = IndexSpecBuilder::new(graph.clone())
                .with_node_metadata(vec!["x"])
                .unwrap()
                .with_all_node_properties()
                .with_all_edge_properties_and_metadata()
                .build();
            assert_eq!(
                index_spec.props(&graph).to_vec(),
                vec![
                    vec!["x"],
                    vec!["p1", "p2"],
                    vec!["e_x", "e_y"],
                    vec!["e_p1", "e_p2"]
                ]
            );

            graph.create_index_in_ram_with_spec(index_spec).unwrap();

            let filter = NodeFilter::property("p1")
                .eq(5u64)
<<<<<<< HEAD
                .or(NodeFilter::property("y").eq(false));
=======
                .or(PropertyFilter::metadata("y").eq(false));
>>>>>>> 17080650
            let results = search_nodes(&graph, filter);
            assert_eq!(results, vec!["pometry", "raphtory"]);

            let filter = EdgeFilter::property("e_p1")
                .lt(5f64)
                .or(EdgeFilter::property("e_y").eq(false));
            let results = search_edges(&graph, filter);
            assert_eq!(results, vec!["pometry->raphtory", "raphtory->pometry"]);
        }

        #[test]
        fn test_get_index_spec_newly_created_index() {
            let graph = init_graph(Graph::new());

            let index_spec = IndexSpecBuilder::new(graph.clone())
                .with_node_metadata(vec!["x"])
                .unwrap()
                .with_all_node_properties()
                .with_all_edge_properties_and_metadata()
                .build();

            graph
                .create_index_in_ram_with_spec(index_spec.clone())
                .unwrap();

            assert_eq!(index_spec, graph.get_index_spec().unwrap());
        }

        #[test]
        fn test_get_index_spec_updated_index() {
            let graph = init_graph(Graph::new());

            let index_spec = IndexSpecBuilder::new(graph.clone())
                .with_edge_metadata(vec!["e_y"])
                .unwrap()
                .build();
            graph.create_index_with_spec(index_spec.clone()).unwrap();

            assert_eq!(index_spec, graph.get_index_spec().unwrap());
<<<<<<< HEAD
            let results = search_nodes(&graph, NodeFilter::property("y").eq(false));
            assert_eq!(results, vec!["raphtory"]);
            let results = search_edges(&graph, EdgeFilter::property("e_y").eq(false));
=======
            let results = search_nodes(&graph, PropertyFilter::metadata("y").eq(false));
            assert_eq!(results, vec!["raphtory"]);
            let results = search_edges(&graph, PropertyFilter::metadata("e_y").eq(false));
>>>>>>> 17080650
            assert_eq!(results, vec!["raphtory->pometry"]);

            let index_spec = IndexSpecBuilder::new(graph.clone())
                .with_node_metadata(vec!["y"])
                .unwrap()
                .with_node_properties(vec!["p2"])
                .unwrap()
                .with_edge_metadata(vec!["e_y"])
                .unwrap()
                .build();
            graph.create_index_with_spec(index_spec.clone()).unwrap();

            assert_eq!(index_spec, graph.get_index_spec().unwrap());
<<<<<<< HEAD
            let results = search_nodes(&graph, NodeFilter::property("y").eq(false));
            assert_eq!(results, vec!["raphtory"]);
            let results = search_edges(&graph, EdgeFilter::property("e_y").eq(false));
=======
            let results = search_nodes(&graph, PropertyFilter::metadata("y").eq(false));
            assert_eq!(results, vec!["raphtory"]);
            let results = search_edges(&graph, PropertyFilter::metadata("e_y").eq(false));
>>>>>>> 17080650
            assert_eq!(results, vec!["raphtory->pometry"]);
        }

        #[test]
        fn test_get_index_spec_updated_index_persisted_and_loaded() {
            let graph = init_graph(Graph::new());

            let index_spec = IndexSpecBuilder::new(graph.clone())
                .with_edge_metadata(vec!["e_y"])
                .unwrap()
                .build();
            graph.create_index_with_spec(index_spec.clone()).unwrap();

            let tmp_graph_dir = tempfile::tempdir().unwrap();
            let path = tmp_graph_dir.path().to_path_buf();
            graph.encode(path.clone()).unwrap();
            let graph = Graph::decode(path.clone()).unwrap();

            assert_eq!(index_spec, graph.get_index_spec().unwrap());
<<<<<<< HEAD
            let results = search_nodes(&graph, NodeFilter::property("y").eq(false));
            assert_eq!(results, vec!["raphtory"]);
            let results = search_edges(&graph, EdgeFilter::property("e_y").eq(false));
=======
            let results = search_nodes(&graph, PropertyFilter::metadata("y").eq(false));
            assert_eq!(results, vec!["raphtory"]);
            let results = search_edges(&graph, PropertyFilter::metadata("e_y").eq(false));
>>>>>>> 17080650
            assert_eq!(results, vec!["raphtory->pometry"]);

            let index_spec = IndexSpecBuilder::new(graph.clone())
                .with_node_metadata(vec!["y"])
                .unwrap()
                .with_node_properties(vec!["p2"])
                .unwrap()
                .with_edge_metadata(vec!["e_y"])
                .unwrap()
                .build();
            graph.create_index_with_spec(index_spec.clone()).unwrap();
            let tmp_graph_dir = tempfile::tempdir().unwrap();
            let path = tmp_graph_dir.path().to_path_buf();
            graph.encode(path.clone()).unwrap();
            let graph = Graph::decode(path).unwrap();

            assert_eq!(index_spec, graph.get_index_spec().unwrap());
<<<<<<< HEAD
            let results = search_nodes(&graph, NodeFilter::property("y").eq(false));
            assert_eq!(results, vec!["raphtory"]);
            let results = search_edges(&graph, EdgeFilter::property("e_y").eq(false));
=======
            let results = search_nodes(&graph, PropertyFilter::metadata("y").eq(false));
            assert_eq!(results, vec!["raphtory"]);
            let results = search_edges(&graph, PropertyFilter::metadata("e_y").eq(false));
>>>>>>> 17080650
            assert_eq!(results, vec!["raphtory->pometry"]);
        }

        #[test]
        fn test_get_index_spec_loaded_index() {
            let graph = init_graph(Graph::new());

            let index_spec = IndexSpecBuilder::new(graph.clone())
                .with_node_metadata(vec!["y"])
                .unwrap()
                .with_node_properties(vec!["p2"])
                .unwrap()
                .with_edge_metadata(vec!["e_y"])
                .unwrap()
                .with_edge_properties(vec!["e_p2"])
                .unwrap()
                .build();

            graph.create_index_with_spec(index_spec.clone()).unwrap();
            let tmp_graph_dir = tempfile::tempdir().unwrap();
            let path = tmp_graph_dir.path().to_path_buf();
            graph.encode(path.clone()).unwrap();

            let graph = Graph::decode(path).unwrap();
            let index_spec2 = graph.get_index_spec().unwrap();

            assert_eq!(index_spec, index_spec2);
        }

        #[test]
        fn test_get_index_spec_loaded_index_zip() {
            let graph = init_graph(Graph::new());

            let index_spec = IndexSpecBuilder::new(graph.clone())
                .with_node_metadata(vec!["y"])
                .unwrap()
                .with_node_properties(vec!["p2"])
                .unwrap()
                .with_edge_metadata(vec!["e_y"])
                .unwrap()
                .build();
            graph.create_index_with_spec(index_spec.clone()).unwrap();

            let binding = tempfile::TempDir::new().unwrap();
            let path = binding.path();
            let folder = GraphFolder::new_as_zip(path);
            graph.encode(folder.root_folder).unwrap();

            let graph = Graph::decode(path).unwrap();
            assert_eq!(index_spec, graph.get_index_spec().unwrap());
        }

        #[test]
        fn test_no_new_node_prop_index_created_via_update_apis() {
            run_node_index_test(|graph, index_spec| {
                graph.create_index_with_spec(index_spec.clone())
            });

            run_node_index_test(|graph, index_spec| {
                graph.create_index_in_ram_with_spec(index_spec.clone())
            });
        }

        #[test]
        fn test_no_new_edge_prop_index_created_via_update_apis() {
            run_edge_index_test(|graph, index_spec| {
                graph.create_index_with_spec(index_spec.clone())
            });

            run_edge_index_test(|graph, index_spec| {
                graph.create_index_in_ram_with_spec(index_spec.clone())
            });
        }

        fn run_node_index_test<F>(create_index_fn: F)
        where
            F: Fn(&Graph, IndexSpec) -> Result<(), GraphError>,
        {
            let graph = init_graph(Graph::new());

            let index_spec = IndexSpecBuilder::new(graph.clone())
                .with_node_metadata(vec!["y"])
                .unwrap()
                .with_node_properties(vec!["p1"])
                .unwrap()
                .build();
            create_index_fn(&graph, index_spec.clone()).unwrap();

            let filter = NodeFilter::property("p2").temporal().latest().eq(50u64);
            assert_eq!(search_nodes(&graph, filter.clone()), vec!["pometry"]);

            let node = graph
                .add_node(1, "shivam", [("p1", 100u64)], Some("fire_nation"))
                .unwrap();
            assert_eq!(index_spec, graph.get_index_spec().unwrap());

            let filter = NodeFilter::property("p1").temporal().latest().eq(100u64);
            assert_eq!(search_nodes(&graph, filter.clone()), vec!["shivam"]);

            node.add_metadata([("z", true)]).unwrap();
            assert_eq!(index_spec, graph.get_index_spec().unwrap());
<<<<<<< HEAD
            let filter = NodeFilter::property("z").constant().eq(true);
=======
            let filter = PropertyFilter::metadata("z").eq(true);
>>>>>>> 17080650
            assert_eq!(search_nodes(&graph, filter.clone()), vec!["shivam"]);

            node.update_metadata([("z", false)]).unwrap();
            assert_eq!(index_spec, graph.get_index_spec().unwrap());
<<<<<<< HEAD
            let filter = NodeFilter::property("z").constant().eq(false);
=======
            let filter = PropertyFilter::metadata("z").eq(false);
>>>>>>> 17080650
            assert_eq!(search_nodes(&graph, filter.clone()), vec!["shivam"]);
        }

        fn run_edge_index_test<F>(create_index_fn: F)
        where
            F: Fn(&Graph, IndexSpec) -> Result<(), GraphError>,
        {
            let graph = init_graph(Graph::new());

            let index_spec = IndexSpecBuilder::new(graph.clone())
                .with_node_metadata(vec!["y"])
                .unwrap()
                .with_node_properties(vec!["p2"])
                .unwrap()
                .build();
            create_index_fn(&graph, index_spec.clone()).unwrap();

            let edge = graph
                .add_edge(1, "shivam", "kapoor", [("p1", 100u64)], None)
                .unwrap();
            assert_eq!(index_spec, graph.get_index_spec().unwrap());
            let filter = EdgeFilter::property("p1").temporal().latest().eq(100u64);
            assert_eq!(search_edges(&graph, filter.clone()), vec!["shivam->kapoor"]);

            edge.add_metadata([("z", true)], None).unwrap();
            assert_eq!(index_spec, graph.get_index_spec().unwrap());
<<<<<<< HEAD
            let filter = EdgeFilter::property("z").constant().eq(true);
=======
            let filter = PropertyFilter::metadata("z").eq(true);
>>>>>>> 17080650
            assert_eq!(search_edges(&graph, filter.clone()), vec!["shivam->kapoor"]);

            edge.update_metadata([("z", false)], None).unwrap();
            assert_eq!(index_spec, graph.get_index_spec().unwrap());
<<<<<<< HEAD
            let filter = EdgeFilter::property("z").constant().eq(false);
            assert_eq!(search_edges(&graph, filter.clone()), vec!["shivam->kapoor"]);
        }

        #[test]
        fn test_const_prop_fallback_when_const_prop_indexed() {
            let graph = init_graph(Graph::new());

            let spec = IndexSpecBuilder::new(graph.clone())
                .with_const_node_props(vec!["x"])
                .unwrap()
                .with_const_edge_props(vec!["e_y"])
                .unwrap()
                .build();

            graph.create_index_in_ram_with_spec(spec).unwrap();

            let f1 = NodeFilter::property("x").eq(true);
            assert_eq!(
                filter_nodes(&graph, f1.clone()),
                vec!["pometry".to_string()]
            );
            assert_eq!(search_nodes(&graph, f1), vec!["pometry".to_string()]);

            let f2 = EdgeFilter::property("e_y").eq(false);
            assert_eq!(
                filter_edges(&graph, f2.clone()),
                vec!["raphtory->pometry".to_string()]
            );
            assert_eq!(
                search_edges(&graph, f2),
                vec!["raphtory->pometry".to_string()]
            );
        }

        #[test]
        fn test_const_prop_fallback_when_const_prop_not_indexed() {
            let graph = init_graph(Graph::new());

            let spec = IndexSpecBuilder::new(graph.clone())
                .with_all_temp_node_props()
                .with_all_temp_edge_props()
                .build();

            graph.create_index_in_ram_with_spec(spec).unwrap();

            let f1 = NodeFilter::property("x").eq(true);
            assert_eq!(
                filter_nodes(&graph, f1.clone()),
                vec!["pometry".to_string()]
            );
            assert_eq!(search_nodes(&graph, f1), vec!["pometry".to_string()]);
            let f2 = EdgeFilter::property("e_y").eq(false);
            assert_eq!(
                filter_edges(&graph, f2.clone()),
                vec!["raphtory->pometry".to_string()]
            );
            assert_eq!(
                search_edges(&graph, f2),
                vec!["raphtory->pometry".to_string()]
            );
        }
=======
            let filter = PropertyFilter::metadata("z").eq(false);
            assert_eq!(search_edges(&graph, filter.clone()), vec!["shivam->kapoor"]);
        }
>>>>>>> 17080650
    }
}<|MERGE_RESOLUTION|>--- conflicted
+++ resolved
@@ -624,17 +624,12 @@
             db::{
                 api::view::{IndexSpec, IndexSpecBuilder},
                 graph::{
-<<<<<<< HEAD
-                    assertions::{filter_edges, filter_nodes, search_edges, search_nodes},
+                    assertions::{search_edges, search_nodes},
                     views::filter::model::{
                         edge_filter::EdgeFilter, node_filter::NodeFilter,
                         property_filter::PropertyFilterOps, ComposableFilter,
                         PropertyFilterFactory,
                     },
-=======
-                    assertions::{search_edges, search_nodes},
-                    views::filter::model::{ComposableFilter, PropertyFilterOps},
->>>>>>> 17080650
                 },
             },
             errors::GraphError,
@@ -712,21 +707,13 @@
 
             let filter = NodeFilter::property("p1")
                 .eq(5u64)
-<<<<<<< HEAD
-                .and(NodeFilter::property("x").eq(true));
-=======
-                .and(PropertyFilter::metadata("x").eq(true));
->>>>>>> 17080650
+                .and(NodeFilter::metadata("x").eq(true));
             let results = search_nodes(&graph, filter);
             assert_eq!(results, vec!["pometry"]);
 
             let filter = EdgeFilter::property("e_p1")
                 .lt(5f64)
-<<<<<<< HEAD
-                .and(EdgeFilter::property("e_y").eq(false));
-=======
-                .and(PropertyFilter::metadata("e_y").eq(false));
->>>>>>> 17080650
+                .and(EdgeFilter::metadata("e_y").eq(false));
             let results = search_edges(&graph, filter);
             assert_eq!(results, vec!["raphtory->pometry"]);
         }
@@ -752,29 +739,17 @@
 
             let filter = NodeFilter::property("p1")
                 .eq(5u64)
-<<<<<<< HEAD
-                .or(NodeFilter::property("y").eq(false));
+                .or(NodeFilter::metadata("y").eq(false));
             let results = search_nodes(&graph, filter);
             assert_eq!(results, vec!["pometry", "raphtory"]);
 
-            let filter = NodeFilter::property("y").eq(false);
-=======
-                .or(PropertyFilter::metadata("y").eq(false));
-            let results = search_nodes(&graph, filter);
-            assert_eq!(results, vec!["pometry", "raphtory"]);
-
-            let filter = PropertyFilter::metadata("y").eq(false);
->>>>>>> 17080650
+            let filter = NodeFilter::metadata("y").eq(false);
             let results = search_nodes(&graph, filter);
             assert_eq!(results, vec!["raphtory"]);
 
             let filter = EdgeFilter::property("e_p1")
                 .lt(5f64)
-<<<<<<< HEAD
-                .or(EdgeFilter::property("e_y").eq(false));
-=======
-                .or(PropertyFilter::metadata("e_y").eq(false));
->>>>>>> 17080650
+                .or(EdgeFilter::metadata("e_y").eq(false));
             let results = search_edges(&graph, filter);
             assert_eq!(results, vec!["pometry->raphtory", "raphtory->pometry"]);
         }
@@ -801,11 +776,7 @@
 
             let filter = NodeFilter::property("p1")
                 .eq(5u64)
-<<<<<<< HEAD
-                .and(NodeFilter::property("x").eq(true));
-=======
-                .and(PropertyFilter::metadata("x").eq(true));
->>>>>>> 17080650
+                .and(NodeFilter::metadata("x").eq(true));
             let results = search_nodes(&graph, filter);
             assert_eq!(results, vec!["pometry"]);
 
@@ -840,11 +811,7 @@
 
             let filter = NodeFilter::property("p1")
                 .eq(5u64)
-<<<<<<< HEAD
-                .or(NodeFilter::property("y").eq(false));
-=======
-                .or(PropertyFilter::metadata("y").eq(false));
->>>>>>> 17080650
+                .or(NodeFilter::metadata("y").eq(false));
             let results = search_nodes(&graph, filter);
             assert_eq!(results, vec!["pometry", "raphtory"]);
 
@@ -884,37 +851,25 @@
             graph.create_index_with_spec(index_spec.clone()).unwrap();
 
             assert_eq!(index_spec, graph.get_index_spec().unwrap());
-<<<<<<< HEAD
-            let results = search_nodes(&graph, NodeFilter::property("y").eq(false));
+            let results = search_nodes(&graph, NodeFilter::metadata("y").eq(false));
             assert_eq!(results, vec!["raphtory"]);
-            let results = search_edges(&graph, EdgeFilter::property("e_y").eq(false));
-=======
-            let results = search_nodes(&graph, PropertyFilter::metadata("y").eq(false));
+            let results = search_edges(&graph, EdgeFilter::metadata("e_y").eq(false));
+            assert_eq!(results, vec!["raphtory->pometry"]);
+
+            let index_spec = IndexSpecBuilder::new(graph.clone())
+                .with_node_metadata(vec!["y"])
+                .unwrap()
+                .with_node_properties(vec!["p2"])
+                .unwrap()
+                .with_edge_metadata(vec!["e_y"])
+                .unwrap()
+                .build();
+            graph.create_index_with_spec(index_spec.clone()).unwrap();
+
+            assert_eq!(index_spec, graph.get_index_spec().unwrap());
+            let results = search_nodes(&graph, NodeFilter::metadata("y").eq(false));
             assert_eq!(results, vec!["raphtory"]);
-            let results = search_edges(&graph, PropertyFilter::metadata("e_y").eq(false));
->>>>>>> 17080650
-            assert_eq!(results, vec!["raphtory->pometry"]);
-
-            let index_spec = IndexSpecBuilder::new(graph.clone())
-                .with_node_metadata(vec!["y"])
-                .unwrap()
-                .with_node_properties(vec!["p2"])
-                .unwrap()
-                .with_edge_metadata(vec!["e_y"])
-                .unwrap()
-                .build();
-            graph.create_index_with_spec(index_spec.clone()).unwrap();
-
-            assert_eq!(index_spec, graph.get_index_spec().unwrap());
-<<<<<<< HEAD
-            let results = search_nodes(&graph, NodeFilter::property("y").eq(false));
-            assert_eq!(results, vec!["raphtory"]);
-            let results = search_edges(&graph, EdgeFilter::property("e_y").eq(false));
-=======
-            let results = search_nodes(&graph, PropertyFilter::metadata("y").eq(false));
-            assert_eq!(results, vec!["raphtory"]);
-            let results = search_edges(&graph, PropertyFilter::metadata("e_y").eq(false));
->>>>>>> 17080650
+            let results = search_edges(&graph, EdgeFilter::metadata("e_y").eq(false));
             assert_eq!(results, vec!["raphtory->pometry"]);
         }
 
@@ -934,15 +889,9 @@
             let graph = Graph::decode(path.clone()).unwrap();
 
             assert_eq!(index_spec, graph.get_index_spec().unwrap());
-<<<<<<< HEAD
-            let results = search_nodes(&graph, NodeFilter::property("y").eq(false));
+            let results = search_nodes(&graph, NodeFilter::metadata("y").eq(false));
             assert_eq!(results, vec!["raphtory"]);
-            let results = search_edges(&graph, EdgeFilter::property("e_y").eq(false));
-=======
-            let results = search_nodes(&graph, PropertyFilter::metadata("y").eq(false));
-            assert_eq!(results, vec!["raphtory"]);
-            let results = search_edges(&graph, PropertyFilter::metadata("e_y").eq(false));
->>>>>>> 17080650
+            let results = search_edges(&graph, EdgeFilter::metadata("e_y").eq(false));
             assert_eq!(results, vec!["raphtory->pometry"]);
 
             let index_spec = IndexSpecBuilder::new(graph.clone())
@@ -960,15 +909,9 @@
             let graph = Graph::decode(path).unwrap();
 
             assert_eq!(index_spec, graph.get_index_spec().unwrap());
-<<<<<<< HEAD
-            let results = search_nodes(&graph, NodeFilter::property("y").eq(false));
+            let results = search_nodes(&graph, NodeFilter::metadata("y").eq(false));
             assert_eq!(results, vec!["raphtory"]);
-            let results = search_edges(&graph, EdgeFilter::property("e_y").eq(false));
-=======
-            let results = search_nodes(&graph, PropertyFilter::metadata("y").eq(false));
-            assert_eq!(results, vec!["raphtory"]);
-            let results = search_edges(&graph, PropertyFilter::metadata("e_y").eq(false));
->>>>>>> 17080650
+            let results = search_edges(&graph, EdgeFilter::metadata("e_y").eq(false));
             assert_eq!(results, vec!["raphtory->pometry"]);
         }
 
@@ -1070,20 +1013,12 @@
 
             node.add_metadata([("z", true)]).unwrap();
             assert_eq!(index_spec, graph.get_index_spec().unwrap());
-<<<<<<< HEAD
-            let filter = NodeFilter::property("z").constant().eq(true);
-=======
-            let filter = PropertyFilter::metadata("z").eq(true);
->>>>>>> 17080650
+            let filter = NodeFilter::metadata("z").eq(true);
             assert_eq!(search_nodes(&graph, filter.clone()), vec!["shivam"]);
 
             node.update_metadata([("z", false)]).unwrap();
             assert_eq!(index_spec, graph.get_index_spec().unwrap());
-<<<<<<< HEAD
-            let filter = NodeFilter::property("z").constant().eq(false);
-=======
-            let filter = PropertyFilter::metadata("z").eq(false);
->>>>>>> 17080650
+            let filter = NodeFilter::metadata("z").eq(false);
             assert_eq!(search_nodes(&graph, filter.clone()), vec!["shivam"]);
         }
 
@@ -1110,82 +1045,13 @@
 
             edge.add_metadata([("z", true)], None).unwrap();
             assert_eq!(index_spec, graph.get_index_spec().unwrap());
-<<<<<<< HEAD
-            let filter = EdgeFilter::property("z").constant().eq(true);
-=======
-            let filter = PropertyFilter::metadata("z").eq(true);
->>>>>>> 17080650
+            let filter = EdgeFilter::metadata("z").eq(true);
             assert_eq!(search_edges(&graph, filter.clone()), vec!["shivam->kapoor"]);
 
             edge.update_metadata([("z", false)], None).unwrap();
             assert_eq!(index_spec, graph.get_index_spec().unwrap());
-<<<<<<< HEAD
-            let filter = EdgeFilter::property("z").constant().eq(false);
+            let filter = EdgeFilter::metadata("z").eq(false);
             assert_eq!(search_edges(&graph, filter.clone()), vec!["shivam->kapoor"]);
         }
-
-        #[test]
-        fn test_const_prop_fallback_when_const_prop_indexed() {
-            let graph = init_graph(Graph::new());
-
-            let spec = IndexSpecBuilder::new(graph.clone())
-                .with_const_node_props(vec!["x"])
-                .unwrap()
-                .with_const_edge_props(vec!["e_y"])
-                .unwrap()
-                .build();
-
-            graph.create_index_in_ram_with_spec(spec).unwrap();
-
-            let f1 = NodeFilter::property("x").eq(true);
-            assert_eq!(
-                filter_nodes(&graph, f1.clone()),
-                vec!["pometry".to_string()]
-            );
-            assert_eq!(search_nodes(&graph, f1), vec!["pometry".to_string()]);
-
-            let f2 = EdgeFilter::property("e_y").eq(false);
-            assert_eq!(
-                filter_edges(&graph, f2.clone()),
-                vec!["raphtory->pometry".to_string()]
-            );
-            assert_eq!(
-                search_edges(&graph, f2),
-                vec!["raphtory->pometry".to_string()]
-            );
-        }
-
-        #[test]
-        fn test_const_prop_fallback_when_const_prop_not_indexed() {
-            let graph = init_graph(Graph::new());
-
-            let spec = IndexSpecBuilder::new(graph.clone())
-                .with_all_temp_node_props()
-                .with_all_temp_edge_props()
-                .build();
-
-            graph.create_index_in_ram_with_spec(spec).unwrap();
-
-            let f1 = NodeFilter::property("x").eq(true);
-            assert_eq!(
-                filter_nodes(&graph, f1.clone()),
-                vec!["pometry".to_string()]
-            );
-            assert_eq!(search_nodes(&graph, f1), vec!["pometry".to_string()]);
-            let f2 = EdgeFilter::property("e_y").eq(false);
-            assert_eq!(
-                filter_edges(&graph, f2.clone()),
-                vec!["raphtory->pometry".to_string()]
-            );
-            assert_eq!(
-                search_edges(&graph, f2),
-                vec!["raphtory->pometry".to_string()]
-            );
-        }
-=======
-            let filter = PropertyFilter::metadata("z").eq(false);
-            assert_eq!(search_edges(&graph, filter.clone()), vec!["shivam->kapoor"]);
-        }
->>>>>>> 17080650
     }
 }