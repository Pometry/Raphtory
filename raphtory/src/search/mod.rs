use crate::{
    db::{
        api::view::{filter_ops::BaseFilterOps, StaticGraphViewOps},
        graph::{edge::EdgeView, node::NodeView, views::filter::internal::CreateFilter},
    },
    errors::GraphError,
    prelude::{EdgeViewOps, GraphViewOps},
    search::property_index::PropertyIndex,
};
use ahash::HashSet;
use parking_lot::RwLockReadGuard;
use raphtory_api::core::entities::properties::{
    meta::PropMapper,
    prop::{Prop, PropType},
};
use std::{fs::create_dir_all, path::PathBuf, sync::Arc};
use tantivy::{
    schema::Schema,
    tokenizer::{LowerCaser, SimpleTokenizer, TextAnalyzer},
    Index, IndexReader, IndexSettings,
};

pub mod graph_index;
pub mod searcher;

mod collectors;
mod edge_filter_executor;
pub mod edge_index;
pub mod entity_index;
mod exploded_edge_filter_executor;
mod node_filter_executor;
pub mod node_index;
pub mod property_index;
mod query_builder;

pub(in crate::search) mod fields {
    pub const TIME: &str = "time";
    pub const SECONDARY_TIME: &str = "secondary_time";
    pub const NODE_ID: &str = "node_id";
    pub const NODE_NAME: &str = "node_name";
    pub const NODE_NAME_TOKENIZED: &str = "node_name_tokenized";
    pub const NODE_TYPE: &str = "node_type";
    pub const NODE_TYPE_TOKENIZED: &str = "node_type_tokenized";
    pub const EDGE_ID: &str = "edge_id";
    pub const SOURCE: &str = "src";
    pub const SOURCE_TOKENIZED: &str = "src_tokenized";
    pub const DESTINATION: &str = "dst";
    pub const DESTINATION_TOKENIZED: &str = "dst_tokenized";
    pub const LAYER_ID: &str = "layer_id";
}

pub(crate) const TOKENIZER: &str = "custom_default";

pub fn register_default_tokenizers(index: &Index) {
    let tokenizer = TextAnalyzer::builder(SimpleTokenizer::default())
        .filter(LowerCaser)
        .build();
    index.tokenizers().register(TOKENIZER, tokenizer);
}

pub(crate) fn new_index(schema: Schema, path: &Option<PathBuf>) -> Result<Index, GraphError> {
    let index_builder = Index::builder()
        .settings(IndexSettings::default())
        .schema(schema);

    let index = if let Some(path) = path {
        create_dir_all(path).map_err(|e| {
            GraphError::IOErrorMsg(format!(
                "Failed to create index directory {}: {}",
                path.display(),
                e
            ))
        })?;

        index_builder.create_in_dir(path).map_err(|e| {
            GraphError::IndexErrorMsg(format!("Failed to create index in directory: {}", e))
        })?
    } else {
        index_builder.create_in_ram().map_err(|e| {
            GraphError::IndexErrorMsg(format!("Failed to create in-memory index: {}", e))
        })?
    };

    register_default_tokenizers(&index);

    Ok(index)
}

fn resolve_props(props: &Vec<Option<PropertyIndex>>) -> HashSet<usize> {
    props
        .iter()
        .enumerate()
        .filter_map(|(idx, opt)| opt.as_ref().map(|_| idx))
        .collect()
}

fn get_props<'a>(
    props: &'a HashSet<usize>,
    meta: &'a PropMapper,
) -> impl Iterator<Item = (String, usize, PropType)> + 'a {
    props.iter().filter_map(|prop_id| {
        let prop_name = meta.get_name(*prop_id).to_string();
        meta.get_dtype(*prop_id)
            .map(|prop_type| (prop_name, *prop_id, prop_type))
    })
}

// Filter props for which there already is a property index
pub(crate) fn indexed_props(
    props: &[(usize, Prop)],
    indexes: &RwLockReadGuard<Vec<Option<PropertyIndex>>>,
) -> Vec<(usize, Prop)> {
    props
        .iter()
        .cloned()
        .filter(|(id, _)| indexes.get(*id).map_or(false, |entry| entry.is_some()))
        .collect()
}

pub(crate) fn get_reader(index: &Arc<Index>) -> Result<IndexReader, GraphError> {
    let reader = index
        .reader_builder()
        .reload_policy(tantivy::ReloadPolicy::Manual)
        .try_into()?;
    Ok(reader)
}

pub(crate) fn fallback_filter_nodes<G: StaticGraphViewOps>(
    graph: &G,
    filter: &(impl CreateFilter + Clone),
    limit: usize,
    offset: usize,
) -> Result<Vec<NodeView<'static, G>>, GraphError> {
    let filtered_nodes = graph
        .filter(filter.clone())?
        .nodes()
        .iter()
        .map(|n| NodeView::new_internal(graph.clone(), n.node))
        .skip(offset)
        .take(limit)
        .collect();
    Ok(filtered_nodes)
}

pub(crate) fn fallback_filter_edges<G: StaticGraphViewOps>(
    graph: &G,
    filter: &(impl CreateFilter + Clone),
    limit: usize,
    offset: usize,
) -> Result<Vec<EdgeView<G>>, GraphError> {
    let filtered_edges = graph
        .filter(filter.clone())?
        .edges()
        .iter()
        .map(|e| EdgeView::new(graph.clone(), e.edge))
        .skip(offset)
        .take(limit)
        .collect();
    Ok(filtered_edges)
}

pub(crate) fn fallback_filter_exploded_edges<G: StaticGraphViewOps>(
    graph: &G,
    filter: &(impl CreateFilter + Clone),
    limit: usize,
    offset: usize,
) -> Result<Vec<EdgeView<G>>, GraphError> {
    let filtered_edges = graph
        .filter(filter.clone())?
        .edges()
        .explode()
        .iter()
        .map(|e| EdgeView::new(graph.clone(), e.edge))
        .skip(offset)
        .take(limit)
        .collect();
    Ok(filtered_edges)
}

#[cfg(test)]
mod test_index {
    #[cfg(feature = "search")]
    mod test_index_io {
        use crate::{
            db::{
                api::view::{internal::InternalStorageOps, ResolvedIndexSpec, StaticGraphViewOps},
                graph::views::filter::model::{
                    node_filter::{NodeFilter, NodeFilterBuilderOps},
                    TryAsCompositeFilter,
                },
            },
            errors::GraphError,
            prelude::*,
            serialise::GraphFolder,
        };
        use raphtory_api::core::{
            entities::properties::prop::Prop, storage::arc_str::ArcStr,
            utils::logging::global_info_logger,
        };
        use tempfile::TempDir;

        fn init_graph<G>(graph: G) -> G
        where
            G: StaticGraphViewOps + AdditionOps + PropertyAdditionOps,
        {
            graph
                .add_node(
                    1,
                    "Alice",
                    vec![("p1", Prop::U64(1000u64))],
                    Some("fire_nation"),
                )
                .unwrap();
            graph
        }

        fn assert_search_results<T: TryAsCompositeFilter + Clone>(
            graph: &Graph,
            filter: &T,
            expected: Vec<&str>,
        ) {
            let res = graph
                .search_nodes(filter.clone(), 2, 0)
                .unwrap()
                .into_iter()
                .map(|n| n.name())
                .collect::<Vec<_>>();
            assert_eq!(res, expected);
        }

        #[test]
        fn test_create_no_index_persist_no_index_on_encode_load_no_index_on_decode() {
            // No index persisted since it was never created
            let graph = init_graph(Graph::new());

            let filter = NodeFilter::name().eq("Alice");
            assert_search_results(&graph, &filter, vec!["Alice"]);

            let binding = TempDir::new().unwrap();
            let path = binding.path();
            graph.encode(path).unwrap();

            let graph = Graph::decode(path).unwrap();
            let is_indexed = graph.get_storage().unwrap().is_indexed();
            assert!(!is_indexed);
        }

        #[test]
        fn test_create_index_persist_index_on_encode_load_index_on_decode() {
            let graph = init_graph(Graph::new());

            // Created index
            graph.create_index().unwrap();

            let filter = NodeFilter::name().eq("Alice");
            assert_search_results(&graph, &filter, vec!["Alice"]);

            // Persisted both graph and index
            let binding = TempDir::new().unwrap();
            let path = binding.path();
            graph.encode(path).unwrap();

            // Loaded index that was persisted
            let graph = Graph::decode(path).unwrap();
            let is_indexed = graph.get_storage().unwrap().is_indexed();
            assert!(is_indexed);

            assert_search_results(&graph, &filter, vec!["Alice"]);
        }

        #[test]
        fn test_encoding_graph_twice_to_same_graph_path_fails() {
            let graph = init_graph(Graph::new());
            graph.create_index().unwrap();
            let binding = TempDir::new().unwrap();
            let path = binding.path();
            graph.encode(path).unwrap();
            let result = graph.encode(path);

            match result {
                Err(GraphError::IOError { source }) => {
                    assert!(
                        format!("{source}").contains("Cannot write graph into non empty folder"),
                    );
                }
                Ok(_) => panic!("Expected error on second encode, got Ok"),
                Err(e) => panic!("Unexpected error type: {:?}", e),
            }
        }

        #[test]
        fn test_write_updates_to_already_encoded_graph_succeeds() {
            let graph = init_graph(Graph::new());
            graph.create_index().unwrap();
            let binding = TempDir::new().unwrap();
            let path = binding.path();

            graph.cache(path).unwrap();

            graph
                .add_node(1, "Ozai", [("prop", 1)], Some("fire_nation"))
                .unwrap();

            // This also tests if already existing index is replaced by new index
            graph.write_updates().unwrap();

            let graph = Graph::decode(path).unwrap();
            assert_search_results(&graph, &NodeFilter::name().eq("Ozai"), vec!["Ozai"]);
        }

        #[test]
        fn test_create_index_persist_index_on_encode_update_index_load_persisted_index_on_decode() {
            let graph = init_graph(Graph::new());

            // Created index
            graph.create_index().unwrap();

            let filter1 = NodeFilter::name().eq("Alice");
            assert_search_results(&graph, &filter1, vec!["Alice"]);

            // Persisted both graph and index
            let binding = TempDir::new().unwrap();
            let path = binding.path();
            graph.encode(path).unwrap();

            // Updated both graph and index
            graph
                .add_node(
                    2,
                    "Tommy",
                    vec![("p1", Prop::U64(5u64))],
                    Some("water_tribe"),
                )
                .unwrap();
            let filter2 = NodeFilter::name().eq("Tommy");
            assert_search_results(&graph, &filter2, vec!["Tommy"]);

            // Loaded index that was persisted
            let graph = Graph::decode(path).unwrap();
            let is_indexed = graph.get_storage().unwrap().is_indexed();
            assert!(is_indexed);
            assert_search_results(&graph, &filter1, vec!["Alice"]);
            assert_search_results(&graph, &filter2, Vec::<&str>::new());

            // Updating and encode the graph and index should decode the updated the graph as well as index
            // So far we have the index that was created and persisted for the first time
            graph
                .add_node(
                    2,
                    "Tommy",
                    vec![("p1", Prop::U64(5u64))],
                    Some("water_tribe"),
                )
                .unwrap();
            let filter2 = NodeFilter::name().eq("Tommy");
            assert_search_results(&graph, &filter2, vec!["Tommy"]);

            // Should persist the updated graph and index
            let binding = TempDir::new().unwrap();
            let path = binding.path();
            graph.encode(path).unwrap();

            // Should load the updated graph and index
            let graph = Graph::decode(path).unwrap();
            let is_indexed = graph.get_storage().unwrap().is_indexed();
            assert!(is_indexed);
            assert_search_results(&graph, &filter1, vec!["Alice"]);
            assert_search_results(&graph, &filter2, vec!["Tommy"]);
        }

        #[test]
        fn test_zip_encode_decode_index() {
            let graph = init_graph(Graph::new());
            graph.create_index().unwrap();
            let tmp_dir = TempDir::new().unwrap();
            let zip_path = tmp_dir.path().join("graph.zip");
            let folder = GraphFolder::new_as_zip(zip_path);
            graph.encode(&folder).unwrap();

            let graph = Graph::decode(folder).unwrap();
            let node = graph.node("Alice").unwrap();
            let node_type = node.node_type();
            assert_eq!(node_type, Some(ArcStr::from("fire_nation")));

            let filter = NodeFilter::name().eq("Alice");
            assert_search_results(&graph, &filter, vec!["Alice"]);
        }

        #[test]
        fn test_encoding_graph_twice_to_same_graph_path_fails_zip() {
            let graph = init_graph(Graph::new());
            graph.create_index().unwrap();
            let tmp_dir = TempDir::new().unwrap();
            let zip_path = tmp_dir.path().join("graph.zip");
            let folder = GraphFolder::new_as_zip(&zip_path);
            graph.encode(&folder).unwrap();
            graph
                .add_node(1, "Ozai", [("prop", 1)], Some("fire_nation"))
                .unwrap();
            let result = graph.encode(folder);
            match result {
                Err(GraphError::IOError { source }) => {
                    assert!(
                        format!("{source}").to_lowercase().contains("file exists"),
                        "{}",
                        source
                    );
                }
                Ok(_) => panic!("Expected error on second encode, got Ok"),
                Err(e) => panic!("Unexpected error type: {:?}", e),
            }
        }

        #[test]
        fn test_immutable_graph_index_persistence() {
            let graph = init_graph(Graph::new());
            graph.create_index().unwrap();

            let binding = TempDir::new().unwrap();
            let path = binding.path();
            graph.encode(path).unwrap();

            // This gives us immutable index
            let graph = Graph::decode(path).unwrap();

            // This tests that we are able to persist the immutable index
            let binding = TempDir::new().unwrap();
            let path = binding.path();
            graph.encode(path).unwrap();

            let graph = Graph::decode(path).unwrap();
            let filter1 = NodeFilter::name().eq("Alice");
            assert_search_results(&graph, &filter1, vec!["Alice"]);
        }

        #[test]
        fn test_mutable_graph_index_persistence() {
            let graph = init_graph(Graph::new());
            graph.create_index().unwrap();

            let binding = TempDir::new().unwrap();
            let path = binding.path();
            graph.encode(path).unwrap();

            // This gives us immutable index
            let graph = Graph::decode(path).unwrap();

            // This converts immutable index to mutable index
            graph
                .add_node(1, "Ozai", [("prop", 1)], Some("fire_nation"))
                .unwrap();

            // This tests that we are able to persist the mutable index
            let binding = TempDir::new().unwrap();
            let path = binding.path();
            graph.encode(path).unwrap();

            let graph = Graph::decode(path).unwrap();
            let filter = NodeFilter::name().eq("Ozai");
            assert_search_results(&graph, &filter, vec!["Ozai"]);
        }

        #[test]
        fn test_loading_zip_index_creates_mutable_index() {
            let graph = init_graph(Graph::new());
            graph.create_index().unwrap();
            let tmp_dir = TempDir::new().unwrap();
            let zip_path = tmp_dir.path().join("graph.zip");
            let folder = GraphFolder::new_as_zip(&zip_path);
            graph.encode(&folder).unwrap();

            let graph = Graph::decode(folder).unwrap();
            let immutable = graph.get_storage().unwrap().index.read().is_immutable();
            assert! {!immutable};
        }

        #[test]
        fn test_loading_index_creates_immutable_index() {
            let graph = init_graph(Graph::new());
            graph.create_index().unwrap();
            let binding = TempDir::new().unwrap();
            let path = binding.path();
            graph.encode(path).unwrap();

            let graph = Graph::decode(path).unwrap();
            let immutable = graph.get_storage().unwrap().index.read().is_immutable();
            assert! {immutable};
        }

        #[test]
        fn test_create_index_in_ram() {
            global_info_logger();

            let graph = init_graph(Graph::new());
            graph.create_index_in_ram().unwrap();

            let filter = NodeFilter::name().eq("Alice");
            assert_search_results(&graph, &filter, vec!["Alice"]);

            let binding = TempDir::new().unwrap();
            let path = binding.path();
            graph.encode(path).unwrap();

            let graph = Graph::decode(path).unwrap();
            let is_indexed = graph.get_storage().unwrap().is_indexed();
            assert!(!is_indexed);

            assert_search_results(&graph, &filter, vec!["Alice"]);
        }

        #[test]
        fn test_cached_graph_view() {
            global_info_logger();
            let graph = init_graph(Graph::new());
            graph.create_index().unwrap();

            let binding = TempDir::new().unwrap();
            let path = binding.path();
            graph.cache(path).unwrap();

            graph
                .add_node(
                    2,
                    "Tommy",
                    vec![("p1", Prop::U64(5u64))],
                    Some("water_tribe"),
                )
                .unwrap();
            graph.write_updates().unwrap();

            let graph = Graph::decode(path).unwrap();
            let filter = NodeFilter::name().eq("Tommy");
            assert_search_results(&graph, &filter, vec!["Tommy"]);
        }

        #[test]
        fn test_cached_graph_view_create_index_after_graph_is_cached() {
            global_info_logger();
            let graph = init_graph(Graph::new());

            let binding = TempDir::new().unwrap();
            let path = binding.path();
            graph.cache(path).unwrap();
            // Creates index in a temp dir within graph dir
            graph.create_index().unwrap();

            graph
                .add_node(
                    2,
                    "Tommy",
                    vec![("p1", Prop::U64(5u64))],
                    Some("water_tribe"),
                )
                .unwrap();
            graph.write_updates().unwrap();

            let graph = Graph::decode(path).unwrap();
            let filter = NodeFilter::name().eq("Tommy");
            assert_search_results(&graph, &filter, vec!["Tommy"]);
        }

        #[test]
        #[ignore]
        fn test_too_many_open_files_graph_index() {
            use TempDir;

            let tmp_dir = TempDir::new().unwrap();
            let path = tmp_dir.path().to_path_buf();

            let mut graphs = vec![];

            for i in 0..1000 {
                let graph = init_graph(Graph::new());
                if let Err(e) = graph.create_index() {
                    match &e {
                        GraphError::IndexError { source } => {
                            panic!("Hit file descriptor limit after {} graphs. {:?}", 0, source);
                        }
                        other => {
                            panic!("Unexpected GraphError: {:?}", other);
                        }
                    }
                }
                graph.cache(&path.join(format!("graph {i}"))).unwrap();
                graphs.push(graph);
            }
        }

        #[test]
        fn test_graph_index_creation_with_too_many_properties() {
            let graph = init_graph(Graph::new());
            let props: Vec<(String, Prop)> = (1..=100)
                .map(|i| (format!("p{i}"), Prop::U64(i as u64)))
                .collect();
            graph.node("Alice").unwrap().add_metadata(props).unwrap();

            if let Err(e) = graph.create_index() {
                match &e {
                    GraphError::IndexError { source } => {
                        panic!("Hit file descriptor limit after {} graphs. {:?}", 0, source);
                    }
                    other => {
                        panic!("Unexpected GraphError: {:?}", other);
                    }
                }
            }
        }

        #[test]
        // No new const prop index created because when index were created
        // these properties did not exist.
        fn test_graph_index_creation_for_incremental_node_update_no_new_prop_indexed() {
            let graph = init_graph(Graph::new());
            graph.create_index().unwrap();
            let props: Vec<(String, Prop)> = (1..=100)
                .map(|i| (format!("p{i}"), Prop::U64(i as u64)))
                .collect();
            graph.node("Alice").unwrap().add_metadata(props).unwrap();

            let tmp_dir = TempDir::new().unwrap();
            let path = tmp_dir.path().to_path_buf();
            graph.encode(&path).unwrap();
            let graph = Graph::decode(&path).unwrap();

            let spec = graph.get_index_spec().unwrap().props(&graph);
            assert_eq!(
                spec,
                ResolvedIndexSpec {
                    node_properties: vec!["p1".to_string()],
                    node_metadata: vec![],
                    edge_metadata: vec![],
                    edge_properties: vec![]
                }
            );
        }
    }

    mod test_index_spec {
        #[cfg(feature = "search")]
        use crate::prelude::SearchableGraphOps;
        use crate::{
            db::{
                api::view::{IndexSpec, IndexSpecBuilder},
                graph::{
                    assertions::{search_edges, search_nodes},
                    views::filter::model::{
                        edge_filter::EdgeFilter, node_filter::NodeFilter,
                        property_filter::PropertyFilterOps, ComposableFilter,
                        PropertyFilterFactory,
                    },
                },
            },
            errors::GraphError,
            prelude::{AdditionOps, Graph, IndexMutationOps, StableDecode},
            serialise::{GraphFolder, StableEncode},
        };
        use tempfile::{tempdir, TempDir};

        fn init_graph(graph: Graph) -> Graph {
            let nodes = vec![
                (
                    1,
                    "pometry",
                    [("p1", 5u64), ("p2", 50u64)],
                    Some("fire_nation"),
                    [("x", true)],
                ),
                (
                    1,
                    "raphtory",
                    [("p1", 10u64), ("p2", 100u64)],
                    Some("water_tribe"),
                    [("y", false)],
                ),
            ];

            for (time, name, props, group, metadata) in nodes {
                let node = graph.add_node(time, name, props, group).unwrap();
                node.add_metadata(metadata).unwrap();
            }

            let edges = vec![
                (
                    1,
                    "pometry",
                    "raphtory",
                    [("e_p1", 3.2f64), ("e_p2", 10f64)],
                    None,
                    [("e_x", true)],
                ),
                (
                    1,
                    "raphtory",
                    "pometry",
                    [("e_p1", 4.0f64), ("e_p2", 20f64)],
                    None,
                    [("e_y", false)],
                ),
            ];

            for (time, src, dst, props, label, metadata) in edges {
                let edge = graph.add_edge(time, src, dst, props, label).unwrap();
                edge.add_metadata(metadata, label).unwrap();
            }

            graph
        }

        #[test]
        fn test_with_all_props_index_spec() {
            let graph = init_graph(Graph::new());
            let index_spec = IndexSpecBuilder::new(graph.clone())
                .with_all_node_properties_and_metadata()
                .with_all_edge_properties_and_metadata()
                .build();
            assert_eq!(
                index_spec.props(&graph).to_vec(),
                vec![
                    vec!["x", "y"],
                    vec!["p1", "p2"],
                    vec!["e_x", "e_y"],
                    vec!["e_p1", "e_p2"]
                ]
            );
            graph.create_index_in_ram_with_spec(index_spec).unwrap();

            let filter = NodeFilter
                .property("p1")
                .eq(5u64)
                .and(NodeFilter.metadata("x").eq(true));
            let results = search_nodes(&graph, filter);
            assert_eq!(results, vec!["pometry"]);

            let filter = EdgeFilter
                .property("e_p1")
                .lt(5f64)
                .and(EdgeFilter.metadata("e_y").eq(false));
            let results = search_edges(&graph, filter);
            assert_eq!(results, vec!["raphtory->pometry"]);
        }

        #[test]
        fn test_with_selected_props_index_spec() {
            let graph = init_graph(Graph::new());
            let index_spec = IndexSpecBuilder::new(graph.clone())
                .with_node_metadata(vec!["y"])
                .unwrap()
                .with_node_properties(vec!["p1"])
                .unwrap()
                .with_edge_metadata(vec!["e_y"])
                .unwrap()
                .with_edge_properties(vec!["e_p1"])
                .unwrap()
                .build();
            assert_eq!(
                index_spec.props(&graph).to_vec(),
                vec![vec!["y"], vec!["p1"], vec!["e_y"], vec!["e_p1"]]
            );
            graph.create_index_in_ram_with_spec(index_spec).unwrap();

            let filter = NodeFilter
                .property("p1")
                .eq(5u64)
                .or(NodeFilter.metadata("y").eq(false));
            let results = search_nodes(&graph, filter);
            assert_eq!(results, vec!["pometry", "raphtory"]);

            let filter = NodeFilter.metadata("y").eq(false);
            let results = search_nodes(&graph, filter);
            assert_eq!(results, vec!["raphtory"]);

            let filter = EdgeFilter
                .property("e_p1")
                .lt(5f64)
                .or(EdgeFilter.metadata("e_y").eq(false));
            let results = search_edges(&graph, filter);
            assert_eq!(results, vec!["pometry->raphtory", "raphtory->pometry"]);
        }

        #[test]
        fn test_with_invalid_property_returns_error() {
            let graph = init_graph(Graph::new());
            let result = IndexSpecBuilder::new(graph.clone()).with_node_metadata(["xyz"]);

            assert!(matches!(result, Err(GraphError::PropertyMissingError(p)) if p == "xyz"));
        }

        #[test]
        fn test_build_empty_spec_by_default() {
            let graph = init_graph(Graph::new());
            let index_spec = IndexSpecBuilder::new(graph.clone()).build();

            assert!(index_spec.node_metadata.is_empty());
            assert!(index_spec.node_properties.is_empty());
            assert!(index_spec.edge_metadata.is_empty());
            assert!(index_spec.edge_properties.is_empty());

            graph.create_index_in_ram_with_spec(index_spec).unwrap();

            let filter = NodeFilter
                .property("p1")
                .eq(5u64)
                .and(NodeFilter.metadata("x").eq(true));
            let results = search_nodes(&graph, filter);
            assert_eq!(results, vec!["pometry"]);

            let filter = EdgeFilter
                .property("e_p1")
                .lt(5f64)
                .or(EdgeFilter.metadata("e_y").eq(false));
            let results = search_edges(&graph, filter);
            assert_eq!(results, vec!["pometry->raphtory", "raphtory->pometry"]);
        }

        #[test]
        fn test_mixed_node_and_edge_props_index_spec() {
            let graph = init_graph(Graph::new());

            let index_spec = IndexSpecBuilder::new(graph.clone())
                .with_node_metadata(vec!["x"])
                .unwrap()
                .with_all_node_properties()
                .with_all_edge_properties_and_metadata()
                .build();
            assert_eq!(
                index_spec.props(&graph).to_vec(),
                vec![
                    vec!["x"],
                    vec!["p1", "p2"],
                    vec!["e_x", "e_y"],
                    vec!["e_p1", "e_p2"]
                ]
            );

            graph.create_index_in_ram_with_spec(index_spec).unwrap();

            let filter = NodeFilter
                .property("p1")
                .eq(5u64)
                .or(NodeFilter.metadata("y").eq(false));
            let results = search_nodes(&graph, filter);
            assert_eq!(results, vec!["pometry", "raphtory"]);

            let filter = EdgeFilter
                .property("e_p1")
                .lt(5f64)
                .or(EdgeFilter.metadata("e_y").eq(false));
            let results = search_edges(&graph, filter);
            assert_eq!(results, vec!["pometry->raphtory", "raphtory->pometry"]);
        }

        #[test]
        fn test_get_index_spec_newly_created_index() {
            let graph = init_graph(Graph::new());

            let index_spec = IndexSpecBuilder::new(graph.clone())
                .with_node_metadata(vec!["x"])
                .unwrap()
                .with_all_node_properties()
                .with_all_edge_properties_and_metadata()
                .build();

            graph
                .create_index_in_ram_with_spec(index_spec.clone())
                .unwrap();

            assert_eq!(index_spec, graph.get_index_spec().unwrap());
        }

        #[test]
        fn test_get_index_spec_updated_index() {
            let graph = init_graph(Graph::new());

            let index_spec = IndexSpecBuilder::new(graph.clone())
                .with_edge_metadata(vec!["e_y"])
                .unwrap()
                .build();
            graph.create_index_with_spec(index_spec.clone()).unwrap();

            assert_eq!(index_spec, graph.get_index_spec().unwrap());
            let results = search_nodes(&graph, NodeFilter.metadata("y").eq(false));
            assert_eq!(results, vec!["raphtory"]);
            let results = search_edges(&graph, EdgeFilter.metadata("e_y").eq(false));
            assert_eq!(results, vec!["raphtory->pometry"]);

            let index_spec = IndexSpecBuilder::new(graph.clone())
                .with_node_metadata(vec!["y"])
                .unwrap()
                .with_node_properties(vec!["p2"])
                .unwrap()
                .with_edge_metadata(vec!["e_y"])
                .unwrap()
                .build();
            graph.create_index_with_spec(index_spec.clone()).unwrap();

            assert_eq!(index_spec, graph.get_index_spec().unwrap());
            let results = search_nodes(&graph, NodeFilter.metadata("y").eq(false));
            assert_eq!(results, vec!["raphtory"]);
            let results = search_edges(&graph, EdgeFilter.metadata("e_y").eq(false));
            assert_eq!(results, vec!["raphtory->pometry"]);
        }

        #[test]
        fn test_get_index_spec_updated_index_persisted_and_loaded() {
            let graph = init_graph(Graph::new());

            let index_spec = IndexSpecBuilder::new(graph.clone())
                .with_edge_metadata(vec!["e_y"])
                .unwrap()
                .build();
            graph.create_index_with_spec(index_spec.clone()).unwrap();

            let tmp_graph_dir = tempdir().unwrap();
            let path = tmp_graph_dir.path().to_path_buf();
            graph.encode(path.clone()).unwrap();
            let graph = Graph::decode(path.clone()).unwrap();

            assert_eq!(index_spec, graph.get_index_spec().unwrap());
            let results = search_nodes(&graph, NodeFilter.metadata("y").eq(false));
            assert_eq!(results, vec!["raphtory"]);
            let results = search_edges(&graph, EdgeFilter.metadata("e_y").eq(false));
            assert_eq!(results, vec!["raphtory->pometry"]);

            let index_spec = IndexSpecBuilder::new(graph.clone())
                .with_node_metadata(vec!["y"])
                .unwrap()
                .with_node_properties(vec!["p2"])
                .unwrap()
                .with_edge_metadata(vec!["e_y"])
                .unwrap()
                .build();
            graph.create_index_with_spec(index_spec.clone()).unwrap();
            let tmp_graph_dir = tempdir().unwrap();
            let path = tmp_graph_dir.path().to_path_buf();
            graph.encode(path.clone()).unwrap();
            let graph = Graph::decode(path).unwrap();

            assert_eq!(index_spec, graph.get_index_spec().unwrap());
            let results = search_nodes(&graph, NodeFilter.metadata("y").eq(false));
            assert_eq!(results, vec!["raphtory"]);
            let results = search_edges(&graph, EdgeFilter.metadata("e_y").eq(false));
            assert_eq!(results, vec!["raphtory->pometry"]);
        }

        #[test]
        fn test_get_index_spec_loaded_index() {
            let graph = init_graph(Graph::new());

            let index_spec = IndexSpecBuilder::new(graph.clone())
                .with_node_metadata(vec!["y"])
                .unwrap()
                .with_node_properties(vec!["p2"])
                .unwrap()
                .with_edge_metadata(vec!["e_y"])
                .unwrap()
                .with_edge_properties(vec!["e_p2"])
                .unwrap()
                .build();

            graph.create_index_with_spec(index_spec.clone()).unwrap();
            let tmp_graph_dir = tempdir().unwrap();
            let path = tmp_graph_dir.path().to_path_buf();
            graph.encode(path.clone()).unwrap();

            let graph = Graph::decode(path).unwrap();
            let index_spec2 = graph.get_index_spec().unwrap();

            assert_eq!(index_spec, index_spec2);
        }

        #[test]
        fn test_get_index_spec_loaded_index_zip() {
            let graph = init_graph(Graph::new());

            let index_spec = IndexSpecBuilder::new(graph.clone())
                .with_node_metadata(vec!["y"])
                .unwrap()
                .with_node_properties(vec!["p2"])
                .unwrap()
                .with_edge_metadata(vec!["e_y"])
                .unwrap()
                .build();
            graph.create_index_with_spec(index_spec.clone()).unwrap();

            let binding = TempDir::new().unwrap();
            let path = binding.path();
            let folder = GraphFolder::new_as_zip(path);
            graph.encode(folder.root_folder).unwrap();

            let graph = Graph::decode(path).unwrap();
            assert_eq!(index_spec, graph.get_index_spec().unwrap());
        }

        #[test]
        fn test_no_new_node_prop_index_created_via_update_apis() {
            run_node_index_test(|graph, index_spec| {
                graph.create_index_with_spec(index_spec.clone())
            });

            run_node_index_test(|graph, index_spec| {
                graph.create_index_in_ram_with_spec(index_spec.clone())
            });
        }

        #[test]
        fn test_no_new_edge_prop_index_created_via_update_apis() {
            run_edge_index_test(|graph, index_spec| {
                graph.create_index_with_spec(index_spec.clone())
            });

            run_edge_index_test(|graph, index_spec| {
                graph.create_index_in_ram_with_spec(index_spec.clone())
            });
        }

        fn run_node_index_test<F>(create_index_fn: F)
        where
            F: Fn(&Graph, IndexSpec) -> Result<(), GraphError>,
        {
            let graph = init_graph(Graph::new());

            let index_spec = IndexSpecBuilder::new(graph.clone())
                .with_node_metadata(vec!["y"])
                .unwrap()
                .with_node_properties(vec!["p1"])
                .unwrap()
                .build();
            create_index_fn(&graph, index_spec.clone()).unwrap();

<<<<<<< HEAD
            let filter = NodeFilter::property("p2").temporal().last().eq(50u64);
=======
            let filter = NodeFilter.property("p2").temporal().last().eq(50u64);
>>>>>>> 969e4055
            assert_eq!(search_nodes(&graph, filter.clone()), vec!["pometry"]);

            let node = graph
                .add_node(1, "shivam", [("p1", 100u64)], Some("fire_nation"))
                .unwrap();
            assert_eq!(index_spec, graph.get_index_spec().unwrap());

<<<<<<< HEAD
            let filter = NodeFilter::property("p1").temporal().last().eq(100u64);
=======
            let filter = NodeFilter.property("p1").temporal().last().eq(100u64);
>>>>>>> 969e4055
            assert_eq!(search_nodes(&graph, filter.clone()), vec!["shivam"]);

            node.add_metadata([("z", true)]).unwrap();
            assert_eq!(index_spec, graph.get_index_spec().unwrap());
            let filter = NodeFilter.metadata("z").eq(true);
            assert_eq!(search_nodes(&graph, filter.clone()), vec!["shivam"]);

            node.update_metadata([("z", false)]).unwrap();
            assert_eq!(index_spec, graph.get_index_spec().unwrap());
            let filter = NodeFilter.metadata("z").eq(false);
            assert_eq!(search_nodes(&graph, filter.clone()), vec!["shivam"]);
        }

        fn run_edge_index_test<F>(create_index_fn: F)
        where
            F: Fn(&Graph, IndexSpec) -> Result<(), GraphError>,
        {
            let graph = init_graph(Graph::new());

            let index_spec = IndexSpecBuilder::new(graph.clone())
                .with_node_metadata(vec!["y"])
                .unwrap()
                .with_node_properties(vec!["p2"])
                .unwrap()
                .build();
            create_index_fn(&graph, index_spec.clone()).unwrap();

            let edge = graph
                .add_edge(1, "shivam", "kapoor", [("p1", 100u64)], None)
                .unwrap();
            assert_eq!(index_spec, graph.get_index_spec().unwrap());
<<<<<<< HEAD
            let filter = EdgeFilter::property("p1").temporal().last().eq(100u64);
=======
            let filter = EdgeFilter.property("p1").temporal().last().eq(100u64);
>>>>>>> 969e4055
            assert_eq!(search_edges(&graph, filter.clone()), vec!["shivam->kapoor"]);

            edge.add_metadata([("z", true)], None).unwrap();
            assert_eq!(index_spec, graph.get_index_spec().unwrap());
            let filter = EdgeFilter.metadata("z").eq(true);
            assert_eq!(search_edges(&graph, filter.clone()), vec!["shivam->kapoor"]);

            edge.update_metadata([("z", false)], None).unwrap();
            assert_eq!(index_spec, graph.get_index_spec().unwrap());
            let filter = EdgeFilter.metadata("z").eq(false);
            assert_eq!(search_edges(&graph, filter.clone()), vec!["shivam->kapoor"]);
        }
    }
}<|MERGE_RESOLUTION|>--- conflicted
+++ resolved
@@ -1027,11 +1027,7 @@
                 .build();
             create_index_fn(&graph, index_spec.clone()).unwrap();
 
-<<<<<<< HEAD
-            let filter = NodeFilter::property("p2").temporal().last().eq(50u64);
-=======
             let filter = NodeFilter.property("p2").temporal().last().eq(50u64);
->>>>>>> 969e4055
             assert_eq!(search_nodes(&graph, filter.clone()), vec!["pometry"]);
 
             let node = graph
@@ -1039,11 +1035,7 @@
                 .unwrap();
             assert_eq!(index_spec, graph.get_index_spec().unwrap());
 
-<<<<<<< HEAD
-            let filter = NodeFilter::property("p1").temporal().last().eq(100u64);
-=======
             let filter = NodeFilter.property("p1").temporal().last().eq(100u64);
->>>>>>> 969e4055
             assert_eq!(search_nodes(&graph, filter.clone()), vec!["shivam"]);
 
             node.add_metadata([("z", true)]).unwrap();
@@ -1075,11 +1067,7 @@
                 .add_edge(1, "shivam", "kapoor", [("p1", 100u64)], None)
                 .unwrap();
             assert_eq!(index_spec, graph.get_index_spec().unwrap());
-<<<<<<< HEAD
-            let filter = EdgeFilter::property("p1").temporal().last().eq(100u64);
-=======
             let filter = EdgeFilter.property("p1").temporal().last().eq(100u64);
->>>>>>> 969e4055
             assert_eq!(search_edges(&graph, filter.clone()), vec!["shivam->kapoor"]);
 
             edge.add_metadata([("z", true)], None).unwrap();
