--- conflicted
+++ resolved
@@ -859,9 +859,6 @@
         assert_eq!(results, vec!["Blerg"]);
     }
 
-<<<<<<< HEAD
-      #[test]
-=======
     #[test]
     #[ignore = "this test is for experiments with the jira graph"]
     fn load_jira_graph() -> Result<(), GraphError> {
@@ -885,7 +882,6 @@
     }
 
     #[test]
->>>>>>> af34830d
     fn create_indexed_graph_from_existing_graph() {
         let graph = Graph::new();
 
