--- conflicted
+++ resolved
@@ -22,13 +22,8 @@
         api::{
             mutation::internal::InternalAdditionOps,
             view::{
-<<<<<<< HEAD
                 internal::{DynamicGraph, InheritViewOps, IntoDynamic},
                 StaticGraphViewOps,
-=======
-                internal::{DynamicGraph, InheritViewOps, IntoDynamic, Static},
-                EdgeViewInternalOps, StaticGraphViewOps,
->>>>>>> 1196e0ed
             },
         },
         graph::{edge::EdgeView, node::NodeView},
