// search goes here

pub mod into_indexed;

use std::{collections::HashSet, ops::Deref, path::Path, sync::Arc};

use rayon::{prelude::ParallelIterator, slice::ParallelSlice};
use tantivy::{
    collector::TopDocs,
    schema::{Field, Schema, SchemaBuilder, FAST, INDEXED, STORED, TEXT},
    Document, Index, IndexReader, IndexSettings, IndexWriter, TantivyError,
};

use crate::{
    core::{
        entities::{nodes::node_ref::NodeRef, EID, VID},
        storage::timeindex::{AsTime, TimeIndexEntry},
        utils::errors::GraphError,
        ArcStr, OptionAsStr, PropType,
    },
    db::{
        api::{
<<<<<<< HEAD
            mutation::internal::{
                InheritPropertyAdditionOps, InternalAdditionOps,
            },
=======
            mutation::internal::{InheritPropertyAdditionOps, InternalAdditionOps},
>>>>>>> a88caa74
            view::{
                internal::{DynamicGraph, InheritViewOps, IntoDynamic, Static},
                Base, MaterializedGraph, StaticGraphViewOps,
            },
        },
        graph::{edge::EdgeView, node::NodeView},
    },
    prelude::*,
};

#[derive(Clone)]
pub struct IndexedGraph<G> {
    pub(crate) graph: G,
    pub(crate) node_index: Arc<Index>,
    pub(crate) edge_index: Arc<Index>,
    pub(crate) reader: IndexReader,
    pub(crate) edge_reader: IndexReader,
}

impl<G> Base for IndexedGraph<G> {
    type Base = G;

    #[inline]
    fn base(&self) -> &Self::Base {
        &self.graph
    }
}

impl<G: StaticGraphViewOps> Static for IndexedGraph<G> {}

impl<G: StaticGraphViewOps> InheritViewOps for IndexedGraph<G> {}

//FIXME: should index constant properties on updates
impl<G: StaticGraphViewOps> InheritPropertyAdditionOps for IndexedGraph<G> {}

pub(in crate::search) mod fields {
    pub const TIME: &str = "time";
    pub const VERTEX_ID: &str = "node_id";
    pub const VERTEX_ID_REV: &str = "node_id_rev";
    pub const NAME: &str = "name";
    pub const NODE_TYPE: &str = "node_type";
    // edges
    // pub const SRC_ID: &str = "src_id";
    pub const SOURCE: &str = "from";
    // pub const DEST_ID: &str = "dest_id";
    pub const DESTINATION: &str = "to";
    pub const EDGE_ID: &str = "edge_id";
}

impl<'graph, G: GraphViewOps<'graph>> From<G> for IndexedGraph<G> {
    fn from(graph: G) -> Self {
        Self::from_graph(&graph).expect("failed to generate index from graph")
    }
}

impl<G: GraphViewOps<'static> + IntoDynamic> IndexedGraph<G> {
    pub fn into_dynamic_indexed(self) -> IndexedGraph<DynamicGraph> {
        IndexedGraph {
            graph: self.graph.into_dynamic(),
            node_index: self.node_index,
            edge_index: self.edge_index,
            reader: self.reader,
            edge_reader: self.edge_reader,
        }
    }
}

impl IndexedGraph<MaterializedGraph> {
    pub fn save_to_file(&self, path: impl AsRef<Path>) -> Result<(), GraphError> {
        self.graph.save_to_file(path)
    }
}

impl<'graph, G: GraphViewOps<'graph>> IndexedGraph<G> {
    pub fn graph(&self) -> &G {
        &self.graph
    }
    fn new_node_schema_builder() -> SchemaBuilder {
        let mut schema = Schema::builder();

        // we first add GID time, ID and ID_REV
        // ensure time is part of the index
        schema.add_i64_field(fields::TIME, INDEXED | STORED);
        // ensure we add node_id as stored to get back the node id after the search
        schema.add_u64_field(fields::VERTEX_ID, FAST | STORED);
        // reverse to sort by it
        schema.add_u64_field(fields::VERTEX_ID_REV, FAST | STORED);
        // add name
        schema.add_text_field(fields::NAME, TEXT);
        // add node_type
        schema.add_text_field(fields::NODE_TYPE, TEXT);
        schema
    }

    fn new_edge_schema_builder() -> SchemaBuilder {
        let mut schema = Schema::builder();
        // we first add GID time, ID and ID_REV
        // ensure time is part of the index
        schema.add_i64_field(fields::TIME, INDEXED | STORED);
        // ensure we add node_id as stored to get back the node id after the search
        schema.add_text_field(fields::SOURCE, TEXT);
        schema.add_text_field(fields::DESTINATION, TEXT);
        schema.add_u64_field(fields::EDGE_ID, FAST | STORED);

        schema
    }

    fn schema_from_props<S: AsRef<str>, I: IntoIterator<Item = (S, Prop)>>(props: I) -> Schema {
        let mut schema = Self::new_node_schema_builder();

        for (prop_name, prop) in props.into_iter() {
            match prop {
                Prop::Str(_) => {
                    schema.add_text_field(prop_name.as_ref(), TEXT);
                }
                Prop::DTime(_) => {
                    schema.add_date_field(prop_name.as_ref(), INDEXED);
                }
                _ => todo!(),
            }
        }

        schema.build()
    }

    fn set_schema_field_from_prop(schema: &mut SchemaBuilder, prop: &str, prop_value: Prop) {
        match prop_value {
            Prop::Str(_) => {
                schema.add_text_field(prop, TEXT);
            }
            Prop::DTime(_) => {
                schema.add_date_field(prop, INDEXED);
            }
            Prop::U8(_) => {
                schema.add_u64_field(prop, INDEXED);
            }
            Prop::U16(_) => {
                schema.add_u64_field(prop, INDEXED);
            }
            Prop::U64(_) => {
                schema.add_u64_field(prop, INDEXED);
            }
            Prop::I64(_) => {
                schema.add_i64_field(prop, INDEXED);
            }
            Prop::I32(_) => {
                schema.add_i64_field(prop, INDEXED);
            }
            Prop::F64(_) => {
                schema.add_f64_field(prop, INDEXED);
            }
            Prop::F32(_) => {
                schema.add_f64_field(prop, INDEXED);
            }
            Prop::Bool(_) => {
                schema.add_u64_field(prop, INDEXED);
            }
            _ => {
                schema.add_text_field(prop, TEXT);
            }
        }
    }

    // we need to check every node for the properties and add them
    // to the schem depending on the type of the property
    //
    fn schema_for_node(g: &G) -> Schema {
        let mut schema = Self::new_node_schema_builder();

        // TODO: load all these from the graph at some point in the future
        let mut prop_names_set = g
            .node_meta()
            .temporal_prop_meta()
            .get_keys()
            .into_iter()
            .chain(g.node_meta().const_prop_meta().get_keys().into_iter())
            .collect::<HashSet<_>>();

        for node in g.nodes() {
            if prop_names_set.is_empty() {
                break;
            }
            let mut found_props: HashSet<ArcStr> = HashSet::default();
            found_props.insert("name".into());

            for prop in prop_names_set.iter() {
                // load temporal props
                if let Some(prop_value) = node
                    .properties()
                    .temporal()
                    .get(prop)
                    .and_then(|p| p.latest())
                {
                    if found_props.contains(prop) {
                        continue;
                    }
                    Self::set_schema_field_from_prop(&mut schema, prop, prop_value);
                    found_props.insert(prop.clone());
                }
                // load static props
                if let Some(prop_value) = node.properties().constant().get(prop) {
                    if !found_props.contains(prop) {
                        Self::set_schema_field_from_prop(&mut schema, prop, prop_value);
                        found_props.insert(prop.clone());
                    }
                }
            }

            for found_prop in found_props {
                prop_names_set.remove(&found_prop);
            }
        }

        schema.build()
    }

    // we need to check every node for the properties and add them
    // to the schem depending on the type of the property
    //
    fn schema_for_edge(g: &G) -> Schema {
        let mut schema = Self::new_edge_schema_builder();

        // TODO: load all these from the graph at some point in the future
        let mut prop_names_set = g
            .edge_meta()
            .temporal_prop_meta()
            .get_keys()
            .into_iter()
            .chain(g.edge_meta().const_prop_meta().get_keys())
            .collect::<HashSet<_>>();

        for edge in g.edges() {
            if prop_names_set.is_empty() {
                break;
            }
            let mut found_props: HashSet<ArcStr> = HashSet::new();

            for prop in prop_names_set.iter() {
                // load temporal props
                if let Some(prop_value) = edge
                    .properties()
                    .temporal()
                    .get(prop)
                    .and_then(|p| p.latest())
                {
                    if found_props.contains(prop) {
                        continue;
                    }
                    Self::set_schema_field_from_prop(&mut schema, prop, prop_value);
                    found_props.insert(prop.clone());
                }
                // load static props
                if let Some(prop_value) = edge.properties().constant().get(prop) {
                    if !found_props.contains(prop) {
                        Self::set_schema_field_from_prop(&mut schema, prop, prop_value);
                        found_props.insert(prop.clone());
                    }
                }
            }

            for found_prop in found_props {
                prop_names_set.remove(&found_prop);
            }
        }

        schema.build()
    }

    fn index_prop_value(document: &mut Document, prop_field: Field, prop_value: Prop) {
        match prop_value {
            Prop::Str(prop_text) => {
                // add the property to the document
                document.add_text(prop_field, prop_text);
            }
            Prop::DTime(prop_time) => {
                let time = tantivy::DateTime::from_timestamp_nanos(
                    prop_time.and_utc().timestamp_nanos_opt().unwrap(),
                );
                document.add_date(prop_field, time);
            }
            Prop::U8(prop_u8) => {
                document.add_u64(prop_field, u64::from(prop_u8));
            }
            Prop::U16(prop_u16) => {
                document.add_u64(prop_field, u64::from(prop_u16));
            }
            Prop::U64(prop_u64) => {
                document.add_u64(prop_field, prop_u64);
            }
            Prop::I64(prop_i64) => {
                document.add_i64(prop_field, prop_i64);
            }
            Prop::I32(prop_i32) => {
                document.add_i64(prop_field, i64::from(prop_i32));
            }
            Prop::F64(prop_f64) => {
                document.add_f64(prop_field, prop_f64);
            }
            Prop::F32(prop_f32) => {
                document.add_f64(prop_field, f64::from(prop_f32));
            }
            Prop::Bool(prop_bool) => {
                document.add_bool(prop_field, prop_bool);
            }
            prop => document.add_text(prop_field, prop.to_string()),
        }
    }

    fn index_nodes(g: &G) -> tantivy::Result<(Index, IndexReader)> {
        let schema = Self::schema_for_node(g);
        let (index, reader) = Self::new_index(schema.clone(), Self::default_node_index_settings());

        let time_field = schema.get_field(fields::TIME)?;
        let node_id_field = schema.get_field(fields::VERTEX_ID)?;
        let node_id_rev_field = schema.get_field(fields::VERTEX_ID_REV)?;

        let writer = Arc::new(parking_lot::RwLock::new(index.writer(100_000_000)?));

        let v_ids = (0..g.count_nodes()).collect::<Vec<_>>();

        v_ids.par_chunks(128).try_for_each(|v_ids| {
            let writer_lock = writer.clone();
            {
                let writer_guard = writer_lock.read();
                for v_id in v_ids {
                    if let Some(node) = g.node(NodeRef::new((*v_id).into())) {
                        Self::index_node_view(
                            node,
                            &schema,
                            &writer_guard,
                            time_field,
                            node_id_field,
                            node_id_rev_field,
                        )?;
                    }
                }
            }

            let mut writer_guard = writer_lock.write();
            writer_guard.commit()?;
            Ok::<(), TantivyError>(())
        })?;

        reader.reload()?;
        Ok((index, reader))
    }

    pub fn from_graph(g: &G) -> tantivy::Result<Self> {
        let (node_index, node_reader) = Self::index_nodes(g)?;
        let (edge_index, edge_reader) = Self::index_edges(g)?;

        Ok(IndexedGraph {
            graph: g.clone(),
            node_index: Arc::new(node_index),
            edge_index: Arc::new(edge_index),
            reader: node_reader,
            edge_reader,
        })
    }

    fn index_node_view<W: Deref<Target = IndexWriter>>(
        node: NodeView<G>,
        schema: &Schema,
        writer: &W,
        time_field: Field,
        node_id_field: Field,
        node_id_rev_field: Field,
    ) -> tantivy::Result<()> {
        let node_id: u64 = usize::from(node.node) as u64;

        let mut document = Document::new();
        // add the node_id
        document.add_u64(node_id_field, node_id);
        document.add_u64(node_id_rev_field, u64::MAX - node_id);

        let name_field = schema.get_field("name")?;
        document.add_text(name_field, node.name());

        for (temp_prop_name, temp_prop_value) in node.properties().temporal() {
            let prop_field = schema.get_field(&temp_prop_name)?;
            for (time, prop_value) in temp_prop_value {
                // add time to the document
                document.add_i64(time_field, time);

                Self::index_prop_value(&mut document, prop_field, prop_value);
            }
        }

        for (prop_name, prop_value) in node.properties().constant() {
            let prop_field = schema.get_field(&prop_name)?;
            Self::index_prop_value(&mut document, prop_field, prop_value);
        }

        writer.add_document(document)?;
        Ok(())
    }

    fn index_edge_view<W: Deref<Target = IndexWriter>>(
        e_ref: EdgeView<G, G>,
        schema: &Schema,
        writer: &W,
        time_field: Field,
        source_field: Field,
        destination_field: Field,
        edge_id_field: Field,
    ) -> tantivy::Result<()> {
        let edge_ref = e_ref.edge;

        let src = e_ref.src();
        let dst = e_ref.dst();

        let mut document = Document::new();
        let edge_id: u64 = Into::<usize>::into(edge_ref.pid()) as u64;
        document.add_u64(edge_id_field, edge_id);
        document.add_text(source_field, src.name());
        document.add_text(destination_field, dst.name());

        // add all time events
        for e in e_ref.explode() {
            if let Some(t) = e.time() {
                document.add_i64(time_field, t);
            }
        }

        for (temp_prop_name, temp_prop_value) in e_ref.properties().temporal() {
            let prop_field = schema.get_field(&temp_prop_name)?;
            for (time, prop_value) in temp_prop_value {
                // add time to the document
                document.add_i64(time_field, time);
                Self::index_prop_value(&mut document, prop_field, prop_value);
            }
        }

        for (prop_name, prop_value) in e_ref.properties().constant() {
            let prop_field = schema.get_field(&prop_name)?;
            Self::index_prop_value(&mut document, prop_field, prop_value);
        }

        writer.add_document(document)?; // add the edge itself
        Ok(())
    }

    pub fn index_edges(g: &G) -> tantivy::Result<(Index, IndexReader)> {
        let schema = Self::schema_for_edge(g);
        let (index, reader) = Self::new_index(schema.clone(), Self::default_edge_index_settings());

        let time_field = schema.get_field(fields::TIME)?;
        let source_field = schema.get_field(fields::SOURCE)?;
        let destination_field = schema.get_field(fields::DESTINATION)?;
        let edge_id_field = schema.get_field(fields::EDGE_ID)?;

        let writer = Arc::new(parking_lot::RwLock::new(index.writer(100_000_000)?));

        let e_ids = (0..g.count_edges()).collect::<Vec<_>>();
        let edge_filter = g.edge_filter();
        e_ids.par_chunks(128).try_for_each(|e_ids| {
            let writer_lock = writer.clone();
            {
                let writer_guard = writer_lock.read();
                for e_id in e_ids {
                    if let Some(e_ref) =
                        g.find_edge_id((*e_id).into(), &g.layer_ids(), edge_filter.as_deref())
                    {
                        let e_view = EdgeView::new(g.clone(), e_ref);
                        Self::index_edge_view(
                            e_view,
                            &schema,
                            &writer_guard,
                            time_field,
                            source_field,
                            destination_field,
                            edge_id_field,
                        )?;
                    }
                }
            }

            let mut writer_guard = writer_lock.write();
            writer_guard.commit()?;
            Ok::<(), TantivyError>(())
        })?;

        reader.reload()?;
        Ok((index, reader))
    }

    fn default_node_index_settings() -> IndexSettings {
        IndexSettings::default()
    }

    fn default_edge_index_settings() -> IndexSettings {
        IndexSettings::default()
    }

    fn new_index(schema: Schema, index_settings: IndexSettings) -> (Index, IndexReader) {
        let index = Index::builder()
            .settings(index_settings)
            .schema(schema)
            .create_in_ram()
            .expect("failed to create index");

        let reader = index
            .reader_builder()
            .reload_policy(tantivy::ReloadPolicy::Manual)
            .try_into()
            .unwrap();
        (index, reader)
    }

    pub fn new<S, I, I2>(graph: G, node_props: I, edge_props: I2) -> Self
    where
        S: AsRef<str>,
        I: IntoIterator<Item = (S, Prop)>,
        I2: IntoIterator<Item = (S, Prop)>,
    {
        let schema = Self::schema_from_props(node_props);

        let (index, reader) = Self::new_index(schema, Self::default_node_index_settings());

        let schema = Self::schema_from_props(edge_props);

        let (edge_index, edge_reader) =
            Self::new_index(schema, Self::default_edge_index_settings());

        IndexedGraph {
            graph,
            node_index: Arc::new(index),
            edge_index: Arc::new(edge_index),
            reader,
            edge_reader,
        }
    }

    pub fn reload(&self) -> Result<(), GraphError> {
        self.reader.reload()?;
        Ok(())
    }

    fn resolve_node_from_search_result(
        &self,
        node_id: Field,
        doc: Document,
    ) -> Option<NodeView<G>> {
        let node_id: usize = doc
            .get_first(node_id)
            .and_then(|value| value.as_u64())?
            .try_into()
            .ok()?;
        let node_id = NodeRef::Internal(node_id.into());
        self.graph.node(node_id)
    }

    fn resolve_edge_from_search_result(
        &self,
        edge_id: Field,
        doc: Document,
    ) -> Option<EdgeView<G, G>> {
        let edge_id: usize = doc
            .get_first(edge_id)
            .and_then(|value| value.as_u64())?
            .try_into()
            .ok()?;
        let e_ref = self.graph.find_edge_id(
            edge_id.into(),
            &self.graph.layer_ids(),
            self.graph.edge_filter().as_deref(),
        )?;
        let e_view = EdgeView::new(self.graph.clone(), e_ref);
        Some(e_view)
    }

    pub fn search_nodes(
        &self,
        q: &str,
        limit: usize,
        offset: usize,
    ) -> Result<Vec<NodeView<G>>, GraphError> {
        let searcher = self.reader.searcher();
        let query_parser = tantivy::query::QueryParser::for_index(&self.node_index, vec![]);

        let query = query_parser.parse_query(q)?;

        let ranking = TopDocs::with_limit(limit).and_offset(offset);

        let top_docs = searcher.search(&query, &ranking)?;

        let node_id = self.node_index.schema().get_field(fields::VERTEX_ID)?;

        let results = top_docs
            .into_iter()
            .map(|(_, doc_address)| searcher.doc(doc_address))
            .filter_map(Result::ok)
            .filter_map(|doc| self.resolve_node_from_search_result(node_id, doc))
            .collect::<Vec<_>>();

        Ok(results)
    }

    pub fn search_node_count(&self, q: &str) -> Result<usize, GraphError> {
        let searcher = self.reader.searcher();
        let query_parser = tantivy::query::QueryParser::for_index(&self.node_index, vec![]);
        let query = query_parser.parse_query(q)?;

        let count = searcher.search(&query, &tantivy::collector::Count)?;

        Ok(count)
    }

    pub fn search_edge_count(&self, q: &str) -> Result<usize, GraphError> {
        let searcher = self.edge_reader.searcher();
        let query_parser = tantivy::query::QueryParser::for_index(&self.edge_index, vec![]);
        let query = query_parser.parse_query(q)?;

        let count = searcher.search(&query, &tantivy::collector::Count)?;

        Ok(count)
    }

    pub fn search_edges(
        &self,
        q: &str,
        limit: usize,
        offset: usize,
    ) -> Result<Vec<EdgeView<G, G>>, GraphError> {
        let searcher = self.edge_reader.searcher();
        let query_parser = tantivy::query::QueryParser::for_index(&self.edge_index, vec![]);

        let query = query_parser.parse_query(q)?;

        let ranking = TopDocs::with_limit(limit).and_offset(offset);

        let top_docs = searcher.search(&query, &ranking)?;

        let edge_id = self.edge_index.schema().get_field(fields::EDGE_ID)?;

        let results = top_docs
            .into_iter()
            .map(|(_, doc_address)| searcher.doc(doc_address))
            .filter_map(Result::ok)
            .filter_map(|doc| self.resolve_edge_from_search_result(edge_id, doc))
            .collect::<Vec<_>>();

        Ok(results)
    }

    pub fn fuzzy_search_nodes(
        &self,
        q: &str,
        limit: usize,
        offset: usize,
        prefix: bool,
        levenshtein_distance: u8,
    ) -> Result<Vec<NodeView<G>>, GraphError> {
        let searcher = self.reader.searcher();
        let mut query_parser = tantivy::query::QueryParser::for_index(&self.node_index, vec![]);

        self.node_index
            .schema()
            .fields()
            .for_each(|(f, _)| query_parser.set_field_fuzzy(f, prefix, levenshtein_distance, true));

        let query = query_parser.parse_query(q)?;

        let ranking = TopDocs::with_limit(limit).and_offset(offset);

        let top_docs = searcher.search(&query, &ranking)?;

        let node_id = self.node_index.schema().get_field(fields::VERTEX_ID)?;

        let results = top_docs
            .into_iter()
            .map(|(_, doc_address)| searcher.doc(doc_address))
            .filter_map(Result::ok)
            .filter_map(|doc| self.resolve_node_from_search_result(node_id, doc))
            .collect::<Vec<_>>();

        Ok(results)
    }

    pub fn fuzzy_search_edges(
        &self,
        q: &str,
        limit: usize,
        offset: usize,
        prefix: bool,
        levenshtein_distance: u8,
    ) -> Result<Vec<EdgeView<G>>, GraphError> {
        let searcher = self.edge_reader.searcher();
        let mut query_parser = tantivy::query::QueryParser::for_index(&self.edge_index, vec![]);
        self.edge_index
            .schema()
            .fields()
            .for_each(|(f, _)| query_parser.set_field_fuzzy(f, prefix, levenshtein_distance, true));

        let query = query_parser.parse_query(q)?;

        let ranking = TopDocs::with_limit(limit).and_offset(offset);

        let top_docs = searcher.search(&query, &ranking)?;

        let edge_id = self.edge_index.schema().get_field(fields::EDGE_ID)?;

        let results = top_docs
            .into_iter()
            .map(|(_, doc_address)| searcher.doc(doc_address))
            .filter_map(Result::ok)
            .filter_map(|doc| self.resolve_edge_from_search_result(edge_id, doc))
            .collect::<Vec<_>>();

        Ok(results)
    }
}

impl<G: StaticGraphViewOps + InternalAdditionOps> InternalAdditionOps for IndexedGraph<G> {
    #[inline]
    fn next_event_id(&self) -> usize {
        self.graph.next_event_id()
    }
    #[inline]
    fn resolve_layer(&self, layer: Option<&str>) -> usize {
        self.graph.resolve_layer(layer)
    }

    #[inline]
    fn resolve_node_type(&self, v_id: VID, node_type: Option<&str>) -> Result<usize, GraphError> {
        self.graph.resolve_node_type(v_id, node_type)
    }

    #[inline]
    fn resolve_node(&self, id: u64, name: Option<&str>) -> VID {
        self.graph.resolve_node(id, name)
    }

    #[inline]
    fn resolve_graph_property(&self, prop: &str, is_static: bool) -> usize {
        self.graph.resolve_graph_property(prop, is_static)
    }

    #[inline]
    fn resolve_node_property(
        &self,
        prop: &str,
        dtype: PropType,
        is_static: bool,
    ) -> Result<usize, GraphError> {
        self.graph.resolve_node_property(prop, dtype, is_static)
    }

    #[inline]
    fn resolve_edge_property(
        &self,
        prop: &str,
        dtype: PropType,
        is_static: bool,
    ) -> Result<usize, GraphError> {
        self.graph.resolve_edge_property(prop, dtype, is_static)
    }

    #[inline]
    fn process_prop_value(&self, prop: Prop) -> Prop {
        self.graph.process_prop_value(prop)
    }

    fn internal_add_node(
        &self,
        t: TimeIndexEntry,
        v: VID,
        props: Vec<(usize, Prop)>,
        node_type_id: usize,
    ) -> Result<(), GraphError> {
        let mut document = Document::new();
        // add time to the document
        let time = self.node_index.schema().get_field(fields::TIME)?;
        document.add_i64(time, *t.t());
        // add name to the document

        let name = self.node_index.schema().get_field(fields::NAME)?;
        document.add_text(name, self.graph.node_name(v));

        // index all props that are declared in the schema
        for (prop_id, prop) in props.iter() {
            let prop_name = self.graph.node_meta().get_prop_name(*prop_id, false);
            if let Ok(field) = self.node_index.schema().get_field(&prop_name) {
                if let Prop::Str(s) = prop {
                    document.add_text(field, s)
                }
            }
        }
        // add the node type to the document
        let node_type_field = self.node_index.schema().get_field(fields::NODE_TYPE)?;
        let node_type = self
            .graph
            .node_meta()
            .get_node_type_name_by_id(node_type_id);
        document.add_text(node_type_field, node_type.as_str().unwrap_or(""));

        // add the node id to the document
        self.graph.internal_add_node(t, v, props, node_type_id)?;
        // get the field from the index
        let node_id = self.node_index.schema().get_field(fields::VERTEX_ID)?;
        let node_id_rev = self.node_index.schema().get_field(fields::VERTEX_ID_REV)?;
        let index_v_id: u64 = Into::<usize>::into(v) as u64;

        document.add_u64(node_id, index_v_id);
        document.add_u64(node_id_rev, u64::MAX - index_v_id);

        let mut writer = self.node_index.writer(50_000_000)?;

        writer.add_document(document)?;

        writer.commit()?;

        Ok(())
    }

    fn internal_add_edge(
        &self,
        _t: TimeIndexEntry,
        _src: VID,
        _dst: VID,
        _props: Vec<(usize, Prop)>,
        _layer: usize,
    ) -> Result<EID, GraphError> {
        todo!()
    }
}

#[cfg(test)]
mod test {
    use std::time::SystemTime;
    use tantivy::{doc, DocAddress, Order};

    use super::*;

    #[test]
    fn index_numeric_props() {
        let graph = Graph::new();

        graph
            .add_node(
                1,
                "Blerg",
                [
                    ("age".to_string(), Prop::U64(42)),
                    ("balance".to_string(), Prop::I64(-1234)),
                ],
                None,
            )
            .expect("failed to add node");

        let ig: IndexedGraph<Graph> = graph.into();

        let results = ig
            .search_nodes("age:42", 5, 0)
            .expect("failed to search for node")
            .into_iter()
            .map(|v| v.name())
            .collect::<Vec<_>>();

        assert_eq!(results, vec!["Blerg"]);
    }

    #[test]
    #[ignore = "this test is for experiments with the jira graph"]
    fn load_jira_graph() -> Result<(), GraphError> {
        let graph = Graph::load_from_file("/tmp/graphs/jira").expect("failed to load graph");
        assert!(graph.count_nodes() > 0);

        let now = SystemTime::now();

        let index_graph: IndexedGraph<Graph> = graph.into();
        let elapsed = now.elapsed().unwrap().as_secs();
        println!("indexing took: {:?}", elapsed);

        let issues = index_graph.search_nodes("name:'DEV-1690'", 5, 0)?;

        assert!(!issues.is_empty());

        let names = issues.into_iter().map(|v| v.name()).collect::<Vec<_>>();
        println!("names: {:?}", names);

        Ok(())
    }

    #[test]
    fn create_indexed_graph_from_existing_graph() {
        let graph = Graph::new();

        graph
            .add_node(
                1,
                "Gandalf",
                [("kind".to_string(), Prop::str("Wizard"))],
                None,
            )
            .expect("add node failed");

        graph
            .add_node(
                2,
                "Frodo",
                [
                    ("kind".to_string(), Prop::str("Hobbit")),
                    ("has_ring".to_string(), Prop::str("yes")),
                ],
                None,
            )
            .expect("add node failed");

        graph
            .add_node(
                2,
                "Merry",
                [("kind".to_string(), Prop::str("Hobbit"))],
                None,
            )
            .expect("add node failed");

        graph
            .add_node(
                4,
                "Gollum",
                [("kind".to_string(), Prop::str("Creature"))],
                None,
            )
            .expect("add node failed");

        graph
            .add_node(
                9,
                "Gollum",
                [("has_ring".to_string(), Prop::str("yes"))],
                None,
            )
            .expect("add node failed");

        graph
            .add_node(
                9,
                "Frodo",
                [("has_ring".to_string(), Prop::str("no"))],
                None,
            )
            .expect("add node failed");

        graph
            .add_node(
                10,
                "Frodo",
                [("has_ring".to_string(), Prop::str("yes"))],
                None,
            )
            .expect("add node failed");

        graph
            .add_node(
                10,
                "Gollum",
                [("has_ring".to_string(), Prop::str("no"))],
                None,
            )
            .expect("add node failed");

        let indexed_graph: IndexedGraph<Graph> =
            IndexedGraph::from_graph(&graph).expect("failed to generate index from graph");
        indexed_graph.reload().expect("failed to reload index");

        let results = indexed_graph
            .search_nodes("kind:hobbit", 10, 0)
            .expect("search failed");
        let mut actual = results.into_iter().map(|v| v.name()).collect::<Vec<_>>();
        let mut expected = vec!["Frodo", "Merry"];
        // FIXME: this is not deterministic
        actual.sort();
        expected.sort();

        assert_eq!(actual, expected);

        let results = indexed_graph
            .search_nodes("kind:wizard", 10, 0)
            .expect("search failed");
        let actual = results.into_iter().map(|v| v.name()).collect::<Vec<_>>();
        let expected = vec!["Gandalf"];
        assert_eq!(actual, expected);

        let results = indexed_graph
            .search_nodes("kind:creature", 10, 0)
            .expect("search failed");
        let actual = results.into_iter().map(|v| v.name()).collect::<Vec<_>>();
        let expected = vec!["Gollum"];
        assert_eq!(actual, expected);

        // search by name
        let results = indexed_graph
            .search_nodes("name:gollum", 10, 0)
            .expect("search failed");
        let actual = results.into_iter().map(|v| v.name()).collect::<Vec<_>>();
        let expected = vec!["Gollum"];
        assert_eq!(actual, expected);
    }

    #[test]
    fn add_node_search_by_name() {
        let graph = IndexedGraph::new(Graph::new(), NO_PROPS, NO_PROPS);

        graph
            .add_node(1, "Gandalf", NO_PROPS, None)
            .expect("add node failed");

        graph.reload().expect("reload failed");

        let nodes = graph
            .search_nodes(r#"name:gandalf"#, 10, 0)
            .expect("search failed");

        let actual = nodes.into_iter().map(|v| v.name()).collect::<Vec<_>>();
        let expected = vec!["Gandalf"];

        assert_eq!(actual, expected);
    }

    #[test]
    fn add_node_search_by_description() {
        let graph = IndexedGraph::new(Graph::new(), [("description", Prop::str(""))], NO_PROPS);

        graph
            .add_node(
                1,
                "Bilbo",
                [("description".to_string(), Prop::str("A hobbit"))],
                None,
            )
            .expect("add node failed");

        graph
            .add_node(
                2,
                "Gandalf",
                [("description".to_string(), Prop::str("A wizard"))],
                None,
            )
            .expect("add node failed");

        graph.reload().expect("reload failed");
        // Find the Wizard
        let nodes = graph
            .search_nodes(r#"description:wizard"#, 10, 0)
            .expect("search failed");
        let actual = nodes.into_iter().map(|v| v.name()).collect::<Vec<_>>();
        let expected = vec!["Gandalf"];
        assert_eq!(actual, expected);
        // Find the Hobbit
        let nodes = graph
            .search_nodes(r#"description:'hobbit'"#, 10, 0)
            .expect("search failed");
        let actual = nodes.into_iter().map(|v| v.name()).collect::<Vec<_>>();
        let expected = vec!["Bilbo"];
        assert_eq!(actual, expected);
    }

    #[test]
    fn add_node_search_by_node_type() {
        let graph = IndexedGraph::new(Graph::new(), NO_PROPS, NO_PROPS);

        graph
            .add_node(1, "Gandalf", NO_PROPS, Some("wizard"))
            .expect("add node failed");

        graph
            .add_node(1, "Bilbo", NO_PROPS, None)
            .expect("add node failed");

        graph.reload().expect("reload failed");

        let nodes = graph
            .search_nodes(r#"node_type:wizard"#, 10, 0)
            .expect("search failed");

        let actual = nodes
            .into_iter()
            .map(|v| v.node_type().unwrap().to_string())
            .collect::<Vec<_>>();
        let expected = vec!["wizard"];

        assert_eq!(actual, expected);

        let nodes = graph
            .search_nodes(r#"node_type:''"#, 10, 0)
            .expect("search failed");

        let actual = nodes
            .into_iter()
            .map(|v| v.node_type().unwrap().to_string())
            .collect::<Vec<_>>();
        let expected: Vec<String> = vec![];

        assert_eq!(actual, expected);
    }

    #[test]
    fn add_node_search_by_description_and_time() {
        let graph = IndexedGraph::new(Graph::new(), [("description", Prop::str(""))], NO_PROPS);

        graph
            .add_node(
                1,
                "Gandalf",
                [("description".to_string(), Prop::str("The wizard"))],
                None,
            )
            .expect("add node failed");

        graph
            .add_node(
                2,
                "Saruman",
                [("description".to_string(), Prop::str("Another wizard"))],
                None,
            )
            .expect("add node failed");

        graph.reload().expect("reload failed");
        // Find Saruman
        let nodes = graph
            .search_nodes(r#"description:wizard AND time:[2 TO 5]"#, 10, 0)
            .expect("search failed");
        let actual = nodes.into_iter().map(|v| v.name()).collect::<Vec<_>>();
        let expected = vec!["Saruman"];
        assert_eq!(actual, expected);
        // Find Gandalf
        let nodes = graph
            .search_nodes(r#"description:'wizard' AND time:[1 TO 2}"#, 10, 0)
            .expect("search failed");
        let actual = nodes.into_iter().map(|v| v.name()).collect::<Vec<_>>();
        let expected = vec!["Gandalf"];
        assert_eq!(actual, expected);
        // Find both wizards
        let nodes = graph
            .search_nodes(r#"description:'wizard' AND time:[1 TO 100]"#, 10, 0)
            .expect("search failed");
        let mut actual = nodes.into_iter().map(|v| v.name()).collect::<Vec<_>>();
        let mut expected = vec!["Gandalf", "Saruman"];

        // FIXME: this is not deterministic
        actual.sort();
        expected.sort();

        assert_eq!(actual, expected);
    }

    #[test]
    fn search_by_edge_props() {
        let g = Graph::new();

        g.add_edge(
            1,
            "Frodo",
            "Gandalf",
            [("type".to_string(), Prop::str("friends"))],
            None,
        )
        .expect("add edge failed");
        g.add_edge(
            1,
            "Frodo",
            "Gollum",
            [("type".to_string(), Prop::str("enemies"))],
            None,
        )
        .expect("add edge failed");

        let ig: IndexedGraph<Graph> = g.into();

        let results = ig
            .search_edges(r#"type:friends"#, 10, 0)
            .expect("search failed");
        let actual = results
            .into_iter()
            .map(|e| (e.src().name(), e.dst().name()))
            .collect::<Vec<_>>();
        let expected = vec![("Frodo".to_string(), "Gandalf".to_string())];

        assert_eq!(actual, expected);

        let results = ig
            .search_edges(r#"type:enemies"#, 10, 0)
            .expect("search failed");
        let actual = results
            .into_iter()
            .map(|e| (e.src().name(), e.dst().name()))
            .collect::<Vec<_>>();
        let expected = vec![("Frodo".to_string(), "Gollum".to_string())];

        assert_eq!(actual, expected);
    }

    #[test]
    fn search_by_edge_src_dst() {
        let g = Graph::new();

        g.add_edge(1, "Frodo", "Gandalf", NO_PROPS, None)
            .expect("add edge failed");
        g.add_edge(1, "Frodo", "Gollum", NO_PROPS, None)
            .expect("add edge failed");

        let ig: IndexedGraph<Graph> = g.into();

        let results = ig
            .search_edges(r#"from:Frodo"#, 10, 0)
            .expect("search failed");
        let mut actual = results
            .into_iter()
            .map(|e| (e.src().name(), e.dst().name()))
            .collect::<Vec<_>>();
        let mut expected = vec![
            ("Frodo".to_string(), "Gandalf".to_string()),
            ("Frodo".to_string(), "Gollum".to_string()),
        ];

        actual.sort();
        expected.sort();

        assert_eq!(actual, expected);

        // search by destination
        let results = ig.search_edges("to:gollum", 10, 0).expect("search failed");
        let actual = results
            .into_iter()
            .map(|e| (e.src().name(), e.dst().name()))
            .collect::<Vec<_>>();
        let expected = vec![("Frodo".to_string(), "Gollum".to_string())];

        assert_eq!(actual, expected);
    }

    #[test]
    fn tantivy_101() {
        let node_index_props = vec!["name"];

        let mut schema = Schema::builder();

        for prop in node_index_props {
            schema.add_text_field(prop.as_ref(), TEXT);
        }

        // ensure time is part of the index
        schema.add_u64_field("time", INDEXED | STORED);
        // ensure we add node_id as stored to get back the node id after the search
        schema.add_u64_field("node_id", FAST | STORED);

        let index = Index::create_in_ram(schema.build());

        let reader = index
            .reader_builder()
            .reload_policy(tantivy::ReloadPolicy::OnCommit)
            .try_into()
            .unwrap();

        {
            let mut writer = index.writer(50_000_000).unwrap();

            let name = index.schema().get_field("name").unwrap();
            let time = index.schema().get_field("time").unwrap();
            let node_id = index.schema().get_field("node_id").unwrap();

            writer
                .add_document(doc!(name => "Gandalf", time => 1u64, node_id => 0u64))
                .expect("add document failed");

            writer.commit().expect("commit failed");
        }

        reader.reload().unwrap();

        let searcher = reader.searcher();

        let query_parser = tantivy::query::QueryParser::for_index(&index, vec![]);
        let query = query_parser.parse_query(r#"name:"gandalf""#).unwrap();

        let ranking =
            TopDocs::with_limit(10).order_by_fast_field(fields::VERTEX_ID.to_string(), Order::Asc);
        let top_docs: Vec<(u64, DocAddress)> = searcher.search(&query, &ranking).unwrap();

        assert!(!top_docs.is_empty());
    }

    #[test]
    fn property_name_on_node_does_not_crash() {
        let g = Graph::new();
        g.add_node(0, "test", [("name", "test")], None).unwrap();
        let _gi: IndexedGraph<_> = g.into();
    }
}<|MERGE_RESOLUTION|>--- conflicted
+++ resolved
@@ -20,13 +20,7 @@
     },
     db::{
         api::{
-<<<<<<< HEAD
-            mutation::internal::{
-                InheritPropertyAdditionOps, InternalAdditionOps,
-            },
-=======
             mutation::internal::{InheritPropertyAdditionOps, InternalAdditionOps},
->>>>>>> a88caa74
             view::{
                 internal::{DynamicGraph, InheritViewOps, IntoDynamic, Static},
                 Base, MaterializedGraph, StaticGraphViewOps,
