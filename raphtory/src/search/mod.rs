use crate::{
    db::{
        api::view::StaticGraphViewOps,
        graph::{
            edge::EdgeView,
            node::NodeView,
            views::filter::internal::{CreateEdgeFilter, CreateNodeFilter},
        },
    },
    errors::GraphError,
    prelude::{EdgePropertyFilterOps, GraphViewOps, NodePropertyFilterOps},
    search::property_index::PropertyIndex,
};
use ahash::HashSet;
use parking_lot::RwLockReadGuard;
use raphtory_api::core::entities::properties::{
    meta::PropMapper,
    prop::{Prop, PropType},
};
use std::{fs::create_dir_all, path::PathBuf, sync::Arc};
use tantivy::{
    schema::Schema,
    tokenizer::{LowerCaser, SimpleTokenizer, TextAnalyzer},
    Index, IndexReader, IndexSettings,
};

pub mod graph_index;
pub mod searcher;

mod collectors;
mod edge_filter_executor;
pub mod edge_index;
pub mod entity_index;
mod node_filter_executor;
pub mod node_index;
pub mod property_index;
mod query_builder;

pub(in crate::search) mod fields {
    pub const TIME: &str = "time";
    pub const SECONDARY_TIME: &str = "secondary_time";
    pub const NODE_ID: &str = "node_id";
    pub const NODE_NAME: &str = "node_name";
    pub const NODE_NAME_TOKENIZED: &str = "node_name_tokenized";
    pub const NODE_TYPE: &str = "node_type";
    pub const NODE_TYPE_TOKENIZED: &str = "node_type_tokenized";
    pub const EDGE_ID: &str = "edge_id";
    pub const SOURCE: &str = "src";
    pub const SOURCE_TOKENIZED: &str = "src_tokenized";
    pub const DESTINATION: &str = "dst";
    pub const DESTINATION_TOKENIZED: &str = "dst_tokenized";
    pub const LAYER_ID: &str = "layer_id";
}

pub(crate) const TOKENIZER: &str = "custom_default";

pub fn register_default_tokenizers(index: &Index) {
    let tokenizer = TextAnalyzer::builder(SimpleTokenizer::default())
        .filter(LowerCaser)
        .build();
    index.tokenizers().register(TOKENIZER, tokenizer);
}

pub(crate) fn new_index(schema: Schema, path: &Option<PathBuf>) -> Result<Index, GraphError> {
    let index_builder = Index::builder()
        .settings(IndexSettings::default())
        .schema(schema);

    let index = if let Some(path) = path {
        create_dir_all(path).map_err(|e| {
            GraphError::IOErrorMsg(format!(
                "Failed to create index directory {}: {}",
                path.display(),
                e
            ))
        })?;

        index_builder.create_in_dir(path).map_err(|e| {
            GraphError::IndexErrorMsg(format!("Failed to create index in directory: {}", e))
        })?
    } else {
        index_builder.create_in_ram().map_err(|e| {
            GraphError::IndexErrorMsg(format!("Failed to create in-memory index: {}", e))
        })?
    };

    register_default_tokenizers(&index);

    Ok(index)
}

fn resolve_props(props: &Vec<Option<PropertyIndex>>) -> HashSet<usize> {
    props
        .iter()
        .enumerate()
        .filter_map(|(idx, opt)| opt.as_ref().map(|_| idx))
        .collect()
}

fn get_props<'a>(
    props: &'a HashSet<usize>,
    meta: &'a PropMapper,
) -> impl Iterator<Item = (String, usize, PropType)> + 'a {
    props.iter().filter_map(|prop_id| {
        let prop_name = meta.get_name(*prop_id).to_string();
        meta.get_dtype(*prop_id)
            .map(|prop_type| (prop_name, *prop_id, prop_type))
    })
}

// Filter props for which there already is a property index
pub(crate) fn indexed_props(
    props: &[(usize, Prop)],
    indexes: &RwLockReadGuard<Vec<Option<PropertyIndex>>>,
) -> Vec<(usize, Prop)> {
    props
        .iter()
        .cloned()
        .filter(|(id, _)| indexes.get(*id).map_or(false, |entry| entry.is_some()))
        .collect()
}

pub(crate) fn get_reader(index: &Arc<Index>) -> Result<IndexReader, GraphError> {
    let reader = index
        .reader_builder()
        .reload_policy(tantivy::ReloadPolicy::Manual)
        .try_into()?;
    Ok(reader)
}

pub(crate) fn fallback_filter_nodes<G: StaticGraphViewOps>(
    graph: &G,
    filter: &(impl CreateNodeFilter + Clone),
    limit: usize,
    offset: usize,
) -> Result<Vec<NodeView<'static, G>>, GraphError> {
    let filtered_nodes = graph
        .filter_nodes(filter.clone())?
        .nodes()
        .iter()
        .map(|n| NodeView::new_internal(graph.clone(), n.node))
        .skip(offset)
        .take(limit)
        .collect();
    Ok(filtered_nodes)
}

pub(crate) fn fallback_filter_edges<G: StaticGraphViewOps>(
    graph: &G,
    filter: &(impl CreateEdgeFilter + Clone),
    limit: usize,
    offset: usize,
) -> Result<Vec<EdgeView<G>>, GraphError> {
    let filtered_edges = graph
        .filter_edges(filter.clone())?
        .edges()
        .iter()
        .map(|e| EdgeView::new(graph.clone(), e.edge))
        .skip(offset)
        .take(limit)
        .collect();
    Ok(filtered_edges)
}

#[cfg(test)]
mod test_index {
    #[cfg(feature = "search")]
    mod test_index_io {
        use crate::{
            db::{
                api::view::{
                    internal::InternalStorageOps, IndexSpec, IndexSpecBuilder, ResolvedIndexSpec,
                    StaticGraphViewOps,
                },
                graph::views::filter::model::{AsNodeFilter, NodeFilter, NodeFilterBuilderOps},
            },
            errors::GraphError,
            prelude::*,
            serialise::GraphFolder,
        };
<<<<<<< HEAD
=======
        use itertools::assert_equal;
>>>>>>> 7dea3595
        use raphtory_api::core::{
            entities::properties::prop::Prop, storage::arc_str::ArcStr,
            utils::logging::global_info_logger,
        };
        use std::{fmt::format, sync::Arc, thread::sleep, time::Duration};
        use tempfile::TempDir;

        fn init_graph<G>(graph: G) -> G
        where
            G: StaticGraphViewOps + AdditionOps + PropertyAdditionOps,
        {
            graph
                .add_node(
                    1,
                    "Alice",
                    vec![("p1", Prop::U64(1000u64))],
                    Some("fire_nation"),
                )
                .unwrap();
            graph
        }

        fn assert_search_results<T: AsNodeFilter + Clone>(
            graph: &Graph,
            filter: &T,
            expected: Vec<&str>,
        ) {
            let res = graph
                .search_nodes(filter.clone(), 2, 0)
                .unwrap()
                .into_iter()
                .map(|n| n.name())
                .collect::<Vec<_>>();
            assert_eq!(res, expected);
        }

        #[test]
        fn test_create_no_index_persist_no_index_on_encode_load_no_index_on_decode() {
            // No index persisted since it was never created
            let graph = init_graph(Graph::new());

            let filter = NodeFilter::name().eq("Alice");
            assert_search_results(&graph, &filter, vec!["Alice"]);

            let binding = tempfile::TempDir::new().unwrap();
            let path = binding.path();
            graph.encode(path).unwrap();

            let graph = Graph::decode(path).unwrap();
            let is_indexed = graph.get_storage().unwrap().is_indexed();
            assert!(!is_indexed);
        }

        #[test]
        fn test_create_index_persist_index_on_encode_load_index_on_decode() {
            let graph = init_graph(Graph::new());

            // Created index
            graph.create_index().unwrap();

            let filter = NodeFilter::name().eq("Alice");
            assert_search_results(&graph, &filter, vec!["Alice"]);

            // Persisted both graph and index
            let binding = tempfile::TempDir::new().unwrap();
            let path = binding.path();
            graph.encode(path).unwrap();

            // Loaded index that was persisted
            let graph = Graph::decode(path).unwrap();
            let is_indexed = graph.get_storage().unwrap().is_indexed();
            assert!(is_indexed);

            assert_search_results(&graph, &filter, vec!["Alice"]);
        }

        #[test]
        fn test_encoding_graph_twice_to_same_graph_path_fails() {
            let graph = init_graph(Graph::new());
            graph.create_index().unwrap();
            let binding = tempfile::TempDir::new().unwrap();
            let path = binding.path();
            graph.encode(path).unwrap();
            let result = graph.encode(path);

            match result {
                Err(GraphError::IOError { source }) => {
                    assert!(
                        format!("{source}").contains("Cannot write graph into non empty folder"),
                    );
                }
                Ok(_) => panic!("Expected error on second encode, got Ok"),
                Err(e) => panic!("Unexpected error type: {:?}", e),
            }
        }

        #[test]
        fn test_write_updates_to_already_encoded_graph_succeeds() {
            let graph = init_graph(Graph::new());
            graph.create_index().unwrap();
            let binding = tempfile::TempDir::new().unwrap();
            let path = binding.path();

            graph.cache(path).unwrap();

            graph
                .add_node(1, "Ozai", [("prop", 1)], Some("fire_nation"))
                .unwrap();

            // This also tests if already existing index is replaced by new index
            graph.write_updates().unwrap();

            let graph = Graph::decode(path).unwrap();
            assert_search_results(&graph, &NodeFilter::name().eq("Ozai"), vec!["Ozai"]);
        }

        #[test]
        fn test_create_index_persist_index_on_encode_update_index_load_persisted_index_on_decode() {
            let graph = init_graph(Graph::new());

            // Created index
            graph.create_index().unwrap();

            let filter1 = NodeFilter::name().eq("Alice");
            assert_search_results(&graph, &filter1, vec!["Alice"]);

            // Persisted both graph and index
            let binding = tempfile::TempDir::new().unwrap();
            let path = binding.path();
            graph.encode(path).unwrap();

            // Updated both graph and index
            graph
                .add_node(
                    2,
                    "Tommy",
                    vec![("p1", Prop::U64(5u64))],
                    Some("water_tribe"),
                )
                .unwrap();
            let filter2 = NodeFilter::name().eq("Tommy");
            assert_search_results(&graph, &filter2, vec!["Tommy"]);

            // Loaded index that was persisted
            let graph = Graph::decode(path).unwrap();
            let is_indexed = graph.get_storage().unwrap().is_indexed();
            assert!(is_indexed);
            assert_search_results(&graph, &filter1, vec!["Alice"]);
            assert_search_results(&graph, &filter2, Vec::<&str>::new());

            // Updating and encode the graph and index should decode the updated the graph as well as index
            // So far we have the index that was created and persisted for the first time
            graph
                .add_node(
                    2,
                    "Tommy",
                    vec![("p1", Prop::U64(5u64))],
                    Some("water_tribe"),
                )
                .unwrap();
            let filter2 = NodeFilter::name().eq("Tommy");
            assert_search_results(&graph, &filter2, vec!["Tommy"]);

            // Should persist the updated graph and index
            let binding = tempfile::TempDir::new().unwrap();
            let path = binding.path();
            graph.encode(path).unwrap();

            // Should load the updated graph and index
            let graph = Graph::decode(path).unwrap();
            let is_indexed = graph.get_storage().unwrap().is_indexed();
            assert!(is_indexed);
            assert_search_results(&graph, &filter1, vec!["Alice"]);
            assert_search_results(&graph, &filter2, vec!["Tommy"]);
        }

        #[test]
        fn test_zip_encode_decode_index() {
            let graph = init_graph(Graph::new());
            graph.create_index().unwrap();
            let tmp_dir = tempfile::TempDir::new().unwrap();
            let zip_path = tmp_dir.path().join("graph.zip");
            let folder = GraphFolder::new_as_zip(zip_path);
            graph.encode(&folder).unwrap();

            let graph = Graph::decode(folder).unwrap();
            let node = graph.node("Alice").unwrap();
            let node_type = node.node_type();
            assert_eq!(node_type, Some(ArcStr::from("fire_nation")));

            let filter = NodeFilter::name().eq("Alice");
            assert_search_results(&graph, &filter, vec!["Alice"]);
        }

        #[test]
        fn test_encoding_graph_twice_to_same_graph_path_fails_zip() {
            let graph = init_graph(Graph::new());
            graph.create_index().unwrap();
            let tmp_dir = tempfile::TempDir::new().unwrap();
            let zip_path = tmp_dir.path().join("graph.zip");
            let folder = GraphFolder::new_as_zip(&zip_path);
            graph.encode(&folder).unwrap();
            graph
                .add_node(1, "Ozai", [("prop", 1)], Some("fire_nation"))
                .unwrap();
            let result = graph.encode(folder);
            match result {
                Err(GraphError::IOError { source }) => {
                    assert!(
                        format!("{source}").to_lowercase().contains("file exists"),
                        "{}",
                        source
                    );
                }
                Ok(_) => panic!("Expected error on second encode, got Ok"),
                Err(e) => panic!("Unexpected error type: {:?}", e),
            }
        }

        #[test]
        fn test_immutable_graph_index_persistence() {
            let graph = init_graph(Graph::new());
            graph.create_index().unwrap();

            let binding = tempfile::TempDir::new().unwrap();
            let path = binding.path();
            graph.encode(path).unwrap();

            // This gives us immutable index
            let graph = Graph::decode(path).unwrap();

            // This tests that we are able to persist the immutable index
            let binding = tempfile::TempDir::new().unwrap();
            let path = binding.path();
            graph.encode(path).unwrap();

            let graph = Graph::decode(path).unwrap();
            let filter1 = NodeFilter::name().eq("Alice");
            assert_search_results(&graph, &filter1, vec!["Alice"]);
        }

        #[test]
        fn test_mutable_graph_index_persistence() {
            let graph = init_graph(Graph::new());
            graph.create_index().unwrap();

            let binding = tempfile::TempDir::new().unwrap();
            let path = binding.path();
            graph.encode(path).unwrap();

            // This gives us immutable index
            let graph = Graph::decode(path).unwrap();

            // This converts immutable index to mutable index
            graph
                .add_node(1, "Ozai", [("prop", 1)], Some("fire_nation"))
                .unwrap();

            // This tests that we are able to persist the mutable index
            let binding = tempfile::TempDir::new().unwrap();
            let path = binding.path();
            graph.encode(path).unwrap();

            let graph = Graph::decode(path).unwrap();
            let filter = NodeFilter::name().eq("Ozai");
            assert_search_results(&graph, &filter, vec!["Ozai"]);
        }

        #[test]
        fn test_loading_zip_index_creates_mutable_index() {
            let graph = init_graph(Graph::new());
            graph.create_index().unwrap();
            let tmp_dir = tempfile::TempDir::new().unwrap();
            let zip_path = tmp_dir.path().join("graph.zip");
            let folder = GraphFolder::new_as_zip(&zip_path);
            graph.encode(&folder).unwrap();

            let graph = Graph::decode(folder).unwrap();
            let immutable = graph.get_storage().unwrap().index.read().is_immutable();
            assert! {!immutable};
        }

        #[test]
        fn test_loading_index_creates_immutable_index() {
            let graph = init_graph(Graph::new());
            graph.create_index().unwrap();
            let binding = tempfile::TempDir::new().unwrap();
            let path = binding.path();
            graph.encode(path).unwrap();

            let graph = Graph::decode(path).unwrap();
            let immutable = graph.get_storage().unwrap().index.read().is_immutable();
            assert! {immutable};
        }

        #[test]
        fn test_create_index_in_ram() {
            global_info_logger();

            let graph = init_graph(Graph::new());
            graph.create_index_in_ram().unwrap();

            let filter = NodeFilter::name().eq("Alice");
            assert_search_results(&graph, &filter, vec!["Alice"]);

            let binding = tempfile::TempDir::new().unwrap();
            let path = binding.path();
            graph.encode(path).unwrap();

            let graph = Graph::decode(path).unwrap();
            let is_indexed = graph.get_storage().unwrap().is_indexed();
            assert!(!is_indexed);

            assert_search_results(&graph, &filter, vec!["Alice"]);
        }

        #[test]
        fn test_cached_graph_view() {
            global_info_logger();
            let graph = init_graph(Graph::new());
            graph.create_index().unwrap();

            let binding = tempfile::TempDir::new().unwrap();
            let path = binding.path();
            graph.cache(path).unwrap();

            graph
                .add_node(
                    2,
                    "Tommy",
                    vec![("p1", Prop::U64(5u64))],
                    Some("water_tribe"),
                )
                .unwrap();
            graph.write_updates().unwrap();

            let graph = Graph::decode(path).unwrap();
            let filter = NodeFilter::name().eq("Tommy");
            assert_search_results(&graph, &filter, vec!["Tommy"]);
        }

        #[test]
        fn test_cached_graph_view_create_index_after_graph_is_cached() {
            global_info_logger();
            let graph = init_graph(Graph::new());

            let binding = tempfile::TempDir::new().unwrap();
            let path = binding.path();
            graph.cache(path).unwrap();
            // Creates index in a temp dir within graph dir
            graph.create_index().unwrap();

            graph
                .add_node(
                    2,
                    "Tommy",
                    vec![("p1", Prop::U64(5u64))],
                    Some("water_tribe"),
                )
                .unwrap();
            graph.write_updates().unwrap();

            let graph = Graph::decode(path).unwrap();
            let filter = NodeFilter::name().eq("Tommy");
            assert_search_results(&graph, &filter, vec!["Tommy"]);
        }

        #[test]
        fn test_too_many_open_files_graph_index() {
            use tempfile::TempDir;

            let tmp_dir = TempDir::new().unwrap();
            let path = tmp_dir.path().to_path_buf();

            let mut graphs = vec![];

            for i in 0..1000 {
                let graph = init_graph(Graph::new());
                if let Err(e) = graph.create_index() {
                    match &e {
                        GraphError::IndexError { source } => {
                            panic!("Hit file descriptor limit after {} graphs. {:?}", 0, source);
                        }
                        other => {
                            panic!("Unexpected GraphError: {:?}", other);
                        }
                    }
                }
                graph.cache(&path.join(format!("graph {i}"))).unwrap();
                graphs.push(graph);
            }
        }

        #[test]
        fn test_graph_index_creation_with_too_many_properties() {
            let graph = init_graph(Graph::new());
            let props: Vec<(String, Prop)> = (1..=100)
                .map(|i| (format!("p{i}"), Prop::U64(i as u64)))
                .collect();
            graph
                .node("Alice")
                .unwrap()
                .add_constant_properties(props)
                .unwrap();

            if let Err(e) = graph.create_index() {
                match &e {
                    GraphError::IndexError { source } => {
                        panic!("Hit file descriptor limit after {} graphs. {:?}", 0, source);
                    }
                    other => {
                        panic!("Unexpected GraphError: {:?}", other);
                    }
                }
            }
        }

        #[test]
        // No new const prop index created because when index were created
        // these properties did not exist.
        fn test_graph_index_creation_for_incremental_node_update_no_new_prop_indexed() {
            let graph = init_graph(Graph::new());
            graph.create_index().unwrap();
            let props: Vec<(String, Prop)> = (1..=100)
                .map(|i| (format!("p{i}"), Prop::U64(i as u64)))
                .collect();
            graph
                .node("Alice")
                .unwrap()
                .add_constant_properties(props)
                .unwrap();

            let tmp_dir = TempDir::new().unwrap();
            let path = tmp_dir.path().to_path_buf();
            graph.encode(&path).unwrap();
            let graph = Graph::decode(&path).unwrap();

            let spec = graph.get_index_spec().unwrap().props(&graph);
            assert_eq!(
                spec,
                ResolvedIndexSpec {
                    node_temp_props: vec!["p1".to_string()],
                    node_const_props: vec![],
                    edge_const_props: vec![],
                    edge_temp_props: vec![]
                }
            );
        }
    }

    mod test_index_spec {
        #[cfg(feature = "search")]
        use crate::prelude::SearchableGraphOps;
        use crate::{
            db::{
                api::view::{IndexSpec, IndexSpecBuilder},
                graph::{
                    assertions::{filter_edges, filter_nodes, search_edges, search_nodes},
                    views::filter::model::{ComposableFilter, PropertyFilterOps},
                },
            },
            errors::GraphError,
            prelude::{AdditionOps, Graph, IndexMutationOps, PropertyFilter, StableDecode},
            serialise::{GraphFolder, StableEncode},
        };

        fn init_graph(graph: Graph) -> Graph {
            let nodes = vec![
                (
                    1,
                    "pometry",
                    [("p1", 5u64), ("p2", 50u64)],
                    Some("fire_nation"),
                    [("x", true)],
                ),
                (
                    1,
                    "raphtory",
                    [("p1", 10u64), ("p2", 100u64)],
                    Some("water_tribe"),
                    [("y", false)],
                ),
            ];

            for (time, name, props, group, const_props) in nodes {
                let node = graph.add_node(time, name, props, group).unwrap();
                node.add_constant_properties(const_props).unwrap();
            }

            let edges = vec![
                (
                    1,
                    "pometry",
                    "raphtory",
                    [("e_p1", 3.2f64), ("e_p2", 10f64)],
                    None,
                    [("e_x", true)],
                ),
                (
                    1,
                    "raphtory",
                    "pometry",
                    [("e_p1", 4.0f64), ("e_p2", 20f64)],
                    None,
                    [("e_y", false)],
                ),
            ];

            for (time, src, dst, props, label, const_props) in edges {
                let edge = graph.add_edge(time, src, dst, props, label).unwrap();
                edge.add_constant_properties(const_props, label).unwrap();
            }

            graph
        }

        #[test]
        fn test_with_all_props_index_spec() {
            let graph = init_graph(Graph::new());
            let index_spec = IndexSpecBuilder::new(graph.clone())
                .with_all_node_props()
                .with_all_edge_props()
                .build();
            assert_eq!(
                index_spec.props(&graph).to_vec(),
                vec![
                    vec!["x", "y"],
                    vec!["p1", "p2"],
                    vec!["e_x", "e_y"],
                    vec!["e_p1", "e_p2"]
                ]
            );
            graph.create_index_in_ram_with_spec(index_spec).unwrap();

            let filter = PropertyFilter::property("p1")
                .eq(5u64)
                .and(PropertyFilter::property("x").eq(true));
            let results = search_nodes(&graph, filter);
            assert_eq!(results, vec!["pometry"]);

            let filter = PropertyFilter::property("e_p1")
                .lt(5f64)
                .and(PropertyFilter::property("e_y").eq(false));
            let results = search_edges(&graph, filter);
            assert_eq!(results, vec!["raphtory->pometry"]);
        }

        #[test]
        fn test_with_selected_props_index_spec() {
            let graph = init_graph(Graph::new());
            let index_spec = IndexSpecBuilder::new(graph.clone())
                .with_const_node_props(vec!["y"])
                .unwrap()
                .with_temp_node_props(vec!["p1"])
                .unwrap()
                .with_const_edge_props(vec!["e_y"])
                .unwrap()
                .with_temp_edge_props(vec!["e_p1"])
                .unwrap()
                .build();
            assert_eq!(
                index_spec.props(&graph).to_vec(),
                vec![vec!["y"], vec!["p1"], vec!["e_y"], vec!["e_p1"]]
            );
            graph.create_index_in_ram_with_spec(index_spec).unwrap();

            let filter = PropertyFilter::property("p1")
                .eq(5u64)
                .or(PropertyFilter::property("y").eq(false));
            let results = search_nodes(&graph, filter);
            assert_eq!(results, vec!["pometry", "raphtory"]);

            let filter = PropertyFilter::property("y").eq(false);
            let results = search_nodes(&graph, filter);
            assert_eq!(results, vec!["raphtory"]);

            let filter = PropertyFilter::property("e_p1")
                .lt(5f64)
                .or(PropertyFilter::property("e_y").eq(false));
            let results = search_edges(&graph, filter);
            assert_eq!(results, vec!["pometry->raphtory", "raphtory->pometry"]);
        }

        #[test]
        fn test_with_invalid_property_returns_error() {
            let graph = init_graph(Graph::new());
            let result = IndexSpecBuilder::new(graph.clone()).with_const_node_props(["xyz"]);

            assert!(matches!(result, Err(GraphError::PropertyMissingError(p)) if p == "xyz"));
        }

        #[test]
        fn test_build_empty_spec_by_default() {
            let graph = init_graph(Graph::new());
            let index_spec = IndexSpecBuilder::new(graph.clone()).build();

            assert!(index_spec.node_const_props.is_empty());
            assert!(index_spec.node_temp_props.is_empty());
            assert!(index_spec.edge_const_props.is_empty());
            assert!(index_spec.edge_temp_props.is_empty());

            graph.create_index_in_ram_with_spec(index_spec).unwrap();

            let filter = PropertyFilter::property("p1")
                .eq(5u64)
                .and(PropertyFilter::property("x").eq(true));
            let results = search_nodes(&graph, filter);
            assert_eq!(results, vec!["pometry"]);

            let filter = PropertyFilter::property("e_p1")
                .lt(5f64)
                .or(PropertyFilter::property("e_y").eq(false));
            let results = search_edges(&graph, filter);
            assert_eq!(results, vec!["pometry->raphtory", "raphtory->pometry"]);
        }

        #[test]
        fn test_mixed_node_and_edge_props_index_spec() {
            let graph = init_graph(Graph::new());

            let index_spec = IndexSpecBuilder::new(graph.clone())
                .with_const_node_props(vec!["x"])
                .unwrap()
                .with_all_temp_node_props()
                .with_all_edge_props()
                .build();
            assert_eq!(
                index_spec.props(&graph).to_vec(),
                vec![
                    vec!["x"],
                    vec!["p1", "p2"],
                    vec!["e_x", "e_y"],
                    vec!["e_p1", "e_p2"]
                ]
            );

            graph.create_index_in_ram_with_spec(index_spec).unwrap();

            let filter = PropertyFilter::property("p1")
                .eq(5u64)
                .or(PropertyFilter::property("y").eq(false));
            let results = search_nodes(&graph, filter);
            assert_eq!(results, vec!["pometry", "raphtory"]);

            let filter = PropertyFilter::property("e_p1")
                .lt(5f64)
                .or(PropertyFilter::property("e_y").eq(false));
            let results = search_edges(&graph, filter);
            assert_eq!(results, vec!["pometry->raphtory", "raphtory->pometry"]);
        }

        #[test]
        fn test_get_index_spec_newly_created_index() {
            let graph = init_graph(Graph::new());

            let index_spec = IndexSpecBuilder::new(graph.clone())
                .with_const_node_props(vec!["x"])
                .unwrap()
                .with_all_temp_node_props()
                .with_all_edge_props()
                .build();

            graph
                .create_index_in_ram_with_spec(index_spec.clone())
                .unwrap();

            assert_eq!(index_spec, graph.get_index_spec().unwrap());
        }

        #[test]
        fn test_get_index_spec_updated_index() {
            let graph = init_graph(Graph::new());

            let index_spec = IndexSpecBuilder::new(graph.clone())
                .with_const_edge_props(vec!["e_y"])
                .unwrap()
                .build();
            graph.create_index_with_spec(index_spec.clone()).unwrap();

            assert_eq!(index_spec, graph.get_index_spec().unwrap());
            let results = search_nodes(&graph, PropertyFilter::property("y").eq(false));
            assert_eq!(results, vec!["raphtory"]);
            let results = search_edges(&graph, PropertyFilter::property("e_y").eq(false));
            assert_eq!(results, vec!["raphtory->pometry"]);

            let index_spec = IndexSpecBuilder::new(graph.clone())
                .with_const_node_props(vec!["y"])
                .unwrap()
                .with_temp_node_props(vec!["p2"])
                .unwrap()
                .with_const_edge_props(vec!["e_y"])
                .unwrap()
                .build();
            graph.create_index_with_spec(index_spec.clone()).unwrap();

            assert_eq!(index_spec, graph.get_index_spec().unwrap());
            let results = search_nodes(&graph, PropertyFilter::property("y").eq(false));
            assert_eq!(results, vec!["raphtory"]);
            let results = search_edges(&graph, PropertyFilter::property("e_y").eq(false));
            assert_eq!(results, vec!["raphtory->pometry"]);
        }

        #[test]
        fn test_get_index_spec_updated_index_persisted_and_loaded() {
            let graph = init_graph(Graph::new());

            let index_spec = IndexSpecBuilder::new(graph.clone())
                .with_const_edge_props(vec!["e_y"])
                .unwrap()
                .build();
            graph.create_index_with_spec(index_spec.clone()).unwrap();

            let tmp_graph_dir = tempfile::tempdir().unwrap();
            let path = tmp_graph_dir.path().to_path_buf();
            graph.encode(path.clone()).unwrap();
            let graph = Graph::decode(path.clone()).unwrap();

            assert_eq!(index_spec, graph.get_index_spec().unwrap());
            let results = search_nodes(&graph, PropertyFilter::property("y").eq(false));
            assert_eq!(results, vec!["raphtory"]);
            let results = search_edges(&graph, PropertyFilter::property("e_y").eq(false));
            assert_eq!(results, vec!["raphtory->pometry"]);

            let index_spec = IndexSpecBuilder::new(graph.clone())
                .with_const_node_props(vec!["y"])
                .unwrap()
                .with_temp_node_props(vec!["p2"])
                .unwrap()
                .with_const_edge_props(vec!["e_y"])
                .unwrap()
                .build();
            graph.create_index_with_spec(index_spec.clone()).unwrap();
            let tmp_graph_dir = tempfile::tempdir().unwrap();
            let path = tmp_graph_dir.path().to_path_buf();
            graph.encode(path.clone()).unwrap();
            let graph = Graph::decode(path).unwrap();

            assert_eq!(index_spec, graph.get_index_spec().unwrap());
            let results = search_nodes(&graph, PropertyFilter::property("y").eq(false));
            assert_eq!(results, vec!["raphtory"]);
            let results = search_edges(&graph, PropertyFilter::property("e_y").eq(false));
            assert_eq!(results, vec!["raphtory->pometry"]);
        }

        #[test]
        fn test_get_index_spec_loaded_index() {
            let graph = init_graph(Graph::new());

            let index_spec = IndexSpecBuilder::new(graph.clone())
                .with_const_node_props(vec!["y"])
                .unwrap()
                .with_temp_node_props(vec!["p2"])
                .unwrap()
                .with_const_edge_props(vec!["e_y"])
                .unwrap()
                .with_temp_edge_props(vec!["e_p2"])
                .unwrap()
                .build();

            graph.create_index_with_spec(index_spec.clone()).unwrap();
            let tmp_graph_dir = tempfile::tempdir().unwrap();
            let path = tmp_graph_dir.path().to_path_buf();
            graph.encode(path.clone()).unwrap();

            let graph = Graph::decode(path).unwrap();
            let index_spec2 = graph.get_index_spec().unwrap();

            assert_eq!(index_spec, index_spec2);
        }

        #[test]
        fn test_get_index_spec_loaded_index_zip() {
            let graph = init_graph(Graph::new());

            let index_spec = IndexSpecBuilder::new(graph.clone())
                .with_const_node_props(vec!["y"])
                .unwrap()
                .with_temp_node_props(vec!["p2"])
                .unwrap()
                .with_const_edge_props(vec!["e_y"])
                .unwrap()
                .build();
            graph.create_index_with_spec(index_spec.clone()).unwrap();

            let binding = tempfile::TempDir::new().unwrap();
            let path = binding.path();
            let folder = GraphFolder::new_as_zip(path);
            graph.encode(folder.root_folder).unwrap();

            let graph = Graph::decode(path).unwrap();
            assert_eq!(index_spec, graph.get_index_spec().unwrap());
        }

        #[test]
        fn test_no_new_node_prop_index_created_via_update_apis() {
            run_node_index_test(|graph, index_spec| {
                graph.create_index_with_spec(index_spec.clone())
            });

            run_node_index_test(|graph, index_spec| {
                graph.create_index_in_ram_with_spec(index_spec.clone())
            });
        }

        #[test]
        fn test_no_new_edge_prop_index_created_via_update_apis() {
            run_edge_index_test(|graph, index_spec| {
                graph.create_index_with_spec(index_spec.clone())
            });

            run_edge_index_test(|graph, index_spec| {
                graph.create_index_in_ram_with_spec(index_spec.clone())
            });
        }

        fn run_node_index_test<F>(create_index_fn: F)
        where
            F: Fn(&Graph, IndexSpec) -> Result<(), GraphError>,
        {
            let graph = init_graph(Graph::new());

            let index_spec = IndexSpecBuilder::new(graph.clone())
                .with_const_node_props(vec!["y"])
                .unwrap()
                .with_temp_node_props(vec!["p1"])
                .unwrap()
                .build();
            create_index_fn(&graph, index_spec.clone()).unwrap();

            let filter = PropertyFilter::property("p2").temporal().latest().eq(50u64);
            assert_eq!(search_nodes(&graph, filter.clone()), vec!["pometry"]);

            let node = graph
                .add_node(1, "shivam", [("p1", 100u64)], Some("fire_nation"))
                .unwrap();
            assert_eq!(index_spec, graph.get_index_spec().unwrap());

            let filter = PropertyFilter::property("p1")
                .temporal()
                .latest()
                .eq(100u64);
            assert_eq!(search_nodes(&graph, filter.clone()), vec!["shivam"]);

            node.add_constant_properties([("z", true)]).unwrap();
            assert_eq!(index_spec, graph.get_index_spec().unwrap());
            let filter = PropertyFilter::property("z").constant().eq(true);
            assert_eq!(search_nodes(&graph, filter.clone()), vec!["shivam"]);

            node.update_constant_properties([("z", false)]).unwrap();
            assert_eq!(index_spec, graph.get_index_spec().unwrap());
            let filter = PropertyFilter::property("z").constant().eq(false);
            assert_eq!(search_nodes(&graph, filter.clone()), vec!["shivam"]);
        }

        fn run_edge_index_test<F>(create_index_fn: F)
        where
            F: Fn(&Graph, IndexSpec) -> Result<(), GraphError>,
        {
            let graph = init_graph(Graph::new());

            let index_spec = IndexSpecBuilder::new(graph.clone())
                .with_const_node_props(vec!["y"])
                .unwrap()
                .with_temp_node_props(vec!["p2"])
                .unwrap()
                .build();
            create_index_fn(&graph, index_spec.clone()).unwrap();

            let edge = graph
                .add_edge(1, "shivam", "kapoor", [("p1", 100u64)], None)
                .unwrap();
            assert_eq!(index_spec, graph.get_index_spec().unwrap());
            let filter = PropertyFilter::property("p1")
                .temporal()
                .latest()
                .eq(100u64);
            assert_eq!(search_edges(&graph, filter.clone()), vec!["shivam->kapoor"]);

            edge.add_constant_properties([("z", true)], None).unwrap();
            assert_eq!(index_spec, graph.get_index_spec().unwrap());
            let filter = PropertyFilter::property("z").constant().eq(true);
            assert_eq!(search_edges(&graph, filter.clone()), vec!["shivam->kapoor"]);

            edge.update_constant_properties([("z", false)], None)
                .unwrap();
            assert_eq!(index_spec, graph.get_index_spec().unwrap());
            let filter = PropertyFilter::property("z").constant().eq(false);
            assert_eq!(search_edges(&graph, filter.clone()), vec!["shivam->kapoor"]);
        }

        #[test]
        fn test_const_prop_fallback_when_const_prop_indexed() {
            let graph = init_graph(Graph::new());

            let spec = IndexSpecBuilder::new(graph.clone())
                .with_const_node_props(vec!["x"])
                .unwrap()
                .with_const_edge_props(vec!["e_y"])
                .unwrap()
                .build();

            graph.create_index_in_ram_with_spec(spec).unwrap();

            let f1 = PropertyFilter::property("x").eq(true);
            assert_eq!(
                filter_nodes(&graph, f1.clone()),
                vec!["pometry".to_string()]
            );
            assert_eq!(search_nodes(&graph, f1), vec!["pometry".to_string()]);

            let f2 = PropertyFilter::property("e_y").eq(false);
            assert_eq!(
                filter_edges(&graph, f2.clone()),
                vec!["raphtory->pometry".to_string()]
            );
            assert_eq!(
                search_edges(&graph, f2),
                vec!["raphtory->pometry".to_string()]
            );
        }

        #[test]
        fn test_const_prop_fallback_when_const_prop_not_indexed() {
            let graph = init_graph(Graph::new());

            let spec = IndexSpecBuilder::new(graph.clone())
                .with_all_temp_node_props()
                .with_all_temp_edge_props()
                .build();

            graph.create_index_in_ram_with_spec(spec).unwrap();

            let f1 = PropertyFilter::property("x").eq(true);
            assert_eq!(
                filter_nodes(&graph, f1.clone()),
                vec!["pometry".to_string()]
            );
            assert_eq!(search_nodes(&graph, f1), vec!["pometry".to_string()]);
            let f2 = PropertyFilter::property("e_y").eq(false);
            assert_eq!(
                filter_edges(&graph, f2.clone()),
                vec!["raphtory->pometry".to_string()]
            );
            assert_eq!(
                search_edges(&graph, f2),
                vec!["raphtory->pometry".to_string()]
            );
        }
    }
}<|MERGE_RESOLUTION|>--- conflicted
+++ resolved
@@ -178,10 +178,7 @@
             prelude::*,
             serialise::GraphFolder,
         };
-<<<<<<< HEAD
-=======
         use itertools::assert_equal;
->>>>>>> 7dea3595
         use raphtory_api::core::{
             entities::properties::prop::Prop, storage::arc_str::ArcStr,
             utils::logging::global_info_logger,
