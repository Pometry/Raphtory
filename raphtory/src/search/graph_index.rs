--- conflicted
+++ resolved
@@ -558,11 +558,7 @@
         graph.create_index_in_ram().unwrap();
         graph.node(1).unwrap().add_metadata([("x", 1u64)]).unwrap();
 
-<<<<<<< HEAD
-        let filter = NodeFilter::property("x").constant().eq(1u64);
-=======
-        let filter = PropertyFilter::metadata("x").eq(1u64);
->>>>>>> 17080650
+        let filter = NodeFilter::metadata("x").eq(1u64);
         assert_eq!(search_nodes(&graph, filter.clone()), vec!["1"]);
 
         graph
@@ -570,11 +566,7 @@
             .unwrap()
             .update_metadata([("x", 2u64)])
             .unwrap();
-<<<<<<< HEAD
-        let filter = NodeFilter::property("x").constant().eq(1u64);
-=======
-        let filter = PropertyFilter::metadata("x").eq(1u64);
->>>>>>> 17080650
+        let filter = NodeFilter::metadata("x").eq(1u64);
         assert_eq!(search_nodes(&graph, filter.clone()), Vec::<&str>::new());
 
         graph
@@ -582,11 +574,7 @@
             .unwrap()
             .update_metadata([("x", 2u64)])
             .unwrap();
-<<<<<<< HEAD
-        let filter = NodeFilter::property("x").constant().eq(2u64);
-=======
-        let filter = PropertyFilter::metadata("x").eq(2u64);
->>>>>>> 17080650
+        let filter = NodeFilter::metadata("x").eq(2u64);
         assert_eq!(search_nodes(&graph, filter.clone()), vec!["1"]);
     }
 
@@ -601,11 +589,7 @@
             .add_metadata([("x", 1u64)], None)
             .unwrap();
 
-<<<<<<< HEAD
-        let filter = EdgeFilter::property("x").constant().eq(1u64);
-=======
-        let filter = PropertyFilter::metadata("x").eq(1u64);
->>>>>>> 17080650
+        let filter = EdgeFilter::metadata("x").eq(1u64);
         assert_eq!(search_edges(&graph, filter.clone()), vec!["1->2"]);
 
         graph
@@ -613,11 +597,7 @@
             .unwrap()
             .update_metadata([("x", 2u64)], None)
             .unwrap();
-<<<<<<< HEAD
-        let filter = EdgeFilter::property("x").constant().eq(1u64);
-=======
-        let filter = PropertyFilter::metadata("x").eq(1u64);
->>>>>>> 17080650
+        let filter = EdgeFilter::metadata("x").eq(1u64);
         assert_eq!(search_edges(&graph, filter.clone()), Vec::<&str>::new());
 
         graph
@@ -625,11 +605,7 @@
             .unwrap()
             .update_metadata([("x", 2u64)], None)
             .unwrap();
-<<<<<<< HEAD
-        let filter = EdgeFilter::property("x").constant().eq(2u64);
-=======
-        let filter = PropertyFilter::metadata("x").eq(2u64);
->>>>>>> 17080650
+        let filter = EdgeFilter::metadata("x").eq(2u64);
         assert_eq!(search_edges(&graph, filter.clone()), vec!["1->2"]);
     }
 }