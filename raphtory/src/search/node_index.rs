--- conflicted
+++ resolved
@@ -270,30 +270,8 @@
         node_id: VID,
         props: &[(usize, Prop)],
     ) -> Result<(), GraphError> {
-<<<<<<< HEAD
         let vid_u64 = node_id.as_u64();
-        let indexes = self.entity_index.temporal_property_indexes.read();
-=======
-        let node = graph
-            .node(VID(node_id.inner().as_u64() as usize))
-            .expect("Node for internal id should exist.")
-            .at(t.t());
-        let vid_u64 = node_id.inner().as_u64();
-
-        // Check if the node document is already in the index,
-        // if it does skip adding a new doc for same node
-        node_id
-            .if_new(|_| {
-                let mut writer = self.entity_index.index.writer(100_000_000)?;
-                let node_doc = self.create_document(vid_u64, node.name(), node.node_type());
-                writer.add_document(node_doc)?;
-                writer.commit()?;
-                Ok::<(), GraphError>(())
-            })
-            .transpose()?;
-
         let indexes = self.entity_index.temporal_property_indexes.read_recursive();
->>>>>>> 43c2835d
         for (prop_id, prop_value) in indexed_props(props, &indexes) {
             if let Some(index) = &indexes[prop_id] {
                 let mut writer = index.index.writer(50_000_000)?;
