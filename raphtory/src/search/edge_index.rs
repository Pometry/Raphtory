--- conflicted
+++ resolved
@@ -1,23 +1,6 @@
 use crate::{
-<<<<<<< HEAD
-    core::{
-        entities::{EID, VID},
-        storage::timeindex::{AsTime, TimeIndexEntry},
-    },
-    db::{
-        api::{
-            properties::internal::{ConstantPropertiesOps, TemporalPropertiesOps},
-            view::internal::filtered_edge::FilteredEdgesStorageOps,
-=======
-    core::{entities::EID, storage::timeindex::TimeIndexEntry, utils::errors::GraphError},
-    db::{
-        api::{
-            storage::graph::{edges::edge_storage_ops::EdgeStorageOps, storage_ops::GraphStorage},
-            view::{internal::core_ops::CoreGraphOps, IndexSpec},
->>>>>>> 48a104d0
-        },
-        graph::edge::EdgeView,
-    },
+    core::{entities::EID, storage::timeindex::TimeIndexEntry},
+    db::{api::view::IndexSpec, graph::edge::EdgeView},
     errors::GraphError,
     prelude::*,
     search::{
@@ -26,6 +9,7 @@
         resolve_props, TOKENIZER,
     },
 };
+use ahash::HashSet;
 use raphtory_api::core::storage::dict_mapper::MaybeNew;
 use raphtory_storage::{
     core_ops::CoreGraphOps,
@@ -34,7 +18,6 @@
 };
 use rayon::prelude::ParallelIterator;
 use std::{
-    collections::HashSet,
     fmt::{Debug, Formatter},
     path::PathBuf,
 };
@@ -332,17 +315,9 @@
     pub(crate) fn index_edges(
         &self,
         graph: &GraphStorage,
-<<<<<<< HEAD
-        path: Option<&Path>,
-    ) -> Result<EdgeIndex, GraphError> {
-        let edge_index_path = path.map(|p| p.join("edges"));
-        let edge_index = EdgeIndex::new(&edge_index_path)?;
-
-=======
         path: Option<PathBuf>,
         index_spec: &IndexSpec,
     ) -> Result<(), GraphError> {
->>>>>>> 48a104d0
         // Initialize property indexes and get their writers
         let const_properties_index_path = path.as_deref().map(|p| p.join("const_properties"));
         let mut const_writers = self.entity_index.initialize_edge_const_property_indexes(
@@ -360,36 +335,18 @@
                 &index_spec.edge_temp_props,
             )?;
 
-<<<<<<< HEAD
-        let mut writer = edge_index.entity_index.index.writer(100_000_000)?;
+        let mut writer = self.entity_index.index.writer(100_000_000)?;
         let locked_edges = graph.core_edges();
         locked_edges
-            .filtered_edges_par(&graph, graph.layer_ids())
-            .try_for_each(|e_ref| {
-                let e_ref = e_ref.out_ref();
+            .par_iter(&graph.layer_ids())
+            .try_for_each(|e| {
+                let e_ref = e.out_ref();
                 {
                     let e_view = EdgeView::new(graph.clone(), e_ref);
-                    edge_index.index_edge(
-                        graph,
-                        e_view,
-                        &writer,
-                        &const_writers,
-                        &temporal_writers,
-                    )?;
+                    self.index_edge(graph, e_view, &writer, &const_writers, &temporal_writers)?;
                 }
                 Ok::<(), GraphError>(())
             })?;
-=======
-        let mut writer = self.entity_index.index.writer(100_000_000)?;
-        let locked_g = graph.core_graph();
-        locked_g.edges_par(&graph).try_for_each(|e_ref| {
-            {
-                let e_view = EdgeView::new(graph.clone(), e_ref);
-                self.index_edge(graph, e_view, &writer, &const_writers, &temporal_writers)?;
-            }
-            Ok::<(), GraphError>(())
-        })?;
->>>>>>> 48a104d0
 
         // Commit writers
         self.entity_index.commit_writers(&mut const_writers)?;
