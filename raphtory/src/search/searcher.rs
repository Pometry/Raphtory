use crate::{
    core::utils::errors::GraphError,
    db::{
        api::view::StaticGraphViewOps,
        graph::{
            edge::EdgeView,
            node::NodeView,
            views::filter::model::{AsEdgeFilter, AsNodeFilter},
        },
    },
    search::{
        edge_filter_executor::EdgeFilterExecutor, graph_index::GraphIndex,
        node_filter_executor::NodeFilterExecutor,
    },
};

#[derive(Copy, Clone)]
pub struct Searcher<'a> {
    node_filter_executor: NodeFilterExecutor<'a>,
    edge_filter_executor: EdgeFilterExecutor<'a>,
}

impl<'a> Searcher<'a> {
    pub(crate) fn new(index: &'a GraphIndex) -> Self {
        Self {
            node_filter_executor: NodeFilterExecutor::new(index),
            edge_filter_executor: EdgeFilterExecutor::new(index),
        }
    }

    pub fn search_nodes<G, F>(
        &self,
        graph: &G,
        filter: F,
        limit: usize,
        offset: usize,
<<<<<<< HEAD
    ) -> Result<Vec<NodeView<'static, G>>, GraphError> {
        let filter = resolve_as_node_filter(filter)?;
=======
    ) -> Result<Vec<NodeView<G>>, GraphError>
    where
        G: StaticGraphViewOps,
        F: AsNodeFilter,
    {
        let filter = filter.as_node_filter();
>>>>>>> 5590d65f
        self.node_filter_executor
            .filter_nodes(graph, &filter, limit, offset)
    }

    pub fn search_edges<G, F>(
        &self,
        graph: &G,
        filter: F,
        limit: usize,
        offset: usize,
    ) -> Result<Vec<EdgeView<G>>, GraphError>
    where
        G: StaticGraphViewOps,
        F: AsEdgeFilter,
    {
        let filter = filter.as_edge_filter();
        self.edge_filter_executor
            .filter_edges(graph, &filter, limit, offset)
    }
}

// TODO: All search tests in graph views (db/graph/views) should include
//  comparisons to filter apis results.
#[cfg(test)]
mod search_tests {
    use super::*;
    use crate::{db::graph::views::filter::model::NodeFilter, prelude::*};
    use raphtory_api::core::utils::logging::global_info_logger;
    use std::time::SystemTime;
    use tracing::info;

    #[cfg(test)]
    mod search_nodes {
        use crate::{
            core::IntoProp,
            db::{
                api::view::SearchableGraphOps,
                graph::views::filter::model::{
                    AsNodeFilter, NodeFilter, NodeFilterBuilderOps, PropertyFilterOps,
                },
            },
            prelude::{AdditionOps, Graph, NodeViewOps, PropertyFilter},
        };

        fn fuzzy_search_nodes(filter: impl AsNodeFilter) -> Vec<String> {
            let graph = Graph::new();
            graph
                .add_node(
                    1,
                    "pometry",
                    [("p1", "tango".into_prop())],
                    Some("fire_nation"),
                )
                .unwrap();
            graph
                .add_node(
                    1,
                    "shivam_kapoor",
                    [("p1", "charlie_bravo".into_prop())],
                    Some("fire_nation"),
                )
                .unwrap();

            graph.create_index_in_ram().unwrap();

            let mut results = graph
                .search_nodes(filter, 10, 0)
                .expect("Failed to search for nodes")
                .into_iter()
                .map(|v| v.name())
                .collect::<Vec<_>>();
            results.sort();
            results
        }

        #[test]
        fn test_fuzzy_search() {
            let filter = NodeFilter::name().fuzzy_search("shivam_kapoor", 2, false);
            let results = fuzzy_search_nodes(filter);
            assert_eq!(results, vec!["shivam_kapoor"]);

            let filter = NodeFilter::name().fuzzy_search("pomet", 2, false);
            let results = fuzzy_search_nodes(filter);
            assert_eq!(results, vec!["pometry"]);
        }

        #[test]
        fn test_fuzzy_search_prefix_match() {
            let filter = NodeFilter::name().fuzzy_search("pome", 2, false);
            let results = fuzzy_search_nodes(filter);
            assert_eq!(results, Vec::<String>::new());

            let filter = NodeFilter::name().fuzzy_search("pome", 2, true);
            let results = fuzzy_search_nodes(filter);
            assert_eq!(results, vec!["pometry"]);
        }

        #[test]
        fn test_fuzzy_search_property() {
            let filter = PropertyFilter::property("p1").fuzzy_search("tano", 2, false);
            let results = fuzzy_search_nodes(filter);
            assert_eq!(results, vec!["pometry"]);
        }

        #[test]
        fn test_fuzzy_search_property_prefix_match() {
            let filter = PropertyFilter::property("p1").fuzzy_search("char", 2, false);
            let results = fuzzy_search_nodes(filter);
            assert_eq!(results, Vec::<String>::new());

            let filter = PropertyFilter::property("p1").fuzzy_search("char", 2, true);
            let results = fuzzy_search_nodes(filter);
            assert_eq!(results, vec!["shivam_kapoor"]);
        }
    }

    #[cfg(test)]
    mod search_edges {
        use crate::{
            core::IntoProp,
            db::{
                api::view::SearchableGraphOps,
                graph::views::filter::model::{
                    AsEdgeFilter, EdgeFilter, EdgeFilterOps, PropertyFilterOps,
                },
            },
            prelude::{AdditionOps, EdgeViewOps, Graph, NodeViewOps, PropertyFilter},
        };

        fn fuzzy_search_edges(filter: impl AsEdgeFilter) -> Vec<(String, String)> {
            let graph = Graph::new();
            graph
                .add_edge(
                    1,
                    "shivam",
                    "raphtory",
                    [("p1", "tango")],
                    Some("fire_nation"),
                )
                .unwrap();
            graph
                .add_edge(
                    2,
                    "raphtory",
                    "pometry",
                    [("p1", "charlie".into_prop()), ("p2", 2u64.into_prop())],
                    Some("air_nomads"),
                )
                .unwrap();
            graph
                .add_edge(
                    3,
                    "pometry",
                    "shivam",
                    [("p2", 6u64.into_prop()), ("p1", "classic".into_prop())],
                    Some("fire_nation"),
                )
                .unwrap();

            graph.create_index_in_ram().unwrap();

            let mut results = graph
                .search_edges(filter, 5, 0)
                .expect("Failed to search for nodes")
                .into_iter()
                .map(|e| (e.src().name(), e.dst().name()))
                .collect::<Vec<_>>();
            results.sort();

            results
        }

        #[test]
        fn test_fuzzy_search() {
            let filter = EdgeFilter::src().name().fuzzy_search("shiva", 2, false);
            let results = fuzzy_search_edges(filter);
            assert_eq!(results, vec![("shivam".into(), "raphtory".into())]);

            let filter = EdgeFilter::dst().name().fuzzy_search("pomet", 2, false);
            let results = fuzzy_search_edges(filter);
            assert_eq!(results, vec![("raphtory".into(), "pometry".into())]);
        }

        #[test]
        fn test_fuzzy_search_prefix_match() {
            let filter = EdgeFilter::dst().name().fuzzy_search("pome", 2, false);
            let results = fuzzy_search_edges(filter);
            assert_eq!(results, Vec::<(String, String)>::new());

            let filter = EdgeFilter::dst().name().fuzzy_search("pome", 2, true);
            let results = fuzzy_search_edges(filter);
            assert_eq!(results, vec![("raphtory".into(), "pometry".into())]);
        }

        #[test]
        fn test_fuzzy_search_property() {
            let filter = PropertyFilter::property("p1").fuzzy_search("tano", 2, false);
            let results = fuzzy_search_edges(filter);
            assert_eq!(results, vec![("shivam".into(), "raphtory".into())]);
        }

        #[test]
        fn test_fuzzy_search_property_prefix_match() {
            let filter = PropertyFilter::property("p1").fuzzy_search("charl", 1, false);
            let results = fuzzy_search_edges(filter);
            assert_eq!(results, Vec::<(String, String)>::new());

            let filter = PropertyFilter::property("p1").fuzzy_search("charl", 1, true);
            let results = fuzzy_search_edges(filter);
            assert_eq!(results, vec![("raphtory".into(), "pometry".into())]);
        }
    }

    #[test]
    #[cfg(feature = "proto")]
    #[ignore = "this test is for experiments with the jira graph"]
    fn load_jira_graph() -> Result<(), GraphError> {
        use crate::db::graph::views::filter::model::NodeFilterBuilderOps;
        global_info_logger();
        let graph = Graph::decode("/tmp/graphs/jira").expect("failed to load graph");
        assert!(graph.count_nodes() > 0);

        let now = SystemTime::now();

        let elapsed = now.elapsed().unwrap().as_secs();
        info!("indexing took: {:?}", elapsed);
        graph.create_index_in_ram().unwrap();

        let filter = NodeFilter::name().eq("DEV-1690");
        let issues = graph.search_nodes(filter, 5, 0)?;

        assert!(!issues.is_empty());

        let names = issues.into_iter().map(|v| v.name()).collect::<Vec<_>>();
        info!("names: {:?}", names);

        Ok(())
    }
}<|MERGE_RESOLUTION|>--- conflicted
+++ resolved
@@ -34,17 +34,12 @@
         filter: F,
         limit: usize,
         offset: usize,
-<<<<<<< HEAD
-    ) -> Result<Vec<NodeView<'static, G>>, GraphError> {
-        let filter = resolve_as_node_filter(filter)?;
-=======
-    ) -> Result<Vec<NodeView<G>>, GraphError>
+    ) -> Result<Vec<NodeView<'static, G>>, GraphError>
     where
         G: StaticGraphViewOps,
         F: AsNodeFilter,
     {
         let filter = filter.as_node_filter();
->>>>>>> 5590d65f
         self.node_filter_executor
             .filter_nodes(graph, &filter, limit, offset)
     }
