use crate::{
    db::{
        api::view::{internal::FilterOps, BaseFilterOps, StaticGraphViewOps},
        graph::{
            edge::EdgeView,
            views::filter::{
                internal::CreateFilter,
                model::{
<<<<<<< HEAD
                    exploded_edge_filter::{CompositeExplodedEdgeFilter, ExplodedEdgeFilter},
=======
                    edge_filter::{CompositeExplodedEdgeFilter, EdgeFilter, ExplodedEdgeFilter},
>>>>>>> 969e4055
                    property_filter::PropertyRef,
                },
            },
        },
    },
    errors::GraphError,
    prelude::{EdgeViewOps, PropertyFilter, TimeOps},
    search::{
        collectors::{
            exploded_edge_property_filter_collector::ExplodedEdgePropertyFilterCollector,
            unique_entity_filter_collector::UniqueEntityFilterCollector,
        },
        fallback_filter_exploded_edges, fields, get_reader,
        graph_index::Index,
        property_index::PropertyIndex,
        query_builder::QueryBuilder,
    },
};
use itertools::Itertools;
use raphtory_api::core::{
    entities::EID,
    storage::timeindex::{AsTime, TimeIndexEntry},
};
use raphtory_storage::graph::edges::edge_storage_ops::EdgeStorageOps;
use std::{collections::HashSet, sync::Arc};
use tantivy::{collector::Collector, query::Query, IndexReader};

#[derive(Clone, Copy)]
pub struct ExplodedEdgeFilterExecutor<'a> {
    index: &'a Index,
    query_builder: QueryBuilder<'a>,
}

impl<'a> ExplodedEdgeFilterExecutor<'a> {
    pub fn new(index: &'a Index) -> Self {
        Self {
            index,
            query_builder: QueryBuilder::new(index),
        }
    }

    fn execute_filter_query<G: StaticGraphViewOps>(
        &self,
        filter: impl CreateFilter,
        graph: &G,
        query: Box<dyn Query>,
        reader: &IndexReader,
        limit: usize,
        offset: usize,
    ) -> Result<Vec<EdgeView<G>>, GraphError> {
        let searcher = reader.searcher();
        let collector = UniqueEntityFilterCollector::new(fields::EDGE_ID.to_string());
        let edge_ids = searcher.search(&query, &collector)?;
        let edges = self.resolve_exploded_edges_from_edge_ids(filter, graph, edge_ids)?;

        if offset == 0 && limit >= edges.len() {
            Ok(edges)
        } else {
            Ok(edges.into_iter().skip(offset).take(limit).collect())
        }
    }

    fn execute_filter_property_query<G, C>(
        &self,
        filter: impl CreateFilter,
        graph: &G,
        query: Box<dyn Query>,
        reader: &IndexReader,
        limit: usize,
        offset: usize,
        collector_fn: impl Fn(String) -> C,
    ) -> Result<Vec<EdgeView<G>>, GraphError>
    where
        G: StaticGraphViewOps,
        C: Collector<Fruit = HashSet<(TimeIndexEntry, EID, usize)>>,
    {
        let searcher = reader.searcher();
        let collector = collector_fn(fields::EDGE_ID.to_string());
        let edge_ids = searcher.search(&query, &collector)?;
        let edges = self.resolve_exploded_edges_from_exploded_edge_ids(filter, graph, edge_ids)?;

        if offset == 0 && limit >= edges.len() {
            Ok(edges)
        } else {
            Ok(edges.into_iter().skip(offset).take(limit).collect())
        }
    }

    fn execute_or_fallback<G: StaticGraphViewOps>(
        &self,
        graph: &G,
        pi: &Arc<PropertyIndex>,
        filter: &PropertyFilter<ExplodedEdgeFilter>,
        limit: usize,
        offset: usize,
    ) -> Result<Vec<EdgeView<G>>, GraphError> {
        let query = self.query_builder.build_property_query(pi, filter)?;
        let reader = get_reader(&pi.index)?;
        match query {
            Some(query) => {
                self.execute_filter_query(filter.clone(), graph, query, &reader, limit, offset)
            }
            // Fallback to raphtory apis
            None => fallback_filter_exploded_edges(graph, filter, limit, offset),
        }
    }

    fn execute_or_fallback_temporal<G: StaticGraphViewOps, C>(
        &self,
        graph: &G,
        pi: &Arc<PropertyIndex>,
        filter: &PropertyFilter<ExplodedEdgeFilter>,
        limit: usize,
        offset: usize,
        collector_fn: impl Fn(String) -> C,
    ) -> Result<Vec<EdgeView<G>>, GraphError>
    where
        C: Collector<Fruit = HashSet<(TimeIndexEntry, EID, usize)>>,
    {
        let query = self.query_builder.build_property_query(pi, filter)?;
        let reader = get_reader(&pi.index)?;
        match query {
            Some(query) => self.execute_filter_property_query(
                filter.clone(),
                graph,
                query,
                &reader,
                limit,
                offset,
                collector_fn,
            ),
            // Fallback to raphtory apis
            None => fallback_filter_exploded_edges(graph, filter, limit, offset),
        }
    }

    fn apply_metadata_filter<G: StaticGraphViewOps>(
        &self,
        graph: &G,
        prop_name: &str,
        filter: &PropertyFilter<ExplodedEdgeFilter>,
        limit: usize,
        offset: usize,
    ) -> Result<Vec<EdgeView<G>>, GraphError> {
        if let Some((cpi, _)) = self
            .index
            .edge_index
            .entity_index
            .get_metadata_index(graph.edge_meta(), prop_name)?
        {
            self.execute_or_fallback(graph, &cpi, filter, limit, offset)
        } else {
            fallback_filter_exploded_edges(graph, filter, limit, offset)
        }
    }

    fn apply_temporal_property_filter<G: StaticGraphViewOps, C>(
        &self,
        graph: &G,
        prop_name: &str,
        filter: &PropertyFilter<ExplodedEdgeFilter>,
        limit: usize,
        offset: usize,
        collector_fn: impl Fn(String) -> C,
    ) -> Result<Vec<EdgeView<G>>, GraphError>
    where
        C: Collector<Fruit = HashSet<(TimeIndexEntry, EID, usize)>>,
    {
        if let Some((tpi, _)) = self
            .index
            .edge_index
            .entity_index
            .get_temporal_property_index(graph.edge_meta(), prop_name)?
        {
            self.execute_or_fallback_temporal(graph, &tpi, filter, limit, offset, collector_fn)
        } else {
            fallback_filter_exploded_edges(graph, filter, limit, offset)
        }
    }

    fn filter_property_index<G: StaticGraphViewOps>(
        &self,
        graph: &G,
        filter: &PropertyFilter<ExplodedEdgeFilter>,
        limit: usize,
        offset: usize,
    ) -> Result<Vec<EdgeView<G>>, GraphError> {
        if filter.ops.is_empty() {
            return fallback_filter_exploded_edges(graph, filter, limit, offset);
        }

        match &filter.prop_ref {
            PropertyRef::Metadata(prop_name) => {
                self.apply_metadata_filter(graph, prop_name, filter, limit, offset)
            }
            PropertyRef::TemporalProperty(prop_name) | PropertyRef::Property(prop_name) => self
                .apply_temporal_property_filter(
                    graph,
                    prop_name,
                    filter,
                    limit,
                    offset,
                    ExplodedEdgePropertyFilterCollector::new,
                ),
        }
    }

    pub fn filter_exploded_edges_internal<G: StaticGraphViewOps>(
        &self,
        graph: &G,
        filter: &CompositeExplodedEdgeFilter,
        limit: usize,
        offset: usize,
    ) -> Result<Vec<EdgeView<G>>, GraphError> {
        match filter {
            CompositeExplodedEdgeFilter::Src(_) | CompositeExplodedEdgeFilter::Dst(_) => {
                // TODO: Can we use an index here to speed up search?
                fallback_filter_exploded_edges(graph, filter, limit, offset)
            }
            CompositeExplodedEdgeFilter::Property(filter) => {
                self.filter_property_index(graph, filter, limit, offset)
            }
            CompositeExplodedEdgeFilter::PropertyWindowed(filter) => {
                let start = filter.entity.start.t();
                let end = filter.entity.end.t();

                let filter = PropertyFilter {
                    prop_ref: filter.prop_ref.clone(),
                    prop_value: filter.prop_value.clone(),
                    operator: filter.operator,
                    ops: filter.ops.clone(),
                    entity: ExplodedEdgeFilter,
                };

                let res =
                    self.filter_property_index(&graph.window(start, end), &filter, limit, offset)?;
                Ok(res
                    .into_iter()
                    .map(|x| EdgeView::new(graph.clone(), x.edge))
                    .collect())
            }
            CompositeExplodedEdgeFilter::And(left, right) => {
                let left_result = self.filter_exploded_edges(graph, left, limit, offset)?;
                let right_result = self.filter_exploded_edges(graph, right, limit, offset)?;

                // Intersect results
                let left_set: HashSet<_> = left_result.into_iter().collect();
                let intersection = right_result
                    .into_iter()
                    .filter(|e| left_set.contains(e))
                    .collect::<Vec<_>>();

                Ok(intersection)
            }
            CompositeExplodedEdgeFilter::Or(left, right) => {
                let left_result = self.filter_exploded_edges(graph, left, limit, offset)?;
                let right_result = self.filter_exploded_edges(graph, right, limit, offset)?;

                // Union results
                let mut combined = HashSet::new();
                combined.extend(left_result);
                combined.extend(right_result);

                Ok(combined.into_iter().collect())
            }
            CompositeExplodedEdgeFilter::Not(_) => {
                fallback_filter_exploded_edges(graph, filter, limit, offset)
            }
        }
    }

    pub fn filter_exploded_edges<G: StaticGraphViewOps>(
        &self,
        graph: &G,
        filter: &CompositeExplodedEdgeFilter,
        limit: usize,
        offset: usize,
    ) -> Result<Vec<EdgeView<G>>, GraphError> {
        self.filter_exploded_edges_internal(graph, filter, limit, offset)
    }

    fn resolve_exploded_edges_from_exploded_edge_ids<G: StaticGraphViewOps>(
        &self,
        filter: impl CreateFilter,
        graph: &G,
        exploded_edge_ids: HashSet<(TimeIndexEntry, EID, usize)>,
    ) -> Result<Vec<EdgeView<G>>, GraphError> {
        let filtered_graph = graph.filter(filter)?;
        let edges = exploded_edge_ids
            .into_iter()
            .filter_map(|(tie, eid, layer_id)| {
                if filtered_graph.filter_exploded_edge(eid.with_layer(layer_id), tie) {
                    let e_ref = graph.core_edge(eid).out_ref().at(tie).at_layer(layer_id);
                    Some(EdgeView::new(graph.clone(), e_ref))
                } else {
                    None
                }
            })
            .collect_vec();
        Ok(edges)
    }

    fn resolve_exploded_edges_from_edge_ids<G: StaticGraphViewOps>(
        &self,
        filter: impl CreateFilter,
        graph: &G,
        edge_ids: HashSet<u64>,
    ) -> Result<Vec<EdgeView<G>>, GraphError> {
        let filtered_graph = graph.filter(filter)?;
        let edges = edge_ids
            .into_iter()
            .filter_map(|id| {
                let e_ref = graph.core_edge(EID(id as usize));
                filtered_graph
                    .filter_edge(e_ref.as_ref())
                    .then(|| EdgeView::new(graph.clone(), e_ref.out_ref()))
            })
            .flat_map(|e| e.explode())
            .collect_vec();
        Ok(edges)
    }
}<|MERGE_RESOLUTION|>--- conflicted
+++ resolved
@@ -6,11 +6,7 @@
             views::filter::{
                 internal::CreateFilter,
                 model::{
-<<<<<<< HEAD
                     exploded_edge_filter::{CompositeExplodedEdgeFilter, ExplodedEdgeFilter},
-=======
-                    edge_filter::{CompositeExplodedEdgeFilter, EdgeFilter, ExplodedEdgeFilter},
->>>>>>> 969e4055
                     property_filter::PropertyRef,
                 },
             },
