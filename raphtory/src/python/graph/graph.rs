//! Defines the `Graph` struct, which represents a raphtory graph in memory.
//!
//! This is the base class used to create a temporal graph, add nodes and edges,
//! create windows, and query the graph with a variety of algorithms.
//! In Python, this class wraps around the rust graph.
use crate::{
    core::{utils::errors::GraphError, ArcStr},
    db::api::view::{internal::MaterializedGraph, BaseNodeViewOps},
    prelude::*,
    python::{
        graph::{graph_with_deletions::PyGraphWithDeletions, views::graph_view::PyGraphView},
        utils::{PyInputNode, PyTime},
    },
};
use pyo3::{prelude::*, types::PyDict};

use crate::{
    core::entities::nodes::node_ref::NodeRef,
    db::{
        api::view::internal::{DynamicGraph, IntoDynamic},
        graph::{edge::EdgeView, edges::Edges, node::NodeView},
    },
    python::graph::pandas::{
        dataframe::{process_pandas_py_df, GraphLoadException},
        loaders::{load_edges_props_from_df, load_node_props_from_df},
    },
};
use pyo3::types::{IntoPyDict, PyBytes};
use std::{
    collections::HashMap,
    fmt::{Debug, Formatter},
    path::{Path, PathBuf},
};

use super::pandas::loaders::{load_edges_from_df, load_nodes_from_df};

/// A temporal graph.
#[derive(Clone)]
#[pyclass(name="Graph", extends=PyGraphView)]
pub struct PyGraph {
    pub graph: Graph,
}

impl Debug for PyGraph {
    fn fmt(&self, f: &mut Formatter<'_>) -> std::fmt::Result {
        write!(f, "{}", self.graph)
    }
}

impl From<Graph> for PyGraph {
    fn from(value: Graph) -> Self {
        Self { graph: value }
    }
}

impl From<PyGraph> for MaterializedGraph {
    fn from(value: PyGraph) -> Self {
        value.graph.into()
    }
}

impl From<PyGraphWithDeletions> for MaterializedGraph {
    fn from(value: PyGraphWithDeletions) -> Self {
        value.graph.into()
    }
}

impl From<PyGraph> for Graph {
    fn from(value: PyGraph) -> Self {
        value.graph
    }
}

impl From<PyGraph> for DynamicGraph {
    fn from(value: PyGraph) -> Self {
        value.graph.into_dynamic()
    }
}

impl<'source> FromPyObject<'source> for MaterializedGraph {
    fn extract(graph: &'source PyAny) -> PyResult<Self> {
        if let Ok(graph) = graph.extract::<PyRef<PyGraph>>() {
            Ok(graph.graph.clone().into())
        } else if let Ok(graph) = graph.extract::<PyRef<PyGraphWithDeletions>>() {
            Ok(graph.graph.clone().into())
        } else {
            Err(PyErr::new::<pyo3::exceptions::PyTypeError, _>(format!(
                "Incorrect type, object is not a PyGraph or PyGraphWithDeletions"
            )))
        }
    }
}

impl IntoPy<PyObject> for Graph {
    fn into_py(self, py: Python<'_>) -> PyObject {
        Py::new(py, (PyGraph::from(self.clone()), PyGraphView::from(self)))
            .unwrap() // I think this only fails if we are out of memory? Seems to be unavoidable if we want to create an actual graph.
            .into_py(py)
    }
}

impl<'source> FromPyObject<'source> for Graph {
    fn extract(ob: &'source PyAny) -> PyResult<Self> {
        let g: PyRef<PyGraph> = ob.extract()?;
        Ok(g.graph.clone())
    }
}

impl PyGraph {
    pub fn py_from_db_graph(db_graph: Graph) -> PyResult<Py<PyGraph>> {
        Python::with_gil(|py| {
            Py::new(
                py,
                (PyGraph::from(db_graph.clone()), PyGraphView::from(db_graph)),
            )
        })
    }
}

/// A temporal graph.
#[pymethods]
impl PyGraph {
    #[new]
    pub fn py_new() -> (Self, PyGraphView) {
        let graph = Graph::new();
        (
            Self {
                graph: graph.clone(),
            },
            PyGraphView::from(graph),
        )
    }

    /// Adds a new node with the given id and properties to the graph.
    ///
    /// Arguments:
    ///    timestamp (int, str, or datetime(utc)): The timestamp of the node.
    ///    id (str or int): The id of the node.
    ///    properties (dict): The properties of the node (optional).
    ///
    /// Returns:
    ///   None
    #[pyo3(signature = (timestamp, id, properties=None))]
    pub fn add_node(
        &self,
        timestamp: PyTime,
        id: PyInputNode,
        properties: Option<HashMap<String, Prop>>,
    ) -> Result<NodeView<Graph, Graph>, GraphError> {
        self.graph
            .add_node(timestamp, id, properties.unwrap_or_default())
    }

    /// Adds properties to the graph.
    ///
    /// Arguments:
    ///    timestamp (int, str, or datetime(utc)): The timestamp of the temporal property.
    ///    properties (dict): The temporal properties of the graph.
    ///
    /// Returns:
    ///    None
    pub fn add_property(
        &self,
        timestamp: PyTime,
        properties: HashMap<String, Prop>,
    ) -> Result<(), GraphError> {
        self.graph.add_properties(timestamp, properties)
    }

    /// Adds static properties to the graph.
    ///
    /// Arguments:
    ///     properties (dict): The static properties of the graph.
    ///
    /// Returns:
    ///    None
    pub fn add_constant_properties(
        &self,
        properties: HashMap<String, Prop>,
    ) -> Result<(), GraphError> {
        self.graph.add_constant_properties(properties)
    }

    /// Updates static properties to the graph.
    ///
    /// Arguments:
    ///     properties (dict): The static properties of the graph.
    ///
    /// Returns:
    ///    None
    pub fn update_constant_properties(
        &self,
        properties: HashMap<String, Prop>,
    ) -> Result<(), GraphError> {
        self.graph.update_constant_properties(properties)
    }

    /// Adds a new edge with the given source and destination nodes and properties to the graph.
    ///
    /// Arguments:
    ///    timestamp (int, str, or datetime(utc)): The timestamp of the edge.
    ///    src (str or int): The id of the source node.
    ///    dst (str or int): The id of the destination node.
    ///    properties (dict): The properties of the edge, as a dict of string and properties (optional).
    ///    layer (str): The layer of the edge (optional).
    ///
    /// Returns:
    ///   None
    #[pyo3(signature = (timestamp, src, dst, properties=None, layer=None))]
    pub fn add_edge(
        &self,
        timestamp: PyTime,
        src: PyInputNode,
        dst: PyInputNode,
        properties: Option<HashMap<String, Prop>>,
        layer: Option<&str>,
    ) -> Result<EdgeView<Graph, Graph>, GraphError> {
        self.graph
            .add_edge(timestamp, src, dst, properties.unwrap_or_default(), layer)
    }

    //FIXME: This is reimplemented here to get mutable views. If we switch the underlying graph to enum dispatch, this won't be necessary!
    /// Gets the node with the specified id
    ///
    /// Arguments:
    ///   id (str or int): the node id
    ///
    /// Returns:
    ///   the node with the specified id, or None if the node does not exist
    pub fn node(&self, id: NodeRef) -> Option<NodeView<Graph>> {
        self.graph.node(id)
    }

    //FIXME: This is reimplemented here to get mutable views. If we switch the underlying graph to enum dispatch, this won't be necessary!
    /// Gets the edge with the specified source and destination nodes
    ///
    /// Arguments:
    ///     src (str or int): the source node id
    ///     dst (str or int): the destination node id
    ///
    /// Returns:
    ///     the edge with the specified source and destination nodes, or None if the edge does not exist
    #[pyo3(signature = (src, dst))]
    pub fn edge(&self, src: NodeRef, dst: NodeRef) -> Option<EdgeView<Graph, Graph>> {
        self.graph.edge(src, dst)
    }

    //******  Saving And Loading  ******//

    // Alternative constructors are tricky, see: https://gist.github.com/redshiftzero/648e4feeff3843ffd9924f13625f839c

    /// Loads a graph from the given path.
    ///
    /// Arguments:
    ///   path (str): The path to the graph.
    ///
    /// Returns:
    ///  Graph: The loaded graph.
    #[staticmethod]
    pub fn load_from_file(path: &str) -> Result<Graph, GraphError> {
        let file_path: PathBuf = [env!("CARGO_MANIFEST_DIR"), path].iter().collect();
        Graph::load_from_file(file_path)
    }

    /// Saves the graph to the given path.
    ///
    /// Arguments:
    ///  path (str): The path to the graph.
    ///
    /// Returns:
    /// None
    pub fn save_to_file(&self, path: &str) -> Result<(), GraphError> {
        self.graph.save_to_file(Path::new(path))
    }

    /// Get bincode encoded graph
    pub fn bincode<'py>(&'py self, py: Python<'py>) -> Result<&'py PyBytes, GraphError> {
        let bytes = MaterializedGraph::from(self.graph.clone()).bincode()?;
        Ok(PyBytes::new(py, &bytes))
    }

    /// Load a graph from a Pandas DataFrame.
    ///
    /// Args:
    ///     edge_df (pandas.DataFrame): The DataFrame containing the edges.
    ///     edge_src (str): The column name for the source node ids.
    ///     edge_dst (str): The column name for the destination node ids.
    ///     edge_time (str): The column name for the timestamps.
    ///     edge_props (list): The column names for the temporal properties (optional) Defaults to None.
    ///     edge_const_props (list): The column names for the constant properties (optional) Defaults to None.
    ///     edge_shared_const_props (dict): A dictionary of constant properties that will be added to every edge (optional) Defaults to None.
    ///     edge_layer (str): The edge layer name (optional) Defaults to None.
    ///     layer_in_df (bool): Whether the layer name should be used to look up the values in a column of the edge_df or if it should be used directly as the layer for all edges (optional) defaults to True.
    ///     node_df (pandas.DataFrame): The DataFrame containing the nodes (optional) Defaults to None.
    ///     node_id (str): The column name for the node ids (optional) Defaults to None.
    ///     node_time (str): The column name for the node timestamps (optional) Defaults to None.
    ///     node_props (list): The column names for the node temporal properties (optional) Defaults to None.
    ///     node_const_props (list): The column names for the node constant properties (optional) Defaults to None.
    ///     node_shared_const_props (dict): A dictionary of constant properties that will be added to every node (optional) Defaults to None.
    ///
    /// Returns:
    ///      Graph: The loaded Graph object.
    #[staticmethod]
    #[pyo3(signature = (edge_df, edge_src, edge_dst, edge_time, edge_props = None, edge_const_props=None, edge_shared_const_props=None,
    edge_layer = None, layer_in_df = true, node_df = None, node_id = None, node_time = None, node_props = None, node_const_props = None, node_shared_const_props = None))]
    fn load_from_pandas(
        edge_df: &PyAny,
        edge_src: &str,
        edge_dst: &str,
        edge_time: &str,
        edge_props: Option<Vec<&str>>,
        edge_const_props: Option<Vec<&str>>,
        edge_shared_const_props: Option<HashMap<String, Prop>>,
        edge_layer: Option<&str>,
        layer_in_df: Option<bool>,
        node_df: Option<&PyAny>,
        node_id: Option<&str>,
        node_time: Option<&str>,
        node_props: Option<Vec<&str>>,
        node_const_props: Option<Vec<&str>>,
        node_shared_const_props: Option<HashMap<String, Prop>>,
    ) -> Result<Graph, GraphError> {
        let graph = PyGraph {
            graph: Graph::new(),
        };
        graph.load_edges_from_pandas(
            edge_df,
            edge_src,
            edge_dst,
            edge_time,
            edge_props,
            edge_const_props,
            edge_shared_const_props,
            edge_layer,
            layer_in_df,
        )?;
        if let (Some(node_df), Some(node_id), Some(node_time)) = (node_df, node_id, node_time) {
            graph.load_nodes_from_pandas(
                node_df,
                node_id,
                node_time,
                node_props,
                node_const_props,
                node_shared_const_props,
            )?;
        }
        Ok(graph.graph)
    }

<<<<<<< HEAD

=======
    /// Converts the graph's nodes into a Pandas DataFrame.
    ///
    /// This method will create a DataFrame with the following columns:
    /// - "name": The name of the node.
    /// - "properties": The properties of the node. This column will be included if `include_node_properties` is set to `true`.
    /// - "property_history": The history of the node's properties. This column will be included if both `include_node_properties` and `include_property_histories` are set to `true`.
    /// - "update_history": The update history of the node. This column will be included if `include_update_history` is set to `true`.
    ///
    /// Args:
    ///     include_node_properties (bool): A boolean wrapped in an Option. If set to `true`, the "properties" and "property_history" columns will be included in the DataFrame. Defaults to `true`.
    ///     include_update_history (bool): A boolean wrapped in an Option. If set to `true`, the "update_history" column will be included in the DataFrame. Defaults to `true`.
    ///     include_property_histories (bool): A boolean wrapped in an Option. If set to `true`, the "property_history" column will be included in the DataFrame. Defaults to `true`.
    ///
    /// Returns:
    ///     If successful, this PyObject will be a Pandas DataFrame.
    #[pyo3(signature = (include_node_properties=true, include_update_history=true, include_property_histories=true))]
    pub fn to_node_df(
        &self,
        include_node_properties: Option<bool>,
        include_update_history: Option<bool>,
        include_property_histories: Option<bool>,
    ) -> PyResult<PyObject> {
        Python::with_gil(|py| {
            let pandas = PyModule::import(py, "pandas")?;
            let column_names = vec!["name", "properties", "property_history", "update_history"];
            let node_tuples: Vec<_> = self
                .graph
                .nodes()
                .map(|g, b| {
                    let v = g.node(b).unwrap();
                    let mut properties: Option<HashMap<ArcStr, Prop>> = None;
                    let mut temporal_properties: Option<Vec<(ArcStr, (i64, Prop))>> = None;
                    let mut update_history: Option<Vec<_>> = None;
                    if include_node_properties == Some(true) {
                        if include_property_histories == Some(true) {
                            properties = Some(v.properties().constant().as_map());
                            temporal_properties = Some(v.properties().temporal().histories());
                        } else {
                            properties = Some(v.properties().as_map());
                        }
                    }
                    if include_update_history == Some(true) {
                        update_history = Some(v.history());
                    }
                    (v.name(), properties, temporal_properties, update_history)
                })
                .collect();
            let kwargs = PyDict::new(py);
            kwargs.set_item("columns", column_names)?;
            let df = pandas.call_method("DataFrame", (node_tuples,), Some(kwargs))?;
            let kwargs_drop = PyDict::new(py);
            kwargs_drop.set_item("how", "all")?;
            kwargs_drop.set_item("axis", 1)?;
            kwargs_drop.set_item("inplace", true)?;
            df.call_method("dropna", (), Some(kwargs_drop))?;
            Ok(df.to_object(py))
        })
    }

    /// Converts the graph's edges into a Pandas DataFrame.
    ///
    /// This method will create a DataFrame with the following columns:
    /// - "src": The source node of the edge.
    /// - "dst": The destination node of the edge.
    /// - "layer": The layer of the edge.
    /// - "properties": The properties of the edge. This column will be included if `include_edge_properties` is set to `true`.
    /// - "property_histories": The history of the edge's properties. This column will be included if both `include_edge_properties` and `include_property_histories` are set to `true`.
    /// - "update_history": The update history of the edge. This column will be included if `include_update_history` is set to `true`.
    /// - "update_history_exploded": The exploded update history of the edge. This column will be included if `explode_edges` is set to `true`.
    ///
    /// Args:
    ///     explode_edges (bool): A boolean wrapped in an Option. If set to `true`, the "update_history_exploded" column will be included in the DataFrame. Defaults to `false`.
    ///     include_edge_properties (bool): A boolean wrapped in an Option. If set to `true`, the "properties" and "property_histories" columns will be included in the DataFrame. Defaults to `true`.
    ///     include_update_history (bool): A boolean wrapped in an Option. If set to `true`, the "update_history" column will be included in the DataFrame. Defaults to `true`.
    ///     include_property_histories (bool): A boolean wrapped in an Option. If set to `true`, the "property_histories" column will be included in the DataFrame. Defaults to `true`.
    ///
    /// Returns:
    ///     If successful, this PyObject will be a Pandas DataFrame.
    #[pyo3(signature = (explode_edges=false, include_edge_properties=true, include_update_history=true, include_property_histories=true))]
    pub fn to_edge_df(
        &self,
        explode_edges: Option<bool>,
        include_edge_properties: Option<bool>,
        include_update_history: Option<bool>,
        include_property_histories: Option<bool>,
    ) -> PyResult<PyObject> {
        Python::with_gil(|py| {
            let pandas = PyModule::import(py, "pandas")?;
            let column_names = vec![
                "src",
                "dst",
                "layer",
                "properties",
                "property_histories",
                "update_history",
                "update_history_exploded",
            ];
            let mut edges: Edges<Graph, Graph> = self.graph.edges();
            if explode_edges == Some(true) {
                edges = self.graph.edges().explode_layers().explode();
            }
            let edge_tuples: Vec<_> = edges
                .iter()
                .map(|e| {
                    let mut properties: Option<HashMap<ArcStr, Prop>> = None;
                    let mut temporal_properties: Option<Vec<(ArcStr, (i64, Prop))>> = None;
                    if include_edge_properties == Some(true) {
                        if include_property_histories == Some(true) {
                            properties = Some(e.properties().constant().as_map());
                            temporal_properties = Some(e.properties().temporal().histories());
                        } else {
                            properties = Some(e.properties().as_map());
                        }
                    }
                    let mut update_history_exploded: Option<i64> = None;
                    let mut update_history: Option<Vec<_>> = None;
                    if include_update_history == Some(true) {
                        if explode_edges == Some(true) {
                            update_history_exploded = e.time();
                        } else {
                            update_history = Some(e.history());
                        }
                    }
                    (
                        e.src().name(),
                        e.dst().name(),
                        e.layer_name(),
                        properties,
                        temporal_properties,
                        update_history,
                        update_history_exploded,
                    )
                })
                .collect();
            let kwargs = PyDict::new(py);
            kwargs.set_item("columns", column_names)?;
            let df = pandas.call_method("DataFrame", (edge_tuples,), Some(kwargs))?;
            let kwargs_drop = PyDict::new(py);
            kwargs_drop.set_item("how", "all")?;
            kwargs_drop.set_item("axis", 1)?;
            kwargs_drop.set_item("inplace", true)?;
            df.call_method("dropna", (), Some(kwargs_drop))?;
            Ok(df.to_object(py))
        })
    }
>>>>>>> 7492f7b8

    /// Load nodes from a Pandas DataFrame into the graph.
    ///
    /// Arguments:
    ///     df (pandas.DataFrame): The Pandas DataFrame containing the nodes.
    ///     id (str): The column name for the node IDs.
    ///     time (str): The column name for the timestamps.
    ///     props (List<str>): List of node property column names. Defaults to None. (optional)
    ///     const_props (List<str>): List of constant node property column names. Defaults to None.  (optional)
    ///     shared_const_props (Dictionary/Hashmap of properties): A dictionary of constant properties that will be added to every node. Defaults to None. (optional)
    ///
    /// Returns:
    ///     Result<(), GraphError>: Result of the operation.
    #[pyo3(signature = (df, id, time, props = None, const_props = None, shared_const_props = None))]
    fn load_nodes_from_pandas(
        &self,
        df: &PyAny,
        id: &str,
        time: &str,
        props: Option<Vec<&str>>,
        const_props: Option<Vec<&str>>,
        shared_const_props: Option<HashMap<String, Prop>>,
    ) -> Result<(), GraphError> {
        let graph = &self.graph;
        Python::with_gil(|py| {
            let size: usize = py
                .eval(
                    "index.__len__()",
                    Some([("index", df.getattr("index")?)].into_py_dict(py)),
                    None,
                )?
                .extract()?;

            let mut cols_to_check = vec![id, time];
            cols_to_check.extend(props.as_ref().unwrap_or(&Vec::new()));
            cols_to_check.extend(const_props.as_ref().unwrap_or(&Vec::new()));

            let df = process_pandas_py_df(df, py, size, cols_to_check.clone())?;
            df.check_cols_exist(&cols_to_check)?;

            load_nodes_from_df(
                &df,
                size,
                id,
                time,
                props,
                const_props,
                shared_const_props,
                graph,
            )
            .map_err(|e| GraphLoadException::new_err(format!("{:?}", e)))?;
            Ok::<(), PyErr>(())
        })
        .map_err(|e| GraphError::LoadFailure(format!("Failed to load graph {e:?}")))?;
        Ok(())
    }

    /// Load edges from a Pandas DataFrame into the graph.
    ///
    /// Arguments:
    ///     df (Dataframe): The Pandas DataFrame containing the edges.
    ///     src (str): The column name for the source node ids.
    ///     dst (str): The column name for the destination node ids.
    ///     time (str): The column name for the update timestamps.
    ///     props (List<str>): List of edge property column names. Defaults to None. (optional)
    ///     const_props (List<str>): List of constant edge property column names. Defaults to None. (optional)
    ///     shared_const_props (dict): A dictionary of constant properties that will be added to every edge. Defaults to None. (optional)
    ///     edge_layer (str): The edge layer name (optional) Defaults to None.
    ///     layer_in_df (bool): Whether the layer name should be used to look up the values in a column of the dateframe or if it should be used directly as the layer for all edges (optional) defaults to True.
    ///
    /// Returns:
    ///     Result<(), GraphError>: Result of the operation.
    #[pyo3(signature = (df, src, dst, time, props = None, const_props=None,shared_const_props=None,layer=None,layer_in_df=true))]
    fn load_edges_from_pandas(
        &self,
        df: &PyAny,
        src: &str,
        dst: &str,
        time: &str,
        props: Option<Vec<&str>>,
        const_props: Option<Vec<&str>>,
        shared_const_props: Option<HashMap<String, Prop>>,
        layer: Option<&str>,
        layer_in_df: Option<bool>,
    ) -> Result<(), GraphError> {
        let graph = &self.graph;
        Python::with_gil(|py| {
            let size: usize = py
                .eval(
                    "index.__len__()",
                    Some([("index", df.getattr("index")?)].into_py_dict(py)),
                    None,
                )?
                .extract()?;

            let mut cols_to_check = vec![src, dst, time];
            cols_to_check.extend(props.as_ref().unwrap_or(&Vec::new()));
            cols_to_check.extend(const_props.as_ref().unwrap_or(&Vec::new()));
            if layer_in_df.unwrap_or(false) {
                if let Some(ref layer) = layer {
                    cols_to_check.push(layer.as_ref());
                }
            }

            let df = process_pandas_py_df(df, py, size, cols_to_check.clone())?;

            df.check_cols_exist(&cols_to_check)?;
            load_edges_from_df(
                &df,
                size,
                src,
                dst,
                time,
                props,
                const_props,
                shared_const_props,
                layer,
                layer_in_df.unwrap_or(true),
                graph,
            )
            .map_err(|e| GraphLoadException::new_err(format!("{:?}", e)))?;

            Ok::<(), PyErr>(())
        })
        .map_err(|e| GraphError::LoadFailure(format!("Failed to load graph {e:?}")))?;
        Ok(())
    }

    /// Load node properties from a Pandas DataFrame.
    ///
    /// Arguments:
    ///     df (Dataframe): The Pandas DataFrame containing node information.
    ///     id(str): The column name for the node IDs.
    ///     const_props (List<str>): List of constant node property column names. Defaults to None. (optional)
    ///     shared_const_props (<HashMap<String, Prop>>):  A dictionary of constant properties that will be added to every node. Defaults to None. (optional)
    ///
    /// Returns:
    ///     Result<(), GraphError>: Result of the operation.
    #[pyo3(signature = (df, id , const_props = None, shared_const_props = None))]
    fn load_node_props_from_pandas(
        &self,
        df: &PyAny,
        id: &str,
        const_props: Option<Vec<&str>>,
        shared_const_props: Option<HashMap<String, Prop>>,
    ) -> Result<(), GraphError> {
        let graph = &self.graph;
        Python::with_gil(|py| {
            let size: usize = py
                .eval(
                    "index.__len__()",
                    Some([("index", df.getattr("index")?)].into_py_dict(py)),
                    None,
                )?
                .extract()?;
            let mut cols_to_check = vec![id];
            cols_to_check.extend(const_props.as_ref().unwrap_or(&Vec::new()));
            let df = process_pandas_py_df(df, py, size, cols_to_check.clone())?;
            df.check_cols_exist(&cols_to_check)?;

            load_node_props_from_df(&df, size, id, const_props, shared_const_props, graph)
                .map_err(|e| GraphLoadException::new_err(format!("{:?}", e)))?;

            Ok::<(), PyErr>(())
        })
        .map_err(|e| GraphError::LoadFailure(format!("Failed to load graph {e:?}")))?;
        Ok(())
    }

    /// Load edge properties from a Pandas DataFrame.
    ///
    /// Arguments:
    ///     df (Dataframe): The Pandas DataFrame containing edge information.
    ///     src (str): The column name for the source node.
    ///     dst (str): The column name for the destination node.
    ///     const_props (List<str>): List of constant edge property column names. Defaults to None. (optional)
    ///     shared_const_props (dict): A dictionary of constant properties that will be added to every edge. Defaults to None. (optional)
    ///     layer (str): Layer name. Defaults to None.  (optional)
    ///     layer_in_df (bool): Whether the layer name should be used to look up the values in a column of the data frame or if it should be used directly as the layer for all edges (optional) defaults to True.
    ///
    /// Returns:
    ///     Result<(), GraphError>: Result of the operation.
    #[pyo3(signature = (df, src, dst, const_props=None,shared_const_props=None,layer=None,layer_in_df=true))]
    fn load_edge_props_from_pandas(
        &self,
        df: &PyAny,
        src: &str,
        dst: &str,
        const_props: Option<Vec<&str>>,
        shared_const_props: Option<HashMap<String, Prop>>,
        layer: Option<&str>,
        layer_in_df: Option<bool>,
    ) -> Result<(), GraphError> {
        let graph = &self.graph;
        Python::with_gil(|py| {
            let size: usize = py
                .eval(
                    "index.__len__()",
                    Some([("index", df.getattr("index")?)].into_py_dict(py)),
                    None,
                )?
                .extract()?;
            let mut cols_to_check = vec![src, dst];
            if layer_in_df.unwrap_or(false) {
                if let Some(ref layer) = layer {
                    cols_to_check.push(layer.as_ref());
                }
            }
            cols_to_check.extend(const_props.as_ref().unwrap_or(&Vec::new()));
            let df = process_pandas_py_df(df, py, size, cols_to_check.clone())?;
            df.check_cols_exist(&cols_to_check)?;
            load_edges_props_from_df(
                &df,
                size,
                src,
                dst,
                const_props,
                shared_const_props,
                layer,
                layer_in_df.unwrap_or(true),
                graph,
            )
            .map_err(|e| GraphLoadException::new_err(format!("{:?}", e)))?;
            df.check_cols_exist(&cols_to_check)?;
            Ok::<(), PyErr>(())
        })
        .map_err(|e| GraphError::LoadFailure(format!("Failed to load graph {e:?}")))?;
        Ok(())
    }
}<|MERGE_RESOLUTION|>--- conflicted
+++ resolved
@@ -347,155 +347,6 @@
         Ok(graph.graph)
     }
 
-<<<<<<< HEAD
-
-=======
-    /// Converts the graph's nodes into a Pandas DataFrame.
-    ///
-    /// This method will create a DataFrame with the following columns:
-    /// - "name": The name of the node.
-    /// - "properties": The properties of the node. This column will be included if `include_node_properties` is set to `true`.
-    /// - "property_history": The history of the node's properties. This column will be included if both `include_node_properties` and `include_property_histories` are set to `true`.
-    /// - "update_history": The update history of the node. This column will be included if `include_update_history` is set to `true`.
-    ///
-    /// Args:
-    ///     include_node_properties (bool): A boolean wrapped in an Option. If set to `true`, the "properties" and "property_history" columns will be included in the DataFrame. Defaults to `true`.
-    ///     include_update_history (bool): A boolean wrapped in an Option. If set to `true`, the "update_history" column will be included in the DataFrame. Defaults to `true`.
-    ///     include_property_histories (bool): A boolean wrapped in an Option. If set to `true`, the "property_history" column will be included in the DataFrame. Defaults to `true`.
-    ///
-    /// Returns:
-    ///     If successful, this PyObject will be a Pandas DataFrame.
-    #[pyo3(signature = (include_node_properties=true, include_update_history=true, include_property_histories=true))]
-    pub fn to_node_df(
-        &self,
-        include_node_properties: Option<bool>,
-        include_update_history: Option<bool>,
-        include_property_histories: Option<bool>,
-    ) -> PyResult<PyObject> {
-        Python::with_gil(|py| {
-            let pandas = PyModule::import(py, "pandas")?;
-            let column_names = vec!["name", "properties", "property_history", "update_history"];
-            let node_tuples: Vec<_> = self
-                .graph
-                .nodes()
-                .map(|g, b| {
-                    let v = g.node(b).unwrap();
-                    let mut properties: Option<HashMap<ArcStr, Prop>> = None;
-                    let mut temporal_properties: Option<Vec<(ArcStr, (i64, Prop))>> = None;
-                    let mut update_history: Option<Vec<_>> = None;
-                    if include_node_properties == Some(true) {
-                        if include_property_histories == Some(true) {
-                            properties = Some(v.properties().constant().as_map());
-                            temporal_properties = Some(v.properties().temporal().histories());
-                        } else {
-                            properties = Some(v.properties().as_map());
-                        }
-                    }
-                    if include_update_history == Some(true) {
-                        update_history = Some(v.history());
-                    }
-                    (v.name(), properties, temporal_properties, update_history)
-                })
-                .collect();
-            let kwargs = PyDict::new(py);
-            kwargs.set_item("columns", column_names)?;
-            let df = pandas.call_method("DataFrame", (node_tuples,), Some(kwargs))?;
-            let kwargs_drop = PyDict::new(py);
-            kwargs_drop.set_item("how", "all")?;
-            kwargs_drop.set_item("axis", 1)?;
-            kwargs_drop.set_item("inplace", true)?;
-            df.call_method("dropna", (), Some(kwargs_drop))?;
-            Ok(df.to_object(py))
-        })
-    }
-
-    /// Converts the graph's edges into a Pandas DataFrame.
-    ///
-    /// This method will create a DataFrame with the following columns:
-    /// - "src": The source node of the edge.
-    /// - "dst": The destination node of the edge.
-    /// - "layer": The layer of the edge.
-    /// - "properties": The properties of the edge. This column will be included if `include_edge_properties` is set to `true`.
-    /// - "property_histories": The history of the edge's properties. This column will be included if both `include_edge_properties` and `include_property_histories` are set to `true`.
-    /// - "update_history": The update history of the edge. This column will be included if `include_update_history` is set to `true`.
-    /// - "update_history_exploded": The exploded update history of the edge. This column will be included if `explode_edges` is set to `true`.
-    ///
-    /// Args:
-    ///     explode_edges (bool): A boolean wrapped in an Option. If set to `true`, the "update_history_exploded" column will be included in the DataFrame. Defaults to `false`.
-    ///     include_edge_properties (bool): A boolean wrapped in an Option. If set to `true`, the "properties" and "property_histories" columns will be included in the DataFrame. Defaults to `true`.
-    ///     include_update_history (bool): A boolean wrapped in an Option. If set to `true`, the "update_history" column will be included in the DataFrame. Defaults to `true`.
-    ///     include_property_histories (bool): A boolean wrapped in an Option. If set to `true`, the "property_histories" column will be included in the DataFrame. Defaults to `true`.
-    ///
-    /// Returns:
-    ///     If successful, this PyObject will be a Pandas DataFrame.
-    #[pyo3(signature = (explode_edges=false, include_edge_properties=true, include_update_history=true, include_property_histories=true))]
-    pub fn to_edge_df(
-        &self,
-        explode_edges: Option<bool>,
-        include_edge_properties: Option<bool>,
-        include_update_history: Option<bool>,
-        include_property_histories: Option<bool>,
-    ) -> PyResult<PyObject> {
-        Python::with_gil(|py| {
-            let pandas = PyModule::import(py, "pandas")?;
-            let column_names = vec![
-                "src",
-                "dst",
-                "layer",
-                "properties",
-                "property_histories",
-                "update_history",
-                "update_history_exploded",
-            ];
-            let mut edges: Edges<Graph, Graph> = self.graph.edges();
-            if explode_edges == Some(true) {
-                edges = self.graph.edges().explode_layers().explode();
-            }
-            let edge_tuples: Vec<_> = edges
-                .iter()
-                .map(|e| {
-                    let mut properties: Option<HashMap<ArcStr, Prop>> = None;
-                    let mut temporal_properties: Option<Vec<(ArcStr, (i64, Prop))>> = None;
-                    if include_edge_properties == Some(true) {
-                        if include_property_histories == Some(true) {
-                            properties = Some(e.properties().constant().as_map());
-                            temporal_properties = Some(e.properties().temporal().histories());
-                        } else {
-                            properties = Some(e.properties().as_map());
-                        }
-                    }
-                    let mut update_history_exploded: Option<i64> = None;
-                    let mut update_history: Option<Vec<_>> = None;
-                    if include_update_history == Some(true) {
-                        if explode_edges == Some(true) {
-                            update_history_exploded = e.time();
-                        } else {
-                            update_history = Some(e.history());
-                        }
-                    }
-                    (
-                        e.src().name(),
-                        e.dst().name(),
-                        e.layer_name(),
-                        properties,
-                        temporal_properties,
-                        update_history,
-                        update_history_exploded,
-                    )
-                })
-                .collect();
-            let kwargs = PyDict::new(py);
-            kwargs.set_item("columns", column_names)?;
-            let df = pandas.call_method("DataFrame", (edge_tuples,), Some(kwargs))?;
-            let kwargs_drop = PyDict::new(py);
-            kwargs_drop.set_item("how", "all")?;
-            kwargs_drop.set_item("axis", 1)?;
-            kwargs_drop.set_item("inplace", true)?;
-            df.call_method("dropna", (), Some(kwargs_drop))?;
-            Ok(df.to_object(py))
-        })
-    }
->>>>>>> 7492f7b8
 
     /// Load nodes from a Pandas DataFrame into the graph.
     ///
