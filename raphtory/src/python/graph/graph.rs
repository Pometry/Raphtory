--- conflicted
+++ resolved
@@ -235,11 +235,7 @@
         let graph = PyGraph {
             graph: Graph::new(),
         };
-<<<<<<< HEAD
-        graph.load_edges_from_pandas(edges_df, src, dst, time, props)?;
-=======
         graph.load_edges_from_pandas(edges_df, src, dst, time, props,layer,layer_in_df)?;
->>>>>>> ef8d5b10
         if let (Some(vertex_df), Some(vertex_col), Some(vertex_time_col)) =
             (vertex_df, vertex_col, vertex_time_col)
         {
