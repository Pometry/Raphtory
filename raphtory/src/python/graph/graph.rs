//! Defines the `Graph` struct, which represents a raphtory graph in memory.
//!
//! This is the base class used to create a temporal graph, add nodes and edges,
//! create windows, and query the graph with a variety of algorithms.
//! In Python, this class wraps around the rust graph.
use crate::{
<<<<<<< HEAD
    core::{utils::errors::GraphError},
    db::api::view::{internal::MaterializedGraph},
=======
    core::utils::errors::GraphError,
    db::api::view::internal::MaterializedGraph,
>>>>>>> a88caa74
    prelude::*,
    python::{
        graph::{graph_with_deletions::PyGraphWithDeletions, views::graph_view::PyGraphView},
        utils::{PyInputNode, PyTime},
    },
};
<<<<<<< HEAD
use pyo3::{prelude::*};
=======
use pyo3::prelude::*;
>>>>>>> a88caa74

use crate::{
    core::{entities::nodes::node_ref::NodeRef, ArcStr},
    db::{
        api::view::internal::{CoreGraphOps, DynamicGraph, IntoDynamic},
        graph::{edge::EdgeView, node::NodeView},
    },
    python::graph::{
        edge::PyEdge,
        node::PyNode,
        pandas::{
            dataframe::{process_pandas_py_df, GraphLoadException},
            loaders::{load_edges_props_from_df, load_node_props_from_df},
        },
    },
};
use pyo3::types::{IntoPyDict, PyBytes};
use std::{
    collections::HashMap,
    fmt::{Debug, Formatter},
    path::{Path, PathBuf},
};

use super::pandas::loaders::{load_edges_from_df, load_nodes_from_df};

/// A temporal graph.
#[derive(Clone)]
#[pyclass(name="Graph", extends=PyGraphView)]
pub struct PyGraph {
    pub graph: Graph,
}

impl Debug for PyGraph {
    fn fmt(&self, f: &mut Formatter<'_>) -> std::fmt::Result {
        write!(f, "{}", self.graph)
    }
}

impl From<Graph> for PyGraph {
    fn from(value: Graph) -> Self {
        Self { graph: value }
    }
}

impl From<PyGraph> for MaterializedGraph {
    fn from(value: PyGraph) -> Self {
        value.graph.into()
    }
}

impl From<PyGraphWithDeletions> for MaterializedGraph {
    fn from(value: PyGraphWithDeletions) -> Self {
        value.graph.into()
    }
}

impl From<PyGraph> for Graph {
    fn from(value: PyGraph) -> Self {
        value.graph
    }
}

impl From<PyGraph> for DynamicGraph {
    fn from(value: PyGraph) -> Self {
        value.graph.into_dynamic()
    }
}

impl<'source> FromPyObject<'source> for MaterializedGraph {
    fn extract(graph: &'source PyAny) -> PyResult<Self> {
        if let Ok(graph) = graph.extract::<PyRef<PyGraph>>() {
            Ok(graph.graph.clone().into())
        } else if let Ok(graph) = graph.extract::<PyRef<PyGraphWithDeletions>>() {
            Ok(graph.graph.clone().into())
        } else {
            Err(PyErr::new::<pyo3::exceptions::PyTypeError, _>(format!(
                "Incorrect type, object is not a PyGraph or PyGraphWithDeletions"
            )))
        }
    }
}

impl IntoPy<PyObject> for Graph {
    fn into_py(self, py: Python<'_>) -> PyObject {
        Py::new(py, (PyGraph::from(self.clone()), PyGraphView::from(self)))
            .unwrap() // I think this only fails if we are out of memory? Seems to be unavoidable if we want to create an actual graph.
            .into_py(py)
    }
}

impl<'source> FromPyObject<'source> for Graph {
    fn extract(ob: &'source PyAny) -> PyResult<Self> {
        let g: PyRef<PyGraph> = ob.extract()?;
        Ok(g.graph.clone())
    }
}

impl PyGraph {
    pub fn py_from_db_graph(db_graph: Graph) -> PyResult<Py<PyGraph>> {
        Python::with_gil(|py| {
            Py::new(
                py,
                (PyGraph::from(db_graph.clone()), PyGraphView::from(db_graph)),
            )
        })
    }
}

/// A temporal graph.
#[pymethods]
impl PyGraph {
    #[new]
    pub fn py_new() -> (Self, PyGraphView) {
        let graph = Graph::new();
        (
            Self {
                graph: graph.clone(),
            },
            PyGraphView::from(graph),
        )
    }

    /// Adds a new node with the given id and properties to the graph.
    ///
    /// Arguments:
    ///    timestamp (int, str, or datetime(utc)): The timestamp of the node.
    ///    id (str or int): The id of the node.
    ///    properties (dict): The properties of the node (optional).
    ///    node_type (str): The optional string which will be used as a node type
    /// Returns:
    ///   None
    #[pyo3(signature = (timestamp, id, properties=None, node_type=None))]
    pub fn add_node(
        &self,
        timestamp: PyTime,
        id: PyInputNode,
        properties: Option<HashMap<String, Prop>>,
        node_type: Option<&str>,
    ) -> Result<NodeView<Graph, Graph>, GraphError> {
        self.graph
            .add_node(timestamp, id, properties.unwrap_or_default(), node_type)
    }

    /// Adds properties to the graph.
    ///
    /// Arguments:
    ///    timestamp (int, str, or datetime(utc)): The timestamp of the temporal property.
    ///    properties (dict): The temporal properties of the graph.
    ///
    /// Returns:
    ///    None
    pub fn add_property(
        &self,
        timestamp: PyTime,
        properties: HashMap<String, Prop>,
    ) -> Result<(), GraphError> {
        self.graph.add_properties(timestamp, properties)
    }

    /// Adds static properties to the graph.
    ///
    /// Arguments:
    ///     properties (dict): The static properties of the graph.
    ///
    /// Returns:
    ///    None
    pub fn add_constant_properties(
        &self,
        properties: HashMap<String, Prop>,
    ) -> Result<(), GraphError> {
        self.graph.add_constant_properties(properties)
    }

    /// Updates static properties to the graph.
    ///
    /// Arguments:
    ///     properties (dict): The static properties of the graph.
    ///
    /// Returns:
    ///    None
    pub fn update_constant_properties(
        &self,
        properties: HashMap<String, Prop>,
    ) -> Result<(), GraphError> {
        self.graph.update_constant_properties(properties)
    }

    /// Adds a new edge with the given source and destination nodes and properties to the graph.
    ///
    /// Arguments:
    ///    timestamp (int, str, or datetime(utc)): The timestamp of the edge.
    ///    src (str or int): The id of the source node.
    ///    dst (str or int): The id of the destination node.
    ///    properties (dict): The properties of the edge, as a dict of string and properties (optional).
    ///    layer (str): The layer of the edge (optional).
    ///
    /// Returns:
    ///   None
    #[pyo3(signature = (timestamp, src, dst, properties=None, layer=None))]
    pub fn add_edge(
        &self,
        timestamp: PyTime,
        src: PyInputNode,
        dst: PyInputNode,
        properties: Option<HashMap<String, Prop>>,
        layer: Option<&str>,
    ) -> Result<EdgeView<Graph, Graph>, GraphError> {
        self.graph
            .add_edge(timestamp, src, dst, properties.unwrap_or_default(), layer)
    }

    /// Import a single node into the graph.
    ///
    /// This function takes a PyNode object and an optional boolean flag. If the flag is set to true,
    /// the function will force the import of the node even if it already exists in the graph.
    ///
    /// Arguments:
    ///     node (Node) - A PyNode object representing the node to be imported.
    ///     force (boolean) - An optional boolean flag indicating whether to force the import of the node.
    ///
    /// Returns:
    ///     Result<NodeView<Graph, Graph>, GraphError> - A Result object which is Ok if the node was successfully imported, and Err otherwise.
    #[pyo3(signature = (node, force=false))]
    pub fn import_node(
        &self,
        node: PyNode,
        force: Option<bool>,
    ) -> Result<NodeView<Graph, Graph>, GraphError> {
        self.graph.import_node(&node.node, force)
    }

    /// Import multiple nodes into the graph.
    ///
    /// This function takes a vector of PyNode objects and an optional boolean flag. If the flag is set to true,
    /// the function will force the import of the nodes even if they already exist in the graph.
    ///
    /// Arguments:
    ///
    ///     nodes (List(Node))- A vector of PyNode objects representing the nodes to be imported.
    ///     force (boolean) - An optional boolean flag indicating whether to force the import of the nodes.
    ///
    /// Returns:
    ///     Result<List(NodeView<Graph, Graph>), GraphError> - A Result object which is Ok if the nodes were successfully imported, and Err otherwise.
    #[pyo3(signature = (nodes, force=false))]
    pub fn import_nodes(
        &self,
        nodes: Vec<PyNode>,
        force: Option<bool>,
    ) -> Result<Vec<NodeView<Graph, Graph>>, GraphError> {
        let nodeviews = nodes.iter().map(|node| &node.node).collect();
        self.graph.import_nodes(nodeviews, force)
    }

    /// Import a single edge into the graph.
    ///
    /// This function takes a PyEdge object and an optional boolean flag. If the flag is set to true,
    /// the function will force the import of the edge even if it already exists in the graph.
    ///
    /// Arguments:
    ///
    ///     edge (Edge) - A PyEdge object representing the edge to be imported.
    ///     force (boolean) - An optional boolean flag indicating whether to force the import of the edge.
    ///
    /// Returns:
    ///     Result<EdgeView<Graph, Graph>, GraphError> - A Result object which is Ok if the edge was successfully imported, and Err otherwise.
    #[pyo3(signature = (edge, force=false))]
    pub fn import_edge(
        &self,
        edge: PyEdge,
        force: Option<bool>,
    ) -> Result<EdgeView<Graph, Graph>, GraphError> {
        self.graph.import_edge(&edge.edge, force)
    }

    /// Import multiple edges into the graph.
    ///
    /// This function takes a vector of PyEdge objects and an optional boolean flag. If the flag is set to true,
    /// the function will force the import of the edges even if they already exist in the graph.
    ///
    /// Arguments:
    ///
    ///     edges (List(edges)) - A vector of PyEdge objects representing the edges to be imported.
    ///     force (boolean) - An optional boolean flag indicating whether to force the import of the edges.
    ///
    /// Returns:
    ///     Result<List(EdgeView<Graph, Graph>), GraphError> - A Result object which is Ok if the edges were successfully imported, and Err otherwise.
    #[pyo3(signature = (edges, force=false))]
    pub fn import_edges(
        &self,
        edges: Vec<PyEdge>,
        force: Option<bool>,
    ) -> Result<Vec<EdgeView<Graph, Graph>>, GraphError> {
        let edgeviews = edges.iter().map(|edge| &edge.edge).collect();
        self.graph.import_edges(edgeviews, force)
    }

    //FIXME: This is reimplemented here to get mutable views. If we switch the underlying graph to enum dispatch, this won't be necessary!
    /// Gets the node with the specified id
    ///
    /// Arguments:
    ///   id (str or int): the node id
    ///
    /// Returns:
    ///   the node with the specified id, or None if the node does not exist
    pub fn node(&self, id: NodeRef) -> Option<NodeView<Graph>> {
        self.graph.node(id)
    }

    //FIXME: This is reimplemented here to get mutable views. If we switch the underlying graph to enum dispatch, this won't be necessary!
    /// Gets the edge with the specified source and destination nodes
    ///
    /// Arguments:
    ///     src (str or int): the source node id
    ///     dst (str or int): the destination node id
    ///
    /// Returns:
    ///     the edge with the specified source and destination nodes, or None if the edge does not exist
    #[pyo3(signature = (src, dst))]
    pub fn edge(&self, src: NodeRef, dst: NodeRef) -> Option<EdgeView<Graph, Graph>> {
        self.graph.edge(src, dst)
    }

    //******  Saving And Loading  ******//

    // Alternative constructors are tricky, see: https://gist.github.com/redshiftzero/648e4feeff3843ffd9924f13625f839c

    /// Loads a graph from the given path.
    ///
    /// Arguments:
    ///   path (str): The path to the graph.
    ///
    /// Returns:
    ///  Graph: The loaded graph.
    #[staticmethod]
    pub fn load_from_file(path: &str) -> Result<Graph, GraphError> {
        let file_path: PathBuf = [env!("CARGO_MANIFEST_DIR"), path].iter().collect();
        Graph::load_from_file(file_path)
    }

    /// Saves the graph to the given path.
    ///
    /// Arguments:
    ///  path (str): The path to the graph.
    ///
    /// Returns:
    /// None
    pub fn save_to_file(&self, path: &str) -> Result<(), GraphError> {
        self.graph.save_to_file(Path::new(path))
    }

    /// Returns all the node types in the graph.
    ///
    /// Returns:
    /// A list of node types
    pub fn get_all_node_types(&self) -> Vec<ArcStr> {
        self.graph.get_all_node_types()
    }

    /// Get bincode encoded graph
    pub fn bincode<'py>(&'py self, py: Python<'py>) -> Result<&'py PyBytes, GraphError> {
        let bytes = MaterializedGraph::from(self.graph.clone()).bincode()?;
        Ok(PyBytes::new(py, &bytes))
    }

    /// Load a graph from a Pandas DataFrame.
    ///
    /// Args:
    ///     edge_df (pandas.DataFrame): The DataFrame containing the edges.
    ///     edge_src (str): The column name for the source node ids.
    ///     edge_dst (str): The column name for the destination node ids.
    ///     edge_time (str): The column name for the timestamps.
    ///     edge_props (list): The column names for the temporal properties (optional) Defaults to None.
    ///     edge_const_props (list): The column names for the constant properties (optional) Defaults to None.
    ///     edge_shared_const_props (dict): A dictionary of constant properties that will be added to every edge (optional) Defaults to None.
    ///     edge_layer (str): The edge layer name (optional) Defaults to None.
    ///     layer_in_df (bool): Whether the layer name should be used to look up the values in a column of the edge_df or if it should be used directly as the layer for all edges (optional) defaults to True.
    ///     node_df (pandas.DataFrame): The DataFrame containing the nodes (optional) Defaults to None.
    ///     node_id (str): The column name for the node ids (optional) Defaults to None.
    ///     node_time (str): The column name for the node timestamps (optional) Defaults to None.
    ///     node_props (list): The column names for the node temporal properties (optional) Defaults to None.
    ///     node_const_props (list): The column names for the node constant properties (optional) Defaults to None.
    ///     node_shared_const_props (dict): A dictionary of constant properties that will be added to every node (optional) Defaults to None.
    ///
    /// Returns:
    ///      Graph: The loaded Graph object.
    #[staticmethod]
    #[pyo3(signature = (edge_df, edge_src, edge_dst, edge_time, edge_props = None, edge_const_props=None, edge_shared_const_props=None,
    edge_layer = None, layer_in_df = true, node_df = None, node_id = None, node_time = None, node_props = None,
    node_const_props = None, node_shared_const_props = None, node_type = None))]
    fn load_from_pandas(
        edge_df: &PyAny,
        edge_src: &str,
        edge_dst: &str,
        edge_time: &str,
        edge_props: Option<Vec<&str>>,
        edge_const_props: Option<Vec<&str>>,
        edge_shared_const_props: Option<HashMap<String, Prop>>,
        edge_layer: Option<&str>,
        layer_in_df: Option<bool>,
        node_df: Option<&PyAny>,
        node_id: Option<&str>,
        node_time: Option<&str>,
        node_props: Option<Vec<&str>>,
        node_const_props: Option<Vec<&str>>,
        node_shared_const_props: Option<HashMap<String, Prop>>,
        node_type: Option<&str>,
    ) -> Result<Graph, GraphError> {
        let graph = PyGraph {
            graph: Graph::new(),
        };
        graph.load_edges_from_pandas(
            edge_df,
            edge_src,
            edge_dst,
            edge_time,
            edge_props,
            edge_const_props,
            edge_shared_const_props,
            edge_layer,
            layer_in_df,
        )?;
        if let (Some(node_df), Some(node_id), Some(node_time)) = (node_df, node_id, node_time) {
            graph.load_nodes_from_pandas(
                node_df,
                node_id,
                node_time,
                node_type,
                node_props,
                node_const_props,
                node_shared_const_props,
            )?;
        }
        Ok(graph.graph)
    }

    /// Load nodes from a Pandas DataFrame into the graph.
    ///
    /// Arguments:
    ///     df (pandas.DataFrame): The Pandas DataFrame containing the nodes.
    ///     id (str): The column name for the node IDs.
    ///     time (str): The column name for the timestamps.
    ///     props (List<str>): List of node property column names. Defaults to None. (optional)
    ///     const_props (List<str>): List of constant node property column names. Defaults to None.  (optional)
    ///     shared_const_props (Dictionary/Hashmap of properties): A dictionary of constant properties that will be added to every node. Defaults to None. (optional)
    ///     node_type (str): the column name for the node type
    /// Returns:
    ///     Result<(), GraphError>: Result of the operation.
    #[pyo3(signature = (df, id, time, node_type = None, props = None, const_props = None, shared_const_props = None))]
    fn load_nodes_from_pandas(
        &self,
        df: &PyAny,
        id: &str,
        time: &str,
        node_type: Option<&str>,
        props: Option<Vec<&str>>,
        const_props: Option<Vec<&str>>,
        shared_const_props: Option<HashMap<String, Prop>>,
    ) -> Result<(), GraphError> {
        let graph = &self.graph;
        Python::with_gil(|py| {
            let size: usize = py
                .eval(
                    "index.__len__()",
                    Some([("index", df.getattr("index")?)].into_py_dict(py)),
                    None,
                )?
                .extract()?;

            let mut cols_to_check = vec![id, time];
            if let Some(node_type) = node_type {
                cols_to_check.push(node_type);
            }
            cols_to_check.extend(props.as_ref().unwrap_or(&Vec::new()));
            cols_to_check.extend(const_props.as_ref().unwrap_or(&Vec::new()));

            let df = process_pandas_py_df(df, py, size, cols_to_check.clone())?;
            df.check_cols_exist(&cols_to_check)?;

            load_nodes_from_df(
                &df,
                size,
                id,
                time,
                props,
                const_props,
                shared_const_props,
                node_type,
                graph,
            )
            .map_err(|e| GraphLoadException::new_err(format!("{:?}", e)))?;
            Ok::<(), PyErr>(())
        })
        .map_err(|e| GraphError::LoadFailure(format!("Failed to load graph {e:?}")))?;
        Ok(())
    }

    /// Load edges from a Pandas DataFrame into the graph.
    ///
    /// Arguments:
    ///     df (Dataframe): The Pandas DataFrame containing the edges.
    ///     src (str): The column name for the source node ids.
    ///     dst (str): The column name for the destination node ids.
    ///     time (str): The column name for the update timestamps.
    ///     props (List<str>): List of edge property column names. Defaults to None. (optional)
    ///     const_props (List<str>): List of constant edge property column names. Defaults to None. (optional)
    ///     shared_const_props (dict): A dictionary of constant properties that will be added to every edge. Defaults to None. (optional)
    ///     edge_layer (str): The edge layer name (optional) Defaults to None.
    ///     layer_in_df (bool): Whether the layer name should be used to look up the values in a column of the dateframe or if it should be used directly as the layer for all edges (optional) defaults to True.
    ///
    /// Returns:
    ///     Result<(), GraphError>: Result of the operation.
    #[pyo3(signature = (df, src, dst, time, props = None, const_props=None,shared_const_props=None,layer=None,layer_in_df=true))]
    fn load_edges_from_pandas(
        &self,
        df: &PyAny,
        src: &str,
        dst: &str,
        time: &str,
        props: Option<Vec<&str>>,
        const_props: Option<Vec<&str>>,
        shared_const_props: Option<HashMap<String, Prop>>,
        layer: Option<&str>,
        layer_in_df: Option<bool>,
    ) -> Result<(), GraphError> {
        let graph = &self.graph;
        Python::with_gil(|py| {
            let size: usize = py
                .eval(
                    "index.__len__()",
                    Some([("index", df.getattr("index")?)].into_py_dict(py)),
                    None,
                )?
                .extract()?;

            let mut cols_to_check = vec![src, dst, time];
            cols_to_check.extend(props.as_ref().unwrap_or(&Vec::new()));
            cols_to_check.extend(const_props.as_ref().unwrap_or(&Vec::new()));
            if layer_in_df.unwrap_or(false) {
                if let Some(ref layer) = layer {
                    cols_to_check.push(layer.as_ref());
                }
            }

            let df = process_pandas_py_df(df, py, size, cols_to_check.clone())?;

            df.check_cols_exist(&cols_to_check)?;
            load_edges_from_df(
                &df,
                size,
                src,
                dst,
                time,
                props,
                const_props,
                shared_const_props,
                layer,
                layer_in_df.unwrap_or(true),
                graph,
            )
            .map_err(|e| GraphLoadException::new_err(format!("{:?}", e)))?;

            Ok::<(), PyErr>(())
        })
        .map_err(|e| GraphError::LoadFailure(format!("Failed to load graph {e:?}")))?;
        Ok(())
    }

    /// Load node properties from a Pandas DataFrame.
    ///
    /// Arguments:
    ///     df (Dataframe): The Pandas DataFrame containing node information.
    ///     id(str): The column name for the node IDs.
    ///     const_props (List<str>): List of constant node property column names. Defaults to None. (optional)
    ///     shared_const_props (<HashMap<String, Prop>>):  A dictionary of constant properties that will be added to every node. Defaults to None. (optional)
    ///
    /// Returns:
    ///     Result<(), GraphError>: Result of the operation.
    #[pyo3(signature = (df, id , const_props = None, shared_const_props = None))]
    fn load_node_props_from_pandas(
        &self,
        df: &PyAny,
        id: &str,
        const_props: Option<Vec<&str>>,
        shared_const_props: Option<HashMap<String, Prop>>,
    ) -> Result<(), GraphError> {
        let graph = &self.graph;
        Python::with_gil(|py| {
            let size: usize = py
                .eval(
                    "index.__len__()",
                    Some([("index", df.getattr("index")?)].into_py_dict(py)),
                    None,
                )?
                .extract()?;
            let mut cols_to_check = vec![id];
            cols_to_check.extend(const_props.as_ref().unwrap_or(&Vec::new()));
            let df = process_pandas_py_df(df, py, size, cols_to_check.clone())?;
            df.check_cols_exist(&cols_to_check)?;

            load_node_props_from_df(&df, size, id, const_props, shared_const_props, graph)
                .map_err(|e| GraphLoadException::new_err(format!("{:?}", e)))?;

            Ok::<(), PyErr>(())
        })
        .map_err(|e| GraphError::LoadFailure(format!("Failed to load graph {e:?}")))?;
        Ok(())
    }

    /// Load edge properties from a Pandas DataFrame.
    ///
    /// Arguments:
    ///     df (Dataframe): The Pandas DataFrame containing edge information.
    ///     src (str): The column name for the source node.
    ///     dst (str): The column name for the destination node.
    ///     const_props (List<str>): List of constant edge property column names. Defaults to None. (optional)
    ///     shared_const_props (dict): A dictionary of constant properties that will be added to every edge. Defaults to None. (optional)
    ///     layer (str): Layer name. Defaults to None.  (optional)
    ///     layer_in_df (bool): Whether the layer name should be used to look up the values in a column of the data frame or if it should be used directly as the layer for all edges (optional) defaults to True.
    ///
    /// Returns:
    ///     Result<(), GraphError>: Result of the operation.
    #[pyo3(signature = (df, src, dst, const_props=None,shared_const_props=None,layer=None,layer_in_df=true))]
    fn load_edge_props_from_pandas(
        &self,
        df: &PyAny,
        src: &str,
        dst: &str,
        const_props: Option<Vec<&str>>,
        shared_const_props: Option<HashMap<String, Prop>>,
        layer: Option<&str>,
        layer_in_df: Option<bool>,
    ) -> Result<(), GraphError> {
        let graph = &self.graph;
        Python::with_gil(|py| {
            let size: usize = py
                .eval(
                    "index.__len__()",
                    Some([("index", df.getattr("index")?)].into_py_dict(py)),
                    None,
                )?
                .extract()?;
            let mut cols_to_check = vec![src, dst];
            if layer_in_df.unwrap_or(false) {
                if let Some(ref layer) = layer {
                    cols_to_check.push(layer.as_ref());
                }
            }
            cols_to_check.extend(const_props.as_ref().unwrap_or(&Vec::new()));
            let df = process_pandas_py_df(df, py, size, cols_to_check.clone())?;
            df.check_cols_exist(&cols_to_check)?;
            load_edges_props_from_df(
                &df,
                size,
                src,
                dst,
                const_props,
                shared_const_props,
                layer,
                layer_in_df.unwrap_or(true),
                graph,
            )
            .map_err(|e| GraphLoadException::new_err(format!("{:?}", e)))?;
            df.check_cols_exist(&cols_to_check)?;
            Ok::<(), PyErr>(())
        })
        .map_err(|e| GraphError::LoadFailure(format!("Failed to load graph {e:?}")))?;
        Ok(())
    }
}<|MERGE_RESOLUTION|>--- conflicted
+++ resolved
@@ -4,24 +4,15 @@
 //! create windows, and query the graph with a variety of algorithms.
 //! In Python, this class wraps around the rust graph.
 use crate::{
-<<<<<<< HEAD
-    core::{utils::errors::GraphError},
-    db::api::view::{internal::MaterializedGraph},
-=======
     core::utils::errors::GraphError,
     db::api::view::internal::MaterializedGraph,
->>>>>>> a88caa74
     prelude::*,
     python::{
         graph::{graph_with_deletions::PyGraphWithDeletions, views::graph_view::PyGraphView},
         utils::{PyInputNode, PyTime},
     },
 };
-<<<<<<< HEAD
-use pyo3::{prelude::*};
-=======
 use pyo3::prelude::*;
->>>>>>> a88caa74
 
 use crate::{
     core::{entities::nodes::node_ref::NodeRef, ArcStr},
