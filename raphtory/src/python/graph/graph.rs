--- conflicted
+++ resolved
@@ -170,23 +170,7 @@
         (PyGraphEncoder, (state,))
     }
 
-<<<<<<< HEAD
     /// Persist graph to parquet files
-=======
-    /// Persist graph on disk
-    ///
-    /// Arguments:
-    ///     graph_dir (str | PathLike): the folder where the graph will be persisted
-    ///
-    /// Returns:
-    ///     Graph: a view of the persisted graph
-    #[cfg(feature = "storage")]
-    pub fn to_disk_graph(&self, graph_dir: PathBuf) -> Result<Graph, GraphError> {
-        self.graph.persist_as_disk_graph(graph_dir)
-    }
-
-    /// Persist graph to parquet files.
->>>>>>> 43c2835d
     ///
     /// Arguments:
     ///     graph_dir (str | PathLike): the folder where the graph will be persisted as parquet
