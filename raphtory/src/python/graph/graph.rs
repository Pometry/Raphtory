--- conflicted
+++ resolved
@@ -367,7 +367,6 @@
         Ok(PyBytes::new(py, &bytes))
     }
 
-<<<<<<< HEAD
     /// Gives the large connected component of a graph.
     ///
     /// # Example Usage:
@@ -378,11 +377,10 @@
     ///
     pub fn largest_connected_component(&self) -> NodeSubgraph<Graph> {
         self.graph.largest_connected_component()
-=======
+
     /// Get persistent graph
     pub fn persistent_graph<'py>(&'py self) -> PyResult<Py<PyPersistentGraph>> {
         PyPersistentGraph::py_from_db_graph(self.graph.persistent_graph())
->>>>>>> 37175521
     }
 
     /// Load a graph from a Pandas DataFrame.
