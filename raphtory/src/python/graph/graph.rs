//! Defines the `Graph` struct, which represents a raphtory graph in memory.
//!
//! This is the base class used to create a temporal graph, add nodes and edges,
//! create windows, and query the graph with a variety of algorithms.
//! In Python, this class wraps around the rust graph.
use crate::{
    core::{utils::errors::GraphError, ArcStr},
    db::api::view::{internal::MaterializedGraph, BaseNodeViewOps},
    prelude::*,
    python::{
        graph::{graph_with_deletions::PyGraphWithDeletions, views::graph_view::PyGraphView},
        utils::{PyInputNode, PyTime},
    },
};
use pyo3::{prelude::*, types::PyDict};

use crate::{
    core::entities::nodes::node_ref::NodeRef,
    db::{
        api::view::internal::{DynamicGraph, IntoDynamic},
        graph::{edge::EdgeView, edges::Edges, node::NodeView},
    },
    python::graph::pandas::{
        dataframe::{process_pandas_py_df, GraphLoadException},
        loaders::{load_edges_props_from_df, load_node_props_from_df},
    },
};
use pyo3::types::{IntoPyDict, PyBytes};
use std::{
    collections::HashMap,
    fmt::{Debug, Formatter},
    path::{Path, PathBuf},
};

use super::pandas::loaders::{load_edges_from_df, load_nodes_from_df};

/// A temporal graph.
#[derive(Clone)]
#[pyclass(name="Graph", extends=PyGraphView)]
pub struct PyGraph {
    pub graph: Graph,
}

impl Debug for PyGraph {
    fn fmt(&self, f: &mut Formatter<'_>) -> std::fmt::Result {
        write!(f, "{}", self.graph)
    }
}

impl From<Graph> for PyGraph {
    fn from(value: Graph) -> Self {
        Self { graph: value }
    }
}

impl From<PyGraph> for MaterializedGraph {
    fn from(value: PyGraph) -> Self {
        value.graph.into()
    }
}

impl From<PyGraphWithDeletions> for MaterializedGraph {
    fn from(value: PyGraphWithDeletions) -> Self {
        value.graph.into()
    }
}

impl From<PyGraph> for Graph {
    fn from(value: PyGraph) -> Self {
        value.graph
    }
}

impl From<PyGraph> for DynamicGraph {
    fn from(value: PyGraph) -> Self {
        value.graph.into_dynamic()
    }
}

impl<'source> FromPyObject<'source> for MaterializedGraph {
    fn extract(graph: &'source PyAny) -> PyResult<Self> {
        if let Ok(graph) = graph.extract::<PyRef<PyGraph>>() {
            Ok(graph.graph.clone().into())
        } else if let Ok(graph) = graph.extract::<PyRef<PyGraphWithDeletions>>() {
            Ok(graph.graph.clone().into())
        } else {
            Err(PyErr::new::<pyo3::exceptions::PyTypeError, _>(format!(
                "Incorrect type, object is not a PyGraph or PyGraphWithDeletions"
            )))
        }
    }
}

impl IntoPy<PyObject> for Graph {
    fn into_py(self, py: Python<'_>) -> PyObject {
        Py::new(py, (PyGraph::from(self.clone()), PyGraphView::from(self)))
            .unwrap() // I think this only fails if we are out of memory? Seems to be unavoidable if we want to create an actual graph.
            .into_py(py)
    }
}

impl<'source> FromPyObject<'source> for Graph {
    fn extract(ob: &'source PyAny) -> PyResult<Self> {
        let g: PyRef<PyGraph> = ob.extract()?;
        Ok(g.graph.clone())
    }
}

impl PyGraph {
    pub fn py_from_db_graph(db_graph: Graph) -> PyResult<Py<PyGraph>> {
        Python::with_gil(|py| {
            Py::new(
                py,
                (PyGraph::from(db_graph.clone()), PyGraphView::from(db_graph)),
            )
        })
    }
}

/// A temporal graph.
#[pymethods]
impl PyGraph {
    #[new]
    pub fn py_new() -> (Self, PyGraphView) {
        let graph = Graph::new();
        (
            Self {
                graph: graph.clone(),
            },
            PyGraphView::from(graph),
        )
    }

    /// Adds a new node with the given id and properties to the graph.
    ///
    /// Arguments:
    ///    timestamp (int, str, or datetime(utc)): The timestamp of the node.
    ///    id (str or int): The id of the node.
    ///    properties (dict): The properties of the node (optional).
    ///
    /// Returns:
    ///   None
    #[pyo3(signature = (timestamp, id, properties=None))]
    pub fn add_node(
        &self,
        timestamp: PyTime,
        id: PyInputNode,
        properties: Option<HashMap<String, Prop>>,
    ) -> Result<NodeView<Graph, Graph>, GraphError> {
        self.graph
            .add_node(timestamp, id, properties.unwrap_or_default())
    }

    /// Adds properties to the graph.
    ///
    /// Arguments:
    ///    timestamp (int, str, or datetime(utc)): The timestamp of the temporal property.
    ///    properties (dict): The temporal properties of the graph.
    ///
    /// Returns:
    ///    None
    pub fn add_property(
        &self,
        timestamp: PyTime,
        properties: HashMap<String, Prop>,
    ) -> Result<(), GraphError> {
        self.graph.add_properties(timestamp, properties)
    }

    /// Adds static properties to the graph.
    ///
    /// Arguments:
    ///     properties (dict): The static properties of the graph.
    ///
    /// Returns:
    ///    None
    pub fn add_constant_properties(
        &self,
        properties: HashMap<String, Prop>,
    ) -> Result<(), GraphError> {
        self.graph.add_constant_properties(properties)
    }

    /// Updates static properties to the graph.
    ///
    /// Arguments:
    ///     properties (dict): The static properties of the graph.
    ///
    /// Returns:
    ///    None
    pub fn update_constant_properties(
        &self,
        properties: HashMap<String, Prop>,
    ) -> Result<(), GraphError> {
        self.graph.update_constant_properties(properties)
    }

    /// Adds a new edge with the given source and destination nodes and properties to the graph.
    ///
    /// Arguments:
    ///    timestamp (int, str, or datetime(utc)): The timestamp of the edge.
    ///    src (str or int): The id of the source node.
    ///    dst (str or int): The id of the destination node.
    ///    properties (dict): The properties of the edge, as a dict of string and properties (optional).
    ///    layer (str): The layer of the edge (optional).
    ///
    /// Returns:
    ///   None
    #[pyo3(signature = (timestamp, src, dst, properties=None, layer=None))]
    pub fn add_edge(
        &self,
        timestamp: PyTime,
        src: PyInputNode,
        dst: PyInputNode,
        properties: Option<HashMap<String, Prop>>,
        layer: Option<&str>,
    ) -> Result<EdgeView<Graph, Graph>, GraphError> {
        self.graph
            .add_edge(timestamp, src, dst, properties.unwrap_or_default(), layer)
    }

    //FIXME: This is reimplemented here to get mutable views. If we switch the underlying graph to enum dispatch, this won't be necessary!
    /// Gets the node with the specified id
    ///
    /// Arguments:
    ///   id (str or int): the node id
    ///
    /// Returns:
    ///   the node with the specified id, or None if the node does not exist
    pub fn node(&self, id: NodeRef) -> Option<NodeView<Graph>> {
        self.graph.node(id)
    }

    //FIXME: This is reimplemented here to get mutable views. If we switch the underlying graph to enum dispatch, this won't be necessary!
    /// Gets the edge with the specified source and destination nodes
    ///
    /// Arguments:
    ///     src (str or int): the source node id
    ///     dst (str or int): the destination node id
    ///
    /// Returns:
    ///     the edge with the specified source and destination nodes, or None if the edge does not exist
    #[pyo3(signature = (src, dst))]
    pub fn edge(&self, src: NodeRef, dst: NodeRef) -> Option<EdgeView<Graph, Graph>> {
        self.graph.edge(src, dst)
    }

    //******  Saving And Loading  ******//

    // Alternative constructors are tricky, see: https://gist.github.com/redshiftzero/648e4feeff3843ffd9924f13625f839c

    /// Loads a graph from the given path.
    ///
    /// Arguments:
    ///   path (str): The path to the graph.
    ///
    /// Returns:
    ///  Graph: The loaded graph.
    #[staticmethod]
    pub fn load_from_file(path: &str) -> Result<Graph, GraphError> {
        let file_path: PathBuf = [env!("CARGO_MANIFEST_DIR"), path].iter().collect();
        Graph::load_from_file(file_path)
    }

    /// Saves the graph to the given path.
    ///
    /// Arguments:
    ///  path (str): The path to the graph.
    ///
    /// Returns:
    /// None
    pub fn save_to_file(&self, path: &str) -> Result<(), GraphError> {
        self.graph.save_to_file(Path::new(path))
    }

    /// Get bincode encoded graph
    pub fn bincode<'py>(&'py self, py: Python<'py>) -> Result<&'py PyBytes, GraphError> {
        let bytes = MaterializedGraph::from(self.graph.clone()).bincode()?;
        Ok(PyBytes::new(py, &bytes))
    }

    /// Load a graph from a Pandas DataFrame.
    ///
    /// Args:
    ///     edge_df (pandas.DataFrame): The DataFrame containing the edges.
    ///     edge_src (str): The column name for the source node ids.
    ///     edge_dst (str): The column name for the destination node ids.
    ///     edge_time (str): The column name for the timestamps.
    ///     edge_props (list): The column names for the temporal properties (optional) Defaults to None.
    ///     edge_const_props (list): The column names for the constant properties (optional) Defaults to None.
    ///     edge_shared_const_props (dict): A dictionary of constant properties that will be added to every edge (optional) Defaults to None.
    ///     edge_layer (str): The edge layer name (optional) Defaults to None.
    ///     layer_in_df (bool): Whether the layer name should be used to look up the values in a column of the edge_df or if it should be used directly as the layer for all edges (optional) defaults to True.
    ///     node_df (pandas.DataFrame): The DataFrame containing the nodes (optional) Defaults to None.
    ///     node_id (str): The column name for the node ids (optional) Defaults to None.
    ///     node_time (str): The column name for the node timestamps (optional) Defaults to None.
    ///     node_props (list): The column names for the node temporal properties (optional) Defaults to None.
    ///     node_const_props (list): The column names for the node constant properties (optional) Defaults to None.
    ///     node_shared_const_props (dict): A dictionary of constant properties that will be added to every node (optional) Defaults to None.
    ///
    /// Returns:
    ///      Graph: The loaded Graph object.
    #[staticmethod]
    #[pyo3(signature = (edge_df, edge_src, edge_dst, edge_time, edge_props = None, edge_const_props=None, edge_shared_const_props=None,
    edge_layer = None, layer_in_df = true, node_df = None, node_id = None, node_time = None, node_props = None, node_const_props = None, node_shared_const_props = None))]
    fn load_from_pandas(
        edge_df: &PyAny,
        edge_src: &str,
        edge_dst: &str,
        edge_time: &str,
        edge_props: Option<Vec<&str>>,
        edge_const_props: Option<Vec<&str>>,
        edge_shared_const_props: Option<HashMap<String, Prop>>,
        edge_layer: Option<&str>,
        layer_in_df: Option<bool>,
        node_df: Option<&PyAny>,
        node_id: Option<&str>,
        node_time: Option<&str>,
        node_props: Option<Vec<&str>>,
        node_const_props: Option<Vec<&str>>,
        node_shared_const_props: Option<HashMap<String, Prop>>,
    ) -> Result<Graph, GraphError> {
        let graph = PyGraph {
            graph: Graph::new(),
        };
        graph.load_edges_from_pandas(
            edge_df,
            edge_src,
            edge_dst,
            edge_time,
            edge_props,
            edge_const_props,
            edge_shared_const_props,
            edge_layer,
            layer_in_df,
        )?;
        if let (Some(node_df), Some(node_id), Some(node_time)) = (node_df, node_id, node_time) {
            graph.load_nodes_from_pandas(
                node_df,
                node_id,
                node_time,
                node_props,
                node_const_props,
                node_shared_const_props,
            )?;
        }
        Ok(graph.graph)
    }

<<<<<<< HEAD
=======

>>>>>>> c55949fe
    /// Load nodes from a Pandas DataFrame into the graph.
    ///
    /// Arguments:
    ///     df (pandas.DataFrame): The Pandas DataFrame containing the nodes.
    ///     id (str): The column name for the node IDs.
    ///     time (str): The column name for the timestamps.
    ///     props (List<str>): List of node property column names. Defaults to None. (optional)
    ///     const_props (List<str>): List of constant node property column names. Defaults to None.  (optional)
    ///     shared_const_props (Dictionary/Hashmap of properties): A dictionary of constant properties that will be added to every node. Defaults to None. (optional)
    ///
    /// Returns:
    ///     Result<(), GraphError>: Result of the operation.
    #[pyo3(signature = (df, id, time, props = None, const_props = None, shared_const_props = None))]
    fn load_nodes_from_pandas(
        &self,
        df: &PyAny,
        id: &str,
        time: &str,
        props: Option<Vec<&str>>,
        const_props: Option<Vec<&str>>,
        shared_const_props: Option<HashMap<String, Prop>>,
    ) -> Result<(), GraphError> {
        let graph = &self.graph;
        Python::with_gil(|py| {
            let size: usize = py
                .eval(
                    "index.__len__()",
                    Some([("index", df.getattr("index")?)].into_py_dict(py)),
                    None,
                )?
                .extract()?;

            let mut cols_to_check = vec![id, time];
            cols_to_check.extend(props.as_ref().unwrap_or(&Vec::new()));
            cols_to_check.extend(const_props.as_ref().unwrap_or(&Vec::new()));

            let df = process_pandas_py_df(df, py, size, cols_to_check.clone())?;
            df.check_cols_exist(&cols_to_check)?;

            load_nodes_from_df(
                &df,
                size,
                id,
                time,
                props,
                const_props,
                shared_const_props,
                graph,
            )
            .map_err(|e| GraphLoadException::new_err(format!("{:?}", e)))?;
            Ok::<(), PyErr>(())
        })
        .map_err(|e| GraphError::LoadFailure(format!("Failed to load graph {e:?}")))?;
        Ok(())
    }

    /// Load edges from a Pandas DataFrame into the graph.
    ///
    /// Arguments:
    ///     df (Dataframe): The Pandas DataFrame containing the edges.
    ///     src (str): The column name for the source node ids.
    ///     dst (str): The column name for the destination node ids.
    ///     time (str): The column name for the update timestamps.
    ///     props (List<str>): List of edge property column names. Defaults to None. (optional)
    ///     const_props (List<str>): List of constant edge property column names. Defaults to None. (optional)
    ///     shared_const_props (dict): A dictionary of constant properties that will be added to every edge. Defaults to None. (optional)
    ///     edge_layer (str): The edge layer name (optional) Defaults to None.
    ///     layer_in_df (bool): Whether the layer name should be used to look up the values in a column of the dateframe or if it should be used directly as the layer for all edges (optional) defaults to True.
    ///
    /// Returns:
    ///     Result<(), GraphError>: Result of the operation.
    #[pyo3(signature = (df, src, dst, time, props = None, const_props=None,shared_const_props=None,layer=None,layer_in_df=true))]
    fn load_edges_from_pandas(
        &self,
        df: &PyAny,
        src: &str,
        dst: &str,
        time: &str,
        props: Option<Vec<&str>>,
        const_props: Option<Vec<&str>>,
        shared_const_props: Option<HashMap<String, Prop>>,
        layer: Option<&str>,
        layer_in_df: Option<bool>,
    ) -> Result<(), GraphError> {
        let graph = &self.graph;
        Python::with_gil(|py| {
            let size: usize = py
                .eval(
                    "index.__len__()",
                    Some([("index", df.getattr("index")?)].into_py_dict(py)),
                    None,
                )?
                .extract()?;

            let mut cols_to_check = vec![src, dst, time];
            cols_to_check.extend(props.as_ref().unwrap_or(&Vec::new()));
            cols_to_check.extend(const_props.as_ref().unwrap_or(&Vec::new()));
            if layer_in_df.unwrap_or(false) {
                if let Some(ref layer) = layer {
                    cols_to_check.push(layer.as_ref());
                }
            }

            let df = process_pandas_py_df(df, py, size, cols_to_check.clone())?;

            df.check_cols_exist(&cols_to_check)?;
            load_edges_from_df(
                &df,
                size,
                src,
                dst,
                time,
                props,
                const_props,
                shared_const_props,
                layer,
                layer_in_df.unwrap_or(true),
                graph,
            )
            .map_err(|e| GraphLoadException::new_err(format!("{:?}", e)))?;

            Ok::<(), PyErr>(())
        })
        .map_err(|e| GraphError::LoadFailure(format!("Failed to load graph {e:?}")))?;
        Ok(())
    }

    /// Load node properties from a Pandas DataFrame.
    ///
    /// Arguments:
    ///     df (Dataframe): The Pandas DataFrame containing node information.
    ///     id(str): The column name for the node IDs.
    ///     const_props (List<str>): List of constant node property column names. Defaults to None. (optional)
    ///     shared_const_props (<HashMap<String, Prop>>):  A dictionary of constant properties that will be added to every node. Defaults to None. (optional)
    ///
    /// Returns:
    ///     Result<(), GraphError>: Result of the operation.
    #[pyo3(signature = (df, id , const_props = None, shared_const_props = None))]
    fn load_node_props_from_pandas(
        &self,
        df: &PyAny,
        id: &str,
        const_props: Option<Vec<&str>>,
        shared_const_props: Option<HashMap<String, Prop>>,
    ) -> Result<(), GraphError> {
        let graph = &self.graph;
        Python::with_gil(|py| {
            let size: usize = py
                .eval(
                    "index.__len__()",
                    Some([("index", df.getattr("index")?)].into_py_dict(py)),
                    None,
                )?
                .extract()?;
            let mut cols_to_check = vec![id];
            cols_to_check.extend(const_props.as_ref().unwrap_or(&Vec::new()));
            let df = process_pandas_py_df(df, py, size, cols_to_check.clone())?;
            df.check_cols_exist(&cols_to_check)?;

            load_node_props_from_df(&df, size, id, const_props, shared_const_props, graph)
                .map_err(|e| GraphLoadException::new_err(format!("{:?}", e)))?;

            Ok::<(), PyErr>(())
        })
        .map_err(|e| GraphError::LoadFailure(format!("Failed to load graph {e:?}")))?;
        Ok(())
    }

    /// Load edge properties from a Pandas DataFrame.
    ///
    /// Arguments:
    ///     df (Dataframe): The Pandas DataFrame containing edge information.
    ///     src (str): The column name for the source node.
    ///     dst (str): The column name for the destination node.
    ///     const_props (List<str>): List of constant edge property column names. Defaults to None. (optional)
    ///     shared_const_props (dict): A dictionary of constant properties that will be added to every edge. Defaults to None. (optional)
    ///     layer (str): Layer name. Defaults to None.  (optional)
    ///     layer_in_df (bool): Whether the layer name should be used to look up the values in a column of the data frame or if it should be used directly as the layer for all edges (optional) defaults to True.
    ///
    /// Returns:
    ///     Result<(), GraphError>: Result of the operation.
    #[pyo3(signature = (df, src, dst, const_props=None,shared_const_props=None,layer=None,layer_in_df=true))]
    fn load_edge_props_from_pandas(
        &self,
        df: &PyAny,
        src: &str,
        dst: &str,
        const_props: Option<Vec<&str>>,
        shared_const_props: Option<HashMap<String, Prop>>,
        layer: Option<&str>,
        layer_in_df: Option<bool>,
    ) -> Result<(), GraphError> {
        let graph = &self.graph;
        Python::with_gil(|py| {
            let size: usize = py
                .eval(
                    "index.__len__()",
                    Some([("index", df.getattr("index")?)].into_py_dict(py)),
                    None,
                )?
                .extract()?;
            let mut cols_to_check = vec![src, dst];
            if layer_in_df.unwrap_or(false) {
                if let Some(ref layer) = layer {
                    cols_to_check.push(layer.as_ref());
                }
            }
            cols_to_check.extend(const_props.as_ref().unwrap_or(&Vec::new()));
            let df = process_pandas_py_df(df, py, size, cols_to_check.clone())?;
            df.check_cols_exist(&cols_to_check)?;
            load_edges_props_from_df(
                &df,
                size,
                src,
                dst,
                const_props,
                shared_const_props,
                layer,
                layer_in_df.unwrap_or(true),
                graph,
            )
            .map_err(|e| GraphLoadException::new_err(format!("{:?}", e)))?;
            df.check_cols_exist(&cols_to_check)?;
            Ok::<(), PyErr>(())
        })
        .map_err(|e| GraphError::LoadFailure(format!("Failed to load graph {e:?}")))?;
        Ok(())
    }
}<|MERGE_RESOLUTION|>--- conflicted
+++ resolved
@@ -347,10 +347,7 @@
         Ok(graph.graph)
     }
 
-<<<<<<< HEAD
-=======
-
->>>>>>> c55949fe
+
     /// Load nodes from a Pandas DataFrame into the graph.
     ///
     /// Arguments:
