//! Defines the `Graph` struct, which represents a raphtory graph in memory.
//!
//! This is the base class used to create a temporal graph, add nodes and edges,
//! create windows, and query the graph with a variety of algorithms.
//! In Python, this class wraps around the rust graph.
use crate::{
    algorithms::components::LargestConnectedComponent,
    core::{entities::nodes::node_ref::NodeRef, utils::errors::GraphError},
    db::{
        api::view::{
            internal::{CoreGraphOps, DynamicGraph, IntoDynamic, MaterializedGraph},
            serialise::{StableDecode, StableEncoder},
        },
        graph::{edge::EdgeView, node::NodeView, views::node_subgraph::NodeSubgraph},
    },
    io::parquet_loaders::*,
    prelude::*,
    python::{
        graph::{
            edge::PyEdge, graph_with_deletions::PyPersistentGraph, io::pandas_loaders::*,
            node::PyNode, views::graph_view::PyGraphView,
        },
        utils::PyTime,
    },
};
use pyo3::{prelude::*, types::PyBytes};
use raphtory_api::core::{entities::GID, storage::arc_str::ArcStr};
use std::{
    collections::HashMap,
    fmt::{Debug, Formatter},
    path::{Path, PathBuf},
};

/// A temporal graph.
#[derive(Clone)]
#[pyclass(name = "Graph", extends = PyGraphView, module = "raphtory")]
pub struct PyGraph {
    pub graph: Graph,
}

impl Debug for PyGraph {
    fn fmt(&self, f: &mut Formatter<'_>) -> std::fmt::Result {
        write!(f, "{}", self.graph)
    }
}

impl From<Graph> for PyGraph {
    fn from(value: Graph) -> Self {
        Self { graph: value }
    }
}

impl From<PyGraph> for MaterializedGraph {
    fn from(value: PyGraph) -> Self {
        value.graph.into()
    }
}

impl From<PyPersistentGraph> for MaterializedGraph {
    fn from(value: PyPersistentGraph) -> Self {
        value.graph.into()
    }
}

impl From<PyGraph> for Graph {
    fn from(value: PyGraph) -> Self {
        value.graph
    }
}

impl From<PyGraph> for DynamicGraph {
    fn from(value: PyGraph) -> Self {
        value.graph.into_dynamic()
    }
}

impl<'source> FromPyObject<'source> for MaterializedGraph {
    fn extract(graph: &'source PyAny) -> PyResult<Self> {
        if let Ok(graph) = graph.extract::<PyRef<PyGraph>>() {
            Ok(graph.graph.clone().into())
        } else if let Ok(graph) = graph.extract::<PyRef<PyPersistentGraph>>() {
            Ok(graph.graph.clone().into())
        } else {
            Err(PyErr::new::<pyo3::exceptions::PyTypeError, _>(
                "Incorrect type, object is not a PyGraph or PyPersistentGraph".to_string(),
            ))
        }
    }
}

impl IntoPy<PyObject> for Graph {
    fn into_py(self, py: Python<'_>) -> PyObject {
        Py::new(py, (PyGraph::from(self.clone()), PyGraphView::from(self)))
            .unwrap() // I think this only fails if we are out of memory? Seems to be unavoidable if we want to create an actual graph.
            .into_py(py)
    }
}

impl<'source> FromPyObject<'source> for Graph {
    fn extract(ob: &'source PyAny) -> PyResult<Self> {
        let g: PyRef<PyGraph> = ob.extract()?;
        Ok(g.graph.clone())
    }
}

impl PyGraph {
    pub fn py_from_db_graph(db_graph: Graph) -> PyResult<Py<PyGraph>> {
        Python::with_gil(|py| {
            Py::new(
                py,
                (PyGraph::from(db_graph.clone()), PyGraphView::from(db_graph)),
            )
        })
    }
}

#[pyclass(module = "raphtory")]
pub struct PyGraphEncoder;

#[pymethods]
impl PyGraphEncoder {
    #[new]
    fn new() -> Self {
        PyGraphEncoder
    }

    fn __call__(&self, bytes: Vec<u8>) -> Result<MaterializedGraph, GraphError> {
        MaterializedGraph::decode_from_bytes(&bytes)
    }
    fn __setstate__(&mut self) {}
    fn __getstate__(&self) {}
}

/// A temporal graph.
#[pymethods]
impl PyGraph {
    #[new]
    pub fn py_new() -> (Self, PyGraphView) {
        let graph = Graph::new();
        (
            Self {
                graph: graph.clone(),
            },
            PyGraphView::from(graph),
        )
    }

    fn __reduce__(&self) -> (PyGraphEncoder, (Vec<u8>,)) {
        let state = self.graph.encode_to_vec();
        (PyGraphEncoder, (state,))
    }

    #[cfg(feature = "storage")]
    pub fn to_disk_graph(&self, graph_dir: String) -> PyResult<Py<Self>> {
        use std::sync::Arc;

        use crate::db::api::storage::storage_ops::GraphStorage;

        let disk_graph = Graph::persist_as_disk_graph(&self.graph, graph_dir)?;
        let storage = GraphStorage::Disk(Arc::new(disk_graph));
        let graph = Graph::from_internal_graph(storage);

        Python::with_gil(|py| {
            Ok(Py::new(
                py,
                (
                    Self {
                        graph: graph.clone(),
                    },
                    PyGraphView::from(graph.clone()),
                ),
            )?)
        })
    }

    /// Adds a new node with the given id and properties to the graph.
    ///
    /// Arguments:
    ///    timestamp (int, str, or datetime(utc)): The timestamp of the node.
    ///    id (str or int): The id of the node.
    ///    properties (dict): The properties of the node (optional).
    ///    node_type (str): The optional string which will be used as a node type
    /// Returns:
    ///   None
    #[pyo3(signature = (timestamp, id, properties = None, node_type = None))]
    pub fn add_node(
        &self,
        timestamp: PyTime,
        id: GID,
        properties: Option<HashMap<String, Prop>>,
        node_type: Option<&str>,
    ) -> Result<NodeView<Graph, Graph>, GraphError> {
        self.graph
            .add_node(timestamp, id, properties.unwrap_or_default(), node_type)
    }

    /// Adds properties to the graph.
    ///
    /// Arguments:
    ///    timestamp (int, str, or datetime(utc)): The timestamp of the temporal property.
    ///    properties (dict): The temporal properties of the graph.
    ///
    /// Returns:
    ///    None
    pub fn add_property(
        &self,
        timestamp: PyTime,
        properties: HashMap<String, Prop>,
    ) -> Result<(), GraphError> {
        self.graph.add_properties(timestamp, properties)
    }

    /// Adds static properties to the graph.
    ///
    /// Arguments:
    ///     properties (dict): The static properties of the graph.
    ///
    /// Returns:
    ///    None
    pub fn add_constant_properties(
        &self,
        properties: HashMap<String, Prop>,
    ) -> Result<(), GraphError> {
        self.graph.add_constant_properties(properties)
    }

    /// Updates static properties to the graph.
    ///
    /// Arguments:
    ///     properties (dict): The static properties of the graph.
    ///
    /// Returns:
    ///    None
    pub fn update_constant_properties(
        &self,
        properties: HashMap<String, Prop>,
    ) -> Result<(), GraphError> {
        self.graph.update_constant_properties(properties)
    }

    /// Adds a new edge with the given source and destination nodes and properties to the graph.
    ///
    /// Arguments:
    ///    timestamp (int, str, or datetime(utc)): The timestamp of the edge.
    ///    src (str or int): The id of the source node.
    ///    dst (str or int): The id of the destination node.
    ///    properties (dict): The properties of the edge, as a dict of string and properties (optional).
    ///    layer (str): The layer of the edge (optional).
    ///
    /// Returns:
    ///   None
    #[pyo3(signature = (timestamp, src, dst, properties = None, layer = None))]
    pub fn add_edge(
        &self,
        timestamp: PyTime,
        src: GID,
        dst: GID,
        properties: Option<HashMap<String, Prop>>,
        layer: Option<&str>,
    ) -> Result<EdgeView<Graph, Graph>, GraphError> {
        self.graph
            .add_edge(timestamp, src, dst, properties.unwrap_or_default(), layer)
    }

    /// Import a single node into the graph.
    ///
    /// This function takes a PyNode object and an optional boolean flag. If the flag is set to true,
    /// the function will force the import of the node even if it already exists in the graph.
    ///
    /// Arguments:
    ///     node (Node) - A PyNode object representing the node to be imported.
    ///     force (boolean) - An optional boolean flag indicating whether to force the import of the node.
    ///
    /// Returns:
    ///     Result<NodeView<Graph, Graph>, GraphError> - A Result object which is Ok if the node was successfully imported, and Err otherwise.
    #[pyo3(signature = (node, force = false))]
    pub fn import_node(
        &self,
        node: PyNode,
        force: bool,
    ) -> Result<NodeView<Graph, Graph>, GraphError> {
        self.graph.import_node(&node.node, force)
    }

    /// Import multiple nodes into the graph.
    ///
    /// This function takes a vector of PyNode objects and an optional boolean flag. If the flag is set to true,
    /// the function will force the import of the nodes even if they already exist in the graph.
    ///
    /// Arguments:
    ///
    ///     nodes (List(Node))- A vector of PyNode objects representing the nodes to be imported.
    ///     force (boolean) - An optional boolean flag indicating whether to force the import of the nodes.
    ///
    #[pyo3(signature = (nodes, force = false))]
    pub fn import_nodes(&self, nodes: Vec<PyNode>, force: bool) -> Result<(), GraphError> {
        let node_views = nodes.iter().map(|node| &node.node);
        self.graph.import_nodes(node_views, force)
    }

    /// Import a single edge into the graph.
    ///
    /// This function takes a PyEdge object and an optional boolean flag. If the flag is set to true,
    /// the function will force the import of the edge even if it already exists in the graph.
    ///
    /// Arguments:
    ///
    ///     edge (Edge) - A PyEdge object representing the edge to be imported.
    ///     force (boolean) - An optional boolean flag indicating whether to force the import of the edge.
    ///
    /// Returns:
    ///     Result<EdgeView<Graph, Graph>, GraphError> - A Result object which is Ok if the edge was successfully imported, and Err otherwise.
    #[pyo3(signature = (edge, force = false))]
    pub fn import_edge(
        &self,
        edge: PyEdge,
        force: bool,
    ) -> Result<EdgeView<Graph, Graph>, GraphError> {
        self.graph.import_edge(&edge.edge, force)
    }

    /// Import multiple edges into the graph.
    ///
    /// This function takes a vector of PyEdge objects and an optional boolean flag. If the flag is set to true,
    /// the function will force the import of the edges even if they already exist in the graph.
    ///
    /// Arguments:
    ///
    ///     edges (List(edges)) - A vector of PyEdge objects representing the edges to be imported.
    ///     force (boolean) - An optional boolean flag indicating whether to force the import of the edges.
    ///
    #[pyo3(signature = (edges, force = false))]
    pub fn import_edges(&self, edges: Vec<PyEdge>, force: bool) -> Result<(), GraphError> {
        let edge_views = edges.iter().map(|edge| &edge.edge);
        self.graph.import_edges(edge_views, force)
    }

    //FIXME: This is reimplemented here to get mutable views. If we switch the underlying graph to enum dispatch, this won't be necessary!
    /// Gets the node with the specified id
    ///
    /// Arguments:
    ///   id (str or int): the node id
    ///
    /// Returns:
    ///   the node with the specified id, or None if the node does not exist
    pub fn node(&self, id: NodeRef) -> Option<NodeView<Graph>> {
        self.graph.node(id)
    }

    //FIXME: This is reimplemented here to get mutable views. If we switch the underlying graph to enum dispatch, this won't be necessary!
    /// Gets the edge with the specified source and destination nodes
    ///
    /// Arguments:
    ///     src (str or int): the source node id
    ///     dst (str or int): the destination node id
    ///
    /// Returns:
    ///     the edge with the specified source and destination nodes, or None if the edge does not exist
    #[pyo3(signature = (src, dst))]
    pub fn edge(&self, src: NodeRef, dst: NodeRef) -> Option<EdgeView<Graph, Graph>> {
        self.graph.edge(src, dst)
    }

    //******  Saving And Loading  ******//

    // Alternative constructors are tricky, see: https://gist.github.com/redshiftzero/648e4feeff3843ffd9924f13625f839c

    /// Loads a graph from the given path.
    ///
    /// Arguments:
    ///   path (str): The path to the graph.
    ///
    /// Returns:
    ///  Graph: The loaded graph.
    #[staticmethod]
    #[pyo3(signature = (path, force = false))]
    pub fn load_from_file(path: &str, force: bool) -> Result<Graph, GraphError> {
        Graph::load_from_file(path, force)
    }

    /// Saves the graph to the given path.
    ///
    /// Arguments:
    ///  path (str): The path to the graph.
    ///
    /// Returns:
    /// None
    pub fn save_to_file(&self, path: &str) -> Result<(), GraphError> {
        self.graph.save_to_file(Path::new(path))
    }

    /// Returns all the node types in the graph.
    ///
    /// Returns:
    /// A list of node types
    pub fn get_all_node_types(&self) -> Vec<ArcStr> {
        self.graph.get_all_node_types()
    }

    /// Get bincode encoded graph
    pub fn bincode<'py>(&'py self, py: Python<'py>) -> Result<&'py PyBytes, GraphError> {
        let bytes = MaterializedGraph::from(self.graph.clone()).bincode()?;
        Ok(PyBytes::new(py, &bytes))
    }

    /// Creates a graph from a bincode encoded graph
    #[staticmethod]
    fn from_bincode(bytes: &[u8]) -> Result<Option<Graph>, GraphError> {
        let graph = MaterializedGraph::from_bincode(bytes)?;
        Ok(graph.into_events())
    }

    /// Gives the large connected component of a graph.
    ///
    /// # Example Usage:
    /// g.largest_connected_component()
    ///
    /// # Returns:
    /// A raphtory graph, which essentially is a sub-graph of the graph `g`
    ///
    pub fn largest_connected_component(&self) -> NodeSubgraph<Graph> {
        self.graph.largest_connected_component()
    }

    /// Get persistent graph
    pub fn persistent_graph<'py>(&'py self) -> PyResult<Py<PyPersistentGraph>> {
        PyPersistentGraph::py_from_db_graph(self.graph.persistent_graph())
    }

    /// Load a graph from a Pandas DataFrame.
    ///
    /// Args:
    ///     edge_df (pandas.DataFrame): The DataFrame containing the edges.
    ///     edge_time (str): The column name for the timestamps.
    ///     edge_src (str): The column name for the source node ids.
    ///     edge_dst (str): The column name for the destination node ids.
    ///     edge_properties (list): The column names for the temporal properties (optional) Defaults to None.
    ///     edge_constant_properties (list): The column names for the constant properties (optional) Defaults to None.
    ///     edge_shared_constant_properties (dict): A dictionary of constant properties that will be added to every edge (optional) Defaults to None.
    ///     layer_name (str): The edge layer name (optional) Defaults to None.
    ///     layer_col (str): The edge layer col name in dataframe (optional) Defaults to None.
    ///     node_df (pandas.DataFrame): The DataFrame containing the nodes (optional) Defaults to None.
    ///     node_id (str): The column name for the node ids (optional) Defaults to None.
    ///     node_time (str): The column name for the node timestamps (optional) Defaults to None.
    ///     node_properties (list): The column names for the node temporal properties (optional) Defaults to None.
    ///     node_constant_properties (list): The column names for the node constant properties (optional) Defaults to None.
    ///     node_shared_constant_properties (dict): A dictionary of constant properties that will be added to every node (optional) Defaults to None.
    ///     node_type (str): The node type (optional). Defaults to None.
    ///     node_type_col (str): The node type col name in dataframe (optional) Defaults to None.
    ///
    /// Returns:
    ///      Graph: The loaded Graph object.
    #[staticmethod]
    #[pyo3(
<<<<<<< HEAD
        signature = (edge_df, edge_time, edge_src, edge_dst, edge_properties = None, edge_constant_properties = None, edge_shared_constant_properties = None,
        layer_name = None, layer_col = None, node_df = None, node_id = None, node_time = None, node_properties = None,
        node_constant_properties = None, node_shared_constant_properties = None, node_type = None, node_type_col = None)
=======
        signature = (edge_df, edge_src, edge_dst, edge_time, edge_properties = None, edge_const_properties = None, edge_shared_const_properties = None,
        edge_layer = None, layer_in_df = true, node_df = None, node_id = None, node_time = None, node_properties = None,
        node_const_properties = None, node_shared_const_properties = None, node_type = None, node_type_in_df = true)
>>>>>>> 658eb69d
    )]
    fn load_from_pandas(
        edge_df: &PyAny,
        edge_time: &str,
        edge_src: &str,
        edge_dst: &str,
        edge_properties: Option<Vec<&str>>,
        edge_constant_properties: Option<Vec<&str>>,
        edge_shared_constant_properties: Option<HashMap<String, Prop>>,
        layer_name: Option<&str>,
        layer_col: Option<&str>,
        node_df: Option<&PyAny>,
        node_id: Option<&str>,
        node_time: Option<&str>,
        node_properties: Option<Vec<&str>>,
        node_constant_properties: Option<Vec<&str>>,
        node_shared_constant_properties: Option<HashMap<String, Prop>>,
        node_type: Option<&str>,
        node_type_col: Option<&str>,
    ) -> Result<Graph, GraphError> {
        let graph = Graph::new();
        if let (Some(node_df), Some(node_id), Some(node_time)) = (node_df, node_id, node_time) {
            load_nodes_from_pandas(
                &graph.core_graph(),
                node_df,
                node_id,
                node_time,
                node_type,
<<<<<<< HEAD
                node_type_col,
                node_properties.as_ref().map(|props| props.as_ref()),
                node_constant_properties
                    .as_ref()
                    .map(|props| props.as_ref()),
                node_shared_constant_properties.as_ref(),
=======
                node_type_in_df,
                node_properties.as_ref().map(|props| props.as_ref()),
                node_const_properties.as_ref().map(|props| props.as_ref()),
                node_shared_const_properties.as_ref(),
>>>>>>> 658eb69d
            )?;
        }
        load_edges_from_pandas(
            &graph.core_graph(),
            edge_df,
            edge_time,
            edge_src,
            edge_dst,
<<<<<<< HEAD
            edge_properties.as_ref().map(|props| props.as_ref()),
            edge_constant_properties
                .as_ref()
                .map(|props| props.as_ref()),
            edge_shared_constant_properties.as_ref(),
            layer_name,
            layer_col,
=======
            edge_time,
            edge_properties.as_ref().map(|props| props.as_ref()),
            edge_const_properties.as_ref().map(|props| props.as_ref()),
            edge_shared_const_properties.as_ref(),
            edge_layer,
            layer_in_df,
>>>>>>> 658eb69d
        )?;
        Ok(graph)
    }

    /// Load a graph from Parquet file.
    ///
    /// Args:
    ///     edge_parquet_path (str): Parquet file or directory of Parquet files containing the edges.
    ///     edge_time (str): The column name for the timestamps.
    ///     edge_src (str): The column name for the source node ids.
    ///     edge_dst (str): The column name for the destination node ids.
    ///     edge_properties (list): The column names for the temporal properties (optional) Defaults to None.
    ///     edge_constant_properties (list): The column names for the constant properties (optional) Defaults to None.
    ///     edge_shared_constant_properties (dict): A dictionary of constant properties that will be added to every edge (optional) Defaults to None.
    ///     layer_name (str): The edge layer name (optional) Defaults to None.
    ///     layer_col (str): The edge layer col name in dataframe (optional) Defaults to None.
    ///     node_parquet_path (str): Parquet file or directory of Parquet files containing the nodes (optional) Defaults to None.
    ///     node_id (str): The column name for the node ids (optional) Defaults to None.
    ///     node_time (str): The column name for the node timestamps (optional) Defaults to None.
    ///     node_properties (list): The column names for the node temporal properties (optional) Defaults to None.
    ///     node_constant_properties (list): The column names for the node constant properties (optional) Defaults to None.
    ///     node_shared_constant_properties (dict): A dictionary of constant properties that will be added to every node (optional) Defaults to None.
    ///     node_type (str): The node type (optional). Defaults to None.
    ///     node_type_col (str): The node type col name in dataframe (optional) Defaults to None.
    ///
    /// Returns:
    ///      Graph: The loaded Graph object.
    #[staticmethod]
    #[pyo3(
<<<<<<< HEAD
        signature = (edge_parquet_path, edge_time, edge_src, edge_dst, edge_properties = None, edge_constant_properties = None, edge_shared_constant_properties = None,
        layer_name = None, layer_col = None, node_parquet_path = None, node_id = None, node_time = None, node_properties = None,
        node_constant_properties = None, node_shared_constant_properties = None, node_type = None, node_type_col = None)
=======
        signature = (edge_parquet_path, edge_src, edge_dst, edge_time, edge_properties = None, edge_const_properties = None, edge_shared_const_properties = None,
        edge_layer = None, layer_in_df = true, node_parquet_path = None, node_id = None, node_time = None, node_properties = None,
        node_const_properties = None, node_shared_const_properties = None, node_type = None, node_type_in_df = true)
>>>>>>> 658eb69d
    )]
    fn load_from_parquet(
        edge_parquet_path: PathBuf,
        edge_time: &str,
        edge_src: &str,
        edge_dst: &str,
        edge_properties: Option<Vec<&str>>,
        edge_constant_properties: Option<Vec<&str>>,
        edge_shared_constant_properties: Option<HashMap<String, Prop>>,
        layer_name: Option<&str>,
        layer_col: Option<&str>,
        node_parquet_path: Option<PathBuf>,
        node_id: Option<&str>,
        node_time: Option<&str>,
        node_properties: Option<Vec<&str>>,
        node_constant_properties: Option<Vec<&str>>,
        node_shared_constant_properties: Option<HashMap<String, Prop>>,
        node_type: Option<&str>,
        node_type_col: Option<&str>,
    ) -> Result<Graph, GraphError> {
        let graph = Graph::new();

        if let (Some(node_parquet_path), Some(node_id), Some(node_time)) =
            (node_parquet_path, node_id, node_time)
        {
            load_nodes_from_parquet(
                &graph,
                &node_parquet_path,
                node_id,
                node_time,
                node_type,
<<<<<<< HEAD
                node_type_col,
                node_properties.as_ref().map(|props| props.as_ref()),
                node_constant_properties
                    .as_ref()
                    .map(|props| props.as_ref()),
                node_shared_constant_properties.as_ref(),
=======
                node_type_in_df,
                node_properties.as_ref().map(|props| props.as_ref()),
                node_const_properties.as_ref().map(|props| props.as_ref()),
                node_shared_const_properties.as_ref(),
>>>>>>> 658eb69d
            )?;
        }
        load_edges_from_parquet(
            &graph,
            edge_parquet_path,
            edge_time,
            edge_src,
            edge_dst,
<<<<<<< HEAD
            edge_properties.as_ref().map(|props| props.as_ref()),
            edge_constant_properties
                .as_ref()
                .map(|props| props.as_ref()),
            edge_shared_constant_properties.as_ref(),
            layer_name,
            layer_col,
=======
            edge_time,
            edge_properties.as_ref().map(|props| props.as_ref()),
            edge_const_properties.as_ref().map(|props| props.as_ref()),
            edge_shared_const_properties.as_ref(),
            edge_layer,
            layer_in_df,
>>>>>>> 658eb69d
        )?;

        Ok(graph)
    }

    /// Load nodes from a Pandas DataFrame into the graph.
    ///
    /// Arguments:
    ///     df (pandas.DataFrame): The Pandas DataFrame containing the nodes.
    ///     id (str): The column name for the node IDs.
    ///     time (str): The column name for the timestamps.
    ///     node_type (str): The node type (optional). Defaults to None.
    ///     node_type_col (str): The node type col name in dataframe (optional) Defaults to None.
    ///     properties (List<str>): List of node property column names. Defaults to None. (optional)
    ///     constant_properties (List<str>): List of constant node property column names. Defaults to None.  (optional)
    ///     shared_constant_properties (Dictionary/Hashmap of properties): A dictionary of constant properties that will be added to every node. Defaults to None. (optional)
    /// Returns:
    ///     Result<(), GraphError>: Result of the operation.
    #[pyo3(
<<<<<<< HEAD
        signature = (df, id, time, node_type = None, node_type_col = None, properties = None, constant_properties = None, shared_constant_properties = None)
=======
        signature = (df, id, time, node_type = None, node_type_in_df = true, properties = None, const_properties = None, shared_const_properties = None)
>>>>>>> 658eb69d
    )]
    fn load_nodes_from_pandas(
        &self,
        df: &PyAny,
        id: &str,
        time: &str,
        node_type: Option<&str>,
        node_type_col: Option<&str>,
        properties: Option<Vec<&str>>,
        constant_properties: Option<Vec<&str>>,
        shared_constant_properties: Option<HashMap<String, Prop>>,
    ) -> Result<(), GraphError> {
        load_nodes_from_pandas(
            self.graph.core_graph(),
            df,
            id,
            time,
            node_type,
<<<<<<< HEAD
            node_type_col,
            properties.as_ref().map(|props| props.as_ref()),
            constant_properties.as_ref().map(|props| props.as_ref()),
            shared_constant_properties.as_ref(),
=======
            node_type_in_df,
            properties.as_ref().map(|props| props.as_ref()),
            const_properties.as_ref().map(|props| props.as_ref()),
            shared_const_properties.as_ref(),
>>>>>>> 658eb69d
        )
    }

    /// Load nodes from a Parquet file into the graph.
    ///
    /// Arguments:
    ///     parquet_path (str): Parquet file or directory of Parquet files containing the nodes
    ///     id (str): The column name for the node IDs.
    ///     time (str): The column name for the timestamps.
    ///     node_type (str): The node type (optional). Defaults to None.
    ///     node_type_col (str): The node type col name in dataframe (optional) Defaults to None.
    ///     properties (List<str>): List of node property column names. Defaults to None. (optional)
    ///     constant_properties (List<str>): List of constant node property column names. Defaults to None.  (optional)
    ///     shared_constant_properties (Dictionary/Hashmap of properties): A dictionary of constant properties that will be added to every node. Defaults to None. (optional)
    /// Returns:
    ///     Result<(), GraphError>: Result of the operation.
    #[pyo3(
<<<<<<< HEAD
        signature = (parquet_path, id, time, node_type = None, node_type_col = None, properties = None, constant_properties = None, shared_constant_properties = None)
=======
        signature = (parquet_path, id, time, node_type = None, node_type_in_df = true, properties = None, const_properties = None, shared_const_properties = None)
>>>>>>> 658eb69d
    )]
    fn load_nodes_from_parquet(
        &self,
        parquet_path: PathBuf,
        id: &str,
        time: &str,
        node_type: Option<&str>,
        node_type_col: Option<&str>,
        properties: Option<Vec<&str>>,
        constant_properties: Option<Vec<&str>>,
        shared_constant_properties: Option<HashMap<String, Prop>>,
    ) -> Result<(), GraphError> {
        load_nodes_from_parquet(
            &self.graph,
            parquet_path.as_path(),
            id,
            time,
            node_type,
<<<<<<< HEAD
            node_type_col,
            properties.as_ref().map(|props| props.as_ref()),
            constant_properties.as_ref().map(|props| props.as_ref()),
            shared_constant_properties.as_ref(),
=======
            node_type_in_df,
            properties.as_ref().map(|props| props.as_ref()),
            const_properties.as_ref().map(|props| props.as_ref()),
            shared_const_properties.as_ref(),
>>>>>>> 658eb69d
        )
    }

    /// Load edges from a Pandas DataFrame into the graph.
    ///
    /// Arguments:
    ///     df (Dataframe): The Pandas DataFrame containing the edges.
    ///     time (str): The column name for the update timestamps.
    ///     src (str): The column name for the source node ids.
    ///     dst (str): The column name for the destination node ids.
    ///     properties (List<str>): List of edge property column names. Defaults to None. (optional)
    ///     constant_properties (List<str>): List of constant edge property column names. Defaults to None. (optional)
    ///     shared_constant_properties (dict): A dictionary of constant properties that will be added to every edge. Defaults to None. (optional)
    ///     layer_name (str): The edge layer name (optional) Defaults to None.
    ///     layer_col (str): The edge layer col name in dataframe (optional) Defaults to None.
    ///
    /// Returns:
    ///     Result<(), GraphError>: Result of the operation.
    #[pyo3(
<<<<<<< HEAD
        signature = (df, time, src, dst, properties = None, constant_properties = None, shared_constant_properties = None, layer_name = None, layer_col = None)
=======
        signature = (df, src, dst, time, properties = None, const_properties = None, shared_const_properties = None, layer = None, layer_in_df = true)
>>>>>>> 658eb69d
    )]
    fn load_edges_from_pandas(
        &self,
        df: &PyAny,
        time: &str,
        src: &str,
        dst: &str,
        properties: Option<Vec<&str>>,
        constant_properties: Option<Vec<&str>>,
        shared_constant_properties: Option<HashMap<String, Prop>>,
        layer_name: Option<&str>,
        layer_col: Option<&str>,
    ) -> Result<(), GraphError> {
        load_edges_from_pandas(
            self.graph.core_graph(),
            df,
            time,
            src,
            dst,
<<<<<<< HEAD
            properties.as_ref().map(|props| props.as_ref()),
            constant_properties.as_ref().map(|props| props.as_ref()),
            shared_constant_properties.as_ref(),
            layer_name,
            layer_col,
=======
            time,
            properties.as_ref().map(|props| props.as_ref()),
            const_properties.as_ref().map(|props| props.as_ref()),
            shared_const_properties.as_ref(),
            layer,
            layer_in_df,
>>>>>>> 658eb69d
        )
    }

    /// Load edges from a Parquet file into the graph.
    ///
    /// Arguments:
    ///     parquet_path (str): Parquet file or directory of Parquet files path containing edges
    ///     src (str): The column name for the source node ids.
    ///     dst (str): The column name for the destination node ids.
    ///     time (str): The column name for the update timestamps.
    ///     properties (List<str>): List of edge property column names. Defaults to None. (optional)
    ///     constant_properties (List<str>): List of constant edge property column names. Defaults to None. (optional)
    ///     shared_constant_properties (dict): A dictionary of constant properties that will be added to every edge. Defaults to None. (optional)
    ///     layer_name (str): The edge layer name (optional) Defaults to None.
    ///     layer_col (str): The edge layer col name in dataframe (optional) Defaults to None.
    ///
    /// Returns:
    ///     Result<(), GraphError>: Result of the operation.
    #[pyo3(
<<<<<<< HEAD
        signature = (parquet_path, time, src, dst, properties = None, constant_properties = None, shared_constant_properties = None, layer_name = None, layer_col = None)
=======
        signature = (parquet_path, src, dst, time, properties = None, const_properties = None, shared_const_properties = None, layer = None, layer_in_df = true)
>>>>>>> 658eb69d
    )]
    fn load_edges_from_parquet(
        &self,
        parquet_path: PathBuf,
        time: &str,
        src: &str,
        dst: &str,
        properties: Option<Vec<&str>>,
        constant_properties: Option<Vec<&str>>,
        shared_constant_properties: Option<HashMap<String, Prop>>,
        layer_name: Option<&str>,
        layer_col: Option<&str>,
    ) -> Result<(), GraphError> {
        load_edges_from_parquet(
            &self.graph,
            parquet_path.as_path(),
            time,
            src,
            dst,
<<<<<<< HEAD
            properties.as_ref().map(|props| props.as_ref()),
            constant_properties.as_ref().map(|props| props.as_ref()),
            shared_constant_properties.as_ref(),
            layer_name,
            layer_col,
=======
            time,
            properties.as_ref().map(|props| props.as_ref()),
            const_properties.as_ref().map(|props| props.as_ref()),
            shared_const_properties.as_ref(),
            layer,
            layer_in_df,
>>>>>>> 658eb69d
        )
    }

    /// Load node properties from a Pandas DataFrame.
    ///
    /// Arguments:
    ///     df (Dataframe): The Pandas DataFrame containing node information.
    ///     id(str): The column name for the node IDs.
    ///     constant_properties (List<str>): List of constant node property column names. Defaults to None. (optional)
    ///     shared_constant_properties (<HashMap<String, Prop>>):  A dictionary of constant properties that will be added to every node. Defaults to None. (optional)
    ///
    /// Returns:
    ///     Result<(), GraphError>: Result of the operation.
    #[pyo3(signature = (df, id, constant_properties = None, shared_constant_properties = None))]
    fn load_node_props_from_pandas(
        &self,
        df: &PyAny,
        id: &str,
        constant_properties: Option<Vec<&str>>,
        shared_constant_properties: Option<HashMap<String, Prop>>,
    ) -> Result<(), GraphError> {
        load_node_props_from_pandas(
            self.graph.core_graph(),
            df,
            id,
<<<<<<< HEAD
            constant_properties.as_ref().map(|props| props.as_ref()),
            shared_constant_properties.as_ref(),
=======
            const_properties.as_ref().map(|props| props.as_ref()),
            shared_const_properties.as_ref(),
>>>>>>> 658eb69d
        )
    }

    /// Load node properties from a parquet file.
    ///
    /// Arguments:
    ///     parquet_path (str): Parquet file or directory of Parquet files path containing node information.
    ///     id(str): The column name for the node IDs.
    ///     constant_properties (List<str>): List of constant node property column names. Defaults to None. (optional)
    ///     shared_constant_properties (<HashMap<String, Prop>>):  A dictionary of constant properties that will be added to every node. Defaults to None. (optional)
    ///
    /// Returns:
    ///     Result<(), GraphError>: Result of the operation.
    #[pyo3(signature = (parquet_path, id, constant_properties = None, shared_constant_properties = None))]
    fn load_node_props_from_parquet(
        &self,
        parquet_path: PathBuf,
        id: &str,
        constant_properties: Option<Vec<&str>>,
        shared_constant_properties: Option<HashMap<String, Prop>>,
    ) -> Result<(), GraphError> {
        load_node_props_from_parquet(
            &self.graph,
            parquet_path.as_path(),
            id,
<<<<<<< HEAD
            constant_properties.as_ref().map(|props| props.as_ref()),
            shared_constant_properties.as_ref(),
=======
            const_properties.as_ref().map(|props| props.as_ref()),
            shared_const_properties.as_ref(),
>>>>>>> 658eb69d
        )
    }

    /// Load edge properties from a Pandas DataFrame.
    ///
    /// Arguments:
    ///     df (Dataframe): The Pandas DataFrame containing edge information.
    ///     src (str): The column name for the source node.
    ///     dst (str): The column name for the destination node.
    ///     constant_properties (List<str>): List of constant edge property column names. Defaults to None. (optional)
    ///     shared_constant_properties (dict): A dictionary of constant properties that will be added to every edge. Defaults to None. (optional)
    ///     layer_name (str): The edge layer name (optional) Defaults to None.
    ///     layer_col (str): The edge layer col name in dataframe (optional) Defaults to None.
    ///
    /// Returns:
    ///     Result<(), GraphError>: Result of the operation.
    #[pyo3(
<<<<<<< HEAD
        signature = (df, src, dst, constant_properties = None, shared_constant_properties = None, layer_name = None, layer_col = None)
=======
        signature = (df, src, dst, const_properties = None, shared_const_properties = None, layer = None, layer_in_df = true)
>>>>>>> 658eb69d
    )]
    fn load_edge_props_from_pandas(
        &self,
        df: &PyAny,
        src: &str,
        dst: &str,
        constant_properties: Option<Vec<&str>>,
        shared_constant_properties: Option<HashMap<String, Prop>>,
        layer_name: Option<&str>,
        layer_col: Option<&str>,
    ) -> Result<(), GraphError> {
        load_edge_props_from_pandas(
            self.graph.core_graph(),
            df,
            src,
            dst,
<<<<<<< HEAD
            constant_properties.as_ref().map(|props| props.as_ref()),
            shared_constant_properties.as_ref(),
            layer_name,
            layer_col,
=======
            const_properties.as_ref().map(|props| props.as_ref()),
            shared_const_properties.as_ref(),
            layer,
            layer_in_df,
>>>>>>> 658eb69d
        )
    }

    /// Load edge properties from parquet file
    ///
    /// Arguments:
    ///     parquet_path (str): Parquet file or directory of Parquet files path containing edge information.
    ///     src (str): The column name for the source node.
    ///     dst (str): The column name for the destination node.
    ///     constant_properties (List<str>): List of constant edge property column names. Defaults to None. (optional)
    ///     shared_constant_properties (dict): A dictionary of constant properties that will be added to every edge. Defaults to None. (optional)
    ///     layer_name (str): The edge layer name (optional) Defaults to None.
    ///     layer_col (str): The edge layer col name in dataframe (optional) Defaults to None.
    ///
    /// Returns:
    ///     Result<(), GraphError>: Result of the operation.
    #[pyo3(
<<<<<<< HEAD
        signature = (parquet_path, src, dst, constant_properties = None, shared_constant_properties = None, layer_name = None, layer_col = None)
=======
        signature = (parquet_path, src, dst, const_properties = None, shared_const_properties = None, layer = None, layer_in_df = true)
>>>>>>> 658eb69d
    )]
    fn load_edge_props_from_parquet(
        &self,
        parquet_path: PathBuf,
        src: &str,
        dst: &str,
        constant_properties: Option<Vec<&str>>,
        shared_constant_properties: Option<HashMap<String, Prop>>,
        layer_name: Option<&str>,
        layer_col: Option<&str>,
    ) -> Result<(), GraphError> {
        load_edge_props_from_parquet(
            &self.graph,
            parquet_path.as_path(),
            src,
            dst,
<<<<<<< HEAD
            constant_properties.as_ref().map(|props| props.as_ref()),
            shared_constant_properties.as_ref(),
            layer_name,
            layer_col,
=======
            const_properties.as_ref().map(|props| props.as_ref()),
            shared_const_properties.as_ref(),
            layer,
            layer_in_df,
>>>>>>> 658eb69d
        )
    }
}<|MERGE_RESOLUTION|>--- conflicted
+++ resolved
@@ -452,15 +452,9 @@
     ///      Graph: The loaded Graph object.
     #[staticmethod]
     #[pyo3(
-<<<<<<< HEAD
         signature = (edge_df, edge_time, edge_src, edge_dst, edge_properties = None, edge_constant_properties = None, edge_shared_constant_properties = None,
         layer_name = None, layer_col = None, node_df = None, node_id = None, node_time = None, node_properties = None,
         node_constant_properties = None, node_shared_constant_properties = None, node_type = None, node_type_col = None)
-=======
-        signature = (edge_df, edge_src, edge_dst, edge_time, edge_properties = None, edge_const_properties = None, edge_shared_const_properties = None,
-        edge_layer = None, layer_in_df = true, node_df = None, node_id = None, node_time = None, node_properties = None,
-        node_const_properties = None, node_shared_const_properties = None, node_type = None, node_type_in_df = true)
->>>>>>> 658eb69d
     )]
     fn load_from_pandas(
         edge_df: &PyAny,
@@ -489,19 +483,12 @@
                 node_id,
                 node_time,
                 node_type,
-<<<<<<< HEAD
                 node_type_col,
                 node_properties.as_ref().map(|props| props.as_ref()),
                 node_constant_properties
                     .as_ref()
                     .map(|props| props.as_ref()),
                 node_shared_constant_properties.as_ref(),
-=======
-                node_type_in_df,
-                node_properties.as_ref().map(|props| props.as_ref()),
-                node_const_properties.as_ref().map(|props| props.as_ref()),
-                node_shared_const_properties.as_ref(),
->>>>>>> 658eb69d
             )?;
         }
         load_edges_from_pandas(
@@ -510,7 +497,6 @@
             edge_time,
             edge_src,
             edge_dst,
-<<<<<<< HEAD
             edge_properties.as_ref().map(|props| props.as_ref()),
             edge_constant_properties
                 .as_ref()
@@ -518,14 +504,6 @@
             edge_shared_constant_properties.as_ref(),
             layer_name,
             layer_col,
-=======
-            edge_time,
-            edge_properties.as_ref().map(|props| props.as_ref()),
-            edge_const_properties.as_ref().map(|props| props.as_ref()),
-            edge_shared_const_properties.as_ref(),
-            edge_layer,
-            layer_in_df,
->>>>>>> 658eb69d
         )?;
         Ok(graph)
     }
@@ -555,15 +533,9 @@
     ///      Graph: The loaded Graph object.
     #[staticmethod]
     #[pyo3(
-<<<<<<< HEAD
         signature = (edge_parquet_path, edge_time, edge_src, edge_dst, edge_properties = None, edge_constant_properties = None, edge_shared_constant_properties = None,
         layer_name = None, layer_col = None, node_parquet_path = None, node_id = None, node_time = None, node_properties = None,
         node_constant_properties = None, node_shared_constant_properties = None, node_type = None, node_type_col = None)
-=======
-        signature = (edge_parquet_path, edge_src, edge_dst, edge_time, edge_properties = None, edge_const_properties = None, edge_shared_const_properties = None,
-        edge_layer = None, layer_in_df = true, node_parquet_path = None, node_id = None, node_time = None, node_properties = None,
-        node_const_properties = None, node_shared_const_properties = None, node_type = None, node_type_in_df = true)
->>>>>>> 658eb69d
     )]
     fn load_from_parquet(
         edge_parquet_path: PathBuf,
@@ -595,19 +567,12 @@
                 node_id,
                 node_time,
                 node_type,
-<<<<<<< HEAD
                 node_type_col,
                 node_properties.as_ref().map(|props| props.as_ref()),
                 node_constant_properties
                     .as_ref()
                     .map(|props| props.as_ref()),
                 node_shared_constant_properties.as_ref(),
-=======
-                node_type_in_df,
-                node_properties.as_ref().map(|props| props.as_ref()),
-                node_const_properties.as_ref().map(|props| props.as_ref()),
-                node_shared_const_properties.as_ref(),
->>>>>>> 658eb69d
             )?;
         }
         load_edges_from_parquet(
@@ -616,7 +581,6 @@
             edge_time,
             edge_src,
             edge_dst,
-<<<<<<< HEAD
             edge_properties.as_ref().map(|props| props.as_ref()),
             edge_constant_properties
                 .as_ref()
@@ -624,14 +588,6 @@
             edge_shared_constant_properties.as_ref(),
             layer_name,
             layer_col,
-=======
-            edge_time,
-            edge_properties.as_ref().map(|props| props.as_ref()),
-            edge_const_properties.as_ref().map(|props| props.as_ref()),
-            edge_shared_const_properties.as_ref(),
-            edge_layer,
-            layer_in_df,
->>>>>>> 658eb69d
         )?;
 
         Ok(graph)
@@ -651,11 +607,7 @@
     /// Returns:
     ///     Result<(), GraphError>: Result of the operation.
     #[pyo3(
-<<<<<<< HEAD
         signature = (df, id, time, node_type = None, node_type_col = None, properties = None, constant_properties = None, shared_constant_properties = None)
-=======
-        signature = (df, id, time, node_type = None, node_type_in_df = true, properties = None, const_properties = None, shared_const_properties = None)
->>>>>>> 658eb69d
     )]
     fn load_nodes_from_pandas(
         &self,
@@ -674,17 +626,10 @@
             id,
             time,
             node_type,
-<<<<<<< HEAD
             node_type_col,
             properties.as_ref().map(|props| props.as_ref()),
             constant_properties.as_ref().map(|props| props.as_ref()),
             shared_constant_properties.as_ref(),
-=======
-            node_type_in_df,
-            properties.as_ref().map(|props| props.as_ref()),
-            const_properties.as_ref().map(|props| props.as_ref()),
-            shared_const_properties.as_ref(),
->>>>>>> 658eb69d
         )
     }
 
@@ -702,11 +647,7 @@
     /// Returns:
     ///     Result<(), GraphError>: Result of the operation.
     #[pyo3(
-<<<<<<< HEAD
         signature = (parquet_path, id, time, node_type = None, node_type_col = None, properties = None, constant_properties = None, shared_constant_properties = None)
-=======
-        signature = (parquet_path, id, time, node_type = None, node_type_in_df = true, properties = None, const_properties = None, shared_const_properties = None)
->>>>>>> 658eb69d
     )]
     fn load_nodes_from_parquet(
         &self,
@@ -725,17 +666,10 @@
             id,
             time,
             node_type,
-<<<<<<< HEAD
             node_type_col,
             properties.as_ref().map(|props| props.as_ref()),
             constant_properties.as_ref().map(|props| props.as_ref()),
             shared_constant_properties.as_ref(),
-=======
-            node_type_in_df,
-            properties.as_ref().map(|props| props.as_ref()),
-            const_properties.as_ref().map(|props| props.as_ref()),
-            shared_const_properties.as_ref(),
->>>>>>> 658eb69d
         )
     }
 
@@ -755,11 +689,7 @@
     /// Returns:
     ///     Result<(), GraphError>: Result of the operation.
     #[pyo3(
-<<<<<<< HEAD
         signature = (df, time, src, dst, properties = None, constant_properties = None, shared_constant_properties = None, layer_name = None, layer_col = None)
-=======
-        signature = (df, src, dst, time, properties = None, const_properties = None, shared_const_properties = None, layer = None, layer_in_df = true)
->>>>>>> 658eb69d
     )]
     fn load_edges_from_pandas(
         &self,
@@ -779,20 +709,11 @@
             time,
             src,
             dst,
-<<<<<<< HEAD
             properties.as_ref().map(|props| props.as_ref()),
             constant_properties.as_ref().map(|props| props.as_ref()),
             shared_constant_properties.as_ref(),
             layer_name,
             layer_col,
-=======
-            time,
-            properties.as_ref().map(|props| props.as_ref()),
-            const_properties.as_ref().map(|props| props.as_ref()),
-            shared_const_properties.as_ref(),
-            layer,
-            layer_in_df,
->>>>>>> 658eb69d
         )
     }
 
@@ -812,11 +733,7 @@
     /// Returns:
     ///     Result<(), GraphError>: Result of the operation.
     #[pyo3(
-<<<<<<< HEAD
         signature = (parquet_path, time, src, dst, properties = None, constant_properties = None, shared_constant_properties = None, layer_name = None, layer_col = None)
-=======
-        signature = (parquet_path, src, dst, time, properties = None, const_properties = None, shared_const_properties = None, layer = None, layer_in_df = true)
->>>>>>> 658eb69d
     )]
     fn load_edges_from_parquet(
         &self,
@@ -836,20 +753,11 @@
             time,
             src,
             dst,
-<<<<<<< HEAD
             properties.as_ref().map(|props| props.as_ref()),
             constant_properties.as_ref().map(|props| props.as_ref()),
             shared_constant_properties.as_ref(),
             layer_name,
             layer_col,
-=======
-            time,
-            properties.as_ref().map(|props| props.as_ref()),
-            const_properties.as_ref().map(|props| props.as_ref()),
-            shared_const_properties.as_ref(),
-            layer,
-            layer_in_df,
->>>>>>> 658eb69d
         )
     }
 
@@ -875,13 +783,8 @@
             self.graph.core_graph(),
             df,
             id,
-<<<<<<< HEAD
             constant_properties.as_ref().map(|props| props.as_ref()),
             shared_constant_properties.as_ref(),
-=======
-            const_properties.as_ref().map(|props| props.as_ref()),
-            shared_const_properties.as_ref(),
->>>>>>> 658eb69d
         )
     }
 
@@ -907,13 +810,8 @@
             &self.graph,
             parquet_path.as_path(),
             id,
-<<<<<<< HEAD
             constant_properties.as_ref().map(|props| props.as_ref()),
             shared_constant_properties.as_ref(),
-=======
-            const_properties.as_ref().map(|props| props.as_ref()),
-            shared_const_properties.as_ref(),
->>>>>>> 658eb69d
         )
     }
 
@@ -931,11 +829,7 @@
     /// Returns:
     ///     Result<(), GraphError>: Result of the operation.
     #[pyo3(
-<<<<<<< HEAD
         signature = (df, src, dst, constant_properties = None, shared_constant_properties = None, layer_name = None, layer_col = None)
-=======
-        signature = (df, src, dst, const_properties = None, shared_const_properties = None, layer = None, layer_in_df = true)
->>>>>>> 658eb69d
     )]
     fn load_edge_props_from_pandas(
         &self,
@@ -952,17 +846,10 @@
             df,
             src,
             dst,
-<<<<<<< HEAD
             constant_properties.as_ref().map(|props| props.as_ref()),
             shared_constant_properties.as_ref(),
             layer_name,
             layer_col,
-=======
-            const_properties.as_ref().map(|props| props.as_ref()),
-            shared_const_properties.as_ref(),
-            layer,
-            layer_in_df,
->>>>>>> 658eb69d
         )
     }
 
@@ -980,11 +867,7 @@
     /// Returns:
     ///     Result<(), GraphError>: Result of the operation.
     #[pyo3(
-<<<<<<< HEAD
         signature = (parquet_path, src, dst, constant_properties = None, shared_constant_properties = None, layer_name = None, layer_col = None)
-=======
-        signature = (parquet_path, src, dst, const_properties = None, shared_const_properties = None, layer = None, layer_in_df = true)
->>>>>>> 658eb69d
     )]
     fn load_edge_props_from_parquet(
         &self,
@@ -1001,17 +884,10 @@
             parquet_path.as_path(),
             src,
             dst,
-<<<<<<< HEAD
             constant_properties.as_ref().map(|props| props.as_ref()),
             shared_constant_properties.as_ref(),
             layer_name,
             layer_col,
-=======
-            const_properties.as_ref().map(|props| props.as_ref()),
-            shared_const_properties.as_ref(),
-            layer,
-            layer_in_df,
->>>>>>> 658eb69d
         )
     }
 }