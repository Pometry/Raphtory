//! The edge module contains the PyEdge class, which is used to represent edges in the graph and
//! provides access to the edge's properties and nodes.
//!
//! The PyEdge class also provides access to the perspective APIs, which allow the user to view the
//! edge as it existed at a particular point in time, or as it existed over a particular time range.
//!
use crate::{
    db::{
        api::{
            properties::{Metadata, Properties},
            view::{
                internal::{DynamicGraph, Immutable, IntoDynamic, MaterializedGraph, Static},
                StaticGraphViewOps,
            },
        },
        graph::{edge::EdgeView, views::deletion_graph::PersistentGraph},
    },
    errors::GraphError,
    prelude::*,
    python::{graph::history::PyHistory, types::repr::Repr},
};
use itertools::Itertools;
use pyo3::prelude::*;
use raphtory_api::{
    core::{
        entities::GID,
        storage::{arc_str::ArcStr, timeindex::TimeIndexEntry},
    },
    python::timeindex::TimeIndexComponent,
};
use std::{
    collections::{hash_map::DefaultHasher, HashMap},
    hash::{Hash, Hasher},
    ops::Deref,
};

/// PyEdge is a Python class that represents an edge in the graph.
/// An edge is a directed connection between two nodes.
#[pyclass(name = "Edge", subclass, module = "raphtory", frozen)]
#[derive(Clone)]
pub struct PyEdge {
    pub edge: EdgeView<DynamicGraph, DynamicGraph>,
}

#[pyclass(name="MutableEdge", extends=PyEdge, module="raphtory", frozen)]
pub struct PyMutableEdge {
    pub edge: EdgeView<MaterializedGraph, MaterializedGraph>,
}

impl PyMutableEdge {
    fn new_bound<G: Into<MaterializedGraph> + StaticGraphViewOps + Static>(
        edge: EdgeView<G>,
        py: Python,
    ) -> PyResult<Bound<Self>> {
        Bound::new(py, (PyMutableEdge::from(edge.clone()), PyEdge::from(edge)))
    }
}

impl<G: StaticGraphViewOps + IntoDynamic, GH: StaticGraphViewOps + IntoDynamic>
    From<EdgeView<G, GH>> for PyEdge
{
    fn from(value: EdgeView<G, GH>) -> Self {
        let base_graph = value.base_graph.into_dynamic();
        let graph = value.graph.into_dynamic();
        let edge = value.edge;
        Self {
            edge: EdgeView {
                base_graph,
                graph,
                edge,
            },
        }
    }
}

impl<G: StaticGraphViewOps + IntoDynamic, GH: StaticGraphViewOps + IntoDynamic + Static>
    From<EdgeView<G, GH>> for EdgeView<DynamicGraph, DynamicGraph>
{
    fn from(value: EdgeView<G, GH>) -> Self {
        EdgeView {
            base_graph: value.base_graph.into_dynamic(),
            graph: value.graph.into_dynamic(),
            edge: value.edge,
        }
    }
}

impl<'py> IntoPyObject<'py> for EdgeView<&DynamicGraph> {
    type Target = PyEdge;
    type Output = Bound<'py, Self::Target>;
    type Error = <Self::Target as IntoPyObject<'py>>::Error;

    fn into_pyobject(self, py: Python<'py>) -> Result<Self::Output, Self::Error> {
        self.cloned().into_pyobject(py)
    }
}

impl<G: Into<MaterializedGraph> + StaticGraphViewOps> From<EdgeView<G, G>> for PyMutableEdge {
    fn from(value: EdgeView<G, G>) -> Self {
        let edge = EdgeView {
            edge: value.edge,
            graph: value.graph.into(),
            base_graph: value.base_graph.into(),
        };

        Self { edge }
    }
}

impl<
        'py,
        G: StaticGraphViewOps + IntoDynamic + Immutable,
        GH: StaticGraphViewOps + IntoDynamic + Immutable,
    > IntoPyObject<'py> for EdgeView<G, GH>
{
    type Target = PyEdge;
    type Output = Bound<'py, Self::Target>;
    type Error = <Self::Target as IntoPyObject<'py>>::Error;

    fn into_pyobject(self, py: Python<'py>) -> Result<Self::Output, Self::Error> {
        PyEdge::from(self).into_pyobject(py)
    }
}

impl<'py> IntoPyObject<'py> for EdgeView<Graph, Graph> {
    type Target = PyMutableEdge;
    type Output = Bound<'py, Self::Target>;
    type Error = PyErr;

    fn into_pyobject(self, py: Python<'py>) -> Result<Self::Output, Self::Error> {
        PyMutableEdge::new_bound(self, py)
    }
}

impl<'py> IntoPyObject<'py> for EdgeView<PersistentGraph, PersistentGraph> {
    type Target = PyMutableEdge;
    type Output = Bound<'py, Self::Target>;
    type Error = PyErr;

    fn into_pyobject(self, py: Python<'py>) -> Result<Self::Output, Self::Error> {
        PyMutableEdge::new_bound(self, py)
    }
}

impl<'py> IntoPyObject<'py> for EdgeView<MaterializedGraph, MaterializedGraph> {
    type Target = PyMutableEdge;
    type Output = Bound<'py, Self::Target>;
    type Error = PyErr;

    fn into_pyobject(self, py: Python<'py>) -> Result<Self::Output, Self::Error> {
        Bound::new(py, (PyMutableEdge::from(self.clone()), PyEdge::from(self)))
    }
}
impl_edgeviewops!(PyEdge, edge, EdgeView<DynamicGraph>, "Edge");

/// PyEdge is a Python class that represents an edge in the graph.
/// An edge is a directed connection between two nodes.
#[pymethods]
impl PyEdge {
    /// Returns true if the value of this edge is equal to the value of the specified edge or false otherwise.
    fn __eq__(&self, other: Bound<PyEdge>) -> bool {
        self.edge == other.get().edge
    }

    /// Returns true if the value of this edge is not equal to the value of the specified edge or false otherwise.
    fn __ne__(&self, other: Bound<PyEdge>) -> bool {
        self.edge != other.get().edge
    }

    /// Returns true if the value of this edge is less than the value of the specified edge or false otherwise.
    fn __lt__(&self, other: Bound<PyEdge>) -> bool {
        self.edge < other.get().edge
    }

    /// Returns true if the value of this edge is less than or equal to the value of the specified edge or false otherwise.
    fn __le__(&self, other: Bound<PyEdge>) -> bool {
        self.edge <= other.get().edge
    }

    /// Returns true if the value of this edge is greater than the value of the specified edge or false otherwise.
    fn __gt__(&self, other: Bound<PyEdge>) -> bool {
        self.edge > other.get().edge
    }

    /// Returns true if the value of this edge is greater than or equal to the value of the specified edge or false otherwise.
    fn __ge__(&self, other: Bound<PyEdge>) -> bool {
        self.edge >= other.get().edge
    }

    /// Returns the hash of the edge and edge properties.
    ///
    /// Returns:
    ///   int: A hash of the edge.
    pub fn __hash__(&self) -> u64 {
        let mut s = DefaultHasher::new();
        self.edge.hash(&mut s);
        s.finish()
    }

    /// The id of the edge.
    ///
    /// Returns:
    ///     GID:
    #[getter]
    pub fn id(&self) -> (GID, GID) {
        self.edge.id()
    }

    pub fn __getitem__(&self, name: &str) -> Option<Prop> {
        self.edge.properties().get(name)
    }

<<<<<<< HEAD
    /// Returns a history object with TimeIndexEntry entries for when an edge is added or change to an edge is made.
=======
    /// Returns a list of timestamps of when an edge is added or change to an edge is made.
    ///
    /// Returns:
    ///     List[int]:
    pub fn history<'py>(&self, py: Python<'py>) -> Bound<'py, PyArray<i64, Ix1>> {
        let history = self.edge.history();
        history.into_pyarray(py)
    }

    /// Returns the number of times an edge was added or change to an edge was made.
    ///
    /// Returns:
    ///    int: The number of times an edge was added or change to an edge was made.
    pub fn history_counts(&self) -> usize {
        self.edge.history_counts()
    }

    /// Returns a list of timestamps of when an edge is added or change to an edge is made.
    ///
    /// Returns:
    ///     Optional[List[datetime]]:
    pub fn history_date_time(&self) -> Option<Vec<DateTime<Utc>>> {
        self.edge.history_date_time()
    }

    /// Returns a list of timestamps of when an edge is deleted.
>>>>>>> fbd73262
    ///
    /// Returns:
    ///    History:  A history object containing temporal entries about the edge
    #[getter]
    pub fn history(&self) -> PyHistory {
        self.edge.history().into_arc_dyn().into()
    }

<<<<<<< HEAD
    /// Returns a history object with TimeIndexEntry entries for an edge's deletion times.
    ///
    /// Returns:
    ///    History:  A history object containing time entries about the edge's deletions
    #[getter]
    pub fn deletions(&self) -> PyHistory {
        self.edge.deletions().into_arc_dyn().into()
=======
    /// Returns a list of timestamps of when an edge is deleted.
    ///
    /// Returns:
    ///     List[datetime]:
    pub fn deletions_data_time(&self) -> Option<Vec<DateTime<Utc>>> {
        self.edge.deletions_date_time()
>>>>>>> fbd73262
    }

    /// Check if the edge is currently valid (i.e., not deleted)
    /// Returns:
    ///     bool:
    pub fn is_valid(&self) -> bool {
        self.edge.is_valid()
    }

    /// Check if the edge is currently active (has at least one update within this period).
    /// Returns:
    ///     bool:
    pub fn is_active(&self) -> bool {
        self.edge.is_active()
    }

    /// Check if the edge is currently deleted
    /// Returns:
    ///     bool:
    pub fn is_deleted(&self) -> bool {
        self.edge.is_deleted()
    }

    /// Check if the edge is on the same node
    /// Returns:
    ///     bool:
    pub fn is_self_loop(&self) -> bool {
        self.edge.is_self_loop()
    }

    /// Returns a view of the properties of the edge.
    ///
    /// Returns:
    ///   Properties: Properties on the Edge.
    #[getter]
    pub fn properties(&self) -> Properties<EdgeView<DynamicGraph, DynamicGraph>> {
        self.edge.properties()
    }

    /// Gets the metadata of an edge
    ///
    /// Returns:
    ///     Metadata:
    #[getter]
    pub fn metadata(&self) -> Metadata<'static, EdgeView<DynamicGraph, DynamicGraph>> {
        self.edge.metadata()
    }

    /// Gets the earliest time of an edge.
    ///
    /// Returns:
    ///     TimeIndexEntry: The earliest time of an edge
    #[getter]
    pub fn earliest_time(&self) -> Option<TimeIndexEntry> {
        self.edge.earliest_time()
    }

    /// Gets the latest time of an edge.
    ///
    /// Returns:
    ///     TimeIndexEntry: The latest time of an edge
    #[getter]
    pub fn latest_time(&self) -> Option<TimeIndexEntry> {
        self.edge.latest_time()
    }

    /// Gets the time of an exploded edge.
    ///
    /// Returns:
    ///     int: The time of an exploded edge
    #[getter]
    pub fn time(&self) -> Result<TimeIndexEntry, GraphError> {
        self.edge.time()
    }

    /// Gets the names of the layers this edge belongs to.
    ///
    /// Returns:
    ///     List[str]:  The name of the layer
    #[getter]
    pub fn layer_names(&self) -> Vec<ArcStr> {
        self.edge.layer_names()
    }

    /// Gets the name of the layer this edge belongs to - assuming it only belongs to one layer.
    ///
    /// Returns:
    ///     str: The name of the layer
    #[getter]
    pub fn layer_name(&self) -> Result<ArcStr, GraphError> {
        self.edge.layer_name()
    }
}

impl Repr for PyEdge {
    fn repr(&self) -> String {
        self.edge.repr()
    }
}

impl<'graph, G: GraphViewOps<'graph>, GH: GraphViewOps<'graph>> Repr for EdgeView<G, GH> {
    fn repr(&self) -> String {
        let properties: String = self
            .properties()
            .iter()
            .map(|(k, v)| format!("{}: {}", k.deref(), v.repr()))
            .join(", ");

        let source = self.src().name();
        let target = self.dst().name();
        let earliest_time = self.earliest_time().repr();
        let latest_time = self.latest_time().repr();
        let layer_names = self.layer_names().into_iter().take(11).collect_vec();
        let layer_names_prev = if layer_names.len() < 11 {
            layer_names.join(", ")
        } else {
            layer_names[0..10].join(",") + ", ..."
        };

        if properties.is_empty() {
            format!(
                "Edge(source={}, target={}, earliest_time={}, latest_time={}, layer(s)=[{}])",
                source.trim_matches('"'),
                target.trim_matches('"'),
                earliest_time,
                latest_time,
                layer_names_prev
            )
        } else {
            format!(
                "Edge(source={}, target={}, earliest_time={}, latest_time={}, properties={{{}}}, layer(s)=[{}])",
                source.trim_matches('"'),
                target.trim_matches('"'),
                earliest_time,
                latest_time,
                properties,
                layer_names_prev
            )
        }
    }
}

impl Repr for PyMutableEdge {
    fn repr(&self) -> String {
        self.edge.repr()
    }
}
#[pymethods]
impl PyMutableEdge {
    /// Add updates to an edge in the graph at a specified time.
    /// This function allows for the addition of property updates to an edge within the graph. The updates are time-stamped, meaning they are applied at the specified time.
    ///
    /// Arguments:
    ///    t (TimeInput): The timestamp at which the updates should be applied.
    ///    properties (PropInput, optional): A dictionary of properties to update.
    ///    layer (str, optional): The layer you want these properties to be added on to.
    ///    secondary_index (int, optional): The optional integer which will be used as a secondary index
    ///
    /// Returns:
    ///     None: This function does not return a value, if the operation is successful.
    ///
    /// Raises:
    ///     GraphError: If the operation fails.
    #[pyo3(signature = (t, properties=None, layer=None, secondary_index=None))]
    fn add_updates(
        &self,
        t: TimeIndexComponent,
        properties: Option<HashMap<String, Prop>>,
        layer: Option<&str>,
        secondary_index: Option<usize>,
    ) -> Result<(), GraphError> {
        match secondary_index {
            None => self
                .edge
                .add_updates(t, properties.unwrap_or_default(), layer),
            Some(secondary_index) => {
                self.edge
                    .add_updates((t, secondary_index), properties.unwrap_or_default(), layer)
            }
        }
    }

    /// Mark the edge as deleted at the specified time.
    ///
    /// Arguments:
    ///     t (TimeInput): The timestamp at which the deletion should be applied.
<<<<<<< HEAD
    ///     layer (str, optional): The layer you want the deletion applied to .
    ///     secondary_index (int, optional): The secondary index for the time entry to delete at.
    #[pyo3(signature = (t, layer=None, secondary_index=None))]
    fn delete(
        &self,
        t: TimeIndexComponent,
        layer: Option<&str>,
        secondary_index: Option<usize>,
    ) -> Result<(), GraphError> {
        match secondary_index {
            None => self.edge.delete(t, layer),
            Some(index) => self.edge.delete((t, index), layer),
        }
=======
    ///     layer (str, optional): The layer you want the deletion applied to.
    ///
    /// Returns:
    ///     None:
    ///
    /// Raises:
    ///     GraphError: If the operation fails.
    #[pyo3(signature = (t, layer=None))]
    fn delete(&self, t: PyTime, layer: Option<&str>) -> Result<(), GraphError> {
        self.edge.delete(t, layer)
>>>>>>> fbd73262
    }

    /// Add metadata to an edge in the graph.
    /// This function is used to add properties to an edge that do not
    /// change over time. These properties are fundamental attributes of the edge.
    ///
    /// Arguments:
    ///     metadata (PropInput): A dictionary of properties to be added to the edge.
    ///     layer (str, optional): The layer you want these properties to be added on to.
    ///
    /// Returns:
    ///     None:
    #[pyo3(signature = (metadata, layer=None))]
    fn add_metadata(
        &self,
        metadata: HashMap<String, Prop>,
        layer: Option<&str>,
    ) -> Result<(), GraphError> {
        self.edge.add_metadata(metadata, layer)
    }

    /// Update metadata of an edge in the graph overwriting existing values.
    /// This function is used to add properties to an edge that does not
    /// change over time. These properties are fundamental attributes of the edge.
    ///
    /// Arguments:
    ///     metadata (PropInput): A dictionary of properties to be added to the edge.
    ///     layer (str, optional): The layer you want these properties to be added on to.
    ///
    /// Returns:
    ///     None:
    #[pyo3(signature = (metadata, layer=None))]
    pub fn update_metadata(
        &self,
        metadata: HashMap<String, Prop>,
        layer: Option<&str>,
    ) -> Result<(), GraphError> {
        self.edge.update_metadata(metadata, layer)
    }

    fn __repr__(&self) -> String {
        self.repr()
    }
}<|MERGE_RESOLUTION|>--- conflicted
+++ resolved
@@ -210,36 +210,7 @@
         self.edge.properties().get(name)
     }
 
-<<<<<<< HEAD
     /// Returns a history object with TimeIndexEntry entries for when an edge is added or change to an edge is made.
-=======
-    /// Returns a list of timestamps of when an edge is added or change to an edge is made.
-    ///
-    /// Returns:
-    ///     List[int]:
-    pub fn history<'py>(&self, py: Python<'py>) -> Bound<'py, PyArray<i64, Ix1>> {
-        let history = self.edge.history();
-        history.into_pyarray(py)
-    }
-
-    /// Returns the number of times an edge was added or change to an edge was made.
-    ///
-    /// Returns:
-    ///    int: The number of times an edge was added or change to an edge was made.
-    pub fn history_counts(&self) -> usize {
-        self.edge.history_counts()
-    }
-
-    /// Returns a list of timestamps of when an edge is added or change to an edge is made.
-    ///
-    /// Returns:
-    ///     Optional[List[datetime]]:
-    pub fn history_date_time(&self) -> Option<Vec<DateTime<Utc>>> {
-        self.edge.history_date_time()
-    }
-
-    /// Returns a list of timestamps of when an edge is deleted.
->>>>>>> fbd73262
     ///
     /// Returns:
     ///    History:  A history object containing temporal entries about the edge
@@ -248,7 +219,6 @@
         self.edge.history().into_arc_dyn().into()
     }
 
-<<<<<<< HEAD
     /// Returns a history object with TimeIndexEntry entries for an edge's deletion times.
     ///
     /// Returns:
@@ -256,14 +226,6 @@
     #[getter]
     pub fn deletions(&self) -> PyHistory {
         self.edge.deletions().into_arc_dyn().into()
-=======
-    /// Returns a list of timestamps of when an edge is deleted.
-    ///
-    /// Returns:
-    ///     List[datetime]:
-    pub fn deletions_data_time(&self) -> Option<Vec<DateTime<Utc>>> {
-        self.edge.deletions_date_time()
->>>>>>> fbd73262
     }
 
     /// Check if the edge is currently valid (i.e., not deleted)
@@ -450,9 +412,14 @@
     ///
     /// Arguments:
     ///     t (TimeInput): The timestamp at which the deletion should be applied.
-<<<<<<< HEAD
-    ///     layer (str, optional): The layer you want the deletion applied to .
-    ///     secondary_index (int, optional): The secondary index for the time entry to delete at.
+    ///     layer (str, optional): The layer you want the deletion applied to.
+    ///     secondary_index (int, optional): The secondary index for the deletion's time entry.
+    ///
+    /// Returns:
+    ///     None:
+    ///
+    /// Raises:
+    ///     GraphError: If the operation fails.
     #[pyo3(signature = (t, layer=None, secondary_index=None))]
     fn delete(
         &self,
@@ -464,18 +431,6 @@
             None => self.edge.delete(t, layer),
             Some(index) => self.edge.delete((t, index), layer),
         }
-=======
-    ///     layer (str, optional): The layer you want the deletion applied to.
-    ///
-    /// Returns:
-    ///     None:
-    ///
-    /// Raises:
-    ///     GraphError: If the operation fails.
-    #[pyo3(signature = (t, layer=None))]
-    fn delete(&self, t: PyTime, layer: Option<&str>) -> Result<(), GraphError> {
-        self.edge.delete(t, layer)
->>>>>>> fbd73262
     }
 
     /// Add metadata to an edge in the graph.
