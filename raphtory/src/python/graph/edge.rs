--- conflicted
+++ resolved
@@ -430,26 +430,6 @@
         (move || edges().latest_time()).into()
     }
 
-<<<<<<< HEAD
-=======
-    /// Returns the value of the properties with the given name.
-    /// If the property is not found, None is returned.
-    /// If the property is found, the value of the property is returned.
-    ///
-    /// Arguments:
-    ///    name (str): The name of the property to retrieve.
-    ///    include_static (bool): Whether to include static properties in the result.
-    ///
-    /// Returns:
-    ///   The values of the property with the given name as an iterable.
-    fn property(&self, name: String, include_static: Option<bool>) -> OptionPropIterable {
-        let edges: Arc<
-            dyn Fn() -> Box<dyn Iterator<Item = EdgeView<DynamicGraph>> + Send> + Send + Sync,
-        > = self.builder.clone();
-        (move || edges().property(name.clone(), include_static.unwrap_or(true))).into()
-    }
-
->>>>>>> 32cec73c
     /// Returns all static properties of the edges
     fn static_properties(&self) -> StaticPropsIterable {
         let edges: Arc<
