//! Defines the `Vertex`, which represents a vertex in the graph.
//! A vertex is a node in the graph, and can have properties and edges.
//! It can also be used to navigate the graph.
use crate::{
    core::{entities::vertices::vertex_ref::VertexRef, utils::time::error::ParseTimeError},
    db::{
        api::view::{
            internal::{DynamicGraph, IntoDynamic},
            *,
        },
        graph::{
            path::{PathFromGraph, PathFromVertex},
            vertex::VertexView,
            vertices::Vertices,
            views::window_graph::WindowedGraph,
        },
    },
    python::{
        graph::edge::{PyEdges, PyNestedEdges},
        types::wrappers::iterators::*,
        utils::{PyInterval, PyTime},
    },
    *,
};
use chrono::NaiveDateTime;

use crate::core::Prop;
use crate::db::api::properties::Properties;
use crate::python::graph::properties::{PyNestedPropsIterable, PyPropsIterable};
use pyo3::exceptions::PyKeyError;
use pyo3::{
    exceptions::PyIndexError, prelude::*, pyclass, pyclass::CompareOp, pymethods, PyAny, PyObject,
    PyRef, PyRefMut, PyResult, Python,
};
use python::types::repr::{iterator_repr, Repr};

/// A vertex (or node) in the graph.
#[pyclass(name = "Vertex")]
#[derive(Clone)]
pub struct PyVertex {
    vertex: VertexView<DynamicGraph>,
}

impl<G: GraphViewOps + IntoDynamic> From<VertexView<G>> for PyVertex {
    fn from(value: VertexView<G>) -> Self {
        Self {
            vertex: VertexView {
                graph: value.graph.clone().into_dynamic(),
                vertex: value.vertex,
            },
        }
    }
}

impl<G: GraphViewOps + IntoDynamic> IntoPy<PyObject> for VertexView<G> {
    fn into_py(self, py: Python<'_>) -> PyObject {
        PyVertex::from(self).into_py(py)
    }
}

/// Converts a python vertex into a rust vertex.
impl From<PyVertex> for VertexRef {
    fn from(value: PyVertex) -> Self {
        value.vertex.into()
    }
}

/// Defines the `Vertex`, which represents a vertex in the graph.
/// A vertex is a node in the graph, and can have properties and edges.
/// It can also be used to navigate the graph.
#[pymethods]
impl PyVertex {
    /// Rich Comparison for Vertex objects
    pub fn __richcmp__(&self, other: PyRef<PyVertex>, op: CompareOp) -> Py<PyAny> {
        let py = other.py();
        match op {
            CompareOp::Eq => (self.vertex.id() == other.id()).into_py(py),
            CompareOp::Ne => (self.vertex.id() != other.id()).into_py(py),
            _ => py.NotImplemented(),
        }
    }

    /// TODO: uncomment when we update to py03 0.2
    /// checks if a vertex is equal to another by their id (ids are unqiue)
    ///
    /// Arguments:
    ///    other: The other vertex to compare to.
    ///
    /// Returns:
    ///   True if the vertices are equal, false otherwise.
    // pub fn __eq__(&self, other: &PyVertex) -> bool {
    //     self.vertex.id() == other.vertex.id()
    // }

    /// Returns the hash of the vertex.
    ///
    /// Returns:
    ///   The vertex id.
    pub fn __hash__(&self) -> u64 {
        self.vertex.id()
    }

    /// Returns the id of the vertex.
    /// This is a unique identifier for the vertex.
    ///
    /// Returns:
    ///    The id of the vertex as an integer.
    pub fn id(&self) -> u64 {
        self.vertex.id()
    }

    /// Returns the name of the vertex.
    ///
    /// Returns:
    ///  The name of the vertex as a string.
    pub fn name(&self) -> String {
        self.vertex.name()
    }

    /// Returns the earliest time that the vertex exists.
    ///
    /// Arguments:
    ///    None
    ///
    /// Returns:
    ///     The earliest time that the vertex exists as an integer.
    pub fn earliest_time(&self) -> Option<i64> {
        self.vertex.earliest_time()
    }

    /// Returns the earliest datetime that the vertex exists.
    ///
    /// Arguments:
    ///    None
    ///
    /// Returns:
    ///     The earliest datetime that the vertex exists as an integer.
    pub fn earliest_date_time(&self) -> Option<NaiveDateTime> {
        let earliest_time = self.vertex.earliest_time()?;
        Some(NaiveDateTime::from_timestamp_millis(earliest_time).unwrap())
    }

    /// Returns the latest time that the vertex exists.
    ///
    /// Returns:
    ///     The latest time that the vertex exists as an integer.
    pub fn latest_time(&self) -> Option<i64> {
        self.vertex.latest_time()
    }

    /// Returns the latest datetime that the vertex exists.
    ///
    /// Arguments:
    ///    None
    ///
    /// Returns:
    ///     The latest datetime that the vertex exists as an integer.
    pub fn latest_date_time(&self) -> Option<NaiveDateTime> {
        let latest_time = self.vertex.latest_time()?;
        Some(NaiveDateTime::from_timestamp_millis(latest_time).unwrap())
    }

    /// The properties of the vertex
    #[getter]
    pub fn properties(&self) -> Properties<VertexView<DynamicGraph>> {
        self.vertex.properties()
    }

    /// Get the degree of this vertex (i.e., the number of edges that are incident to it).
    ///
    /// Returns
    ///     The degree of this vertex.
    pub fn degree(&self) -> usize {
        self.vertex.degree()
    }

    /// Get the in-degree of this vertex (i.e., the number of edges that are incident to it from other vertices).
    ///
    /// Returns:
    ///    The in-degree of this vertex.
    pub fn in_degree(&self) -> usize {
        self.vertex.in_degree()
    }

    /// Get the out-degree of this vertex (i.e., the number of edges that are incident to it from this vertex).
    ///
    /// Returns:
    ///   The out-degree of this vertex.
    pub fn out_degree(&self) -> usize {
        self.vertex.out_degree()
    }

    /// Get the edges that are pointing to or from this vertex.
    ///
    /// Returns:
    ///     A list of `Edge` objects.
    pub fn edges(&self) -> PyEdges {
        let vertex = self.vertex.clone();
        (move || vertex.edges()).into()
    }

    /// Get the edges that are pointing to this vertex.
    ///
    /// Returns:
    ///     A list of `Edge` objects.
    pub fn in_edges(&self) -> PyEdges {
        let vertex = self.vertex.clone();
        (move || vertex.in_edges()).into()
    }

    /// Get the edges that are pointing from this vertex.
    ///
    /// Returns:
    ///    A list of `Edge` objects.
    pub fn out_edges(&self) -> PyEdges {
        let vertex = self.vertex.clone();
        (move || vertex.out_edges()).into()
    }

    /// Get the neighbours of this vertex.
    ///
    /// Returns:
    ///
    ///    A list of `Vertex` objects.
    pub fn neighbours(&self) -> PyPathFromVertex {
        self.vertex.neighbours().into()
    }

    /// Get the neighbours of this vertex that are pointing to it.
    ///
    /// Returns:
    ///   A list of `Vertex` objects.
    pub fn in_neighbours(&self) -> PyPathFromVertex {
        self.vertex.in_neighbours().into()
    }

    /// Get the neighbours of this vertex that are pointing from it.
    ///
    /// Returns:
    ///   A list of `Vertex` objects.
    pub fn out_neighbours(&self) -> PyPathFromVertex {
        self.vertex.out_neighbours().into()
    }

    //******  Perspective APIS  ******//

    /// Gets the earliest time that this vertex is valid.
    ///
    /// Returns:
    ///    The earliest time that this vertex is valid or None if the vertex is valid for all times.
    pub fn start(&self) -> Option<i64> {
        self.vertex.start()
    }

    /// Gets the earliest datetime that this vertex is valid
    ///
    /// Returns:
    ///     The earliest datetime that this vertex is valid or None if the vertex is valid for all times.
    pub fn start_date_time(&self) -> Option<NaiveDateTime> {
        let start_time = self.vertex.start()?;
        Some(NaiveDateTime::from_timestamp_millis(start_time).unwrap())
    }

    /// Gets the latest time that this vertex is valid.
    ///
    /// Returns:
    ///   The latest time that this vertex is valid or None if the vertex is valid for all times.
    pub fn end(&self) -> Option<i64> {
        self.vertex.end()
    }

    /// Gets the latest datetime that this vertex is valid
    ///
    /// Returns:
    ///     The latest datetime that this vertex is valid or None if the vertex is valid for all times.
    pub fn end_date_time(&self) -> Option<NaiveDateTime> {
        let end_time = self.vertex.end()?;
        Some(NaiveDateTime::from_timestamp_millis(end_time).unwrap())
    }

    /// Creates a `PyVertexWindowSet` with the given `step` size and optional `start` and `end` times,    
    /// using an expanding window.
    ///
    /// An expanding window is a window that grows by `step` size at each iteration.
    /// This will tell you whether a vertex exists at different points in the window and what
    /// its properties are at those points.
    ///
    /// Arguments:
    ///  step (int): The step size of the window.
    ///  start (int): The start time of the window. Defaults to the start time of the vertex.
    ///  end (int): The end time of the window. Defaults to the end time of the vertex.
    ///
    /// Returns:
    ///  A `PyVertexWindowSet` object.
    fn expanding(
        &self,
        step: PyInterval,
    ) -> Result<WindowSet<VertexView<DynamicGraph>>, ParseTimeError> {
        self.vertex.expanding(step)
    }

    /// Creates a `PyVertexWindowSet` with the given `window` size and optional `step`, `start` and `end` times,
    /// using a rolling window.
    ///
    /// A rolling window is a window that moves forward by `step` size at each iteration.
    /// This will tell you whether a vertex exists at different points in the window and what
    /// its properties are at those points.
    ///
    /// Arguments:
    ///  window: The size of the window.
    ///  step: The step size of the window. Defaults to the window size.
    ///  start: The start time of the window. Defaults to the start time of the vertex.
    ///  end: The end time of the window. Defaults to the end time of the vertex.
    ///
    /// Returns:
    /// A `PyVertexWindowSet` object.
    fn rolling(
        &self,
        window: PyInterval,
        step: Option<PyInterval>,
    ) -> Result<WindowSet<VertexView<DynamicGraph>>, ParseTimeError> {
        self.vertex.rolling(window, step)
    }

    /// Create a view of the vertex including all events between `t_start` (inclusive) and `t_end` (exclusive)
    ///
    /// Arguments:
    ///     t_start (int): The start time of the window. Defaults to the start time of the vertex.
    ///     t_end (int): The end time of the window. Defaults to the end time of the vertex.
    ///
    /// Returns:
    ///    A `PyVertex` object.
    #[pyo3(signature = (t_start = None, t_end = None))]
    pub fn window(
        &self,
        t_start: Option<PyTime>,
        t_end: Option<PyTime>,
    ) -> VertexView<WindowedGraph<DynamicGraph>> {
        self.vertex
            .window(t_start.unwrap_or(PyTime::MIN), t_end.unwrap_or(PyTime::MAX))
    }

    /// Create a view of the vertex including all events at `t`.
    ///
    /// Arguments:
    ///     end (int): The time of the window.
    ///
    /// Returns:
    ///     A `PyVertex` object.
    #[pyo3(signature = (end))]
    pub fn at(&self, end: PyTime) -> VertexView<WindowedGraph<DynamicGraph>> {
        self.vertex.at(end)
    }

    #[doc = default_layer_doc_string!()]
    pub fn default_layer(&self) -> PyVertex {
        self.vertex.default_layer().into()
    }

    #[doc = layer_doc_string!()]
    #[pyo3(signature = (name))]
    pub fn layer(&self, name: &str) -> Option<PyVertex> {
        Some(self.vertex.layer(name)?.into())
    }

    /// Returns the history of a vertex, including vertex additions and changes made to vertex.
    ///
    /// Returns:
    ///     A list of timestamps of the event history of vertex.
    pub fn history(&self) -> Vec<i64> {
        self.vertex.history()
    }

    //******  Python  ******//
    pub fn __getitem__(&self, name: &str) -> PyResult<Prop> {
        self.vertex
            .properties()
            .get(name)
            .ok_or(PyKeyError::new_err(format!("Unknown property {}", name)))
    }

    /// Display the vertex as a string.
    pub fn __repr__(&self) -> String {
        self.repr()
    }
}
impl Repr for PyVertex {
    fn repr(&self) -> String {
<<<<<<< HEAD
        self.vertex.repr()
    }
}
=======
        let properties: String = self
            .properties(Some(true))
            .iter()
            .map(|(k, v)| format!("{:?} : {:?}", k, v.to_string()))
            .join(", ");
>>>>>>> dd0917ae

impl Repr for VertexView<DynamicGraph> {
    fn repr(&self) -> String {
        // let properties: String = self
        //     .properties(Some(true))
        //     .iter()
        //     .map(|(k, v)| k.to_string() + " : " + &v.to_string())
        //     .join(", ");
        let properties = "";
        if properties.is_empty() {
            format!("Vertex(name={})", self.name().trim_matches('"'))
        } else {
<<<<<<< HEAD
            let property_string: String = "{".to_owned() + properties + "}";
=======
            let property_string: String = format!("{{{properties}}}");
>>>>>>> dd0917ae
            format!(
                "Vertex(name={}, properties={})",
                self.name().trim_matches('"'),
                property_string
            )
        }
    }
}

/// A list of vertices that can be iterated over.
#[pyclass(name = "Vertices")]
pub struct PyVertices {
    pub(crate) vertices: Vertices<DynamicGraph>,
}

impl<G: GraphViewOps + IntoDynamic> From<Vertices<G>> for PyVertices {
    fn from(value: Vertices<G>) -> Self {
        Self {
            vertices: Vertices::new(value.graph.into_dynamic()),
        }
    }
}

impl<G: GraphViewOps + IntoDynamic> IntoPy<PyObject> for Vertices<G> {
    fn into_py(self, py: Python<'_>) -> PyObject {
        PyVertices::from(self).into_py(py)
    }
}

/// Operations on a list of vertices.
/// These use all the same functions as a normal vertex except it returns a list of results.
#[pymethods]
impl PyVertices {
    /// checks if a list of vertices is equal to another list by their idd (ids are unique)
    ///
    /// Arguments:
    ///    other: The other vertices to compare to.
    ///
    /// Returns:
    ///   True if the vertices are equal, false otherwise.
    fn __eq__(&self, other: &PyVertices) -> bool {
        for (v1, v2) in self.vertices.iter().zip(other.vertices.iter()) {
            if v1.id() != v2.id() {
                return false;
            }
        }
        true
    }

    /// Returns an iterator over the vertices ids
    fn id(&self) -> U64Iterable {
        let vertices = self.vertices.clone();
        (move || vertices.id()).into()
    }

    /// Returns an iterator over the vertices name
    fn name(&self) -> StringIterable {
        let vertices = self.vertices.clone();
        (move || vertices.name()).into()
    }

    /// Returns an iterator over the vertices earliest time
    fn earliest_time(&self) -> OptionI64Iterable {
        let vertices = self.vertices.clone();
        (move || vertices.earliest_time()).into()
    }

    /// Returns an iterator over the vertices latest time
    fn latest_time(&self) -> OptionI64Iterable {
        let vertices = self.vertices.clone();
        (move || vertices.latest_time()).into()
    }

    //Fixme: needs a view that allows indexing
    #[getter]
    fn properties(&self) -> PyPropsIterable {
        let vertices = self.vertices.clone();
        (move || vertices.properties()).into()
    }

    /// Returns the number of edges of the vertices
    ///
    /// Returns:
    ///     An iterator of the number of edges of the vertices
    fn degree(&self) -> UsizeIterable {
        let vertices = self.vertices.clone();
        (move || vertices.degree()).into()
    }

    /// Returns the number of in edges of the vertices
    ///
    /// Returns:
    ///     An iterator of the number of in edges of the vertices
    fn in_degree(&self) -> UsizeIterable {
        let vertices = self.vertices.clone();
        (move || vertices.in_degree()).into()
    }

    /// Returns the number of out edges of the vertices
    ///
    /// Returns:
    ///     An iterator of the number of out edges of the vertices
    fn out_degree(&self) -> UsizeIterable {
        let vertices = self.vertices.clone();
        (move || vertices.out_degree()).into()
    }

    /// Returns the edges of the vertices
    ///
    /// Returns:
    ///     An iterator of edges of the vertices
    fn edges(&self) -> PyNestedEdges {
        let clone = self.vertices.clone();
        (move || clone.edges()).into()
    }

    /// Returns the in edges of the vertices
    ///
    /// Returns:
    ///     An iterator of in edges of the vertices
    fn in_edges(&self) -> PyNestedEdges {
        let clone = self.vertices.clone();
        (move || clone.in_edges()).into()
    }

    /// Returns the out edges of the vertices
    ///
    /// Returns:
    ///     An iterator of out edges of the vertices
    fn out_edges(&self) -> PyNestedEdges {
        let clone = self.vertices.clone();
        (move || clone.out_edges()).into()
    }

    /// Get the neighbours of the vertices
    ///
    /// Returns:
    ///     An iterator of the neighbours of the vertices
    fn neighbours(&self) -> PyPathFromGraph {
        self.vertices.neighbours().into()
    }

    /// Get the in neighbours of the vertices
    ///
    /// Returns:
    ///     An iterator of the in neighbours of the vertices
    fn in_neighbours(&self) -> PyPathFromGraph {
        self.vertices.in_neighbours().into()
    }

    /// Get the out neighbours of the vertices
    ///
    /// Returns:
    ///     An iterator of the out neighbours of the vertices
    fn out_neighbours(&self) -> PyPathFromGraph {
        self.vertices.out_neighbours().into()
    }

    /// Collects all vertices into a list
    fn collect(&self) -> Vec<PyVertex> {
        self.__iter__().into_iter().collect()
    }

    //*****     Perspective APIS  ******//
    /// Returns the start time of the vertices
    pub fn start(&self) -> Option<i64> {
        self.vertices.start()
    }

    /// Returns the end time of the vertices
    pub fn end(&self) -> Option<i64> {
        self.vertices.end()
    }

    #[doc = window_size_doc_string!()]
    pub fn window_size(&self) -> Option<u64> {
        self.vertices.window_size()
    }

    /// Creates a PyVertexWindowSet with the given step size using an expanding window.
    ///
    /// An expanding window is a window that grows by step size at each iteration.
    /// This will tell you whether a vertex exists at different points in the window
    /// and what its properties are at those points.
    ///
    /// Arguments:
    ///     `step` - The step size of the window
    ///
    /// Returns:
    ///     A PyVertexWindowSet with the given step size and optional start and end times or an error
    fn expanding(
        &self,
        step: PyInterval,
    ) -> Result<WindowSet<Vertices<DynamicGraph>>, ParseTimeError> {
        self.vertices.expanding(step)
    }

    /// Creates a PyVertexWindowSet with the given window size and optional step using a rolling window.
    ///
    /// A rolling window is a window that moves forward by step size at each iteration.
    /// This will tell you whether a vertex exists at different points in the window and
    /// what its properties are at those points.
    ///
    /// Arguments:
    ///     `window` - The window size of the window
    ///     `step` - The step size of the window
    ///
    /// Returns:
    ///     A PyVertexWindowSet with the given window size and optional step size or an error
    fn rolling(
        &self,
        window: PyInterval,
        step: Option<PyInterval>,
    ) -> Result<WindowSet<Vertices<DynamicGraph>>, ParseTimeError> {
        self.vertices.rolling(window, step)
    }

    /// Create a view of the vertices including all events between t_start (inclusive) and
    /// t_end (exclusive)
    ///
    /// Arguments:
    ///     `t_start` - The start time of the window
    ///     `t_end` - The end time of the window
    ///
    /// Returns:
    ///     A `PyVertices` object.
    #[pyo3(signature = (t_start = None, t_end = None))]
    pub fn window(
        &self,
        t_start: Option<PyTime>,
        t_end: Option<PyTime>,
    ) -> Vertices<WindowedGraph<DynamicGraph>> {
        self.vertices
            .window(t_start.unwrap_or(PyTime::MIN), t_end.unwrap_or(PyTime::MAX))
    }

    /// Create a view of the vertices including all events at `t`.
    ///
    /// Arguments:
    ///     end (int): The time of the window.
    ///
    /// Returns:
    ///     A `PyVertices` object.
    #[pyo3(signature = (end))]
    pub fn at(&self, end: PyTime) -> Vertices<WindowedGraph<DynamicGraph>> {
        self.vertices.at(end)
    }

    #[doc = default_layer_doc_string!()]
    pub fn default_layer(&self) -> PyVertices {
        self.vertices.default_layer().into()
    }

    #[doc = layer_doc_string!()]
    #[pyo3(signature = (name))]
    pub fn layer(&self, name: &str) -> Option<PyVertices> {
        Some(self.vertices.layer(name)?.into())
    }

    //****** Python *******
    pub fn __iter__(&self) -> PyVertexIterator {
        self.vertices.iter().into()
    }

    pub fn __len__(&self) -> usize {
        self.vertices.len()
    }

    pub fn __bool__(&self) -> bool {
        self.vertices.is_empty()
    }

    pub fn __getitem__(&self, vertex: VertexRef) -> PyResult<VertexView<DynamicGraph>> {
        self.vertices
            .get(vertex)
            .ok_or_else(|| PyIndexError::new_err("Vertex does not exist"))
    }

    pub fn __call__(slf: PyRef<'_, Self>) -> PyRef<'_, Self> {
        slf
    }

    pub fn __repr__(&self) -> String {
        self.repr()
    }
}

impl Repr for PyVertices {
    fn repr(&self) -> String {
        format!("Vertices({})", iterator_repr(self.__iter__().into_iter()))
    }
}

#[pyclass(name = "PathFromGraph")]
pub struct PyPathFromGraph {
    path: PathFromGraph<DynamicGraph>,
}

#[pymethods]
impl PyPathFromGraph {
    fn __iter__(&self) -> PathIterator {
        self.path.iter().into()
    }

    fn collect(&self) -> Vec<Vec<PyVertex>> {
        self.__iter__().into_iter().map(|it| it.collect()).collect()
    }
    fn id(&self) -> NestedU64Iterable {
        let path = self.path.clone();
        (move || path.id()).into()
    }

    fn name(&self) -> NestedStringIterable {
        let path = self.path.clone();
        (move || path.name()).into()
    }

    fn earliest_time(&self) -> NestedOptionI64Iterable {
        let path = self.path.clone();
        (move || path.earliest_time()).into()
    }

    fn latest_time(&self) -> NestedOptionI64Iterable {
        let path = self.path.clone();
        (move || path.latest_time()).into()
    }

    #[getter]
    fn properties(&self) -> PyNestedPropsIterable {
        let path = self.path.clone();
        (move || path.properties()).into()
    }

    fn degree(&self) -> NestedUsizeIterable {
        let path = self.path.clone();
        (move || path.degree()).into()
    }

    fn in_degree(&self) -> NestedUsizeIterable {
        let path = self.path.clone();
        (move || path.in_degree()).into()
    }

    fn out_degree(&self) -> NestedUsizeIterable {
        let path = self.path.clone();
        (move || path.out_degree()).into()
    }

    fn edges(&self) -> PyNestedEdges {
        let clone = self.path.clone();
        (move || clone.edges()).into()
    }

    fn in_edges(&self) -> PyNestedEdges {
        let clone = self.path.clone();
        (move || clone.in_edges()).into()
    }

    fn out_edges(&self) -> PyNestedEdges {
        let clone = self.path.clone();
        (move || clone.out_edges()).into()
    }

    fn out_neighbours(&self) -> Self {
        self.path.out_neighbours().into()
    }

    fn in_neighbours(&self) -> Self {
        self.path.in_neighbours().into()
    }

    fn neighbours(&self) -> Self {
        self.path.neighbours().into()
    }

    //******  Perspective APIS  ******//
    pub fn start(&self) -> Option<i64> {
        self.path.start()
    }

    pub fn end(&self) -> Option<i64> {
        self.path.end()
    }

    #[doc = window_size_doc_string!()]
    pub fn window_size(&self) -> Option<u64> {
        self.path.window_size()
    }

    fn expanding(
        &self,
        step: PyInterval,
    ) -> Result<WindowSet<PathFromGraph<DynamicGraph>>, ParseTimeError> {
        self.path.expanding(step)
    }

    fn rolling(
        &self,
        window: PyInterval,
        step: Option<PyInterval>,
    ) -> Result<WindowSet<PathFromGraph<DynamicGraph>>, ParseTimeError> {
        self.path.rolling(window, step)
    }

    #[pyo3(signature = (t_start = None, t_end = None))]
    pub fn window(
        &self,
        t_start: Option<PyTime>,
        t_end: Option<PyTime>,
    ) -> PathFromGraph<WindowedGraph<DynamicGraph>> {
        self.path
            .window(t_start.unwrap_or(PyTime::MIN), t_end.unwrap_or(PyTime::MAX))
    }

    /// Create a view of the vertex including all events at `t`.
    ///
    /// Arguments:
    ///     end (int): The time of the window.
    ///
    /// Returns:
    ///     A `PyVertex` object.
    #[pyo3(signature = (end))]
    pub fn at(&self, end: PyTime) -> PathFromGraph<WindowedGraph<DynamicGraph>> {
        self.path.at(end)
    }

    #[doc = default_layer_doc_string!()]
    pub fn default_layer(&self) -> Self {
        self.path.default_layer().into()
    }

    #[doc = layer_doc_string!()]
    #[pyo3(signature = (name))]
    pub fn layer(&self, name: &str) -> Option<Self> {
        Some(self.path.layer(name)?.into())
    }

    fn __repr__(&self) -> String {
        self.repr()
    }
}

impl Repr for PyPathFromGraph {
    fn repr(&self) -> String {
        format!(
            "PathFromGraph({})",
            iterator_repr(self.__iter__().into_iter())
        )
    }
}

impl<G: GraphViewOps + IntoDynamic> From<PathFromGraph<G>> for PyPathFromGraph {
    fn from(value: PathFromGraph<G>) -> Self {
        Self {
            path: PathFromGraph {
                graph: value.graph.clone().into_dynamic(),
                operations: value.operations,
            },
        }
    }
}

impl<G: GraphViewOps + IntoDynamic> IntoPy<PyObject> for PathFromGraph<G> {
    fn into_py(self, py: Python<'_>) -> PyObject {
        PyPathFromGraph::from(self).into_py(py)
    }
}

#[pyclass(name = "PathFromVertex")]
pub struct PyPathFromVertex {
    path: PathFromVertex<DynamicGraph>,
}

impl<G: GraphViewOps + IntoDynamic> From<PathFromVertex<G>> for PyPathFromVertex {
    fn from(value: PathFromVertex<G>) -> Self {
        Self {
            path: PathFromVertex {
                graph: value.graph.clone().into_dynamic(),
                vertex: value.vertex,
                operations: value.operations,
            },
        }
    }
}

impl<G: GraphViewOps + IntoDynamic> IntoPy<PyObject> for PathFromVertex<G> {
    fn into_py(self, py: Python<'_>) -> PyObject {
        PyPathFromVertex::from(self).into_py(py)
    }
}

#[pymethods]
impl PyPathFromVertex {
    fn __iter__(&self) -> PyVertexIterator {
        self.path.iter().into()
    }

    fn collect(&self) -> Vec<PyVertex> {
        self.__iter__().into_iter().collect()
    }

    fn id(&self) -> U64Iterable {
        let path = self.path.clone();
        (move || path.id()).into()
    }

    fn name(&self) -> StringIterable {
        let path = self.path.clone();
        (move || path.name()).into()
    }

    fn earliest_time(&self) -> OptionI64Iterable {
        let path = self.path.clone();
        (move || path.earliest_time()).into()
    }

    fn latest_time(&self) -> OptionI64Iterable {
        let path = self.path.clone();
        (move || path.latest_time()).into()
    }

    #[getter]
    fn properties(&self) -> PyPropsIterable {
        let path = self.path.clone();
        (move || path.properties()).into()
    }

    fn in_degree(&self) -> UsizeIterable {
        let path = self.path.clone();
        (move || path.in_degree()).into()
    }

    fn out_degree(&self) -> UsizeIterable {
        let path = self.path.clone();
        (move || path.out_degree()).into()
    }

    fn degree(&self) -> UsizeIterable {
        let path = self.path.clone();
        (move || path.degree()).into()
    }

    fn edges(&self) -> PyEdges {
        let path = self.path.clone();
        (move || path.edges()).into()
    }

    fn in_edges(&self) -> PyEdges {
        let path = self.path.clone();
        (move || path.in_edges()).into()
    }

    fn out_edges(&self) -> PyEdges {
        let path = self.path.clone();
        (move || path.out_edges()).into()
    }

    fn out_neighbours(&self) -> Self {
        self.path.out_neighbours().into()
    }

    fn in_neighbours(&self) -> Self {
        self.path.in_neighbours().into()
    }

    fn neighbours(&self) -> Self {
        self.path.neighbours().into()
    }

    //******  Perspective APIS  ******//
    pub fn start(&self) -> Option<i64> {
        self.path.start()
    }

    pub fn end(&self) -> Option<i64> {
        self.path.end()
    }

    #[doc = window_size_doc_string!()]
    pub fn window_size(&self) -> Option<u64> {
        self.path.window_size()
    }

    fn expanding(
        &self,
        step: PyInterval,
    ) -> Result<WindowSet<PathFromVertex<DynamicGraph>>, ParseTimeError> {
        self.path.expanding(step)
    }

    fn rolling(
        &self,
        window: PyInterval,
        step: Option<PyInterval>,
    ) -> Result<WindowSet<PathFromVertex<DynamicGraph>>, ParseTimeError> {
        self.path.rolling(window, step)
    }

    #[pyo3(signature = (t_start = None, t_end = None))]
    pub fn window(
        &self,
        t_start: Option<PyTime>,
        t_end: Option<PyTime>,
    ) -> PathFromVertex<WindowedGraph<DynamicGraph>> {
        self.path
            .window(t_start.unwrap_or(PyTime::MIN), t_end.unwrap_or(PyTime::MAX))
    }

    /// Create a view of the vertex including all events at `t`.
    ///
    /// Arguments:
    ///     end (int): The time of the window.
    ///
    /// Returns:
    ///     A `PyVertex` object.
    #[pyo3(signature = (end))]
    pub fn at(&self, end: PyTime) -> PathFromVertex<WindowedGraph<DynamicGraph>> {
        self.path.at(end)
    }

    pub fn default_layer(&self) -> Self {
        self.path.default_layer().into()
    }

    #[doc = layer_doc_string!()]
    #[pyo3(signature = (name))]
    pub fn layer(&self, name: &str) -> Option<Self> {
        Some(self.path.layer(name)?.into())
    }

    fn __repr__(&self) -> String {
        self.repr()
    }
}

impl Repr for PyPathFromVertex {
    fn repr(&self) -> String {
        format!(
            "PathFromVertex({})",
            iterator_repr(self.__iter__().into_iter())
        )
    }
}

#[pyclass(name = "VertexIterator")]
pub struct PyVertexIterator {
    iter: Box<dyn Iterator<Item = PyVertex> + Send>,
}

impl From<Box<dyn Iterator<Item = VertexView<DynamicGraph>> + Send>> for PyVertexIterator {
    fn from(value: Box<dyn Iterator<Item = VertexView<DynamicGraph>> + Send>) -> Self {
        Self {
            iter: Box::new(value.map(|v| v.into())),
        }
    }
}

impl IntoIterator for PyVertexIterator {
    type Item = PyVertex;
    type IntoIter = Box<dyn Iterator<Item = PyVertex> + Send>;

    fn into_iter(self) -> Self::IntoIter {
        self.iter
    }
}

#[pymethods]
impl PyVertexIterator {
    fn __iter__(slf: PyRef<'_, Self>) -> PyRef<'_, Self> {
        slf
    }
    fn __next__(mut slf: PyRefMut<'_, Self>) -> Option<PyVertex> {
        slf.iter.next()
    }
}

impl From<Box<dyn Iterator<Item = PyVertex> + Send>> for PyVertexIterator {
    fn from(value: Box<dyn Iterator<Item = PyVertex> + Send>) -> Self {
        Self { iter: value }
    }
}

#[pyclass]
pub struct PathIterator {
    pub(crate) iter: Box<dyn Iterator<Item = PyPathFromVertex> + Send>,
}

impl IntoIterator for PathIterator {
    type Item = PyPathFromVertex;
    type IntoIter = Box<dyn Iterator<Item = PyPathFromVertex> + Send>;

    fn into_iter(self) -> Self::IntoIter {
        self.iter
    }
}

impl From<Box<dyn Iterator<Item = PathFromVertex<DynamicGraph>> + Send>> for PathIterator {
    fn from(value: Box<dyn Iterator<Item = PathFromVertex<DynamicGraph>> + Send>) -> Self {
        Self {
            iter: Box::new(value.map(|path| path.into())),
        }
    }
}

#[pymethods]
impl PathIterator {
    fn __iter__(slf: PyRef<'_, Self>) -> PyRef<'_, Self> {
        slf
    }
    fn __next__(mut slf: PyRefMut<'_, Self>) -> Option<PyPathFromVertex> {
        slf.iter.next()
    }
}

py_iterable!(PyVertexIterable, VertexView<DynamicGraph>, PyVertex);

#[pymethods]
impl PyVertexIterable {
    fn id(&self) -> U64Iterable {
        let builder = self.builder.clone();
        (move || builder().id()).into()
    }

    fn name(&self) -> StringIterable {
        let vertices = self.builder.clone();
        (move || vertices().name()).into()
    }

    fn earliest_time(&self) -> OptionI64Iterable {
        let vertices = self.builder.clone();
        (move || vertices().earliest_time()).into()
    }

    fn latest_time(&self) -> OptionI64Iterable {
        let vertices = self.builder.clone();
        (move || vertices().latest_time()).into()
    }

    #[getter]
    fn properties(&self) -> PyPropsIterable {
        let vertices = self.builder.clone();
        (move || vertices().properties()).into()
    }

    fn degree(&self) -> UsizeIterable {
        let vertices = self.builder.clone();
        (move || vertices().degree()).into()
    }

    fn in_degree(&self) -> UsizeIterable {
        let vertices = self.builder.clone();
        (move || vertices().in_degree()).into()
    }

    fn out_degree(&self) -> UsizeIterable {
        let vertices = self.builder.clone();
        (move || vertices().out_degree()).into()
    }

    fn edges(&self) -> PyEdges {
        let clone = self.builder.clone();
        (move || clone().edges()).into()
    }

    fn in_edges(&self) -> PyEdges {
        let clone = self.builder.clone();
        (move || clone().in_edges()).into()
    }

    fn out_edges(&self) -> PyEdges {
        let clone = self.builder.clone();
        (move || clone().out_edges()).into()
    }

    fn out_neighbours(&self) -> Self {
        let builder = self.builder.clone();
        (move || builder().out_neighbours()).into()
    }

    fn in_neighbours(&self) -> Self {
        let builder = self.builder.clone();
        (move || builder().in_neighbours()).into()
    }

    fn neighbours(&self) -> Self {
        let builder = self.builder.clone();
        (move || builder().neighbours()).into()
    }
}

py_nested_iterable!(PyNestedVertexIterable, VertexView<DynamicGraph>);

#[pymethods]
impl PyNestedVertexIterable {
    fn id(&self) -> NestedU64Iterable {
        let builder = self.builder.clone();
        (move || builder().id()).into()
    }

    fn name(&self) -> NestedStringIterable {
        let vertices = self.builder.clone();
        (move || vertices().name()).into()
    }

    fn earliest_time(&self) -> NestedOptionI64Iterable {
        let vertices = self.builder.clone();
        (move || vertices().earliest_time()).into()
    }

    fn latest_time(&self) -> NestedOptionI64Iterable {
        let vertices = self.builder.clone();
        (move || vertices().latest_time()).into()
    }

    #[getter]
    fn properties(&self) -> PyNestedPropsIterable {
        let vertices = self.builder.clone();
        (move || vertices().properties()).into()
    }

    fn degree(&self) -> NestedUsizeIterable {
        let vertices = self.builder.clone();
        (move || vertices().degree()).into()
    }

    fn in_degree(&self) -> NestedUsizeIterable {
        let vertices = self.builder.clone();
        (move || vertices().in_degree()).into()
    }

    fn out_degree(&self) -> NestedUsizeIterable {
        let vertices = self.builder.clone();
        (move || vertices().out_degree()).into()
    }

    fn edges(&self) -> PyNestedEdges {
        let clone = self.builder.clone();
        (move || clone().edges()).into()
    }

    fn in_edges(&self) -> PyNestedEdges {
        let clone = self.builder.clone();
        (move || clone().in_edges()).into()
    }

    fn out_edges(&self) -> PyNestedEdges {
        let clone = self.builder.clone();
        (move || clone().out_edges()).into()
    }

    fn out_neighbours(&self) -> Self {
        let builder = self.builder.clone();
        (move || builder().out_neighbours()).into()
    }

    fn in_neighbours(&self) -> Self {
        let builder = self.builder.clone();
        (move || builder().in_neighbours()).into()
    }

    fn neighbours(&self) -> Self {
        let builder = self.builder.clone();
        (move || builder().neighbours()).into()
    }
}<|MERGE_RESOLUTION|>--- conflicted
+++ resolved
@@ -1,6 +1,9 @@
 //! Defines the `Vertex`, which represents a vertex in the graph.
 //! A vertex is a node in the graph, and can have properties and edges.
 //! It can also be used to navigate the graph.
+use crate::core::Prop;
+use crate::db::api::properties::Properties;
+use crate::python::graph::properties::{PyNestedPropsIterable, PyPropsIterable};
 use crate::{
     core::{entities::vertices::vertex_ref::VertexRef, utils::time::error::ParseTimeError},
     db::{
@@ -23,10 +26,7 @@
     *,
 };
 use chrono::NaiveDateTime;
-
-use crate::core::Prop;
-use crate::db::api::properties::Properties;
-use crate::python::graph::properties::{PyNestedPropsIterable, PyPropsIterable};
+use itertools::Itertools;
 use pyo3::exceptions::PyKeyError;
 use pyo3::{
     exceptions::PyIndexError, prelude::*, pyclass, pyclass::CompareOp, pymethods, PyAny, PyObject,
@@ -386,34 +386,21 @@
 }
 impl Repr for PyVertex {
     fn repr(&self) -> String {
-<<<<<<< HEAD
         self.vertex.repr()
     }
 }
-=======
-        let properties: String = self
-            .properties(Some(true))
-            .iter()
-            .map(|(k, v)| format!("{:?} : {:?}", k, v.to_string()))
-            .join(", ");
->>>>>>> dd0917ae
 
 impl Repr for VertexView<DynamicGraph> {
     fn repr(&self) -> String {
-        // let properties: String = self
-        //     .properties(Some(true))
-        //     .iter()
-        //     .map(|(k, v)| k.to_string() + " : " + &v.to_string())
-        //     .join(", ");
-        let properties = "";
+        let properties: String = self
+            .properties()
+            .iter()
+            .map(|(k, v)| format!("{}: {}", k, v.to_string()))
+            .join(", ");
         if properties.is_empty() {
             format!("Vertex(name={})", self.name().trim_matches('"'))
         } else {
-<<<<<<< HEAD
-            let property_string: String = "{".to_owned() + properties + "}";
-=======
             let property_string: String = format!("{{{properties}}}");
->>>>>>> dd0917ae
             format!(
                 "Vertex(name={}, properties={})",
                 self.name().trim_matches('"'),
