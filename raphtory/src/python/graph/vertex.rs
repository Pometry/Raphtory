//! Defines the `Vertex`, which represents a vertex in the graph.
//! A vertex is a node in the graph, and can have properties and edges.
//! It can also be used to navigate the graph.

use crate::db::api::properties::internal::{
    StaticProperties, TemporalProperties, TemporalPropertyView,
};
use crate::python::graph::properties::PyStaticProperties;
use crate::python::utils::PyGenericIterable;
use crate::{
    core::{entities::vertices::vertex_ref::VertexRef, utils::time::error::ParseTimeError, Prop},
    db::{
        api::view::{
            internal::{DynamicGraph, IntoDynamic},
            *,
        },
        graph::{
            path::{PathFromGraph, PathFromVertex},
            vertex::VertexView,
            vertices::Vertices,
            views::window_graph::WindowedGraph,
        },
    },
    python::{
        graph::edge::{PyEdges, PyNestedEdges},
        types::wrappers::iterators::*,
        utils::{PyInterval, PyTime},
    },
    *,
};
use chrono::NaiveDateTime;
use itertools::Itertools;
use pyo3::exceptions::PyKeyError;
use pyo3::{
    exceptions::PyIndexError, prelude::*, pyclass, pyclass::CompareOp, pymethods, PyAny, PyObject,
    PyRef, PyRefMut, PyResult, Python,
};
use python::types::repr::{iterator_repr, Repr};
use std::collections::HashMap;

/// A vertex (or node) in the graph.
#[pyclass(name = "Vertex")]
#[derive(Clone)]
pub struct PyVertex {
    vertex: VertexView<DynamicGraph>,
}

impl<G: GraphViewOps + IntoDynamic> From<VertexView<G>> for PyVertex {
    fn from(value: VertexView<G>) -> Self {
        Self {
            vertex: VertexView {
                graph: value.graph.clone().into_dynamic(),
                vertex: value.vertex,
            },
        }
    }
}

impl<G: GraphViewOps + IntoDynamic> IntoPy<PyObject> for VertexView<G> {
    fn into_py(self, py: Python<'_>) -> PyObject {
        PyVertex::from(self).into_py(py)
    }
}

/// Converts a python vertex into a rust vertex.
impl From<PyVertex> for VertexRef {
    fn from(value: PyVertex) -> Self {
        value.vertex.into()
    }
}

/// Defines the `Vertex`, which represents a vertex in the graph.
/// A vertex is a node in the graph, and can have properties and edges.
/// It can also be used to navigate the graph.
#[pymethods]
impl PyVertex {
    /// Rich Comparison for Vertex objects
    pub fn __richcmp__(&self, other: PyRef<PyVertex>, op: CompareOp) -> Py<PyAny> {
        let py = other.py();
        match op {
            CompareOp::Eq => (self.vertex.id() == other.id()).into_py(py),
            CompareOp::Ne => (self.vertex.id() != other.id()).into_py(py),
            _ => py.NotImplemented(),
        }
    }

    /// TODO: uncomment when we update to py03 0.2
    /// checks if a vertex is equal to another by their id (ids are unqiue)
    ///
    /// Arguments:
    ///    other: The other vertex to compare to.
    ///
    /// Returns:
    ///   True if the vertices are equal, false otherwise.
    // pub fn __eq__(&self, other: &PyVertex) -> bool {
    //     self.vertex.id() == other.vertex.id()
    // }

    /// Returns the hash of the vertex.
    ///
    /// Returns:
    ///   The vertex id.
    pub fn __hash__(&self) -> u64 {
        self.vertex.id()
    }

    /// Returns the id of the vertex.
    /// This is a unique identifier for the vertex.
    ///
    /// Returns:
    ///    The id of the vertex as an integer.
    pub fn id(&self) -> u64 {
        self.vertex.id()
    }

    /// Returns the name of the vertex.
    ///
    /// Returns:
    ///  The name of the vertex as a string.
    pub fn name(&self) -> String {
        self.vertex.name()
    }

    /// Returns the earliest time that the vertex exists.
    ///
    /// Arguments:
    ///    None
    ///
    /// Returns:
    ///     The earliest time that the vertex exists as an integer.
    pub fn earliest_time(&self) -> Option<i64> {
        self.vertex.earliest_time()
    }

    /// Returns the earliest datetime that the vertex exists.
    ///
    /// Arguments:
    ///    None
    ///
    /// Returns:
    ///     The earliest datetime that the vertex exists as an integer.
    pub fn earliest_date_time(&self) -> Option<NaiveDateTime> {
        let earliest_time = self.vertex.earliest_time()?;
        Some(NaiveDateTime::from_timestamp_millis(earliest_time).unwrap())
    }

    /// Returns the latest time that the vertex exists.
    ///
    /// Returns:
    ///     The latest time that the vertex exists as an integer.
    pub fn latest_time(&self) -> Option<i64> {
        self.vertex.latest_time()
    }

    /// Returns the latest datetime that the vertex exists.
    ///
    /// Arguments:
    ///    None
    ///
    /// Returns:
    ///     The latest datetime that the vertex exists as an integer.
    pub fn latest_date_time(&self) -> Option<NaiveDateTime> {
        let latest_time = self.vertex.latest_time()?;
        Some(NaiveDateTime::from_timestamp_millis(latest_time).unwrap())
    }

    /// Returns all the properties of the vertex as a dictionary.
    ///
    /// Arguments:
    ///    include_static: Whether to include static properties. Defaults to true.
    ///
    /// Returns:
    ///   A dictionary of the form {name: value} where name is a string and value is a `Prop` object.
    #[getter]
    pub fn properties(&self) -> TemporalProperties<VertexView<DynamicGraph>> {
        self.vertex.properties()
    }

    /// Returns static properties of a vertex
    ///
    /// Arguments:
    ///
    /// Returns:
    ///     HashMap<String, Prop> - Returns static properties of a vertex identified by their names
    pub fn static_properties(&self) -> StaticProperties<VertexView<DynamicGraph>> {
        self.vertex.static_properties()
    }

    /// Get the degree of this vertex (i.e., the number of edges that are incident to it).
    ///
    /// Returns
    ///     The degree of this vertex.
    pub fn degree(&self) -> usize {
        self.vertex.degree()
    }

    /// Get the in-degree of this vertex (i.e., the number of edges that are incident to it from other vertices).
    ///
    /// Returns:
    ///    The in-degree of this vertex.
    pub fn in_degree(&self) -> usize {
        self.vertex.in_degree()
    }

    /// Get the out-degree of this vertex (i.e., the number of edges that are incident to it from this vertex).
    ///
    /// Returns:
    ///   The out-degree of this vertex.
    pub fn out_degree(&self) -> usize {
        self.vertex.out_degree()
    }

    /// Get the edges that are pointing to or from this vertex.
    ///
    /// Returns:
    ///     A list of `Edge` objects.
    pub fn edges(&self) -> PyEdges {
        let vertex = self.vertex.clone();
        (move || vertex.edges()).into()
    }

    /// Get the edges that are pointing to this vertex.
    ///
    /// Returns:
    ///     A list of `Edge` objects.
    pub fn in_edges(&self) -> PyEdges {
        let vertex = self.vertex.clone();
        (move || vertex.in_edges()).into()
    }

    /// Get the edges that are pointing from this vertex.
    ///
    /// Returns:
    ///    A list of `Edge` objects.
    pub fn out_edges(&self) -> PyEdges {
        let vertex = self.vertex.clone();
        (move || vertex.out_edges()).into()
    }

    /// Get the neighbours of this vertex.
    ///
    /// Returns:
    ///
    ///    A list of `Vertex` objects.
    pub fn neighbours(&self) -> PyPathFromVertex {
        self.vertex.neighbours().into()
    }

    /// Get the neighbours of this vertex that are pointing to it.
    ///
    /// Returns:
    ///   A list of `Vertex` objects.
    pub fn in_neighbours(&self) -> PyPathFromVertex {
        self.vertex.in_neighbours().into()
    }

    /// Get the neighbours of this vertex that are pointing from it.
    ///
    /// Returns:
    ///   A list of `Vertex` objects.
    pub fn out_neighbours(&self) -> PyPathFromVertex {
        self.vertex.out_neighbours().into()
    }

    //******  Perspective APIS  ******//

    /// Gets the earliest time that this vertex is valid.
    ///
    /// Returns:
    ///    The earliest time that this vertex is valid or None if the vertex is valid for all times.
    pub fn start(&self) -> Option<i64> {
        self.vertex.start()
    }

    /// Gets the earliest datetime that this vertex is valid
    ///
    /// Returns:
    ///     The earliest datetime that this vertex is valid or None if the vertex is valid for all times.
    pub fn start_date_time(&self) -> Option<NaiveDateTime> {
        let start_time = self.vertex.start()?;
        Some(NaiveDateTime::from_timestamp_millis(start_time).unwrap())
    }

    /// Gets the latest time that this vertex is valid.
    ///
    /// Returns:
    ///   The latest time that this vertex is valid or None if the vertex is valid for all times.
    pub fn end(&self) -> Option<i64> {
        self.vertex.end()
    }

    /// Gets the latest datetime that this vertex is valid
    ///
    /// Returns:
    ///     The latest datetime that this vertex is valid or None if the vertex is valid for all times.
    pub fn end_date_time(&self) -> Option<NaiveDateTime> {
        let end_time = self.vertex.end()?;
        Some(NaiveDateTime::from_timestamp_millis(end_time).unwrap())
    }

    /// Creates a `PyVertexWindowSet` with the given `step` size and optional `start` and `end` times,    
    /// using an expanding window.
    ///
    /// An expanding window is a window that grows by `step` size at each iteration.
    /// This will tell you whether a vertex exists at different points in the window and what
    /// its properties are at those points.
    ///
    /// Arguments:
    ///  step (int): The step size of the window.
    ///  start (int): The start time of the window. Defaults to the start time of the vertex.
    ///  end (int): The end time of the window. Defaults to the end time of the vertex.
    ///
    /// Returns:
    ///  A `PyVertexWindowSet` object.
    fn expanding(
        &self,
        step: PyInterval,
    ) -> Result<WindowSet<VertexView<DynamicGraph>>, ParseTimeError> {
        self.vertex.expanding(step)
    }

    /// Creates a `PyVertexWindowSet` with the given `window` size and optional `step`, `start` and `end` times,
    /// using a rolling window.
    ///
    /// A rolling window is a window that moves forward by `step` size at each iteration.
    /// This will tell you whether a vertex exists at different points in the window and what
    /// its properties are at those points.
    ///
    /// Arguments:
    ///  window: The size of the window.
    ///  step: The step size of the window. Defaults to the window size.
    ///  start: The start time of the window. Defaults to the start time of the vertex.
    ///  end: The end time of the window. Defaults to the end time of the vertex.
    ///
    /// Returns:
    /// A `PyVertexWindowSet` object.
    fn rolling(
        &self,
        window: PyInterval,
        step: Option<PyInterval>,
    ) -> Result<WindowSet<VertexView<DynamicGraph>>, ParseTimeError> {
        self.vertex.rolling(window, step)
    }

    /// Create a view of the vertex including all events between `t_start` (inclusive) and `t_end` (exclusive)
    ///
    /// Arguments:
    ///     t_start (int): The start time of the window. Defaults to the start time of the vertex.
    ///     t_end (int): The end time of the window. Defaults to the end time of the vertex.
    ///
    /// Returns:
    ///    A `PyVertex` object.
    #[pyo3(signature = (t_start = None, t_end = None))]
    pub fn window(
        &self,
        t_start: Option<PyTime>,
        t_end: Option<PyTime>,
    ) -> VertexView<WindowedGraph<DynamicGraph>> {
        self.vertex
            .window(t_start.unwrap_or(PyTime::MIN), t_end.unwrap_or(PyTime::MAX))
    }

    /// Create a view of the vertex including all events at `t`.
    ///
    /// Arguments:
    ///     end (int): The time of the window.
    ///
    /// Returns:
    ///     A `PyVertex` object.
    #[pyo3(signature = (end))]
    pub fn at(&self, end: PyTime) -> VertexView<WindowedGraph<DynamicGraph>> {
        self.vertex.at(end)
    }

    #[doc = default_layer_doc_string!()]
    pub fn default_layer(&self) -> PyVertex {
        self.vertex.default_layer().into()
    }

    #[doc = layer_doc_string!()]
    #[pyo3(signature = (name))]
    pub fn layer(&self, name: &str) -> Option<PyVertex> {
        Some(self.vertex.layer(name)?.into())
    }

    /// Returns the history of a vertex, including vertex additions and changes made to vertex.
    ///
    /// Returns:
    ///     A list of timestamps of the event history of vertex.
    pub fn history(&self) -> Vec<i64> {
        self.vertex.history()
    }

    //******  Python  ******//
    pub fn __getitem__(
        &self,
        name: &str,
    ) -> PyResult<TemporalPropertyView<VertexView<DynamicGraph>>> {
        self.vertex
            .properties()
            .get(name)
            .ok_or(PyKeyError::new_err(format!("Unknown property {}", name)))
    }

    /// Display the vertex as a string.
    pub fn __repr__(&self) -> String {
        self.repr()
    }
}

impl Repr for PyVertex {
    fn repr(&self) -> String {
        // let properties: String = self
        //     .properties(Some(true))
        //     .iter()
        //     .map(|(k, v)| k.to_string() + " : " + &v.to_string())
        //     .join(", ");
        let properties = "";
        if properties.is_empty() {
            format!("Vertex(name={})", self.name().trim_matches('"'))
        } else {
            let property_string: String = "{".to_owned() + &properties + "}";
            format!(
                "Vertex(name={}, properties={})",
                self.name().trim_matches('"'),
                property_string
            )
        }
    }
}

/// A list of vertices that can be iterated over.
#[pyclass(name = "Vertices")]
pub struct PyVertices {
    pub(crate) vertices: Vertices<DynamicGraph>,
}

impl<G: GraphViewOps + IntoDynamic> From<Vertices<G>> for PyVertices {
    fn from(value: Vertices<G>) -> Self {
        Self {
            vertices: Vertices::new(value.graph.into_dynamic()),
        }
    }
}

impl<G: GraphViewOps + IntoDynamic> IntoPy<PyObject> for Vertices<G> {
    fn into_py(self, py: Python<'_>) -> PyObject {
        PyVertices::from(self).into_py(py)
    }
}

/// Operations on a list of vertices.
/// These use all the same functions as a normal vertex except it returns a list of results.
#[pymethods]
impl PyVertices {
    /// checks if a list of vertices is equal to another list by their idd (ids are unique)
    ///
    /// Arguments:
    ///    other: The other vertices to compare to.
    ///
    /// Returns:
    ///   True if the vertices are equal, false otherwise.
    fn __eq__(&self, other: &PyVertices) -> bool {
        for (v1, v2) in self.vertices.iter().zip(other.vertices.iter()) {
            if v1.id() != v2.id() {
                return false;
            }
        }
        true
    }

    /// Returns an iterator over the vertices ids
    fn id(&self) -> U64Iterable {
        let vertices = self.vertices.clone();
        (move || vertices.id()).into()
    }

    /// Returns an iterator over the vertices name
    fn name(&self) -> StringIterable {
        let vertices = self.vertices.clone();
        (move || vertices.name()).into()
    }

    /// Returns an iterator over the vertices earliest time
    fn earliest_time(&self) -> OptionI64Iterable {
        let vertices = self.vertices.clone();
        (move || vertices.earliest_time()).into()
    }

    /// Returns an iterator over the vertices latest time
    fn latest_time(&self) -> OptionI64Iterable {
        let vertices = self.vertices.clone();
        (move || vertices.latest_time()).into()
    }

<<<<<<< HEAD
    fn properties(&self, include_static: Option<bool>) -> PyGenericIterable {
=======
    /// Returns an iterator over the vertices properties
    /// If include_static is true, static properties are included
    ///
    /// Arguments:
    ///     `name` - The name of the property
    ///     `include_static` - If true, static properties are included
    ///
    /// Returns:
    ///     An iterator over the vertices properties
    fn property(&self, name: String, include_static: Option<bool>) -> OptionPropIterable {
        let vertices = self.vertices.clone();
        (move || vertices.property(name.clone(), include_static.unwrap_or(true))).into()
    }

    /// Returns an iterator over the vertices property with the complete history
    /// If include_static is true, static properties are included
    ///
    /// Arguments:
    ///     `name` - The name of the property
    ///
    /// Returns:
    ///     An iterator over the vertices property with the complete history as a
    ///     vector of tuples of the time and the property
    fn property_history(&self, name: String) -> PropHistoryIterable {
        let vertices = self.vertices.clone();
        (move || vertices.property_history(name.clone())).into()
    }

    /// Returns an iterator over the vertices and all their properties
    ///
    /// Arguments:
    ///     `include_static` - If true, static properties are included
    ///
    /// Returns:
    ///     An iterator over the vertices and all their properties
    fn properties(&self, include_static: Option<bool>) -> PropsIterable {
        let vertices = self.vertices.clone();
        (move || vertices.properties(include_static.unwrap_or(true))).into()
    }

    /// Returns an iterator over the vertices and all their properties at all times
    fn property_histories(&self) -> PropHistoriesIterable {
        let vertices = self.vertices.clone();
        (move || vertices.property_histories()).into()
    }

    /// Returns the names of all the properties of the vertices.
    ///
    /// Arguments:
    ///     `include_static` - If true, static properties are included
    fn property_names(&self, include_static: Option<bool>) -> StringVecIterable {
        let vertices = self.vertices.clone();
        (move || vertices.property_names(include_static.unwrap_or(true))).into()
    }

    /// Checks if a property exists on this vertices
    ///
    /// Arguments:
    ///     `name` - The name of the property
    ///     `include_static` - If true, static properties are included
    ///
    /// Returns:
    ///     A vector of booleans indicating if the property exists in each vertex
    fn has_property(&self, name: String, include_static: Option<bool>) -> BoolIterable {
        let vertices = self.vertices.clone();
        (move || vertices.has_property(name.clone(), include_static.unwrap_or(true))).into()
    }

    /// Checks if a static property exists on the vertices
    ///
    /// Arguments:
    ///     `name` - The name of the property
    ///
    /// Returns:
    ///     A vector of booleans indicating if the property exists in each vertex
    fn has_static_property(&self, name: String) -> BoolIterable {
>>>>>>> 32cec73c
        let vertices = self.vertices.clone();
        (move || vertices.properties()).into()
    }

<<<<<<< HEAD
    fn static_properties(&self) -> PyGenericIterable {
=======
    /// Returns the static property value of the vertices given the name of the property.
    ///
    /// Arguments:
    ///      `name` - The name of the property
    ///
    /// Returns:
    ///     An iterator of the static property of the vertices
    fn static_property(&self, name: String) -> OptionPropIterable {
        let vertices = self.vertices.clone();
        (move || vertices.static_property(name.clone())).into()
    }

    /// Returns static properties of the vertices
    ///
    /// Returns:
    ///     An iterator of the static properties of the vertices
    fn static_properties(&self) -> PropsIterable {
>>>>>>> 32cec73c
        let vertices = self.vertices.clone();
        (move || vertices.static_properties()).into()
    }

    /// Returns the number of edges of the vertices
    ///
    /// Returns:
    ///     An iterator of the number of edges of the vertices
    fn degree(&self) -> UsizeIterable {
        let vertices = self.vertices.clone();
        (move || vertices.degree()).into()
    }

    /// Returns the number of in edges of the vertices
    ///
    /// Returns:
    ///     An iterator of the number of in edges of the vertices
    fn in_degree(&self) -> UsizeIterable {
        let vertices = self.vertices.clone();
        (move || vertices.in_degree()).into()
    }

    /// Returns the number of out edges of the vertices
    ///
    /// Returns:
    ///     An iterator of the number of out edges of the vertices
    fn out_degree(&self) -> UsizeIterable {
        let vertices = self.vertices.clone();
        (move || vertices.out_degree()).into()
    }

    /// Returns the edges of the vertices
    ///
    /// Returns:
    ///     An iterator of edges of the vertices
    fn edges(&self) -> PyNestedEdges {
        let clone = self.vertices.clone();
        (move || clone.edges()).into()
    }

    /// Returns the in edges of the vertices
    ///
    /// Returns:
    ///     An iterator of in edges of the vertices
    fn in_edges(&self) -> PyNestedEdges {
        let clone = self.vertices.clone();
        (move || clone.in_edges()).into()
    }

    /// Returns the out edges of the vertices
    ///
    /// Returns:
    ///     An iterator of out edges of the vertices
    fn out_edges(&self) -> PyNestedEdges {
        let clone = self.vertices.clone();
        (move || clone.out_edges()).into()
    }

    /// Get the neighbours of the vertices
    ///
    /// Returns:
    ///     An iterator of the neighbours of the vertices
    fn neighbours(&self) -> PyPathFromGraph {
        self.vertices.neighbours().into()
    }

    /// Get the in neighbours of the vertices
    ///
    /// Returns:
    ///     An iterator of the in neighbours of the vertices
    fn in_neighbours(&self) -> PyPathFromGraph {
        self.vertices.in_neighbours().into()
    }

    /// Get the out neighbours of the vertices
    ///
    /// Returns:
    ///     An iterator of the out neighbours of the vertices
    fn out_neighbours(&self) -> PyPathFromGraph {
        self.vertices.out_neighbours().into()
    }

    /// Collects all vertices into a list
    fn collect(&self) -> Vec<PyVertex> {
        self.__iter__().into_iter().collect()
    }

    //*****     Perspective APIS  ******//
    /// Returns the start time of the vertices
    pub fn start(&self) -> Option<i64> {
        self.vertices.start()
    }

    /// Returns the end time of the vertices
    pub fn end(&self) -> Option<i64> {
        self.vertices.end()
    }

    #[doc = window_size_doc_string!()]
    pub fn window_size(&self) -> Option<u64> {
        self.vertices.window_size()
    }

    /// Creates a PyVertexWindowSet with the given step size using an expanding window.
    ///
    /// An expanding window is a window that grows by step size at each iteration.
    /// This will tell you whether a vertex exists at different points in the window
    /// and what its properties are at those points.
    ///
    /// Arguments:
    ///     `step` - The step size of the window
    ///
    /// Returns:
    ///     A PyVertexWindowSet with the given step size and optional start and end times or an error
    fn expanding(
        &self,
        step: PyInterval,
    ) -> Result<WindowSet<Vertices<DynamicGraph>>, ParseTimeError> {
        self.vertices.expanding(step)
    }


    /// Creates a PyVertexWindowSet with the given window size and optional step using a rolling window.
    ///
    /// A rolling window is a window that moves forward by step size at each iteration.
    /// This will tell you whether a vertex exists at different points in the window and
    /// what its properties are at those points.
    ///
    /// Arguments:
    ///     `window` - The window size of the window
    ///     `step` - The step size of the window
    ///
    /// Returns:
    ///     A PyVertexWindowSet with the given window size and optional step size or an error
    fn rolling(
        &self,
        window: PyInterval,
        step: Option<PyInterval>,
    ) -> Result<WindowSet<Vertices<DynamicGraph>>, ParseTimeError> {
        self.vertices.rolling(window, step)
    }

    /// Create a view of the vertices including all events between t_start (inclusive) and
    /// t_end (exclusive)
    ///
    /// Arguments:
    ///     `t_start` - The start time of the window
    ///     `t_end` - The end time of the window
    ///
    /// Returns:
    ///     A `PyVertices` object.
    #[pyo3(signature = (t_start = None, t_end = None))]
    pub fn window(
        &self,
        t_start: Option<PyTime>,
        t_end: Option<PyTime>,
    ) -> Vertices<WindowedGraph<DynamicGraph>> {
        self.vertices
            .window(t_start.unwrap_or(PyTime::MIN), t_end.unwrap_or(PyTime::MAX))
    }

    /// Create a view of the vertices including all events at `t`.
    ///
    /// Arguments:
    ///     end (int): The time of the window.
    ///
    /// Returns:
    ///     A `PyVertices` object.
    #[pyo3(signature = (end))]
    pub fn at(&self, end: PyTime) -> Vertices<WindowedGraph<DynamicGraph>> {
        self.vertices.at(end)
    }

    #[doc = default_layer_doc_string!()]
    pub fn default_layer(&self) -> PyVertices {
        self.vertices.default_layer().into()
    }

    #[doc = layer_doc_string!()]
    #[pyo3(signature = (name))]
    pub fn layer(&self, name: &str) -> Option<PyVertices> {
        Some(self.vertices.layer(name)?.into())
    }

    //****** Python *******
    pub fn __iter__(&self) -> PyVertexIterator {
        self.vertices.iter().into()
    }

    pub fn __len__(&self) -> usize {
        self.vertices.len()
    }

    pub fn __bool__(&self) -> bool {
        self.vertices.is_empty()
    }

    pub fn __getitem__(&self, vertex: VertexRef) -> PyResult<VertexView<DynamicGraph>> {
        self.vertices
            .get(vertex)
            .ok_or_else(|| PyIndexError::new_err("Vertex does not exist"))
    }

    pub fn __call__(slf: PyRef<'_, Self>) -> PyRef<'_, Self> {
        slf
    }

    pub fn __repr__(&self) -> String {
        self.repr()
    }
}

impl Repr for PyVertices {
    fn repr(&self) -> String {
        format!("Vertices({})", iterator_repr(self.__iter__().into_iter()))
    }
}

#[pyclass(name = "PathFromGraph")]
pub struct PyPathFromGraph {
    path: PathFromGraph<DynamicGraph>,
}

#[pymethods]
impl PyPathFromGraph {
    fn __iter__(&self) -> PathIterator {
        self.path.iter().into()
    }

    fn collect(&self) -> Vec<Vec<PyVertex>> {
        self.__iter__().into_iter().map(|it| it.collect()).collect()
    }
    fn id(&self) -> NestedU64Iterable {
        let path = self.path.clone();
        (move || path.id()).into()
    }

    fn name(&self) -> NestedStringIterable {
        let path = self.path.clone();
        (move || path.name()).into()
    }

    fn earliest_time(&self) -> NestedOptionI64Iterable {
        let path = self.path.clone();
        (move || path.earliest_time()).into()
    }

    fn latest_time(&self) -> NestedOptionI64Iterable {
        let path = self.path.clone();
        (move || path.latest_time()).into()
    }

    fn properties(&self) -> NestedPropsIterable {
        let path = self.path.clone();
        (move || path.properties()).into()
    }

    fn static_properties(&self) -> NestedStaticPropsIterable {
        let path = self.path.clone();
        (move || path.static_properties()).into()
    }

    fn degree(&self) -> NestedUsizeIterable {
        let path = self.path.clone();
        (move || path.degree()).into()
    }

    fn in_degree(&self) -> NestedUsizeIterable {
        let path = self.path.clone();
        (move || path.in_degree()).into()
    }

    fn out_degree(&self) -> NestedUsizeIterable {
        let path = self.path.clone();
        (move || path.out_degree()).into()
    }

    fn edges(&self) -> PyNestedEdges {
        let clone = self.path.clone();
        (move || clone.edges()).into()
    }

    fn in_edges(&self) -> PyNestedEdges {
        let clone = self.path.clone();
        (move || clone.in_edges()).into()
    }

    fn out_edges(&self) -> PyNestedEdges {
        let clone = self.path.clone();
        (move || clone.out_edges()).into()
    }

    fn out_neighbours(&self) -> Self {
        self.path.out_neighbours().into()
    }

    fn in_neighbours(&self) -> Self {
        self.path.in_neighbours().into()
    }

    fn neighbours(&self) -> Self {
        self.path.neighbours().into()
    }

    //******  Perspective APIS  ******//
    pub fn start(&self) -> Option<i64> {
        self.path.start()
    }

    pub fn end(&self) -> Option<i64> {
        self.path.end()
    }

    #[doc = window_size_doc_string!()]
    pub fn window_size(&self) -> Option<u64> {
        self.path.window_size()
    }

    fn expanding(
        &self,
        step: PyInterval,
    ) -> Result<WindowSet<PathFromGraph<DynamicGraph>>, ParseTimeError> {
        self.path.expanding(step)
    }

    fn rolling(
        &self,
        window: PyInterval,
        step: Option<PyInterval>,
    ) -> Result<WindowSet<PathFromGraph<DynamicGraph>>, ParseTimeError> {
        self.path.rolling(window, step)
    }

    #[pyo3(signature = (t_start = None, t_end = None))]
    pub fn window(
        &self,
        t_start: Option<PyTime>,
        t_end: Option<PyTime>,
    ) -> PathFromGraph<WindowedGraph<DynamicGraph>> {
        self.path
            .window(t_start.unwrap_or(PyTime::MIN), t_end.unwrap_or(PyTime::MAX))
    }

    /// Create a view of the vertex including all events at `t`.
    ///
    /// Arguments:
    ///     end (int): The time of the window.
    ///
    /// Returns:
    ///     A `PyVertex` object.
    #[pyo3(signature = (end))]
    pub fn at(&self, end: PyTime) -> PathFromGraph<WindowedGraph<DynamicGraph>> {
        self.path.at(end)
    }

    #[doc = default_layer_doc_string!()]
    pub fn default_layer(&self) -> Self {
        self.path.default_layer().into()
    }

    #[doc = layer_doc_string!()]
    #[pyo3(signature = (name))]
    pub fn layer(&self, name: &str) -> Option<Self> {
        Some(self.path.layer(name)?.into())
    }

    fn __repr__(&self) -> String {
        self.repr()
    }
}

impl Repr for PyPathFromGraph {
    fn repr(&self) -> String {
        format!(
            "PathFromGraph({})",
            iterator_repr(self.__iter__().into_iter())
        )
    }
}

impl<G: GraphViewOps + IntoDynamic> From<PathFromGraph<G>> for PyPathFromGraph {
    fn from(value: PathFromGraph<G>) -> Self {
        Self {
            path: PathFromGraph {
                graph: value.graph.clone().into_dynamic(),
                operations: value.operations,
            },
        }
    }
}

impl<G: GraphViewOps + IntoDynamic> IntoPy<PyObject> for PathFromGraph<G> {
    fn into_py(self, py: Python<'_>) -> PyObject {
        PyPathFromGraph::from(self).into_py(py)
    }
}

#[pyclass(name = "PathFromVertex")]
pub struct PyPathFromVertex {
    path: PathFromVertex<DynamicGraph>,
}

impl<G: GraphViewOps + IntoDynamic> From<PathFromVertex<G>> for PyPathFromVertex {
    fn from(value: PathFromVertex<G>) -> Self {
        Self {
            path: PathFromVertex {
                graph: value.graph.clone().into_dynamic(),
                vertex: value.vertex,
                operations: value.operations,
            },
        }
    }
}

impl<G: GraphViewOps + IntoDynamic> IntoPy<PyObject> for PathFromVertex<G> {
    fn into_py(self, py: Python<'_>) -> PyObject {
        PyPathFromVertex::from(self).into_py(py)
    }
}

#[pymethods]
impl PyPathFromVertex {
    fn __iter__(&self) -> PyVertexIterator {
        self.path.iter().into()
    }

    fn collect(&self) -> Vec<PyVertex> {
        self.__iter__().into_iter().collect()
    }

    fn id(&self) -> U64Iterable {
        let path = self.path.clone();
        (move || path.id()).into()
    }

    fn name(&self) -> StringIterable {
        let path = self.path.clone();
        (move || path.name()).into()
    }

    fn earliest_time(&self) -> OptionI64Iterable {
        let path = self.path.clone();
        (move || path.earliest_time()).into()
    }

    fn latest_time(&self) -> OptionI64Iterable {
        let path = self.path.clone();
        (move || path.latest_time()).into()
    }

    fn properties(&self) -> PropsIterable {
        let path = self.path.clone();
        (move || path.properties()).into()
    }

    fn in_degree(&self) -> UsizeIterable {
        let path = self.path.clone();
        (move || path.in_degree()).into()
    }

    fn out_degree(&self) -> UsizeIterable {
        let path = self.path.clone();
        (move || path.out_degree()).into()
    }

    fn degree(&self) -> UsizeIterable {
        let path = self.path.clone();
        (move || path.degree()).into()
    }

    fn edges(&self) -> PyEdges {
        let path = self.path.clone();
        (move || path.edges()).into()
    }

    fn in_edges(&self) -> PyEdges {
        let path = self.path.clone();
        (move || path.in_edges()).into()
    }

    fn out_edges(&self) -> PyEdges {
        let path = self.path.clone();
        (move || path.out_edges()).into()
    }

    fn out_neighbours(&self) -> Self {
        self.path.out_neighbours().into()
    }

    fn in_neighbours(&self) -> Self {
        self.path.in_neighbours().into()
    }

    fn neighbours(&self) -> Self {
        self.path.neighbours().into()
    }

    //******  Perspective APIS  ******//
    pub fn start(&self) -> Option<i64> {
        self.path.start()
    }

    pub fn end(&self) -> Option<i64> {
        self.path.end()
    }

    #[doc = window_size_doc_string!()]
    pub fn window_size(&self) -> Option<u64> {
        self.path.window_size()
    }

    fn expanding(
        &self,
        step: PyInterval,
    ) -> Result<WindowSet<PathFromVertex<DynamicGraph>>, ParseTimeError> {
        self.path.expanding(step)
    }

    fn rolling(
        &self,
        window: PyInterval,
        step: Option<PyInterval>,
    ) -> Result<WindowSet<PathFromVertex<DynamicGraph>>, ParseTimeError> {
        self.path.rolling(window, step)
    }

    #[pyo3(signature = (t_start = None, t_end = None))]
    pub fn window(
        &self,
        t_start: Option<PyTime>,
        t_end: Option<PyTime>,
    ) -> PathFromVertex<WindowedGraph<DynamicGraph>> {
        self.path
            .window(t_start.unwrap_or(PyTime::MIN), t_end.unwrap_or(PyTime::MAX))
    }

    /// Create a view of the vertex including all events at `t`.
    ///
    /// Arguments:
    ///     end (int): The time of the window.
    ///
    /// Returns:
    ///     A `PyVertex` object.
    #[pyo3(signature = (end))]
    pub fn at(&self, end: PyTime) -> PathFromVertex<WindowedGraph<DynamicGraph>> {
        self.path.at(end)
    }

    pub fn default_layer(&self) -> Self {
        self.path.default_layer().into()
    }

    #[doc = layer_doc_string!()]
    #[pyo3(signature = (name))]
    pub fn layer(&self, name: &str) -> Option<Self> {
        Some(self.path.layer(name)?.into())
    }

    fn __repr__(&self) -> String {
        self.repr()
    }
}

impl Repr for PyPathFromVertex {
    fn repr(&self) -> String {
        format!(
            "PathFromVertex({})",
            iterator_repr(self.__iter__().into_iter())
        )
    }
}

#[pyclass(name = "VertexIterator")]
pub struct PyVertexIterator {
    iter: Box<dyn Iterator<Item = PyVertex> + Send>,
}

impl From<Box<dyn Iterator<Item = VertexView<DynamicGraph>> + Send>> for PyVertexIterator {
    fn from(value: Box<dyn Iterator<Item = VertexView<DynamicGraph>> + Send>) -> Self {
        Self {
            iter: Box::new(value.map(|v| v.into())),
        }
    }
}

impl IntoIterator for PyVertexIterator {
    type Item = PyVertex;
    type IntoIter = Box<dyn Iterator<Item = PyVertex> + Send>;

    fn into_iter(self) -> Self::IntoIter {
        self.iter
    }
}

#[pymethods]
impl PyVertexIterator {
    fn __iter__(slf: PyRef<'_, Self>) -> PyRef<'_, Self> {
        slf
    }
    fn __next__(mut slf: PyRefMut<'_, Self>) -> Option<PyVertex> {
        slf.iter.next()
    }
}

impl From<Box<dyn Iterator<Item = PyVertex> + Send>> for PyVertexIterator {
    fn from(value: Box<dyn Iterator<Item = PyVertex> + Send>) -> Self {
        Self { iter: value }
    }
}

#[pyclass]
pub struct PathIterator {
    pub(crate) iter: Box<dyn Iterator<Item = PyPathFromVertex> + Send>,
}

impl IntoIterator for PathIterator {
    type Item = PyPathFromVertex;
    type IntoIter = Box<dyn Iterator<Item = PyPathFromVertex> + Send>;

    fn into_iter(self) -> Self::IntoIter {
        self.iter
    }
}

impl From<Box<dyn Iterator<Item = PathFromVertex<DynamicGraph>> + Send>> for PathIterator {
    fn from(value: Box<dyn Iterator<Item = PathFromVertex<DynamicGraph>> + Send>) -> Self {
        Self {
            iter: Box::new(value.map(|path| path.into())),
        }
    }
}

#[pymethods]
impl PathIterator {
    fn __iter__(slf: PyRef<'_, Self>) -> PyRef<'_, Self> {
        slf
    }
    fn __next__(mut slf: PyRefMut<'_, Self>) -> Option<PyPathFromVertex> {
        slf.iter.next()
    }
}

py_iterable!(
    PyVertexIterable,
    VertexView<DynamicGraph>,
    PyVertex,
    PyVertexIterator
);

#[pymethods]
impl PyVertexIterable {
    fn id(&self) -> U64Iterable {
        let builder = self.builder.clone();
        (move || builder().id()).into()
    }

    fn name(&self) -> StringIterable {
        let vertices = self.builder.clone();
        (move || vertices().name()).into()
    }

    fn earliest_time(&self) -> OptionI64Iterable {
        let vertices = self.builder.clone();
        (move || vertices().earliest_time()).into()
    }

    fn latest_time(&self) -> OptionI64Iterable {
        let vertices = self.builder.clone();
        (move || vertices().latest_time()).into()
    }

    fn properties(&self) -> PropsIterable {
        let vertices = self.builder.clone();
        (move || vertices().properties()).into()
    }

    fn degree(&self) -> UsizeIterable {
        let vertices = self.builder.clone();
        (move || vertices().degree()).into()
    }

    fn in_degree(&self) -> UsizeIterable {
        let vertices = self.builder.clone();
        (move || vertices().in_degree()).into()
    }

    fn out_degree(&self) -> UsizeIterable {
        let vertices = self.builder.clone();
        (move || vertices().out_degree()).into()
    }

    fn edges(&self) -> PyEdges {
        let clone = self.builder.clone();
        (move || clone().edges()).into()
    }

    fn in_edges(&self) -> PyEdges {
        let clone = self.builder.clone();
        (move || clone().in_edges()).into()
    }

    fn out_edges(&self) -> PyEdges {
        let clone = self.builder.clone();
        (move || clone().out_edges()).into()
    }

    fn out_neighbours(&self) -> Self {
        let builder = self.builder.clone();
        (move || builder().out_neighbours()).into()
    }

    fn in_neighbours(&self) -> Self {
        let builder = self.builder.clone();
        (move || builder().in_neighbours()).into()
    }

    fn neighbours(&self) -> Self {
        let builder = self.builder.clone();
        (move || builder().neighbours()).into()
    }
}<|MERGE_RESOLUTION|>--- conflicted
+++ resolved
@@ -493,111 +493,12 @@
         (move || vertices.latest_time()).into()
     }
 
-<<<<<<< HEAD
     fn properties(&self, include_static: Option<bool>) -> PyGenericIterable {
-=======
-    /// Returns an iterator over the vertices properties
-    /// If include_static is true, static properties are included
-    ///
-    /// Arguments:
-    ///     `name` - The name of the property
-    ///     `include_static` - If true, static properties are included
-    ///
-    /// Returns:
-    ///     An iterator over the vertices properties
-    fn property(&self, name: String, include_static: Option<bool>) -> OptionPropIterable {
-        let vertices = self.vertices.clone();
-        (move || vertices.property(name.clone(), include_static.unwrap_or(true))).into()
-    }
-
-    /// Returns an iterator over the vertices property with the complete history
-    /// If include_static is true, static properties are included
-    ///
-    /// Arguments:
-    ///     `name` - The name of the property
-    ///
-    /// Returns:
-    ///     An iterator over the vertices property with the complete history as a
-    ///     vector of tuples of the time and the property
-    fn property_history(&self, name: String) -> PropHistoryIterable {
-        let vertices = self.vertices.clone();
-        (move || vertices.property_history(name.clone())).into()
-    }
-
-    /// Returns an iterator over the vertices and all their properties
-    ///
-    /// Arguments:
-    ///     `include_static` - If true, static properties are included
-    ///
-    /// Returns:
-    ///     An iterator over the vertices and all their properties
-    fn properties(&self, include_static: Option<bool>) -> PropsIterable {
-        let vertices = self.vertices.clone();
-        (move || vertices.properties(include_static.unwrap_or(true))).into()
-    }
-
-    /// Returns an iterator over the vertices and all their properties at all times
-    fn property_histories(&self) -> PropHistoriesIterable {
-        let vertices = self.vertices.clone();
-        (move || vertices.property_histories()).into()
-    }
-
-    /// Returns the names of all the properties of the vertices.
-    ///
-    /// Arguments:
-    ///     `include_static` - If true, static properties are included
-    fn property_names(&self, include_static: Option<bool>) -> StringVecIterable {
-        let vertices = self.vertices.clone();
-        (move || vertices.property_names(include_static.unwrap_or(true))).into()
-    }
-
-    /// Checks if a property exists on this vertices
-    ///
-    /// Arguments:
-    ///     `name` - The name of the property
-    ///     `include_static` - If true, static properties are included
-    ///
-    /// Returns:
-    ///     A vector of booleans indicating if the property exists in each vertex
-    fn has_property(&self, name: String, include_static: Option<bool>) -> BoolIterable {
-        let vertices = self.vertices.clone();
-        (move || vertices.has_property(name.clone(), include_static.unwrap_or(true))).into()
-    }
-
-    /// Checks if a static property exists on the vertices
-    ///
-    /// Arguments:
-    ///     `name` - The name of the property
-    ///
-    /// Returns:
-    ///     A vector of booleans indicating if the property exists in each vertex
-    fn has_static_property(&self, name: String) -> BoolIterable {
->>>>>>> 32cec73c
         let vertices = self.vertices.clone();
         (move || vertices.properties()).into()
     }
 
-<<<<<<< HEAD
     fn static_properties(&self) -> PyGenericIterable {
-=======
-    /// Returns the static property value of the vertices given the name of the property.
-    ///
-    /// Arguments:
-    ///      `name` - The name of the property
-    ///
-    /// Returns:
-    ///     An iterator of the static property of the vertices
-    fn static_property(&self, name: String) -> OptionPropIterable {
-        let vertices = self.vertices.clone();
-        (move || vertices.static_property(name.clone())).into()
-    }
-
-    /// Returns static properties of the vertices
-    ///
-    /// Returns:
-    ///     An iterator of the static properties of the vertices
-    fn static_properties(&self) -> PropsIterable {
->>>>>>> 32cec73c
         let vertices = self.vertices.clone();
         (move || vertices.static_properties()).into()
     }
@@ -718,7 +619,6 @@
     ) -> Result<WindowSet<Vertices<DynamicGraph>>, ParseTimeError> {
         self.vertices.expanding(step)
     }
-
 
     /// Creates a PyVertexWindowSet with the given window size and optional step using a rolling window.
     ///
