--- conflicted
+++ resolved
@@ -483,21 +483,13 @@
         let properties: String = self
             .properties(Some(true))
             .iter()
-<<<<<<< HEAD
-            .map(|(k, v)| format!("{}={}", k.to_string(), v.to_string()))
-=======
             .map(|(k, v)| format!("{:?} : {:?}", k, v.to_string()))
->>>>>>> 496a7fd4
             .join(", ");
 
         if properties.is_empty() {
             format!("Vertex(name={})", self.name().trim_matches('"'))
         } else {
-<<<<<<< HEAD
-            let property_string: String = format!("{{{}}}", properties);
-=======
             let property_string: String = format!("{{{properties}}}");
->>>>>>> 496a7fd4
             format!(
                 "Vertex(name={}, properties={})",
                 self.name().trim_matches('"'),
