--- conflicted
+++ resolved
@@ -35,14 +35,9 @@
     python::{
         filter::filter_expr::PyFilterExpr,
         graph::{edge::PyEdge, node::PyNode},
-<<<<<<< HEAD
         types::{
             repr::{Repr, StructReprBuilder},
-            wrappers::filter_expr::PyFilterExpr,
         },
-=======
-        types::repr::{Repr, StructReprBuilder},
->>>>>>> b6cfa09e
         utils::PyNodeRef,
     },
 };
