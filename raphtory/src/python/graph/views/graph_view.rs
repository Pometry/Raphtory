//! The API for querying a view of the graph in a read-only state

use crate::{
    core::{
        entities::vertices::vertex_ref::VertexRef,
        utils::{errors::GraphError, time::error::ParseTimeError},
        ArcStr,
    },
    db::{
        api::{
            properties::Properties,
            view::{
                internal::{DynamicGraph, IntoDynamic, MaterializedGraph},
                LayerOps, WindowSet,
            },
        },
        graph::{
            edge::EdgeView,
            vertex::VertexView,
            views::{
                layer_graph::LayeredGraph, vertex_subgraph::VertexSubgraph,
                window_graph::WindowedGraph,
            },
        },
    },
    prelude::*,
    python::{
<<<<<<< HEAD
        graph::{
            edge::PyEdges,
            index::GraphIndex,
            vertex::{PyVertex, PyVertices},
        },
=======
        graph::{edge::PyEdges, vertex::PyVertices},
>>>>>>> af34830d
        types::repr::Repr,
        utils::{PyInterval, PyTime},
    },
    *,
};
use chrono::prelude::*;
use itertools::Itertools;
use pyo3::{prelude::*, types::PyBytes};
use std::ops::Deref;

impl IntoPy<PyObject> for MaterializedGraph {
    fn into_py(self, py: Python<'_>) -> PyObject {
        match self {
            MaterializedGraph::EventGraph(g) => g.into_py(py),
            MaterializedGraph::PersistentGraph(g) => g.into_py(py),
        }
    }
}

impl IntoPy<PyObject> for DynamicGraph {
    fn into_py(self, py: Python<'_>) -> PyObject {
        PyGraphView::from(self).into_py(py)
    }
}

impl<'source> FromPyObject<'source> for DynamicGraph {
    fn extract(ob: &'source PyAny) -> PyResult<Self> {
        ob.extract::<PyRef<PyGraphView>>()
            .map(|g| g.graph.clone())
            .or_else(|err| {
                let res = ob.call_method0("bincode").map_err(|_| err)?; // return original error as probably more helpful
                                                                        // assume we have a graph at this point, the res probably should not fail
                let b = res.extract::<&[u8]>()?;
                let g = MaterializedGraph::from_bincode(b)?;
                Ok(g.into_dynamic())
            })
    }
}
/// Graph view is a read-only version of a graph at a certain point in time.

#[pyclass(name = "GraphView", frozen, subclass)]
#[repr(C)]
pub struct PyGraphView {
    pub graph: DynamicGraph,
}

/// Graph view is a read-only version of a graph at a certain point in time.
impl<G: GraphViewOps + IntoDynamic> From<G> for PyGraphView {
    fn from(value: G) -> Self {
        PyGraphView {
            graph: value.into_dynamic(),
        }
    }
}

impl<G: GraphViewOps + IntoDynamic> IntoPy<PyObject> for WindowedGraph<G> {
    fn into_py(self, py: Python<'_>) -> PyObject {
        PyGraphView::from(self).into_py(py)
    }
}

impl<G: GraphViewOps + IntoDynamic> IntoPy<PyObject> for LayeredGraph<G> {
    fn into_py(self, py: Python<'_>) -> PyObject {
        PyGraphView::from(self).into_py(py)
    }
}

impl<G: GraphViewOps + IntoDynamic> IntoPy<PyObject> for VertexSubgraph<G> {
    fn into_py(self, py: Python<'_>) -> PyObject {
        PyGraphView::from(self).into_py(py)
    }
}

/// The API for querying a view of the graph in a read-only state
#[pymethods]
impl PyGraphView {
    /// Return all the layer ids in the graph
    #[getter]
    pub fn unique_layers(&self) -> Vec<ArcStr> {
        self.graph.unique_layers().collect()
    }

    //******  Metrics APIs ******//

    /// Timestamp of earliest activity in the graph
    ///
    /// Returns:
    ///     the timestamp of the earliest activity in the graph
    #[getter]
    pub fn earliest_time(&self) -> Option<i64> {
        self.graph.earliest_time()
    }

    /// DateTime of earliest activity in the graph
    ///
    /// Returns:
    ///     the datetime of the earliest activity in the graph
    #[getter]
    pub fn earliest_date_time(&self) -> Option<NaiveDateTime> {
        let earliest_time = self.graph.earliest_time()?;
        NaiveDateTime::from_timestamp_millis(earliest_time)
    }

    /// Timestamp of latest activity in the graph
    ///
    /// Returns:
    ///     the timestamp of the latest activity in the graph
    #[getter]
    pub fn latest_time(&self) -> Option<i64> {
        self.graph.latest_time()
    }

    /// DateTime of latest activity in the graph
    ///
    /// Returns:
    ///     the datetime of the latest activity in the graph
    #[getter]
    pub fn latest_date_time(&self) -> Option<NaiveDateTime> {
        let latest_time = self.graph.latest_time()?;
        NaiveDateTime::from_timestamp_millis(latest_time)
    }

    /// Number of edges in the graph
    ///
    /// Returns:
    ///    the number of edges in the graph
    pub fn count_edges(&self) -> usize {
        self.graph.count_edges()
    }

    /// Number of edges in the graph
    ///
    /// Returns:
    ///    the number of temporal edges in the graph
    pub fn count_temporal_edges(&self) -> usize {
        self.graph.count_temporal_edges()
    }

    /// Number of vertices in the graph
    ///
    /// Returns:
    ///   the number of vertices in the graph
    pub fn count_vertices(&self) -> usize {
        self.graph.count_vertices()
    }

    /// Returns true if the graph contains the specified vertex
    ///
    /// Arguments:
    ///    id (str or int): the vertex id
    ///
    /// Returns:
    ///   true if the graph contains the specified vertex, false otherwise
    pub fn has_vertex(&self, id: VertexRef) -> bool {
        self.graph.has_vertex(id)
    }

    /// Returns true if the graph contains the specified edge
    ///
    /// Arguments:
    ///   src (str or int): the source vertex id
    ///   dst (str or int): the destination vertex id  
    ///   layer (str): the edge layer (optional)
    ///
    /// Returns:
    ///  true if the graph contains the specified edge, false otherwise
    #[pyo3(signature = (src, dst, layer=None))]
    pub fn has_edge(&self, src: VertexRef, dst: VertexRef, layer: Option<&str>) -> bool {
        self.graph.has_edge(src, dst, layer)
    }

    //******  Getter APIs ******//

    /// Gets the vertex with the specified id
    ///
    /// Arguments:
    ///   id (str or int): the vertex id
    ///
    /// Returns:
    ///   the vertex with the specified id, or None if the vertex does not exist
    pub fn vertex(&self, id: VertexRef) -> Option<VertexView<DynamicGraph>> {
        self.graph.vertex(id)
    }

    /// Gets the vertices in the graph
    ///
    /// Returns:
    ///  the vertices in the graph
    #[getter]
    pub fn vertices(&self) -> PyVertices {
        self.graph.vertices().into()
    }

    /// Gets the edge with the specified source and destination vertices
    ///
    /// Arguments:
    ///     src (str or int): the source vertex id
    ///     dst (str or int): the destination vertex id
    ///     layer (str): the edge layer (optional)
    ///
    /// Returns:
    ///     the edge with the specified source and destination vertices, or None if the edge does not exist
    #[pyo3(signature = (src, dst))]
    pub fn edge(&self, src: VertexRef, dst: VertexRef) -> Option<EdgeView<DynamicGraph>> {
        self.graph.edge(src, dst)
    }

    /// Gets all edges in the graph
    ///
    /// Returns:
    ///  the edges in the graph
    #[getter]
    pub fn edges(&self) -> PyEdges {
        let clone = self.graph.clone();
        (move || clone.edges()).into()
    }

    #[doc = default_layer_doc_string!()]
    pub fn default_layer(&self) -> LayeredGraph<DynamicGraph> {
        self.graph.default_layer()
    }

    #[doc = layers_doc_string!()]
    #[pyo3(signature = (names))]
    pub fn layers(&self, names: Vec<String>) -> Option<LayeredGraph<DynamicGraph>> {
        self.graph.layer(names)
    }

    #[doc = layers_doc_string!()]
    #[pyo3(signature = (name))]
    pub fn layer(&self, name: String) -> Option<LayeredGraph<DynamicGraph>> {
        self.graph.layer(name)
    }

    /// Get all graph properties
    ///
    ///
    /// Returns:
    ///    HashMap<String, Prop> - Properties paired with their names
    #[getter]
    fn properties(&self) -> Properties<DynamicGraph> {
        self.graph.properties()
    }

    /// Returns a subgraph given a set of vertices
    ///
    /// Arguments:
    ///   * `vertices`: set of vertices
    ///
    /// Returns:
    ///    GraphView - Returns the subgraph
    fn subgraph(&self, vertices: Vec<VertexRef>) -> VertexSubgraph<DynamicGraph> {
        self.graph.subgraph(vertices)
    }

    /// Returns a 'materialized' clone of the graph view - i.e. a new graph with a copy of the data seen within the view instead of just a mask over the original graph
    ///
    /// Returns:
    ///    GraphView - Returns a graph clone
    fn materialize(&self) -> Result<MaterializedGraph, GraphError> {
        self.graph.materialize()
    }

<<<<<<< HEAD
    /// Indexes all vertex and edge properties.
    /// Returns a GraphIndex which allows the user to search the edges and vertices of the graph via tantivity fuzzy matching queries.
    /// Note this is currently immutable and will not update if the graph changes. This is to be improved in a future release.
    ///
    /// Returns:
    ///    GraphIndex - Returns a GraphIndex
    fn index(&self) -> GraphIndex {
        GraphIndex::new(self.graph.clone())
=======
    /// Get bincode encoded graph
    pub fn bincode<'py>(&'py self, py: Python<'py>) -> Result<&'py PyBytes, GraphError> {
        let bytes = self.graph.materialize()?.bincode()?;
        Ok(PyBytes::new(py, &bytes))
>>>>>>> af34830d
    }

    /// Displays the graph
    pub fn __repr__(&self) -> String {
        self.repr()
    }
}

impl_timeops!(PyGraphView, graph, DynamicGraph, "graph");

impl Repr for PyGraphView {
    fn repr(&self) -> String {
        let num_edges = self.graph.count_edges();
        let num_vertices = self.graph.count_vertices();
        let num_temporal_edges: usize = self.graph.count_temporal_edges();
        let earliest_time = self.graph.earliest_time().repr();
        let latest_time = self.graph.latest_time().repr();
        let properties: String = self
            .graph
            .properties()
            .iter()
            .map(|(k, v)| format!("{}: {}", k.deref(), v))
            .join(", ");
        if properties.is_empty() {
            return format!(
                "Graph(number_of_edges={:?}, number_of_vertices={:?}, number_of_temporal_edges={:?}, earliest_time={:?}, latest_time={:?})",
                num_edges, num_vertices, num_temporal_edges, earliest_time, latest_time
            );
        } else {
            let property_string: String = format!("{{{properties}}}");
            return format!(
                "Graph(number_of_edges={:?}, number_of_vertices={:?}, number_of_temporal_edges={:?}, earliest_time={:?}, latest_time={:?}, properties={})",
                num_edges, num_vertices, num_temporal_edges, earliest_time, latest_time, property_string
            );
        }
    }
}<|MERGE_RESOLUTION|>--- conflicted
+++ resolved
@@ -25,15 +25,7 @@
     },
     prelude::*,
     python::{
-<<<<<<< HEAD
-        graph::{
-            edge::PyEdges,
-            index::GraphIndex,
-            vertex::{PyVertex, PyVertices},
-        },
-=======
-        graph::{edge::PyEdges, vertex::PyVertices},
->>>>>>> af34830d
+        graph::{edge::PyEdges,index::GraphIndex, vertex::PyVertices},
         types::repr::Repr,
         utils::{PyInterval, PyTime},
     },
@@ -297,7 +289,6 @@
         self.graph.materialize()
     }
 
-<<<<<<< HEAD
     /// Indexes all vertex and edge properties.
     /// Returns a GraphIndex which allows the user to search the edges and vertices of the graph via tantivity fuzzy matching queries.
     /// Note this is currently immutable and will not update if the graph changes. This is to be improved in a future release.
@@ -306,12 +297,12 @@
     ///    GraphIndex - Returns a GraphIndex
     fn index(&self) -> GraphIndex {
         GraphIndex::new(self.graph.clone())
-=======
+    }
+
     /// Get bincode encoded graph
     pub fn bincode<'py>(&'py self, py: Python<'py>) -> Result<&'py PyBytes, GraphError> {
         let bytes = self.graph.materialize()?.bincode()?;
         Ok(PyBytes::new(py, &bytes))
->>>>>>> af34830d
     }
 
     /// Displays the graph
