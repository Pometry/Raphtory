use crate::{
    algorithms::dynamics::temporal::epidemics::Infected,
    core::entities::nodes::node_ref::{AsNodeRef, NodeRef},
    db::{
        api::{
            state::{
                ops, LazyNodeState, NodeGroups, NodeOp, NodeState, NodeStateGroupBy, NodeStateOps,
                OrderedNodeStateOps,
            },
            view::{DynamicGraph, GraphViewOps},
        },
        graph::{node::NodeView, nodes::Nodes},
    },
    prelude::*,
    py_borrowing_iter,
    python::{
        types::{repr::Repr, wrappers::iterators::PyBorrowingIterator},
        utils::PyNodeRef,
    },
};
use chrono::{DateTime, Utc};
use pyo3::{
    exceptions::{PyKeyError, PyTypeError},
    prelude::*,
    types::{PyDict, PyNotImplemented},
    IntoPyObjectExt,
};
use raphtory_api::core::{entities::GID, storage::arc_str::ArcStr};
use std::collections::HashMap;

macro_rules! impl_node_state_ops {
    ($name:ident, $value:ty, $inner_t:ty, $to_owned:expr, $computed:literal, $py_value:literal) => {
        impl $name {
            pub fn iter(&self) -> impl Iterator<Item = $value> + '_ {
                self.inner.iter_values().map($to_owned)
            }
        }

        #[pymethods]
        impl $name {
            fn __len__(&self) -> usize {
                self.inner.len()
            }

            /// Iterate over nodes
            ///
            /// Returns:
            ///     Nodes: The nodes
            fn nodes(&self) -> Nodes<'static, DynamicGraph> {
                self.inner.nodes()
            }

            fn __eq__<'py>(
                &self,
                other: &Bound<'py, PyAny>,
                py: Python<'py>,
            ) -> Result<Bound<'py, PyAny>, std::convert::Infallible> {
                let res = if let Ok(other) = other.downcast::<Self>() {
                    let other = Bound::get(other);
                    self.inner == other.inner
                } else if let Ok(other) = other.extract::<Vec<$value>>() {
                    self.inner.iter_values().map($to_owned).eq(other.into_iter())
                } else if let Ok(other) = other.extract::<HashMap<PyNodeRef, $value>>() {
                    (self.inner.len() == other.len()
                        && other.into_iter().all(|(node, value)| {
                            self.inner.get_by_node(node).map($to_owned) == Some(value)
                        }))
                } else if let Ok(other) = other.downcast::<PyDict>() {
                    self.inner.len() == other.len()
                        && other.items().iter().all(|item| {
                            if let Ok((node_ref, value)) = item.extract::<(PyNodeRef, Bound<'py, PyAny>)>()
                            {
                                self.inner
                                    .get_by_node(node_ref).map($to_owned)
                                    .map(|l_value| {
                                        if let Ok(l_value_py) = l_value.into_bound_py_any(py) {
                                            l_value_py.eq(value).unwrap_or(false)
                                        } else {
                                            false
                                        }
                                    })
                                    .unwrap_or(false)
                            } else {
                                false
                            }
                        })
                } else {
                    return Ok(PyNotImplemented::get(py).to_owned().into_any());
                };
                Ok(res.into_pyobject(py)?.to_owned().into_any())
            }

            fn __iter__(&self) -> PyBorrowingIterator {
                py_borrowing_iter!(self.inner.clone(), $inner_t, |inner| inner
                    .iter_values()
                    .map($to_owned))
            }

            /// Get value for node
            ///
            /// Arguments:
            ///     node (NodeInput): the node
            #[doc = concat!("    default (Optional[", $py_value, "]): the default value. Defaults to None.")]
            ///
            /// Returns:
            #[doc = concat!("    Optional[", $py_value, "]: the value for the node or the default value")]
            #[pyo3(signature = (node, default=None::<$value>))]
            fn get(&self, node: PyNodeRef, default: Option<$value>) -> Option<$value> {
                self.inner.get_by_node(node).map($to_owned).or(default)
            }

            fn __getitem__(&self, node: PyNodeRef) -> PyResult<$value> {
                let node = node.as_node_ref();
                self.inner
                    .get_by_node(node)
                    .map($to_owned)
                    .ok_or_else(|| match node {
                        NodeRef::External(id) => {
                            PyKeyError::new_err(format!("Missing value for node with id {id}"))
                        }
                        NodeRef::Internal(vid) => {
                            let node = self.inner.graph().node(vid);
                            match node {
                                Some(node) => {
                                    PyKeyError::new_err(format!("Missing value {}", node.repr()))
                                }
                                None => PyTypeError::new_err("Invalid node reference"),
                            }
                        }
                    })
            }

            /// Iterate over items
            ///
            /// Returns:
            #[doc = concat!("     Iterator[Tuple[Node, ", $py_value, "]]: Iterator over items")]
            fn items(&self) -> PyBorrowingIterator {
                py_borrowing_iter!(self.inner.clone(), $inner_t, |inner| inner
                    .iter()
                    .map(|(n, v)| (n.cloned(), ($to_owned)(v))))
            }

            /// Iterate over values
            ///
            /// Returns:
            #[doc = concat!("     Iterator[",$py_value, "]: Iterator over values")]
            fn values(&self) -> PyBorrowingIterator {
                self.__iter__()
            }

            /// Sort results by node id
            ///
            /// Returns:
            #[doc = concat!("     ", $computed, ": The sorted node state")]
            fn sorted_by_id(&self) -> NodeState<'static, $value, DynamicGraph> {
                self.inner.sort_by_id()
            }

            fn __repr__(&self) -> String {
                self.inner.repr()
            }

            /// Convert results to pandas DataFrame
            ///
            /// The DataFrame has two columns, "node" with the node ids and "value" with
            /// the corresponding values.
            ///
            /// Returns:
            ///     DataFrame: the pandas DataFrame
            fn to_df<'py>(&self, py: Python<'py>) -> PyResult<Bound<'py, PyAny>> {
                let pandas = PyModule::import(py, "pandas")?;
                let columns = PyDict::new(py);
                columns.set_item("node", self.inner.nodes().id())?;
                columns.set_item("value", self.values())?;
                pandas.call_method("DataFrame", (columns,), None)
            }
        }
    };
}

macro_rules! impl_node_state_group_by_ops {
    ($name:ident, $value:ty) => {
        #[pymethods]
        impl $name {
            /// Group by value
            ///
            /// Returns:
            ///     NodeGroups: The grouped nodes
            fn groups(&self) -> NodeGroups<$value, DynamicGraph> {
                self.inner.groups()
            }
        }
    };
}

macro_rules! impl_node_state_ord_ops {
    ($name:ident, $value:ty, $to_owned:expr, $computed:literal, $py_value:literal) => {
        #[pymethods]
        impl $name {
            /// Sort by value
            ///
            /// Arguments:
            ///     reverse (bool): If `True`, sort in descending order, otherwise ascending. Defaults to False.
            ///
            /// Returns:
            #[doc = concat!("     ", $computed, ": Sorted node state")]
            #[pyo3(signature = (reverse = false))]
            fn sorted(&self, reverse: bool) -> NodeState<'static, $value, DynamicGraph> {
                self.inner.sort_by_values(reverse)
            }

            /// Compute the k largest values
            ///
            /// Arguments:
            ///     k (int): The number of values to return
            ///
            /// Returns:
            #[doc = concat!("     ", $computed, ": The k largest values as a node state")]
            fn top_k(&self, k: usize) -> NodeState<'static, $value, DynamicGraph> {
                self.inner.top_k(k)
            }

            /// Compute the k smallest values
            ///
            /// Arguments:
            ///     k (int): The number of values to return
            ///
            /// Returns:
            #[doc = concat!("     ", $computed, ": The k smallest values as a node state")]
            fn bottom_k(&self, k: usize) -> NodeState<'static, $value, DynamicGraph> {
                self.inner.bottom_k(k)
            }

            /// Return smallest value and corresponding node
            ///
            /// Returns:
            #[doc = concat!("     Optional[Tuple[Node, ", $py_value,"]]: The Node and minimum value or `None` if empty")]
            fn min_item(&self) -> Option<(NodeView<'static, DynamicGraph>, $value)> {
                self.inner
                    .min_item()
                    .map(|(n, v)| (n.cloned(), ($to_owned)(v)))
            }

            /// Return the minimum value
            ///
            /// Returns:
            #[doc = concat!("     Optional[", $py_value, "]: The minimum value or `None` if empty")]
            fn min(&self) -> Option<$value> {
                self.inner.min().map($to_owned)
            }

            /// Return largest value and corresponding node
            ///
            /// Returns:
            #[doc = concat!("     Optional[Tuple[Node, ", $py_value,"]]: The Node and maximum value or `None` if empty")]
            fn max_item(&self) -> Option<(NodeView<'static, DynamicGraph>, $value)> {
                self.inner
                    .max_item()
                    .map(|(n, v)| (n.cloned(), ($to_owned)(v)))
            }

            /// Return the maximum value
            ///
            /// Returns:
            #[doc = concat!("     Optional[", $py_value, "]: The maximum value or `None` if empty")]
            fn max(&self) -> Option<$value> {
                self.inner.max().map($to_owned)
            }

            /// Return the median value
            ///
            /// Returns:
            #[doc = concat!("     Optional[", $py_value, "]:")]
            fn median(&self) -> Option<$value> {
                self.inner.median().map($to_owned)
            }

            /// Return median value and corresponding node
            ///
            /// Returns:
            #[doc = concat!("     Optional[Tuple[Node, ", $py_value,"]]: The median value or `None` if empty")]
            fn median_item(&self) -> Option<(NodeView<'static, DynamicGraph>, $value)> {
                self.inner
                    .median_item()
                    .map(|(n, v)| (n.cloned(), ($to_owned)(v)))
            }

        }
    };
}

macro_rules! impl_node_state_num_ops {
    ($name:ident, $value:ty, $py_value:literal) => {
        #[pymethods]
        impl $name {
            /// sum of values over all nodes
            ///
            /// Returns:
            #[doc= concat!("        ", $py_value, ": the sum")]
            fn sum(&self) -> $value {
                self.inner.sum()
            }

            /// mean of values over all nodes
            ///
            /// Returns:
            ///     float: mean value
            fn mean(&self) -> f64 {
                self.inner.mean()
            }
        }
    };
}

macro_rules! impl_lazy_node_state {
    ($name:ident<$op:ty>, $computed:literal, $py_value:literal) => {
        /// A lazy view over node values
        #[pyclass(module = "raphtory.node_state", frozen)]
        pub struct $name {
            inner: LazyNodeState<'static, $op, DynamicGraph, DynamicGraph>,
        }

        impl $name {
            pub fn inner(&self) -> &LazyNodeState<'static, $op, DynamicGraph, DynamicGraph> {
                &self.inner
            }
        }

        #[pymethods]
        impl $name {
            /// Compute all values and return the result as a node view
            ///
            /// Returns:
            #[doc = concat!("     ", $computed, ": the computed `NodeState`")]
            fn compute(
                &self,
            ) -> NodeState<'static, <$op as NodeOp>::Output, DynamicGraph, DynamicGraph> {
                self.inner.compute()
            }

            /// Compute all values and return the result as a list
            ///
            /// Returns:
            #[doc = concat!("     list[", $py_value, "]", ": all values as a list")]
            fn collect(&self) -> Vec<<$op as NodeOp>::Output> {
                self.inner.collect()
            }
        }

        impl_node_state_ops!(
            $name,
            <$op as NodeOp>::Output,
            LazyNodeState<'static, $op, DynamicGraph, DynamicGraph>,
            |v: <$op as NodeOp>::Output| v,
            $computed,
            $py_value
        );

        impl From<LazyNodeState<'static, $op, DynamicGraph, DynamicGraph>> for $name {
            fn from(inner: LazyNodeState<'static, $op, DynamicGraph, DynamicGraph>) -> Self {
                $name { inner }
            }
        }

        impl<'py> pyo3::IntoPyObject<'py>
            for LazyNodeState<'static, $op, DynamicGraph, DynamicGraph>
        {
            type Target = $name;
            type Output = Bound<'py, Self::Target>;
            type Error = <Self::Target as pyo3::IntoPyObject<'py>>::Error;

            fn into_pyobject(self, py: Python<'py>) -> Result<Self::Output, Self::Error> {
                $name::from(self).into_pyobject(py)
            }
        }

        impl<'py> FromPyObject<'py> for LazyNodeState<'static, $op, DynamicGraph, DynamicGraph> {
            fn extract_bound(ob: &Bound<'py, PyAny>) -> PyResult<Self> {
                Ok(ob.downcast::<$name>()?.get().inner().clone())
            }
        }
    };
}

macro_rules! impl_node_state {
    ($name:ident<$value:ty>, $computed:literal, $py_value:literal) => {
        #[pyclass(module = "raphtory.node_state", frozen)]
        pub struct $name {
            inner: NodeState<'static, $value, DynamicGraph, DynamicGraph>,
        }

        impl $name {
            pub fn inner(&self) -> &NodeState<'static, $value, DynamicGraph, DynamicGraph> {
                &self.inner
            }
        }

        impl_node_state_ops!(
            $name,
            $value,
            NodeState<'static, $value, DynamicGraph, DynamicGraph>,
            |v: &$value| v.clone(),
            $computed,
            $py_value
        );

        impl From<NodeState<'static, $value, DynamicGraph, DynamicGraph>> for $name {
            fn from(inner: NodeState<'static, $value, DynamicGraph, DynamicGraph>) -> Self {
                $name { inner: inner }
            }
        }

        impl<'py> pyo3::IntoPyObject<'py>
            for NodeState<'static, $value, DynamicGraph, DynamicGraph>
        {
            type Target = $name;
            type Output = Bound<'py, Self::Target>;
            type Error = <Self::Target as pyo3::IntoPyObject<'py>>::Error;

            fn into_pyobject(self, py: Python<'py>) -> Result<Self::Output, Self::Error> {
                $name::from(self).into_pyobject(py)
            }
        }

        impl<'py> FromPyObject<'py> for NodeState<'static, $value, DynamicGraph, DynamicGraph> {
            fn extract_bound(ob: &Bound<'py, PyAny>) -> PyResult<Self> {
                Ok(ob.downcast::<$name>()?.get().inner().clone())
            }
        }
    };
}

macro_rules! impl_lazy_node_state_ord {
    ($name:ident<$value:ty>, $computed:literal, $py_value:literal) => {
        impl_lazy_node_state!($name<$value>, $computed, $py_value);
        impl_node_state_ord_ops!(
            $name,
            <$value as NodeOp>::Output,
            |v: <$value as NodeOp>::Output| v,
            $computed,
            $py_value
        );
    };
}

macro_rules! impl_node_state_ord {
    ($name:ident<$value:ty>, $computed:literal, $py_value:literal) => {
        impl_node_state!($name<$value>, $computed, $py_value);
        impl_node_state_ord_ops!($name, $value, |v: &$value| v.clone(), $computed, $py_value);
    };
}

macro_rules! impl_lazy_node_state_num {
    ($name:ident<$value:ty>, $computed:literal, $py_value:literal) => {
        impl_lazy_node_state_ord!($name<$value>, $computed, $py_value);
        impl_node_state_num_ops!($name, <$value as NodeOp>::Output, $py_value);
    };
}

macro_rules! impl_node_state_num {
    ($name:ident<$value:ty>, $computed:literal, $py_value:literal) => {
        impl_node_state_ord!($name<$value>, $computed, $py_value);
        impl_node_state_num_ops!($name, $value, $py_value);
    };
}

impl_lazy_node_state_num!(
    DegreeView<ops::Degree<DynamicGraph>>,
    "NodeStateUsize",
    "int"
);
impl_node_state_group_by_ops!(DegreeView, usize);
impl_node_state_num!(NodeStateUsize<usize>, "NodeStateUsize", "int");
impl_node_state_group_by_ops!(NodeStateUsize, usize);
impl_node_state_num!(NodeStateU64<u64>, "NodeStateU64", "int");
impl_lazy_node_state_ord!(IdView<ops::Id>, "NodeStateGID", "GID");
impl_node_state_ord!(NodeStateGID<GID>, "NodeStateGID", "GID");
impl_lazy_node_state_ord!(
    EarliestTimeView<ops::EarliestTime<DynamicGraph>>,
    "NodeStateOptionI64",
    "Optional[int]"
);
impl_node_state_group_by_ops!(EarliestTimeView, Option<i64>);
impl_lazy_node_state_ord!(
    LatestTimeView<ops::LatestTime<DynamicGraph>>,
    "NodeStateOptionI64",
    "Optional[int]"
);
impl_node_state_group_by_ops!(LatestTimeView, Option<i64>);
impl_node_state_ord!(
    NodeStateOptionI64<Option<i64>>,
    "NodeStateOptionI64",
    "Optional[int]"
);
impl_node_state_group_by_ops!(NodeStateOptionI64, Option<i64>);
impl_lazy_node_state_ord!(NameView<ops::Name>, "NodeStateString", "str");
impl_node_state_group_by_ops!(NameView, String);
impl_node_state_ord!(NodeStateString<String>, "NodeStateString", "str");
impl_node_state_group_by_ops!(NodeStateString, String);

type EarliestDateTime<G> = ops::Map<ops::EarliestTime<G>, Option<DateTime<Utc>>>;
impl_lazy_node_state_ord!(
    EarliestDateTimeView<EarliestDateTime<DynamicGraph>>,
    "NodeStateOptionDateTime",
    "Optional[datetime]"
);
impl_node_state_group_by_ops!(EarliestDateTimeView, Option<DateTime<Utc>>);
impl_lazy_node_state_ord!(
    LatestDateTimeView<ops::Map<ops::LatestTime<DynamicGraph>, Option<DateTime<Utc>>>>,
    "NodeStateOptionDateTime",
    "Optional[datetime]"
);
impl_node_state_group_by_ops!(LatestDateTimeView, Option<DateTime<Utc>>);
impl_node_state_ord!(
    NodeStateOptionDateTime<Option<DateTime<Utc>>>,
    "NodeStateOptionDateTime",
    "Optional[datetime]"
);
impl_node_state_group_by_ops!(NodeStateOptionDateTime, Option<DateTime<Utc>>);
impl_lazy_node_state_ord!(
    HistoryView<ops::History<DynamicGraph>>,
    "NodeStateListI64",
    "list[int]"
);
impl_node_state_ord!(NodeStateListI64<Vec<i64>>, "NodeStateListI64", "list[int]");
impl_lazy_node_state_num!(
    EdgeHistoryCountView<ops::EdgeHistoryCount<DynamicGraph>>,
    "EdgeHistoryCountView",
    "int"
);
<<<<<<< HEAD
=======
impl_one_hop!(
    EdgeHistoryCountView<ops::EdgeHistoryCount>,
    "EdgeHistoryCountView"
);
>>>>>>> b6cfa09e

type HistoryDateTime<G> = ops::Map<ops::History<G>, Option<Vec<DateTime<Utc>>>>;
impl_lazy_node_state_ord!(
    HistoryDateTimeView<HistoryDateTime<DynamicGraph>>,
    "NodeStateOptionListDateTime",
    "Optional[list[datetime]]"
);
impl_node_state_ord!(
    NodeStateOptionListDateTime<Option<Vec<DateTime<Utc>>>>,
    "NodeStateOptionListDateTime",
    "Optional[list[datetime]]"
);
impl_lazy_node_state_ord!(
    NodeTypeView<ops::Type>,
    "NodeStateOptionStr",
    "Optional[str]"
);
impl_node_state_group_by_ops!(NodeTypeView, Option<ArcStr>);
impl_node_state_ord!(
    NodeStateOptionStr<Option<ArcStr>>,
    "NodeStateOptionStr",
    "Optional[str]"
);
impl_node_state_group_by_ops!(NodeStateOptionStr, Option<ArcStr>);
impl_node_state_ord!(
    NodeStateListDateTime<Vec<DateTime<Utc>>>,
    "NodeStateListDateTime",
    "list[datetime]"
);
impl_node_state_num!(NodeStateF64<f64>, "NodeStateF64", "float");
impl_node_state_ord!(NodeStateSEIR<Infected>, "NodeStateSEIR", "Infected");
impl_node_state!(
    NodeStateNodes<Nodes<'static, DynamicGraph>>,
    "NodeStateNodes",
    "Nodes"
);
impl_node_state!(
    NodeStateReachability<Vec<(i64, String)>>,
    "NodeStateReachability",
    "list[Tuple[int, str]]"
);
impl_node_state_ord!(
    NodeStateI64Tuple<(i64, i64)>,
    "NodeStateI64Tuple",
    "Tuple[int, int]"
);
impl_node_state_ord!(NodeStateMotifs<Vec<usize>>, "NodeStateMotifs", "list[int]");
impl_node_state_ord!(
    NodeStateHits<(f32, f32)>,
    "NodeStateHits",
    "Tuple[float, float]"
);
impl_node_state!(
    NodeStateWeightedSP<(f64, Nodes<'static, DynamicGraph>)>,
    "NodeStateWeightedSP",
    "Tuple[float, Nodes]"
);
impl_node_state!(NodeLayout<[f32; 2]>, "NodeLayout", "list[float]");
impl_node_state!(
    NodeStateListF64<Vec<f64>>,
    "NodeStateListF64",
    "list[float]"
);
impl_node_state!(
    NodeStateF64String<(f64, String)>,
    "NodeStateF64String",
    "Tuple[float, str]"
);<|MERGE_RESOLUTION|>--- conflicted
+++ resolved
@@ -528,13 +528,6 @@
     "EdgeHistoryCountView",
     "int"
 );
-<<<<<<< HEAD
-=======
-impl_one_hop!(
-    EdgeHistoryCountView<ops::EdgeHistoryCount>,
-    "EdgeHistoryCountView"
-);
->>>>>>> b6cfa09e
 
 type HistoryDateTime<G> = ops::Map<ops::History<G>, Option<Vec<DateTime<Utc>>>>;
 impl_lazy_node_state_ord!(
