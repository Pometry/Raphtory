--- conflicted
+++ resolved
@@ -4,11 +4,7 @@
 pub use node_state::*;
 use pyo3::prelude::*;
 
-<<<<<<< HEAD
-pub fn base_node_state_module(py: Python) -> PyResult<Bound<PyModule>> {
-=======
 pub fn base_node_state_module(py: Python<'_>) -> PyResult<Bound<'_, PyModule>> {
->>>>>>> 43c2835d
     let m = PyModule::new(py, "node_state")?;
     add_classes!(
         &m,
