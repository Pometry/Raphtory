--- conflicted
+++ resolved
@@ -269,11 +269,7 @@
             unit_scale = true
         ) {
             if let (Some(src), Some(dst), Some(time)) = (src, dst, time) {
-<<<<<<< HEAD
-                graph.delete_edge(*time, src, dst, layer.as_deref())?;
-=======
-                graph.delete_edge(time, src, dst, layer.as_deref());
->>>>>>> 0177cdf0
+                graph.delete_edge(time, src, dst, layer.as_deref())?;
             }
         }
     } else if let (Some(src), Some(dst), Some(time)) = (
@@ -293,11 +289,7 @@
             unit_scale = true
         ) {
             if let (Some(src), Some(dst), Some(time)) = (src, dst, time) {
-<<<<<<< HEAD
-                graph.delete_edge(*time, src, dst, layer.as_deref())?;
-=======
-                graph.delete_edge(time, src, dst, layer.as_deref());
->>>>>>> 0177cdf0
+                graph.delete_edge(time, src, dst, layer.as_deref())?;
             }
         }
     } else if let (Some(src), Some(dst), Some(time)) = (
@@ -314,11 +306,7 @@
             unit_scale = true
         ) {
             if let (Some(src), Some(dst), Some(time)) = (src, dst, time) {
-<<<<<<< HEAD
-                graph.delete_edge(*time, src, dst, layer.as_deref())?;
-=======
-                graph.delete_edge(time, src, dst, layer.as_deref());
->>>>>>> 0177cdf0
+                graph.delete_edge(time, src, dst, layer.as_deref())?;
             }
         }
     } else if let (Some(src), Some(dst), Some(time)) = (
@@ -335,11 +323,7 @@
             unit_scale = true
         ) {
             if let (Some(src), Some(dst), Some(time)) = (src, dst, time) {
-<<<<<<< HEAD
-                graph.delete_edge(*time, src, dst, layer.as_deref())?;
-=======
-                graph.delete_edge(time, src, dst, layer.as_deref());
->>>>>>> 0177cdf0
+                graph.delete_edge(time, src, dst, layer.as_deref())?;
             }
         }
     } else {
