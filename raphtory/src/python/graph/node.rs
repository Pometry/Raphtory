--- conflicted
+++ resolved
@@ -41,11 +41,7 @@
 #[pyclass(name = "Node", subclass)]
 #[derive(Clone)]
 pub struct PyNode {
-<<<<<<< HEAD
-    pub(crate) node: NodeView<DynamicGraph, DynamicGraph>,
-=======
     pub node: NodeView<DynamicGraph, DynamicGraph>,
->>>>>>> 2ee042a0
 }
 
 impl_nodeviewops!(PyNode, node, NodeView<DynamicGraph>, "Node");
