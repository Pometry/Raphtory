--- conflicted
+++ resolved
@@ -26,13 +26,8 @@
     python::{
         filter::filter_expr::PyFilterExpr,
         graph::{
-<<<<<<< HEAD
             node::internal::BaseFilter,
-            properties::{PropertiesView, PyNestedPropsIterable},
-=======
-            node::internal::OneHopFilter,
             properties::{MetadataView, PropertiesView, PyMetadataListList, PyNestedPropsIterable},
->>>>>>> 17080650
         },
         types::{iterable::FromIterable, repr::StructReprBuilder, wrappers::iterables::*},
         utils::{PyNodeRef, PyTime},
@@ -209,7 +204,7 @@
     /// Returns:
     ///     Metadata:
     #[getter]
-    pub fn metadata(&self) -> Metadata<'static, NodeView<'static, DynamicGraph, DynamicGraph>> {
+    pub fn metadata(&self) -> Metadata<'static, NodeView<'static, DynamicGraph>> {
         self.node.metadata()
     }
 
