--- conflicted
+++ resolved
@@ -33,13 +33,8 @@
     python::{
         filter::filter_expr::PyFilterExpr,
         graph::{
-<<<<<<< HEAD
             node::internal::InternalFilter,
-            properties::{MetadataView, PropertiesView, PyMetadataListList, PyNestedPropsIterable},
-=======
-            node::internal::OneHopFilter,
             properties::{MetadataListList, MetadataView, PropertiesView, PyNestedPropsIterable},
->>>>>>> c8157199
         },
         types::{iterable::FromIterable, repr::StructReprBuilder, wrappers::iterables::*},
         utils::{PyNodeRef, PyTime},
@@ -759,49 +754,30 @@
     /// Returns the number of edges of the nodes.
     ///
     /// Returns:
-<<<<<<< HEAD
-    ///     DegreeView: a view of the undirected node degrees
+    ///     DegreeView: a view of the undirected node degrees.
     fn degree(
         &self,
     ) -> LazyNodeState<'static, Degree<DynamicGraph>, DynamicGraph, DynamicGraph, DynNodeFilter>
     {
-=======
-    ///     DegreeView: a view of the undirected node degrees.
-    fn degree(&self) -> LazyNodeState<'static, ops::Degree<DynamicGraph>, DynamicGraph> {
->>>>>>> c8157199
         self.nodes.degree()
     }
 
     /// Returns the number of in edges of the nodes.
     ///
     /// Returns:
-<<<<<<< HEAD
     ///     DegreeView: a view of the in-degrees of the nodes
     fn in_degree(
         &self,
     ) -> LazyNodeState<'static, Degree<DynamicGraph>, DynamicGraph, DynamicGraph, DynNodeFilter>
     {
-=======
-    ///     DegreeView: a view of the in-degrees of the nodes.
-    fn in_degree(&self) -> LazyNodeState<'static, ops::Degree<DynamicGraph>, DynamicGraph> {
->>>>>>> c8157199
         self.nodes.in_degree()
     }
 
     /// Returns the number of out edges of the nodes.
     ///
     /// Returns:
-<<<<<<< HEAD
-    ///     DegreeView: a view of the out-degrees of the nodes
+    ///     DegreeView: a view of the out-degrees of the nodes.
     fn out_degree(
-=======
-    ///     DegreeView: a view of the out-degrees of the nodes.
-    fn out_degree(&self) -> LazyNodeState<'static, ops::Degree<DynamicGraph>, DynamicGraph> {
-        self.nodes.out_degree()
-    }
-
-    pub fn __getitem__(
->>>>>>> c8157199
         &self,
     ) -> LazyNodeState<'static, Degree<DynamicGraph>, DynamicGraph, DynamicGraph, DynNodeFilter>
     {
@@ -887,16 +863,11 @@
     ///     node_types (list[str]): the list of node types to keep.
     ///
     /// Returns:
-<<<<<<< HEAD
     ///     Nodes: the filtered view of the nodes
     pub fn type_filter(
         &self,
         node_types: Vec<PyBackedStr>,
     ) -> Nodes<'static, DynamicGraph, DynamicGraph, AndOp<DynNodeFilter, NodeTypeFilterOp>> {
-=======
-    ///     Nodes: the filtered view of the nodes.
-    pub fn type_filter(&self, node_types: Vec<PyBackedStr>) -> Nodes<'static, DynamicGraph> {
->>>>>>> c8157199
         self.nodes.type_filter(&node_types)
     }
 }
