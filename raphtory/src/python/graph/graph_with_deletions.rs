--- conflicted
+++ resolved
@@ -561,17 +561,10 @@
             id,
             time,
             node_type,
-<<<<<<< HEAD
             node_type_col,
             properties.as_ref().map(|props| props.as_ref()),
             constant_properties.as_ref().map(|props| props.as_ref()),
             shared_constant_properties.as_ref(),
-=======
-            node_type_in_df,
-            properties.as_ref().map(|props| props.as_ref()),
-            const_properties.as_ref().map(|props| props.as_ref()),
-            shared_const_properties.as_ref(),
->>>>>>> 658eb69d
         )
     }
 
@@ -606,17 +599,10 @@
             id,
             time,
             node_type,
-<<<<<<< HEAD
             node_type_col,
             properties.as_ref().map(|props| props.as_ref()),
             constant_properties.as_ref().map(|props| props.as_ref()),
             shared_constant_properties.as_ref(),
-=======
-            node_type_in_df,
-            properties.as_ref().map(|props| props.as_ref()),
-            const_properties.as_ref().map(|props| props.as_ref()),
-            shared_const_properties.as_ref(),
->>>>>>> 658eb69d
         )
     }
 
@@ -654,20 +640,11 @@
             time,
             src,
             dst,
-<<<<<<< HEAD
             properties.as_ref().map(|props| props.as_ref()),
             constant_properties.as_ref().map(|props| props.as_ref()),
             shared_constant_properties.as_ref(),
             layer_name,
             layer_col,
-=======
-            time,
-            properties.as_ref().map(|props| props.as_ref()),
-            const_properties.as_ref().map(|props| props.as_ref()),
-            shared_const_properties.as_ref(),
-            layer,
-            layer_in_df,
->>>>>>> 658eb69d
         )
     }
 
@@ -705,20 +682,11 @@
             time,
             src,
             dst,
-<<<<<<< HEAD
             properties.as_ref().map(|props| props.as_ref()),
             constant_properties.as_ref().map(|props| props.as_ref()),
             shared_constant_properties.as_ref(),
             layer_name,
             layer_col,
-=======
-            time,
-            properties.as_ref().map(|props| props.as_ref()),
-            const_properties.as_ref().map(|props| props.as_ref()),
-            shared_const_properties.as_ref(),
-            layer,
-            layer_in_df,
->>>>>>> 658eb69d
         )
     }
 
@@ -802,13 +770,8 @@
             &self.graph.0,
             df,
             id,
-<<<<<<< HEAD
             constant_properties.as_ref().map(|props| props.as_ref()),
             shared_constant_properties.as_ref(),
-=======
-            const_properties.as_ref().map(|props| props.as_ref()),
-            shared_const_properties.as_ref(),
->>>>>>> 658eb69d
         )
     }
 
@@ -834,13 +797,8 @@
             &self.graph,
             parquet_path.as_path(),
             id,
-<<<<<<< HEAD
             constant_properties.as_ref().map(|props| props.as_ref()),
             shared_constant_properties.as_ref(),
-=======
-            const_properties.as_ref().map(|props| props.as_ref()),
-            shared_const_properties.as_ref(),
->>>>>>> 658eb69d
         )
     }
 
@@ -873,17 +831,10 @@
             df,
             src,
             dst,
-<<<<<<< HEAD
             constant_properties.as_ref().map(|props| props.as_ref()),
             shared_constant_properties.as_ref(),
             layer_name,
             layer_col,
-=======
-            const_properties.as_ref().map(|props| props.as_ref()),
-            shared_const_properties.as_ref(),
-            layer,
-            layer_in_df,
->>>>>>> 658eb69d
         )
     }
 
@@ -916,17 +867,10 @@
             parquet_path.as_path(),
             src,
             dst,
-<<<<<<< HEAD
             constant_properties.as_ref().map(|props| props.as_ref()),
             shared_constant_properties.as_ref(),
             layer_name,
             layer_col,
-=======
-            const_properties.as_ref().map(|props| props.as_ref()),
-            shared_const_properties.as_ref(),
-            layer,
-            layer_in_df,
->>>>>>> 658eb69d
         )
     }
 }