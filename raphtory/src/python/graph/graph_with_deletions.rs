//! Defines the `PersistentGraph` class, which represents a raphtory graph in memory.
//! Unlike in the `Graph` which has event semantics, `PersistentGraph` has edges that persist until explicitly deleted.
//!
//! This is the base class used to create a temporal graph, add nodes and edges,
//! create windows, and query the graph with a variety of algorithms.
//! It is a wrapper around a set of shards, which are the actual graph data structures.
//! In Python, this class wraps around the rust graph.
use super::{
    graph::{PyGraph, PyGraphEncoder},
    io::pandas_loaders::*,
};
use crate::{
    db::{
        api::mutation::{AdditionOps, PropertyAdditionOps},
        graph::{edge::EdgeView, node::NodeView, views::deletion_graph::PersistentGraph},
    },
    errors::GraphError,
    io::parquet_loaders::*,
    prelude::{DeletionOps, GraphViewOps, ImportOps, IndexMutationOps},
    python::{
<<<<<<< HEAD
        graph::{edge::PyEdge, index::PyIndexSpec, node::PyNode, views::graph_view::PyGraphView},
        utils::PyNodeRef,
=======
        graph::{
            edge::PyEdge,
            index::PyIndexSpec,
            io::arrow_loaders::{
                load_edge_deletions_from_arrow_c_stream, load_edge_metadata_from_arrow_c_stream,
                load_edges_from_arrow_c_stream, load_node_metadata_from_arrow_c_stream,
                load_nodes_from_arrow_c_stream,
            },
            node::PyNode,
            views::graph_view::PyGraphView,
        },
        utils::{PyNodeRef, PyTime},
>>>>>>> 9fd87709
    },
    serialise::StableEncode,
};
use pyo3::{prelude::*, pybacked::PyBackedStr};
use raphtory_api::{
    core::{
        entities::{properties::prop::Prop, GID},
        storage::arc_str::ArcStr,
    },
    python::timeindex::EventTimeComponent,
};
use raphtory_storage::core_ops::CoreGraphOps;
use std::{
    collections::HashMap,
    fmt::{Debug, Formatter},
    path::PathBuf,
};

/// A temporal graph that allows edges and nodes to be deleted.
#[derive(Clone)]
#[pyclass(name = "PersistentGraph", extends = PyGraphView, frozen, module="raphtory")]
pub struct PyPersistentGraph {
    pub(crate) graph: PersistentGraph,
}

impl_serialise!(PyPersistentGraph, graph: PersistentGraph, "PersistentGraph");

impl Debug for PyPersistentGraph {
    fn fmt(&self, f: &mut Formatter<'_>) -> std::fmt::Result {
        write!(f, "{}", self.graph)
    }
}

impl From<PersistentGraph> for PyPersistentGraph {
    fn from(value: PersistentGraph) -> Self {
        Self { graph: value }
    }
}

impl<'py> IntoPyObject<'py> for PersistentGraph {
    type Target = PyPersistentGraph;
    type Output = Bound<'py, Self::Target>;
    type Error = PyErr;

    fn into_pyobject(self, py: Python<'py>) -> Result<Self::Output, Self::Error> {
        Bound::new(
            py,
            (
                PyPersistentGraph::from(self.clone()),
                PyGraphView::from(self),
            ),
        )
    }
}

impl<'source> FromPyObject<'source> for PersistentGraph {
    fn extract_bound(ob: &Bound<'source, PyAny>) -> PyResult<Self> {
        let g = ob.downcast::<PyPersistentGraph>()?.get();
        Ok(g.graph.clone())
    }
}

impl PyPersistentGraph {
    pub fn py_from_db_graph(db_graph: PersistentGraph) -> PyResult<Py<PyPersistentGraph>> {
        Python::with_gil(|py| {
            Py::new(
                py,
                (
                    PyPersistentGraph::from(db_graph.clone()),
                    PyGraphView::from(db_graph),
                ),
            )
        })
    }
}

/// A temporal graph that allows edges and nodes to be deleted.
#[pymethods]
impl PyPersistentGraph {
    #[new]
    pub fn py_new() -> (Self, PyGraphView) {
        let graph = PersistentGraph::new();
        (
            Self {
                graph: graph.clone(),
            },
            PyGraphView::from(graph),
        )
    }

    #[cfg(feature = "storage")]
    pub fn to_disk_graph(&self, graph_dir: PathBuf) -> Result<PersistentGraph, GraphError> {
        self.graph.persist_as_disk_graph(graph_dir)
    }

    fn __reduce__(&self) -> (PyGraphEncoder, (Vec<u8>,)) {
        let state = self.graph.encode_to_vec();
        (PyGraphEncoder, (state,))
    }

    /// Adds a new node with the given id and properties to the graph.
    ///
    /// Arguments:
    ///    timestamp (TimeInput): The timestamp of the node.
    ///    id (str | int): The id of the node.
    ///    properties (PropInput, optional): The properties of the node.
    ///    node_type (str, optional) : The optional string which will be used as a node type.
    ///    event_id (int, optional): The optional integer which will be used as an event id.
    ///
    /// Returns:
    ///     None: This function does not return a value, if the operation is successful.
    ///
    /// Raises:
    ///     GraphError: If the operation fails.
    #[pyo3(signature = (timestamp, id, properties = None, node_type = None, event_id = None))]
    pub fn add_node(
        &self,
        timestamp: EventTimeComponent,
        id: GID,
        properties: Option<HashMap<String, Prop>>,
        node_type: Option<&str>,
        event_id: Option<usize>,
    ) -> Result<NodeView<'static, PersistentGraph>, GraphError> {
        match event_id {
            None => self
                .graph
                .add_node(timestamp, id, properties.unwrap_or_default(), node_type),
            Some(event_id) => self.graph.add_node(
                (timestamp, event_id),
                id,
                properties.unwrap_or_default(),
                node_type,
            ),
        }
    }

    /// Creates a new node with the given id and properties to the graph. It fails if the node already exists.
    ///
    /// Arguments:
    ///    timestamp (TimeInput): The timestamp of the node.
    ///    id (str | int): The id of the node.
    ///    properties (PropInput, optional): The properties of the node.
    ///    node_type (str, optional) : The optional string which will be used as a node type.
    ///    event_id (int, optional): The optional integer which will be used as an event id.
    ///
    /// Returns:
    ///   MutableNode: the newly created node.
    ///
    /// Raises:
    ///     GraphError: If the operation fails.
    #[pyo3(signature = (timestamp, id, properties = None, node_type = None, event_id = None))]
    pub fn create_node(
        &self,
        timestamp: EventTimeComponent,
        id: GID,
        properties: Option<HashMap<String, Prop>>,
        node_type: Option<&str>,
        event_id: Option<usize>,
    ) -> Result<NodeView<'static, PersistentGraph>, GraphError> {
        match event_id {
            None => {
                self.graph
                    .create_node(timestamp, id, properties.unwrap_or_default(), node_type)
            }
            Some(event_id) => self.graph.create_node(
                (timestamp, event_id),
                id,
                properties.unwrap_or_default(),
                node_type,
            ),
        }
    }

    /// Adds properties to the graph.
    ///
    /// Arguments:
    ///    timestamp (TimeInput): The timestamp of the temporal property.
    ///    properties (dict): The temporal properties of the graph.
    ///    event_id (int, optional): The optional integer which will be used as an event id.
    ///
    /// Returns:
    ///     None: This function does not return a value, if the operation is successful.
    ///
    /// Raises:
    ///     GraphError: If the operation fails.
    #[pyo3(signature = (timestamp, properties, event_id = None))]
    pub fn add_properties(
        &self,
        timestamp: EventTimeComponent,
        properties: HashMap<String, Prop>,
        event_id: Option<usize>,
    ) -> Result<(), GraphError> {
        match event_id {
            None => self.graph.add_properties(timestamp, properties),
            Some(event_id) => self.graph.add_properties((timestamp, event_id), properties),
        }
    }

    /// Adds metadata to the graph.
    ///
    /// Arguments:
    ///     metadata (dict): The static properties of the graph.
    ///
    /// Returns:
    ///     None: This function does not return a value, if the operation is successful.
    ///
    /// Raises:
    ///     GraphError: If the operation fails.
    pub fn add_metadata(&self, metadata: HashMap<String, Prop>) -> Result<(), GraphError> {
        self.graph.add_metadata(metadata)
    }

    /// Updates metadata of the graph.
    ///
    /// Arguments:
    ///     metadata (dict): The static properties of the graph.
    ///
    /// Returns:
    ///     None: This function does not return a value, if the operation is successful.
    ///
    /// Raises:
    ///     GraphError: If the operation fails.
    pub fn update_metadata(&self, metadata: HashMap<String, Prop>) -> Result<(), GraphError> {
        self.graph.update_metadata(metadata)
    }

    /// Adds a new edge with the given source and destination nodes and properties to the graph.
    ///
    /// Arguments:
    ///     timestamp (int): The timestamp of the edge.
    ///     src (str | int): The id of the source node.
    ///     dst (str | int): The id of the destination node.
    ///     properties (PropInput, optional): The properties of the edge, as a dict of string and properties.
    ///     layer (str, optional): The layer of the edge.
    ///     event_id (int, optional): The optional integer which will be used as an event id.
    ///
    /// Returns:
    ///     None: This function does not return a value, if the operation is successful.
    ///
    /// Raises:
    ///     GraphError: If the operation fails.
    #[pyo3(signature = (timestamp, src, dst, properties = None, layer = None, event_id = None))]
    pub fn add_edge(
        &self,
        timestamp: EventTimeComponent,
        src: GID,
        dst: GID,
        properties: Option<HashMap<String, Prop>>,
        layer: Option<&str>,
        event_id: Option<usize>,
    ) -> Result<EdgeView<PersistentGraph, PersistentGraph>, GraphError> {
        match event_id {
            None => self
                .graph
                .add_edge(timestamp, src, dst, properties.unwrap_or_default(), layer),
            Some(event_id) => self.graph.add_edge(
                (timestamp, event_id),
                src,
                dst,
                properties.unwrap_or_default(),
                layer,
            ),
        }
    }

    /// Deletes an edge given the timestamp, src and dst nodes and layer (optional).
    ///
    /// Arguments:
    ///   timestamp (int): The timestamp of the edge.
    ///   src (str | int): The id of the source node.
    ///   dst (str | int): The id of the destination node.
    ///   layer (str, optional): The layer of the edge.
    ///   event_id (int, optional): The optional integer which will be used as an event id.
    ///
    /// Returns:
    ///   MutableEdge: The deleted edge
    ///
    /// Raises:
    ///     GraphError: If the operation fails.
    #[pyo3(signature = (timestamp, src, dst, layer=None, event_id = None))]
    pub fn delete_edge(
        &self,
        timestamp: EventTimeComponent,
        src: GID,
        dst: GID,
        layer: Option<&str>,
        event_id: Option<usize>,
    ) -> Result<EdgeView<PersistentGraph>, GraphError> {
        match event_id {
            None => self.graph.delete_edge(timestamp, src, dst, layer),
            Some(event_id) => self
                .graph
                .delete_edge((timestamp, event_id), src, dst, layer),
        }
    }

    //FIXME: This is reimplemented here to get mutable views. If we switch the underlying graph to enum dispatch, this won't be necessary!
    /// Gets the node with the specified id
    ///
    /// Arguments:
    ///     id (str | int): the node id
    ///
    /// Returns:
    ///     Optional[MutableNode]: The node with the specified id, or None if the node does not exist
    pub fn node(&self, id: PyNodeRef) -> Option<NodeView<'static, PersistentGraph>> {
        self.graph.node(id)
    }

    //FIXME: This is reimplemented here to get mutable views. If we switch the underlying graph to enum dispatch, this won't be necessary!
    /// Gets the edge with the specified source and destination nodes
    ///
    /// Arguments:
    ///     src (str | int): the source node id
    ///     dst (str | int): the destination node id
    ///
    /// Returns:
    ///     Optional[MutableEdge]: The edge with the specified source and destination nodes, or None if the edge does not exist
    #[pyo3(signature = (src, dst))]
    pub fn edge(
        &self,
        src: PyNodeRef,
        dst: PyNodeRef,
    ) -> Option<EdgeView<PersistentGraph, PersistentGraph>> {
        self.graph.edge(src, dst)
    }

    /// Import a single node into the graph.
    ///
    /// This function takes a node object and an optional boolean flag. If the flag is set to true,
    /// the function will merge the import of the node even if it already exists in the graph.
    ///
    /// Arguments:
    ///     node (Node): A node object representing the node to be imported.
    ///     merge (bool): An optional boolean flag indicating whether to merge the import of the node. Defaults to False.
    ///
    /// Returns:
    ///     Node: A Node object if the node was successfully imported, and an error otherwise.
    ///
    /// Raises:
    ///     GraphError: If the operation fails.
    #[pyo3(signature = (node, merge = false))]
    pub fn import_node(
        &self,
        node: PyNode,
        merge: bool,
    ) -> Result<NodeView<'static, PersistentGraph, PersistentGraph>, GraphError> {
        self.graph.import_node(&node.node, merge)
    }

    /// Import a single node into the graph with new id.
    ///
    /// This function takes a node object, a new node id and an optional boolean flag. If the flag is set to true,
    /// the function will merge the import of the node even if it already exists in the graph.
    ///
    /// Arguments:
    ///     node (Node): A node object representing the node to be imported.
    ///     new_id (str|int): The new node id.
    ///     merge (bool): An optional boolean flag indicating whether to merge the import of the node. Defaults to False.
    ///
    /// Returns:
    ///     Node: A Node object if the node was successfully imported, and an error otherwise.
    ///
    /// Raises:
    ///     GraphError: If the operation fails.
    #[pyo3(signature = (node, new_id, merge = false))]
    pub fn import_node_as(
        &self,
        node: PyNode,
        new_id: GID,
        merge: bool,
    ) -> Result<NodeView<'static, PersistentGraph, PersistentGraph>, GraphError> {
        self.graph.import_node_as(&node.node, new_id, merge)
    }

    /// Import multiple nodes into the graph.
    ///
    /// This function takes a vector of node objects and an optional boolean flag. If the flag is set to true,
    /// the function will merge the import of the nodes even if they already exist in the graph.
    ///
    /// Arguments:
    ///     nodes (List[Node]):  A vector of node objects representing the nodes to be imported.
    ///     merge (bool): An optional boolean flag indicating whether to merge the import of the nodes. Defaults to False.
    ///
    /// Returns:
    ///     None: This function does not return a value, if the operation is successful.
    ///
    /// Raises:
    ///     GraphError: If the operation fails.
    #[pyo3(signature = (nodes, merge = false))]
    pub fn import_nodes(&self, nodes: Vec<PyNode>, merge: bool) -> Result<(), GraphError> {
        let node_views = nodes.iter().map(|node| &node.node);
        self.graph.import_nodes(node_views, merge)
    }

    /// Import multiple nodes into the graph with new ids.
    ///
    /// This function takes a vector of node objects, a list of new node ids and an optional boolean flag. If the flag is set to true,
    /// the function will merge the import of the nodes even if they already exist in the graph.
    ///
    /// Arguments:
    ///     nodes (List[Node]):  A vector of node objects representing the nodes to be imported.
    ///     new_ids (List[str|int]): A list of node IDs to use for the imported nodes.
    ///     merge (bool): An optional boolean flag indicating whether to merge the import of the nodes. Defaults to False.
    ///
    /// Returns:
    ///     None: This function does not return a value, if the operation is successful.
    ///
    /// Raises:
    ///     GraphError: If the operation fails.
    #[pyo3(signature = (nodes, new_ids, merge = false))]
    pub fn import_nodes_as(
        &self,
        nodes: Vec<PyNode>,
        new_ids: Vec<GID>,
        merge: bool,
    ) -> Result<(), GraphError> {
        let node_views = nodes.iter().map(|node| &node.node);
        self.graph.import_nodes_as(node_views, new_ids, merge)
    }

    /// Import a single edge into the graph.
    ///
    /// This function takes an edge object and an optional boolean flag. If the flag is set to true,
    /// the function will merge the import of the edge even if it already exists in the graph.
    ///
    /// Arguments:
    ///     edge (Edge): An edge object representing the edge to be imported.
    ///     merge (bool): An optional boolean flag indicating whether to merge the import of the edge. Defaults to False.
    ///
    /// Returns:
    ///     Edge: The imported edge.
    ///
    /// Raises:
    ///     GraphError: If the operation fails.
    #[pyo3(signature = (edge, merge = false))]
    pub fn import_edge(
        &self,
        edge: PyEdge,
        merge: bool,
    ) -> Result<EdgeView<PersistentGraph, PersistentGraph>, GraphError> {
        self.graph.import_edge(&edge.edge, merge)
    }

    /// Import a single edge into the graph with new id.
    ///
    /// This function takes a edge object, a new edge id and an optional boolean flag. If the flag is set to true,
    /// the function will merge the import of the edge even if it already exists in the graph.
    ///
    /// Arguments:
    ///     edge (Edge): A edge object representing the edge to be imported.
    ///     new_id (tuple) : The ID of the new edge. It's a tuple of the source and destination node ids.
    ///     merge (bool): An optional boolean flag indicating whether to merge the import of the edge. Defaults to False.
    ///
    /// Returns:
    ///     Edge: The imported edge.
    ///
    /// Raises:
    ///     GraphError: If the operation fails.
    #[pyo3(signature = (edge, new_id, merge = false))]
    pub fn import_edge_as(
        &self,
        edge: PyEdge,
        new_id: (GID, GID),
        merge: bool,
    ) -> Result<EdgeView<PersistentGraph, PersistentGraph>, GraphError> {
        self.graph.import_edge_as(&edge.edge, new_id, merge)
    }

    /// Import multiple edges into the graph.
    ///
    /// This function takes a vector of edge objects and an optional boolean flag. If the flag is set to true,
    /// the function will merge the import of the edges even if they already exist in the graph.
    ///
    /// Arguments:
    ///     edges (List[Edge]): A vector of edge objects representing the edges to be imported.
    ///     merge (bool): An optional boolean flag indicating whether to merge the import of the edges. Defaults to False.
    ///
    /// Returns:
    ///     None: This function does not return a value, if the operation is successful.
    ///
    /// Raises:
    ///     GraphError: If the operation fails.
    #[pyo3(signature = (edges, merge = false))]
    pub fn import_edges(&self, edges: Vec<PyEdge>, merge: bool) -> Result<(), GraphError> {
        let edge_views = edges.iter().map(|edge| &edge.edge);
        self.graph.import_edges(edge_views, merge)
    }

    /// Import multiple edges into the graph with new ids.
    ///
    /// This function takes a vector of edge objects, a list of new edge ids and an optional boolean flag. If the flag is set to true,
    /// the function will merge the import of the edges even if they already exist in the graph.
    ///
    /// Arguments:
    ///     edges (List[Edge]): A vector of edge objects representing the edges to be imported.
    ///     new_ids (list[Tuple[GID, GID]]): The new edge ids
    ///     merge (bool): An optional boolean flag indicating whether to merge the import of the edges. Defaults to False.
    ///
    /// Returns:
    ///     None: This function does not return a value, if the operation is successful.
    ///
    /// Raises:
    ///     GraphError: If the operation fails.
    #[pyo3(signature = (edges, new_ids, merge = false))]
    pub fn import_edges_as(
        &self,
        edges: Vec<PyEdge>,
        new_ids: Vec<(GID, GID)>,
        merge: bool,
    ) -> Result<(), GraphError> {
        let edge_views = edges.iter().map(|edge| &edge.edge);
        self.graph.import_edges_as(edge_views, new_ids, merge)
    }

    //******  Saving And Loading  ******//

    // Alternative constructors are tricky, see: https://gist.github.com/redshiftzero/648e4feeff3843ffd9924f13625f839c

    /// Returns all the node types in the graph.
    ///
    /// Returns:
    ///     list[str]: A list of node types
    pub fn get_all_node_types(&self) -> Vec<ArcStr> {
        self.graph.get_all_node_types()
    }

    /// Get event graph
    ///
    /// Returns:
    ///     Graph: the graph with event semantics applied
    pub fn event_graph(&self) -> PyResult<Py<PyGraph>> {
        PyGraph::py_from_db_graph(self.graph.event_graph())
    }

    /// Get persistent graph
    ///
    /// Returns:
    ///     PersistentGraph: the graph with persistent semantics applied
    pub fn persistent_graph<'py>(&'py self) -> PyResult<Py<PyPersistentGraph>> {
        PyPersistentGraph::py_from_db_graph(self.graph.persistent_graph())
    }

    /// Load nodes into the graph from any data source that supports the ArrowStreamExportable protocol (by providing an __arrow_c_stream__() method).
    /// This includes, but is not limited to: Pandas dataframes, FireDucks(.pandas) dataframes,
    /// Polars dataframes, Arrow tables, DuckDB (eg. DuckDBPyRelation obtained from running an SQL query)
    ///
    /// Arguments:
    ///     data (Any): The data source containing the nodes.
    ///     time (str): The column name for the timestamps.
    ///     id (str): The column name for the node IDs.
    ///     node_type (str, optional): A value to use as the node type for all nodes. Cannot be used in combination with node_type_col. Defaults to None.
    ///     node_type_col (str, optional): The node type column name in a dataframe. Cannot be used in combination with node_type. Defaults to None.
    ///     properties (List[str], optional): List of node property column names. Defaults to None.
    ///     metadata (List[str], optional): List of node metadata column names. Defaults to None.
    ///     shared_metadata (PropInput, optional): A dictionary of metadata properties that will be added to every node. Defaults to None.
    ///
    /// Returns:
    ///     None: This function does not return a value if the operation is successful.
    ///
    /// Raises:
    ///     GraphError: If the operation fails.
    #[pyo3(
        signature = (data, time, id, node_type = None, node_type_col = None, properties = None, metadata= None, shared_metadata = None)
    )]
    fn load_nodes_from_df<'py>(
        &self,
        data: &Bound<'py, PyAny>,
        time: &str,
        id: &str,
        node_type: Option<&str>,
        node_type_col: Option<&str>,
        properties: Option<Vec<PyBackedStr>>,
        metadata: Option<Vec<PyBackedStr>>,
        shared_metadata: Option<HashMap<String, Prop>>,
    ) -> Result<(), GraphError> {
        let properties = convert_py_prop_args(properties.as_deref()).unwrap_or_default();
        let metadata = convert_py_prop_args(metadata.as_deref()).unwrap_or_default();
        load_nodes_from_arrow_c_stream(
            &self.graph,
            data,
            time,
            id,
            node_type,
            node_type_col,
            &properties,
            &metadata,
            shared_metadata.as_ref(),
        )
    }

    /// Load nodes from a Pandas DataFrame into the graph.
    ///
    /// Arguments:
    ///     df (DataFrame): The Pandas DataFrame containing the nodes.
    ///     time (str): The column name for the timestamps.
    ///     id (str): The column name for the node IDs.
    ///     node_type (str, optional): A value to use as the node type for all nodes. Cannot be used in combination with node_type_col. Defaults to None.
    ///     node_type_col (str, optional): The node type col name in dataframe. Cannot be used in combination with node_type. Defaults to None.
    ///     properties (List[str], optional): List of node property column names. Defaults to None.
    ///     metadata (List[str], optional): List of node metadata column names. Defaults to None.
    ///     shared_metadata (PropInput, optional): A dictionary of metadata properties that will be added to every node. Defaults to None.
    ///
    /// Returns:
    ///     None: This function does not return a value, if the operation is successful.
    ///
    /// Raises:
    ///     GraphError: If the operation fails.
    #[pyo3(signature = (df,time,id, node_type = None, node_type_col = None, properties = None, metadata = None, shared_metadata = None))]
    fn load_nodes_from_pandas(
        &self,
        df: &Bound<PyAny>,
        time: &str,
        id: &str,
        node_type: Option<&str>,
        node_type_col: Option<&str>,
        properties: Option<Vec<PyBackedStr>>,
        metadata: Option<Vec<PyBackedStr>>,
        shared_metadata: Option<HashMap<String, Prop>>,
    ) -> Result<(), GraphError> {
        let properties = convert_py_prop_args(properties.as_deref()).unwrap_or_default();
        let metadata = convert_py_prop_args(metadata.as_deref()).unwrap_or_default();
        load_nodes_from_pandas(
            &self.graph,
            df,
            time,
            id,
            node_type,
            node_type_col,
            &properties,
            &metadata,
            shared_metadata.as_ref(),
        )
    }

    /// Load nodes from a Parquet file into the graph.
    ///
    /// Arguments:
    ///     parquet_path (str): Parquet file or directory of Parquet files containing the nodes
    ///     time (str): The column name for the timestamps.
    ///     id (str): The column name for the node IDs.
    ///     node_type (str, optional): A value to use as the node type for all nodes. Cannot be used in combination with node_type_col. Defaults to None.
    ///     node_type_col (str, optional): The node type col name in dataframe. Cannot be used in combination with node_type. Defaults to None.
    ///     properties (List[str], optional): List of node property column names. Defaults to None.
    ///     metadata (List[str], optional): List of node metadata column names. Defaults to None.
    ///     shared_metadata (PropInput, optional): A dictionary of metadata properties that will be added to every node. Defaults to None.
    ///
    /// Returns:
    ///     None: This function does not return a value, if the operation is successful.
    ///
    /// Raises:
    ///     GraphError: If the operation fails.
    #[pyo3(signature = (parquet_path, time,id, node_type = None, node_type_col = None, properties = None, metadata = None, shared_metadata = None))]
    fn load_nodes_from_parquet(
        &self,
        parquet_path: PathBuf,
        time: &str,
        id: &str,
        node_type: Option<&str>,
        node_type_col: Option<&str>,
        properties: Option<Vec<PyBackedStr>>,
        metadata: Option<Vec<PyBackedStr>>,
        shared_metadata: Option<HashMap<String, Prop>>,
    ) -> Result<(), GraphError> {
        let properties = convert_py_prop_args(properties.as_deref()).unwrap_or_default();
        let metadata = convert_py_prop_args(metadata.as_deref()).unwrap_or_default();
        load_nodes_from_parquet(
            &self.graph,
            parquet_path.as_path(),
            time,
            id,
            node_type,
            node_type_col,
            &properties,
            &metadata,
            shared_metadata.as_ref(),
            None,
        )
    }

    /// Load edges into the graph from any data source that supports the ArrowStreamExportable protocol (by providing an __arrow_c_stream__() method).
    /// This includes, but is not limited to: Pandas dataframes, FireDucks(.pandas) dataframes,
    /// Polars dataframes, Arrow tables, DuckDB (eg. DuckDBPyRelation obtained from running an SQL query)
    ///
    /// Arguments:
    ///     data (Any): The data source containing the edges.
    ///     time (str): The column name for the update timestamps.
    ///     src (str): The column name for the source node ids.
    ///     dst (str): The column name for the destination node ids.
    ///     properties (List[str], optional): List of edge property column names. Defaults to None.
    ///     metadata (List[str], optional): List of edge metadata column names. Defaults to None.
    ///     shared_metadata (PropInput, optional): A dictionary of metadata properties that will be added to every edge. Defaults to None.
    ///     layer (str, optional): A value to use as the layer for all edges. Cannot be used in combination with layer_col. Defaults to None.
    ///     layer_col (str, optional): The edge layer column name in a dataframe. Cannot be used in combination with layer. Defaults to None.
    ///
    /// Returns:
    ///     None: This function does not return a value if the operation is successful.
    ///
    /// Raises:
    ///     GraphError: If the operation fails.
    #[pyo3(
        signature = (data, time, src, dst, properties = None, metadata = None, shared_metadata = None, layer = None, layer_col = None)
    )]
    fn load_edges_from_df(
        &self,
        data: &Bound<PyAny>,
        time: &str,
        src: &str,
        dst: &str,
        properties: Option<Vec<PyBackedStr>>,
        metadata: Option<Vec<PyBackedStr>>,
        shared_metadata: Option<HashMap<String, Prop>>,
        layer: Option<&str>,
        layer_col: Option<&str>,
    ) -> Result<(), GraphError> {
        let properties = convert_py_prop_args(properties.as_deref()).unwrap_or_default();
        let metadata = convert_py_prop_args(metadata.as_deref()).unwrap_or_default();
        load_edges_from_arrow_c_stream(
            &self.graph,
            data,
            time,
            src,
            dst,
            &properties,
            &metadata,
            shared_metadata.as_ref(),
            layer,
            layer_col,
        )
    }

    /// Load edges from a Pandas DataFrame into the graph.
    ///
    /// Arguments:
    ///     df (DataFrame): The Pandas DataFrame containing the edges.
    ///     time (str): The column name for the update timestamps.
    ///     src (str): The column name for the source node ids.
    ///     dst (str): The column name for the destination node ids.
    ///     properties (List[str], optional): List of edge property column names. Defaults to None.
    ///     metadata (List[str], optional): List of edge metadata column names. Defaults to None.
    ///     shared_metadata (PropInput, optional): A dictionary of metadata properties that will be added to every edge. Defaults to None.
    ///     layer (str, optional): A value to use as the layer for all edges. Cannot be used in combination with layer_col. Defaults to None.
    ///     layer_col (str, optional): The edge layer col name in dataframe. Cannot be used in combination with layer. Defaults to None.
    ///
    /// Returns:
    ///     None: This function does not return a value, if the operation is successful.
    ///
    /// Raises:
    ///     GraphError: If the operation fails.
    #[pyo3(signature = (df, time, src, dst, properties = None, metadata = None, shared_metadata = None, layer = None, layer_col = None))]
    fn load_edges_from_pandas(
        &self,
        df: &Bound<PyAny>,
        time: &str,
        src: &str,
        dst: &str,
        properties: Option<Vec<PyBackedStr>>,
        metadata: Option<Vec<PyBackedStr>>,
        shared_metadata: Option<HashMap<String, Prop>>,
        layer: Option<&str>,
        layer_col: Option<&str>,
    ) -> Result<(), GraphError> {
        let properties = convert_py_prop_args(properties.as_deref()).unwrap_or_default();
        let metadata = convert_py_prop_args(metadata.as_deref()).unwrap_or_default();
        load_edges_from_pandas(
            &self.graph,
            df,
            time,
            src,
            dst,
            &properties,
            &metadata,
            shared_metadata.as_ref(),
            layer,
            layer_col,
        )
    }

    /// Load edges from a Parquet file into the graph.
    ///
    /// Arguments:
    ///     parquet_path (str): Parquet file or directory of Parquet files path containing edges
    ///     time (str): The column name for the update timestamps.
    ///     src (str): The column name for the source node ids.
    ///     dst (str): The column name for the destination node ids.
    ///     properties (List[str], optional): List of edge property column names. Defaults to None.
    ///     metadata (List[str], optional): List of edge metadata column names. Defaults to None.
    ///     shared_metadata (PropInput, optional): A dictionary of metadata properties that will be added to every edge. Defaults to None.
    ///     layer (str, optional): A value to use as the layer for all edges. Cannot be used in combination with layer_col. Defaults to None.
    ///     layer_col (str, optional): The edge layer col name in dataframe. Cannot be used in combination with layer. Defaults to None.
    ///
    /// Returns:
    ///     None: This function does not return a value, if the operation is successful.
    ///
    /// Raises:
    ///     GraphError: If the operation fails.
    #[pyo3(signature = (parquet_path, time, src, dst, properties = None, metadata = None, shared_metadata = None, layer = None, layer_col = None))]
    fn load_edges_from_parquet(
        &self,
        parquet_path: PathBuf,
        time: &str,
        src: &str,
        dst: &str,
        properties: Option<Vec<PyBackedStr>>,
        metadata: Option<Vec<PyBackedStr>>,
        shared_metadata: Option<HashMap<String, Prop>>,
        layer: Option<&str>,
        layer_col: Option<&str>,
    ) -> Result<(), GraphError> {
        let properties = convert_py_prop_args(properties.as_deref()).unwrap_or_default();
        let metadata = convert_py_prop_args(metadata.as_deref()).unwrap_or_default();
        load_edges_from_parquet(
            &self.graph,
            parquet_path.as_path(),
            time,
            src,
            dst,
            &properties,
            &metadata,
            shared_metadata.as_ref(),
            layer,
            layer_col,
            None,
        )
    }

    /// Load edge deletions into the graph from any data source that supports the ArrowStreamExportable protocol (by providing an __arrow_c_stream__() method).
    /// This includes, but is not limited to: Pandas dataframes, FireDucks(.pandas) dataframes,
    /// Polars dataframes, Arrow tables, DuckDB (eg. DuckDBPyRelation obtained from running an SQL query)
    ///
    /// Arguments:
    ///     data (Any): The data source containing the edges.
    ///     time (str): The column name for the update timestamps.
    ///     src (str): The column name for the source node ids.
    ///     dst (str): The column name for the destination node ids.
    ///     layer (str, optional): A value to use as the layer for all edges. Cannot be used in combination with layer_col. Defaults to None.
    ///     layer_col (str, optional): The edge layer col name in the data source. Cannot be used in combination with layer. Defaults to None.
    ///
    /// Returns:
    ///     None: This function does not return a value, if the operation is successful.
    ///
    /// Raises:
    ///     GraphError: If the operation fails.
    #[pyo3(signature = (data, time, src, dst, layer = None, layer_col = None))]
    fn load_edge_deletions_from_df(
        &self,
        data: &Bound<PyAny>,
        time: &str,
        src: &str,
        dst: &str,
        layer: Option<&str>,
        layer_col: Option<&str>,
    ) -> Result<(), GraphError> {
        load_edge_deletions_from_arrow_c_stream(&self.graph, data, time, src, dst, layer, layer_col)
    }

    /// Load edges deletions from a Pandas DataFrame into the graph.
    ///
    /// Arguments:
    ///     df (DataFrame): The Pandas DataFrame containing the edges.
    ///     time (str): The column name for the update timestamps.
    ///     src (str): The column name for the source node ids.
    ///     dst (str): The column name for the destination node ids.
    ///     layer (str, optional): A value to use as the layer for all edges. Cannot be used in combination with layer_col. Defaults to None.
    ///     layer_col (str, optional): The edge layer col name in dataframe. Cannot be used in combination with layer. Defaults to None.
    ///
    /// Returns:
    ///     None: This function does not return a value, if the operation is successful.
    ///
    /// Raises:
    ///     GraphError: If the operation fails.
    #[pyo3(signature = (df, time, src, dst, layer = None, layer_col = None))]
    fn load_edge_deletions_from_pandas(
        &self,
        df: &Bound<PyAny>,
        time: &str,
        src: &str,
        dst: &str,
        layer: Option<&str>,
        layer_col: Option<&str>,
    ) -> Result<(), GraphError> {
        load_edge_deletions_from_pandas(&self.graph, df, time, src, dst, layer, layer_col)
    }

    /// Load edges deletions from a Parquet file into the graph.
    ///
    /// Arguments:
    ///     parquet_path (str): Parquet file or directory of Parquet files path containing node information.
    ///     src (str): The column name for the source node ids.
    ///     dst (str): The column name for the destination node ids.
    ///     time (str): The column name for the update timestamps.
    ///     layer (str, optional): A value to use as the layer for all edges. Cannot be used in combination with layer_col. Defaults to None.
    ///     layer_col (str, optional): The edge layer col name in dataframe. Cannot be used in combination with layer. Defaults to None.
    ///
    /// Returns:
    ///     None: This function does not return a value, if the operation is successful.
    ///
    /// Raises:
    ///     GraphError: If the operation fails.
    #[pyo3(signature = (parquet_path, time, src, dst, layer = None, layer_col = None))]
    fn load_edge_deletions_from_parquet(
        &self,
        parquet_path: PathBuf,
        time: &str,
        src: &str,
        dst: &str,
        layer: Option<&str>,
        layer_col: Option<&str>,
    ) -> Result<(), GraphError> {
        load_edge_deletions_from_parquet(
            &self.graph,
            parquet_path.as_path(),
            time,
            src,
            dst,
            layer,
            layer_col,
            None,
        )
    }

    /// Load node metadata into the graph from any data source that supports the ArrowStreamExportable protocol (by providing an __arrow_c_stream__() method).
    /// This includes, but is not limited to: Pandas dataframes, FireDucks(.pandas) dataframes,
    /// Polars dataframes, Arrow tables, DuckDB (eg. DuckDBPyRelation obtained from running an SQL query)
    ///
    /// Arguments:
    ///     data (Any): The data source containing node information.
    ///     id(str): The column name for the node IDs.
    ///     node_type (str, optional): A value to use as the node type for all nodes. Cannot be used in combination with node_type_col. Defaults to None.
    ///     node_type_col (str, optional): The node type column name in a dataframe. Cannot be used in combination with node_type. Defaults to None.
    ///     metadata (List[str], optional): List of node metadata column names. Defaults to None.
    ///     shared_metadata (PropInput, optional): A dictionary of metadata properties that will be added to every node. Defaults to None.
    ///
    /// Returns:
    ///     None: This function does not return a value if the operation is successful.
    ///
    /// Raises:
    ///     GraphError: If the operation fails.
    #[pyo3(
        signature = (data, id, node_type = None, node_type_col = None, metadata = None, shared_metadata = None)
    )]
    fn load_node_metadata_from_df(
        &self,
        data: &Bound<PyAny>,
        id: &str,
        node_type: Option<&str>,
        node_type_col: Option<&str>,
        metadata: Option<Vec<PyBackedStr>>,
        shared_metadata: Option<HashMap<String, Prop>>,
    ) -> Result<(), GraphError> {
        let metadata = convert_py_prop_args(metadata.as_deref()).unwrap_or_default();
        load_node_metadata_from_arrow_c_stream(
            &self.graph,
            data,
            id,
            node_type,
            node_type_col,
            &metadata,
            shared_metadata.as_ref(),
        )
    }

    /// Load node properties from a Pandas DataFrame.
    ///
    /// Arguments:
    ///     df (DataFrame): The Pandas DataFrame containing node information.
    ///     id(str): The column name for the node IDs.
    ///     node_type (str, optional): A value to use as the node type for all nodes. Cannot be used in combination with node_type_col. Defaults to None.
    ///     node_type_col (str, optional): The node type col name in dataframe. Cannot be used in combination with node_type. Defaults to None.
    ///     metadata (List[str], optional): List of node metadata column names. Defaults to None.
    ///     shared_metadata (PropInput, optional): A dictionary of metadata properties that will be added to every node. Defaults to None.
    ///
    /// Returns:
    ///     None: This function does not return a value, if the operation is successful.
    ///
    /// Raises:
    ///     GraphError: If the operation fails.
    #[pyo3(signature = (df, id, node_type=None, node_type_col=None, metadata = None, shared_metadata = None))]
    fn load_node_props_from_pandas(
        &self,
        df: &Bound<PyAny>,
        id: &str,
        node_type: Option<&str>,
        node_type_col: Option<&str>,
        metadata: Option<Vec<PyBackedStr>>,
        shared_metadata: Option<HashMap<String, Prop>>,
    ) -> Result<(), GraphError> {
        let metadata = convert_py_prop_args(metadata.as_deref()).unwrap_or_default();
        load_node_props_from_pandas(
            &self.graph,
            df,
            id,
            node_type,
            node_type_col,
            &metadata,
            shared_metadata.as_ref(),
        )
    }

    /// Load node properties from a parquet file.
    ///
    /// Arguments:
    ///     parquet_path (str): Parquet file or directory of Parquet files path containing node information.
    ///     id(str): The column name for the node IDs.
    ///     node_type (str, optional): A value to use as the node type for all nodes. Cannot be used in combination with node_type_col. Defaults to None.
    ///     node_type_col (str, optional): The node type col name in dataframe. Cannot be used in combination with node_type. Defaults to None.
    ///     metadata (List[str], optional): List of node metadata column names. Defaults to None.
    ///     shared_metadata (PropInput, optional): A dictionary of metadata properties that will be added to every node. Defaults to None.
    ///
    /// Returns:
    ///     None: This function does not return a value, if the operation is successful.
    ///
    /// Raises:
    ///     GraphError: If the operation fails.
    #[pyo3(signature = (parquet_path, id, node_type = None, node_type_col=None, metadata = None, shared_metadata = None))]
    fn load_node_props_from_parquet(
        &self,
        parquet_path: PathBuf,
        id: &str,
        node_type: Option<&str>,
        node_type_col: Option<&str>,
        metadata: Option<Vec<PyBackedStr>>,
        shared_metadata: Option<HashMap<String, Prop>>,
    ) -> Result<(), GraphError> {
        let metadata = convert_py_prop_args(metadata.as_deref()).unwrap_or_default();
        load_node_props_from_parquet(
            &self.graph,
            parquet_path.as_path(),
            id,
            node_type,
            node_type_col,
            &metadata,
            shared_metadata.as_ref(),
            None,
        )
    }

    /// Load edge metadata into the graph from any data source that supports the ArrowStreamExportable protocol (by providing an __arrow_c_stream__() method).
    /// This includes, but is not limited to: Pandas dataframes, FireDucks(.pandas) dataframes,
    /// Polars dataframes, Arrow tables, DuckDB (eg. DuckDBPyRelation obtained from running an SQL query)
    ///
    /// Arguments:
    ///     data (Any): The data source containing edge information.
    ///     src (str): The column name for the source node.
    ///     dst (str): The column name for the destination node.
    ///     metadata (List[str], optional): List of edge metadata column names. Defaults to None.
    ///     shared_metadata (PropInput, optional): A dictionary of metadata properties that will be added to every edge. Defaults to None.
    ///     layer (str, optional): The edge layer name. Defaults to None.
    ///     layer_col (str, optional): The edge layer column name in a dataframe. Defaults to None.
    ///
    /// Returns:
    ///     None: This function does not return a value if the operation is successful.
    ///
    /// Raises:
    ///     GraphError: If the operation fails.
    #[pyo3(
        signature = (data, src, dst, metadata = None, shared_metadata = None, layer = None, layer_col = None)
    )]
    fn load_edge_metadata_from_df(
        &self,
        data: &Bound<PyAny>,
        src: &str,
        dst: &str,
        metadata: Option<Vec<PyBackedStr>>,
        shared_metadata: Option<HashMap<String, Prop>>,
        layer: Option<&str>,
        layer_col: Option<&str>,
    ) -> Result<(), GraphError> {
        let metadata = convert_py_prop_args(metadata.as_deref()).unwrap_or_default();
        load_edge_metadata_from_arrow_c_stream(
            &self.graph,
            data,
            src,
            dst,
            &metadata,
            shared_metadata.as_ref(),
            layer,
            layer_col,
        )
    }

    /// Load edge properties from a Pandas DataFrame.
    ///
    /// Arguments:
    ///     df (DataFrame): The Pandas DataFrame containing edge information.
    ///     src (str): The column name for the source node.
    ///     dst (str): The column name for the destination node.
    ///     metadata (List[str], optional): List of edge metadata column names. Defaults to None.
    ///     shared_metadata (PropInput, optional): A dictionary of metadata properties that will be added to every edge. Defaults to None.
    ///     layer (str, optional): The edge layer name. Defaults to None.
    ///     layer_col (str, optional): The edge layer col name in dataframe. Defaults to None.
    ///
    /// Returns:
    ///     None: This function does not return a value, if the operation is successful.
    ///
    /// Raises:
    ///     GraphError: If the operation fails.
    #[pyo3(signature = (df, src, dst, metadata = None, shared_metadata = None, layer = None, layer_col = None))]
    fn load_edge_props_from_pandas(
        &self,
        df: &Bound<PyAny>,
        src: &str,
        dst: &str,
        metadata: Option<Vec<PyBackedStr>>,
        shared_metadata: Option<HashMap<String, Prop>>,
        layer: Option<&str>,
        layer_col: Option<&str>,
    ) -> Result<(), GraphError> {
        let metadata = convert_py_prop_args(metadata.as_deref()).unwrap_or_default();
        load_edge_props_from_pandas(
            &self.graph,
            df,
            src,
            dst,
            &metadata,
            shared_metadata.as_ref(),
            layer,
            layer_col,
        )
    }

    /// Load edge properties from parquet file
    ///
    /// Arguments:
    ///     parquet_path (str): Parquet file or directory of Parquet files path containing edge information.
    ///     src (str): The column name for the source node.
    ///     dst (str): The column name for the destination node.
    ///     metadata (List[str], optional): List of edge metadata column names. Defaults to None.
    ///     shared_metadata (PropInput, optional): A dictionary of metadata properties that will be added to every edge. Defaults to None.
    ///     layer (str, optional): The edge layer name. Defaults to None.
    ///     layer_col (str, optional): The edge layer col name in dataframe. Defaults to None.
    ///
    /// Returns:
    ///     None: This function does not return a value, if the operation is successful.
    ///
    /// Raises:
    ///     GraphError: If the operation fails.
    #[pyo3(signature = (parquet_path, src, dst, metadata = None, shared_metadata = None, layer = None, layer_col = None))]
    fn load_edge_props_from_parquet(
        &self,
        parquet_path: PathBuf,
        src: &str,
        dst: &str,
        metadata: Option<Vec<PyBackedStr>>,
        shared_metadata: Option<HashMap<String, Prop>>,
        layer: Option<&str>,
        layer_col: Option<&str>,
    ) -> Result<(), GraphError> {
        let metadata = convert_py_prop_args(metadata.as_deref()).unwrap_or_default();
        load_edge_props_from_parquet(
            &self.graph,
            parquet_path.as_path(),
            src,
            dst,
            &metadata,
            shared_metadata.as_ref(),
            layer,
            layer_col,
            None,
        )
    }

    /// Create graph index
    ///
    /// Returns:
    ///     None:
    fn create_index(&self) -> Result<(), GraphError> {
        self.graph.create_index()
    }

    /// Create graph index with the provided index spec.
    /// Arguments:
    ///     py_spec: - The specification for the in-memory index to be created.
    ///
    /// Returns:
    ///     None:
    fn create_index_with_spec(&self, py_spec: &PyIndexSpec) -> Result<(), GraphError> {
        self.graph.create_index_with_spec(py_spec.spec.clone())
    }

    /// Creates a graph index in memory (RAM).
    ///
    /// This is primarily intended for use in tests and should not be used in production environments,
    /// as the index will not be persisted to disk.
    ///
    /// Returns:
    ///     None:
    fn create_index_in_ram(&self) -> Result<(), GraphError> {
        self.graph.create_index_in_ram()
    }

    /// Creates a graph index in memory (RAM) with the provided index spec.
    ///
    /// This is primarily intended for use in tests and should not be used in production environments,
    /// as the index will not be persisted to disk.
    ///
    /// Arguments:
    ///     py_spec: The specification for the in-memory index to be created.
    ///
    ///  Arguments:
    ///     py_spec (IndexSpec): The specification for the in-memory index to be created.
    ///
    /// Returns:
    ///     None:
    fn create_index_in_ram_with_spec(&self, py_spec: &PyIndexSpec) -> Result<(), GraphError> {
        self.graph
            .create_index_in_ram_with_spec(py_spec.spec.clone())
    }
}<|MERGE_RESOLUTION|>--- conflicted
+++ resolved
@@ -18,10 +18,6 @@
     io::parquet_loaders::*,
     prelude::{DeletionOps, GraphViewOps, ImportOps, IndexMutationOps},
     python::{
-<<<<<<< HEAD
-        graph::{edge::PyEdge, index::PyIndexSpec, node::PyNode, views::graph_view::PyGraphView},
-        utils::PyNodeRef,
-=======
         graph::{
             edge::PyEdge,
             index::PyIndexSpec,
@@ -33,8 +29,7 @@
             node::PyNode,
             views::graph_view::PyGraphView,
         },
-        utils::{PyNodeRef, PyTime},
->>>>>>> 9fd87709
+        utils::{PyNodeRef},
     },
     serialise::StableEncode,
 };
