use super::io::pandas_loaders::*;
use crate::{
    arrow2::{
        array::StructArray,
        datatypes::{ArrowDataType as DataType, Field},
    },
    core::utils::errors::GraphError,
    db::graph::views::deletion_graph::PersistentGraph,
    disk_graph::{graph_impl::ParquetLayerCols, DiskGraphError, DiskGraphStorage},
    io::arrow::dataframe::{DFChunk, DFView},
    prelude::Graph,
    python::{
        graph::graph::PyGraph, types::repr::StructReprBuilder, utils::errors::adapt_err_value,
    },
};
use itertools::Itertools;
/// A columnar temporal graph.
use pyo3::{
    prelude::*,
    types::{PyDict, PyList, PyString},
};
use std::path::Path;

impl From<DiskGraphError> for PyErr {
    fn from(value: DiskGraphError) -> Self {
        adapt_err_value(&value)
    }
}

#[derive(Clone)]
#[pyclass(name = "DiskGraphStorage")]
pub struct PyDiskGraph {
    pub graph: DiskGraphStorage,
}

impl<G> AsRef<G> for PyDiskGraph
where
    DiskGraphStorage: AsRef<G>,
{
    fn as_ref(&self) -> &G {
        self.graph.as_ref()
    }
}

impl From<DiskGraphStorage> for PyDiskGraph {
    fn from(value: DiskGraphStorage) -> Self {
        Self { graph: value }
    }
}

impl From<PyDiskGraph> for DiskGraphStorage {
    fn from(value: PyDiskGraph) -> Self {
        value.graph
    }
}

impl IntoPy<PyObject> for DiskGraphStorage {
    fn into_py(self, py: Python<'_>) -> PyObject {
        PyDiskGraph::from(self).into_py(py)
    }
}

impl<'source> FromPyObject<'source> for DiskGraphStorage {
    fn extract(ob: &'source PyAny) -> PyResult<Self> {
        let py_graph: PyRef<PyDiskGraph> = ob.extract()?;
        Ok(py_graph.graph.clone())
    }
}

impl<'a> FromPyObject<'a> for ParquetLayerCols<'a> {
    fn extract(obj: &'a PyAny) -> PyResult<Self> {
        let dict = obj.downcast::<PyDict>()?;
        Ok(ParquetLayerCols {
            parquet_dir: dict
                .get_item("parquet_dir")
                .and_then(|item| {
                    item.expect("parquet_dir is required")
                        .extract::<&PyString>()
                })
                .and_then(|s| s.to_str())?,
            layer: dict
                .get_item("layer")
                .and_then(|item| item.expect("layer is required").extract::<&PyString>())
                .and_then(|s| s.to_str())?,
            src_col: dict
                .get_item("src_col")
                .and_then(|item| item.expect("src_col is required").extract::<&PyString>())
                .and_then(|s| s.to_str())?,
            dst_col: dict
                .get_item("dst_col")
                .and_then(|item| item.expect("dst_col is required").extract::<&PyString>())
                .and_then(|s| s.to_str())?,
            time_col: dict
                .get_item("time_col")
                .and_then(|item| item.expect("time_col is required").extract::<&PyString>())
                .and_then(|s| s.to_str())?,
        })
    }
}

pub struct ParquetLayerColsList<'a>(pub Vec<ParquetLayerCols<'a>>);

impl<'a> FromPyObject<'a> for ParquetLayerColsList<'a> {
    fn extract(obj: &'a PyAny) -> PyResult<Self> {
        let list = obj.downcast::<PyList>()?;
        let mut cols_list = Vec::new();

        for item in list.iter() {
            let cols = ParquetLayerCols::extract(item)?;
            cols_list.push(cols);
        }

        Ok(ParquetLayerColsList(cols_list))
    }
}

#[pymethods]
impl PyGraph {
    /// save graph in disk_graph format and memory map the result
    pub fn persist_as_disk_graph(
        &self,
        graph_dir: &str,
    ) -> Result<DiskGraphStorage, DiskGraphError> {
        self.graph.persist_as_disk_graph(graph_dir)
    }
}

#[pymethods]
impl PyDiskGraph {
    pub fn graph_dir(&self) -> &Path {
        self.graph.graph_dir()
    }

    pub fn to_events(&self) -> Graph {
        self.graph.clone().into_graph()
    }

    pub fn to_persistent(&self) -> PersistentGraph {
        self.graph.clone().into_persistent_graph()
    }

    #[staticmethod]
    #[pyo3(signature = (graph_dir, edge_df, time_col, src_col, dst_col))]
    pub fn load_from_pandas(
        graph_dir: &str,
        edge_df: &PyAny,
        time_col: &str,
        src_col: &str,
        dst_col: &str,
    ) -> Result<DiskGraphStorage, GraphError> {
        let graph: Result<DiskGraphStorage, GraphError> = Python::with_gil(|py| {
            let cols_to_check = vec![src_col, dst_col, time_col];

            let df_columns: Vec<String> = edge_df.getattr("columns")?.extract()?;
            let df_columns: Vec<&str> = df_columns.iter().map(|x| x.as_str()).collect();

            let df_view = process_pandas_py_df(edge_df, py, df_columns)?;
            df_view.check_cols_exist(&cols_to_check)?;
<<<<<<< HEAD
            let graph = Self::from_pandas(graph_dir, df_view, time_col, src_col, dst_col)?;
=======
            let graph = Self::from_pandas(graph_dir, df_view, src_col, dst_col, time_col)?;
>>>>>>> 658eb69d

            Ok::<_, GraphError>(graph)
        });

        graph.map_err(|e| {
            GraphError::LoadFailure(format!(
                "Failed to load graph {e:?} from pandas data frames"
            ))
        })
    }

    #[staticmethod]
    fn load_from_dir(graph_dir: &str) -> Result<DiskGraphStorage, GraphError> {
        DiskGraphStorage::load_from_dir(graph_dir).map_err(|err| {
            GraphError::LoadFailure(format!("Failed to load graph {err:?} from dir {graph_dir}"))
        })
    }

    #[staticmethod]
    #[pyo3(
        signature = (graph_dir, layer_parquet_cols, node_properties, chunk_size, t_props_chunk_size, read_chunk_size, concurrent_files, num_threads, node_type_col)
    )]
    fn load_from_parquets(
        graph_dir: &str,
        layer_parquet_cols: ParquetLayerColsList,
        node_properties: Option<&str>,
        chunk_size: usize,
        t_props_chunk_size: usize,
        read_chunk_size: Option<usize>,
        concurrent_files: Option<usize>,
        num_threads: usize,
        node_type_col: Option<&str>,
    ) -> Result<DiskGraphStorage, GraphError> {
        let graph = Self::from_parquets(
            graph_dir,
            layer_parquet_cols.0,
            node_properties,
            chunk_size,
            t_props_chunk_size,
            read_chunk_size,
            concurrent_files,
            num_threads,
            node_type_col,
        );
        graph.map_err(|e| {
            GraphError::LoadFailure(format!("Failed to load graph {e:?} from parquet files"))
        })
    }

    /// Merge this graph with another `DiskGraph`. Note that both graphs should have nodes that are
    /// sorted by their global ids or the resulting graph will be nonsense!
    fn merge_by_sorted_gids(
        &self,
        other: &Self,
        graph_dir: &str,
    ) -> Result<DiskGraphStorage, DiskGraphError> {
        self.graph.merge_by_sorted_gids(&other.graph, graph_dir)
    }

    fn __repr__(&self) -> String {
        StructReprBuilder::new("DiskGraph")
            .add_field("number_of_nodes", self.graph.inner.num_nodes())
            .add_field(
                "number_of_temporal_edges",
                self.graph.inner.count_temporal_edges(),
            )
            .add_field("earliest_time", self.graph.inner.earliest())
            .add_field("latest_time", self.graph.inner.latest())
            .finish()
    }
}

impl PyDiskGraph {
    fn from_pandas(
        graph_dir: &str,
        df_view: DFView<impl Iterator<Item = Result<DFChunk, GraphError>>>,
<<<<<<< HEAD
        time: &str,
=======
>>>>>>> 658eb69d
        src: &str,
        dst: &str,
    ) -> Result<DiskGraphStorage, GraphError> {
        let src_index = df_view.get_index(src)?;
        let dst_index = df_view.get_index(dst)?;
        let time_index = df_view.get_index(time)?;

        let mut chunks_iter = df_view.chunks.peekable();
        let chunk_size = if let Some(result) = chunks_iter.peek() {
            match result {
                Ok(df) => df.chunk.len(),
                Err(e) => {
                    return Err(GraphError::LoadFailure(format!(
                        "Failed to load graph {e:?}"
                    )))
                }
            }
        } else {
            return Err(GraphError::LoadFailure("No chunks available".to_string()));
        };

        let edge_lists = chunks_iter
            .map_ok(|df| {
                let fields = df
                    .chunk
                    .iter()
                    .zip(df_view.names.iter())
                    .map(|(arr, col_name)| {
                        Field::new(col_name, arr.data_type().clone(), arr.null_count() > 0)
                    })
                    .collect_vec();
                let s_array = StructArray::new(DataType::Struct(fields), df.chunk, None);
                s_array
            })
            .collect::<Result<Vec<_>, GraphError>>()?;

        DiskGraphStorage::load_from_edge_lists(
            &edge_lists,
            chunk_size,
            chunk_size,
            graph_dir,
<<<<<<< HEAD
            time_index,
            src_index,
            dst_index,
=======
            src_index,
            dst_index,
            time_index,
>>>>>>> 658eb69d
        )
        .map_err(|err| GraphError::LoadFailure(format!("Failed to load graph {err:?}")))
    }

    fn from_parquets(
        graph_dir: &str,
        layer_parquet_cols: Vec<ParquetLayerCols>,
        node_properties: Option<&str>,
        chunk_size: usize,
        t_props_chunk_size: usize,
        read_chunk_size: Option<usize>,
        concurrent_files: Option<usize>,
        num_threads: usize,
        node_type_col: Option<&str>,
    ) -> Result<DiskGraphStorage, GraphError> {
        DiskGraphStorage::load_from_parquets(
            graph_dir,
            layer_parquet_cols,
            node_properties,
            chunk_size,
            t_props_chunk_size,
            read_chunk_size,
            concurrent_files,
            num_threads,
            node_type_col,
        )
        .map_err(|err| GraphError::LoadFailure(format!("Failed to load graph {err:?}")))
    }
}<|MERGE_RESOLUTION|>--- conflicted
+++ resolved
@@ -156,11 +156,7 @@
 
             let df_view = process_pandas_py_df(edge_df, py, df_columns)?;
             df_view.check_cols_exist(&cols_to_check)?;
-<<<<<<< HEAD
-            let graph = Self::from_pandas(graph_dir, df_view, time_col, src_col, dst_col)?;
-=======
-            let graph = Self::from_pandas(graph_dir, df_view, src_col, dst_col, time_col)?;
->>>>>>> 658eb69d
+            let graph = Self::from_pandas(graph_dir, df_view,time_col, src_col, dst_col)?;
 
             Ok::<_, GraphError>(graph)
         });
@@ -237,10 +233,7 @@
     fn from_pandas(
         graph_dir: &str,
         df_view: DFView<impl Iterator<Item = Result<DFChunk, GraphError>>>,
-<<<<<<< HEAD
         time: &str,
-=======
->>>>>>> 658eb69d
         src: &str,
         dst: &str,
     ) -> Result<DiskGraphStorage, GraphError> {
@@ -282,15 +275,9 @@
             chunk_size,
             chunk_size,
             graph_dir,
-<<<<<<< HEAD
             time_index,
             src_index,
             dst_index,
-=======
-            src_index,
-            dst_index,
-            time_index,
->>>>>>> 658eb69d
         )
         .map_err(|err| GraphError::LoadFailure(format!("Failed to load graph {err:?}")))
     }
