--- conflicted
+++ resolved
@@ -6,13 +6,8 @@
     },
     core::utils::errors::GraphError,
     db::graph::views::deletion_graph::PersistentGraph,
-<<<<<<< HEAD
     disk_graph::{graph_impl::ParquetLayerCols, DiskGraphStorage},
-    io::arrow::dataframe::DFView,
-=======
-    disk_graph::{graph_impl::ParquetLayerCols, DiskGraphError, DiskGraphStorage},
     io::arrow::dataframe::{DFChunk, DFView},
->>>>>>> 658eb69d
     prelude::Graph,
     python::{graph::graph::PyGraph, types::repr::StructReprBuilder},
 };
