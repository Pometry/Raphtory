pub mod edge;
pub mod graph;
pub mod graph_with_deletions;
pub mod vertex;
<<<<<<< HEAD
pub mod views;
mod algorithm_result;
=======
pub mod pandas;
pub mod views;
>>>>>>> 496a7fd4
<|MERGE_RESOLUTION|>--- conflicted
+++ resolved
@@ -2,10 +2,6 @@
 pub mod graph;
 pub mod graph_with_deletions;
 pub mod vertex;
-<<<<<<< HEAD
-pub mod views;
-mod algorithm_result;
-=======
 pub mod pandas;
 pub mod views;
->>>>>>> 496a7fd4
+mod algorithm_result;