--- conflicted
+++ resolved
@@ -2,10 +2,6 @@
 pub mod graph;
 pub mod graph_with_deletions;
 pub mod pandas;
-<<<<<<< HEAD
-pub mod views;
-mod algorithm_result;
-=======
 pub mod vertex;
 pub mod views;
->>>>>>> b888a9d2
+mod algorithm_result;