--- conflicted
+++ resolved
@@ -52,21 +52,16 @@
             ///
             /// Returns:
             ///     WindowSet: A `WindowSet` object.
-<<<<<<< HEAD
-            fn expanding(&self, step: $crate::core::utils::time::Interval) -> Result<$crate::db::api::view::WindowSet<'static, $base_type>, raphtory_api::core::utils::time::ParseTimeError> {
-                self.$field.expanding(step)
-=======
             #[pyo3(signature = (step, alignment_unit=None))]
             fn expanding(
                 &self,
                 step: $crate::core::utils::time::Interval,
                 alignment_unit: Option<raphtory_core::utils::time::AlignmentUnit>
-            ) -> Result<$crate::db::api::view::WindowSet<'static, $base_type>, raphtory_core::utils::time::ParseTimeError> {
+            ) -> Result<$crate::db::api::view::WindowSet<'static, $base_type>, raphtory_api::core::utils::time::ParseTimeError> {
                 match alignment_unit {
                     None => self.$field.expanding(step),
                     Some(unit) => self.$field.expanding_aligned(step, unit),
                 }
->>>>>>> 08685ee9
             }
 
             /// Creates a `WindowSet` with the given `window` size and optional `step` using a rolling window.
@@ -94,17 +89,12 @@
                 &self,
                 window:$crate::core::utils::time::Interval,
                 step: Option<$crate::core::utils::time::Interval>,
-<<<<<<< HEAD
+                alignment_unit: Option<raphtory_core::utils::time::AlignmentUnit>,
             ) -> Result<$crate::db::api::view::WindowSet<'static, $base_type>, raphtory_api::core::utils::time::ParseTimeError> {
-                self.$field.rolling(window, step)
-=======
-                alignment_unit: Option<raphtory_core::utils::time::AlignmentUnit>,
-            ) -> Result<$crate::db::api::view::WindowSet<'static, $base_type>, raphtory_core::utils::time::ParseTimeError> {
                 match alignment_unit {
                     None => self.$field.rolling(window, step),
                     Some(unit) => self.$field.rolling_aligned(window, step, unit),
                 }
->>>>>>> 08685ee9
             }
 
             #[doc = concat!(r" Create a view of the ", $name, r" including all events between `start` (inclusive) and `end` (exclusive)")]
