--- conflicted
+++ resolved
@@ -1,27 +1,5 @@
-<<<<<<< HEAD
-use crate::{
-    db::{
-        api::view::BoxableGraphView,
-        graph::views::filter::{
-            internal::CreateFilter,
-            model::{
-                node_filter::{InternalNodeFilterBuilderOps, NodeFilterBuilderOps},
-                property_filter::PropertyFilterOps,
-                AsNodeFilter, TryAsEdgeFilter, TryAsNodeFilter,
-            },
-        },
-    },
-    errors::GraphError,
-    prelude::{GraphViewOps, PropertyFilter},
-    python::types::{iterable::FromIterable, repr::Repr, wrappers::filter_expr::PyFilterExpr},
-};
-use raphtory_api::core::entities::properties::prop::Prop;
-use std::{ops::Deref, sync::Arc};
-
-=======
 use crate::python::types::repr::Repr;
 use raphtory_api::core::entities::properties::prop::Prop;
->>>>>>> b6cfa09e
 impl Repr for Prop {
     fn repr(&self) -> String {
         match &self {
@@ -46,226 +24,4 @@
 }
 
 pub type PropValue = Option<Prop>;
-<<<<<<< HEAD
-pub type PropHistItems = Vec<(i64, Prop)>;
-
-pub trait DynPropertyFilterOps: Send + Sync {
-    fn __eq__(&self, value: Prop) -> PyFilterExpr;
-
-    fn __ne__(&self, value: Prop) -> PyFilterExpr;
-
-    fn __lt__(&self, value: Prop) -> PyFilterExpr;
-
-    fn __le__(&self, value: Prop) -> PyFilterExpr;
-
-    fn __gt__(&self, value: Prop) -> PyFilterExpr;
-
-    fn __ge__(&self, value: Prop) -> PyFilterExpr;
-
-    fn is_in(&self, values: FromIterable<Prop>) -> PyFilterExpr;
-
-    fn is_not_in(&self, values: FromIterable<Prop>) -> PyFilterExpr;
-
-    fn is_none(&self) -> PyFilterExpr;
-
-    fn is_some(&self) -> PyFilterExpr;
-
-    fn contains(&self, value: Prop) -> PyFilterExpr;
-
-    fn not_contains(&self, value: Prop) -> PyFilterExpr;
-
-    fn fuzzy_search(
-        &self,
-        prop_value: String,
-        levenshtein_distance: usize,
-        prefix_match: bool,
-    ) -> PyFilterExpr;
-}
-
-impl<F> DynPropertyFilterOps for F
-where
-    F: PropertyFilterOps,
-    PropertyFilter<F::Marker>: CreateFilter + TryAsEdgeFilter + TryAsNodeFilter,
-{
-    fn __eq__(&self, value: Prop) -> PyFilterExpr {
-        PyFilterExpr(Arc::new(self.eq(value)))
-    }
-
-    fn __ne__(&self, value: Prop) -> PyFilterExpr {
-        PyFilterExpr(Arc::new(self.ne(value)))
-    }
-
-    fn __lt__(&self, value: Prop) -> PyFilterExpr {
-        PyFilterExpr(Arc::new(self.lt(value)))
-    }
-
-    fn __le__(&self, value: Prop) -> PyFilterExpr {
-        PyFilterExpr(Arc::new(self.le(value)))
-    }
-
-    fn __gt__(&self, value: Prop) -> PyFilterExpr {
-        PyFilterExpr(Arc::new(self.gt(value)))
-    }
-
-    fn __ge__(&self, value: Prop) -> PyFilterExpr {
-        PyFilterExpr(Arc::new(self.ge(value)))
-    }
-
-    fn is_in(&self, values: FromIterable<Prop>) -> PyFilterExpr {
-        PyFilterExpr(Arc::new(self.is_in(values)))
-    }
-
-    fn is_not_in(&self, values: FromIterable<Prop>) -> PyFilterExpr {
-        PyFilterExpr(Arc::new(self.is_not_in(values)))
-    }
-
-    fn is_none(&self) -> PyFilterExpr {
-        PyFilterExpr(Arc::new(self.is_none()))
-    }
-
-    fn is_some(&self) -> PyFilterExpr {
-        PyFilterExpr(Arc::new(self.is_some()))
-    }
-
-    fn contains(&self, value: Prop) -> PyFilterExpr {
-        PyFilterExpr(Arc::new(self.contains(value)))
-    }
-
-    fn not_contains(&self, value: Prop) -> PyFilterExpr {
-        PyFilterExpr(Arc::new(self.not_contains(value)))
-    }
-
-    fn fuzzy_search(
-        &self,
-        prop_value: String,
-        levenshtein_distance: usize,
-        prefix_match: bool,
-    ) -> PyFilterExpr {
-        PyFilterExpr(Arc::new(self.fuzzy_search(
-            prop_value,
-            levenshtein_distance,
-            prefix_match,
-        )))
-    }
-}
-
-impl CreateFilter for PyFilterExpr {
-    type EntityFiltered<'graph, G: GraphViewOps<'graph>>
-        = Arc<dyn BoxableGraphView + 'graph>
-    where
-        Self: 'graph;
-
-    fn create_filter<'graph, G: GraphViewOps<'graph>>(
-        self,
-        graph: G,
-    ) -> Result<Self::EntityFiltered<'graph, G>, GraphError> {
-        self.0.create_filter(graph)
-    }
-}
-
-pub trait DynNodeFilterBuilderOps: Send + Sync {
-    fn eq(&self, value: String) -> PyFilterExpr;
-
-    fn ne(&self, value: String) -> PyFilterExpr;
-
-    fn is_in(&self, values: Vec<String>) -> PyFilterExpr;
-
-    fn is_not_in(&self, values: Vec<String>) -> PyFilterExpr;
-
-    fn contains(&self, value: String) -> PyFilterExpr;
-
-    fn not_contains(&self, value: String) -> PyFilterExpr;
-
-    fn fuzzy_search(
-        &self,
-        value: String,
-        levenshtein_distance: usize,
-        prefix_match: bool,
-    ) -> PyFilterExpr;
-}
-
-impl<T> DynNodeFilterBuilderOps for T
-where
-    T: InternalNodeFilterBuilderOps,
-{
-    fn eq(&self, value: String) -> PyFilterExpr {
-        PyFilterExpr(Arc::new(NodeFilterBuilderOps::eq(self, value)))
-    }
-
-    fn ne(&self, value: String) -> PyFilterExpr {
-        PyFilterExpr(Arc::new(NodeFilterBuilderOps::ne(self, value)))
-    }
-
-    fn is_in(&self, values: Vec<String>) -> PyFilterExpr {
-        PyFilterExpr(Arc::new(NodeFilterBuilderOps::is_in(self, values)))
-    }
-
-    fn is_not_in(&self, values: Vec<String>) -> PyFilterExpr {
-        PyFilterExpr(Arc::new(NodeFilterBuilderOps::is_not_in(self, values)))
-    }
-
-    fn contains(&self, value: String) -> PyFilterExpr {
-        PyFilterExpr(Arc::new(NodeFilterBuilderOps::contains(self, value)))
-    }
-
-    fn not_contains(&self, value: String) -> PyFilterExpr {
-        PyFilterExpr(Arc::new(NodeFilterBuilderOps::not_contains(self, value)))
-    }
-
-    fn fuzzy_search(
-        &self,
-        value: String,
-        levenshtein_distance: usize,
-        prefix_match: bool,
-    ) -> PyFilterExpr {
-        PyFilterExpr(Arc::new(NodeFilterBuilderOps::fuzzy_search(
-            self,
-            value,
-            levenshtein_distance,
-            prefix_match,
-        )))
-    }
-}
-
-pub trait DynInternalNodeFilterOps: AsNodeFilter {
-    fn create_dyn_node_filter<'graph>(
-        &self,
-        graph: Arc<dyn BoxableGraphView + 'graph>,
-    ) -> Result<Arc<dyn BoxableGraphView + 'graph>, GraphError>;
-}
-
-pub trait DynInternalFilterOps: Send + Sync + TryAsNodeFilter + TryAsEdgeFilter {
-    fn create_dyn_filter<'graph>(
-        &self,
-        graph: Arc<dyn BoxableGraphView + 'graph>,
-    ) -> Result<Arc<dyn BoxableGraphView + 'graph>, GraphError>;
-}
-
-impl<T> DynInternalFilterOps for T
-where
-    T: CreateFilter + TryAsNodeFilter + TryAsEdgeFilter + Clone + Send + Sync + 'static,
-{
-    fn create_dyn_filter<'graph>(
-        &self,
-        graph: Arc<dyn BoxableGraphView + 'graph>,
-    ) -> Result<Arc<dyn BoxableGraphView + 'graph>, GraphError> {
-        Ok(Arc::new(self.clone().create_filter(graph)?))
-    }
-}
-
-impl<T: DynInternalFilterOps + ?Sized + 'static> CreateFilter for Arc<T> {
-    type EntityFiltered<'graph, G: GraphViewOps<'graph>>
-        = Arc<dyn BoxableGraphView + 'graph>
-    where
-        Self: 'graph;
-
-    fn create_filter<'graph, G: GraphViewOps<'graph>>(
-        self,
-        graph: G,
-    ) -> Result<Self::EntityFiltered<'graph, G>, GraphError> {
-        self.deref().create_dyn_filter(Arc::new(graph))
-    }
-}
-=======
-pub type PropHistItems = Vec<(i64, Prop)>;
->>>>>>> b6cfa09e
+pub type PropHistItems = Vec<(i64, Prop)>;