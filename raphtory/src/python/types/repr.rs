--- conflicted
+++ resolved
@@ -7,15 +7,8 @@
 use chrono::{DateTime, NaiveDateTime, TimeZone};
 use itertools::Itertools;
 use pyo3::{prelude::PyAnyMethods, Bound, PyAny, PyObject, Python};
-<<<<<<< HEAD
-use raphtory_api::core::{
-    entities::GID, storage::arc_str::ArcStr, storage::timeindex::TimeIndexEntry,
-};
-use std::{collections::HashMap, ops::Deref, sync::Arc};
-=======
 use raphtory_api::core::{entities::GID, storage::arc_str::ArcStr};
 use std::{collections::HashMap, error::Error, ops::Deref, sync::Arc};
->>>>>>> e98833a5
 
 pub fn iterator_repr<I: Iterator<Item = V>, V: Repr>(iter: I) -> String {
     let values: Vec<String> = iter.take(11).map(|v| v.repr()).collect();
@@ -160,12 +153,6 @@
     }
 }
 
-impl Repr for TimeIndexEntry {
-    fn repr(&self) -> String {
-        format!("TimeIndexEntry[{}, {}]", self.0, self.1)
-    }
-}
-
 impl Repr for usize {
     fn repr(&self) -> String {
         self.to_string()
