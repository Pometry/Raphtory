use crate::{
<<<<<<< HEAD
    db::graph::views::filter::{
        internal::CreateFilter,
        model::{
            property_filter::{
                PropertyFilterBuilder, PropertyFilterOps, TemporalPropertyFilterBuilder,
            },
            TryAsCompositeFilter,
        },
=======
    db::graph::views::filter::model::{
        InternalPropertyFilterOps, MetadataFilterBuilder, PropertyFilterBuilder, PropertyFilterOps,
        TemporalPropertyFilterBuilder,
    },
    python::{
        filter::filter_expr::{PyFilterExpr, PyInnerFilterExpr},
        types::iterable::FromIterable,
>>>>>>> 17080650
    },
    prelude::PropertyFilter,
    python::{filter::filter_expr::PyFilterExpr, types::iterable::FromIterable},
};
use pyo3::{pyclass, pymethods, Bound, IntoPyObject, PyErr, Python};
use raphtory_api::core::entities::properties::prop::Prop;
use std::sync::Arc;

pub trait DynPropertyFilterOps: Send + Sync {
    fn __eq__(&self, value: Prop) -> PyFilterExpr;

    fn __ne__(&self, value: Prop) -> PyFilterExpr;

    fn __lt__(&self, value: Prop) -> PyFilterExpr;

    fn __le__(&self, value: Prop) -> PyFilterExpr;

    fn __gt__(&self, value: Prop) -> PyFilterExpr;

    fn __ge__(&self, value: Prop) -> PyFilterExpr;

    fn is_in(&self, values: FromIterable<Prop>) -> PyFilterExpr;

    fn is_not_in(&self, values: FromIterable<Prop>) -> PyFilterExpr;

    fn is_none(&self) -> PyFilterExpr;

    fn is_some(&self) -> PyFilterExpr;

    fn contains(&self, value: Prop) -> PyFilterExpr;

    fn not_contains(&self, value: Prop) -> PyFilterExpr;

    fn fuzzy_search(
        &self,
        prop_value: String,
        levenshtein_distance: usize,
        prefix_match: bool,
    ) -> PyFilterExpr;
}

impl<F> DynPropertyFilterOps for F
where
    F: PropertyFilterOps,
    PropertyFilter<F::Marker>: CreateFilter + TryAsCompositeFilter,
{
    fn __eq__(&self, value: Prop) -> PyFilterExpr {
        PyFilterExpr(Arc::new(self.eq(value)))
    }

    fn __ne__(&self, value: Prop) -> PyFilterExpr {
        PyFilterExpr(Arc::new(self.ne(value)))
    }

    fn __lt__(&self, value: Prop) -> PyFilterExpr {
        PyFilterExpr(Arc::new(self.lt(value)))
    }

    fn __le__(&self, value: Prop) -> PyFilterExpr {
        PyFilterExpr(Arc::new(self.le(value)))
    }

    fn __gt__(&self, value: Prop) -> PyFilterExpr {
        PyFilterExpr(Arc::new(self.gt(value)))
    }

    fn __ge__(&self, value: Prop) -> PyFilterExpr {
        PyFilterExpr(Arc::new(self.ge(value)))
    }

    fn is_in(&self, values: FromIterable<Prop>) -> PyFilterExpr {
        PyFilterExpr(Arc::new(self.is_in(values)))
    }

    fn is_not_in(&self, values: FromIterable<Prop>) -> PyFilterExpr {
        PyFilterExpr(Arc::new(self.is_not_in(values)))
    }

    fn is_none(&self) -> PyFilterExpr {
        PyFilterExpr(Arc::new(self.is_none()))
    }

    fn is_some(&self) -> PyFilterExpr {
        PyFilterExpr(Arc::new(self.is_some()))
    }

    fn contains(&self, value: Prop) -> PyFilterExpr {
        PyFilterExpr(Arc::new(self.contains(value)))
    }

    fn not_contains(&self, value: Prop) -> PyFilterExpr {
        PyFilterExpr(Arc::new(self.not_contains(value)))
    }

    fn fuzzy_search(
        &self,
        prop_value: String,
        levenshtein_distance: usize,
        prefix_match: bool,
    ) -> PyFilterExpr {
        PyFilterExpr(Arc::new(self.fuzzy_search(
            prop_value,
            levenshtein_distance,
            prefix_match,
        )))
    }
}

#[pyclass(
    frozen,
    name = "PropertyFilterOps",
    module = "raphtory.filter",
    subclass
)]
pub struct PyPropertyFilterOps(Arc<dyn DynPropertyFilterOps>);

impl<T> From<T> for PyPropertyFilterOps
where
    T: DynPropertyFilterOps + 'static,
{
    fn from(value: T) -> Self {
        PyPropertyFilterOps(Arc::new(value))
    }
}

#[pymethods]
impl PyPropertyFilterOps {
    fn __eq__(&self, value: Prop) -> PyFilterExpr {
        self.0.__eq__(value)
    }

    fn __ne__(&self, value: Prop) -> PyFilterExpr {
        self.0.__ne__(value)
    }

    fn __lt__(&self, value: Prop) -> PyFilterExpr {
        self.0.__lt__(value)
    }

    fn __le__(&self, value: Prop) -> PyFilterExpr {
        self.0.__le__(value)
    }

    fn __gt__(&self, value: Prop) -> PyFilterExpr {
        self.0.__gt__(value)
    }

    fn __ge__(&self, value: Prop) -> PyFilterExpr {
        self.0.__ge__(value)
    }

    fn is_in(&self, values: FromIterable<Prop>) -> PyFilterExpr {
        self.0.is_in(values)
    }

    fn is_not_in(&self, values: FromIterable<Prop>) -> PyFilterExpr {
        self.0.is_not_in(values)
    }

    fn is_none(&self) -> PyFilterExpr {
        self.0.is_none()
    }

    fn is_some(&self) -> PyFilterExpr {
        self.0.is_some()
    }

    fn contains(&self, value: Prop) -> PyFilterExpr {
        self.0.contains(value)
    }

    fn not_contains(&self, value: Prop) -> PyFilterExpr {
        self.0.not_contains(value)
    }

    fn fuzzy_search(
        &self,
        prop_value: String,
        levenshtein_distance: usize,
        prefix_match: bool,
    ) -> PyFilterExpr {
        self.0
            .fuzzy_search(prop_value, levenshtein_distance, prefix_match)
    }
}

trait DynTemporalPropertyFilterBuilderOps: Send + Sync {
    fn any(&self) -> PyPropertyFilterOps;

    fn latest(&self) -> PyPropertyFilterOps;
}

impl<M: Clone + Send + Sync + 'static> DynTemporalPropertyFilterBuilderOps
    for TemporalPropertyFilterBuilder<M>
where
    PropertyFilter<M>: CreateFilter + TryAsCompositeFilter,
{
    fn any(&self) -> PyPropertyFilterOps {
        PyPropertyFilterOps(Arc::new(self.clone().any()))
    }

    fn latest(&self) -> PyPropertyFilterOps {
        PyPropertyFilterOps(Arc::new(self.clone().latest()))
    }
}

#[pyclass(
    frozen,
    name = "TemporalPropertyFilterBuilder",
    module = "raphtory.filter"
)]
#[derive(Clone)]
pub struct PyTemporalPropertyFilterBuilder(Arc<dyn DynTemporalPropertyFilterBuilderOps>);

#[pymethods]
impl PyTemporalPropertyFilterBuilder {
    pub fn any(&self) -> PyPropertyFilterOps {
        self.0.any()
    }

    pub fn latest(&self) -> PyPropertyFilterOps {
        self.0.latest()
    }
}

<<<<<<< HEAD
trait DynPropertyFilterBuilderOps: Send + Sync {
    fn constant(&self) -> PyPropertyFilterOps;
    fn temporal(&self) -> PyTemporalPropertyFilterBuilder;
}

impl<M: Clone + Send + Sync + 'static> DynPropertyFilterBuilderOps for PropertyFilterBuilder<M>
where
    PropertyFilter<M>: CreateFilter + TryAsCompositeFilter,
{
    fn constant(&self) -> PyPropertyFilterOps {
        PyPropertyFilterOps(Arc::new(self.clone().constant()))
    }

    fn temporal(&self) -> PyTemporalPropertyFilterBuilder {
        PyTemporalPropertyFilterBuilder(Arc::new(self.clone().temporal()))
    }
}

#[pyclass(frozen, name = "PropertyFilterBuilder", module = "raphtory.filter", extends=PyPropertyFilterOps
=======
/// Construct a property filter
///
/// Arguments:
///     name (str): the name of the property to filter
#[pyclass(frozen, name = "Property", module = "raphtory.filter", extends=PyPropertyFilterOps
>>>>>>> 17080650
)]
#[derive(Clone)]
pub struct PyPropertyFilterBuilder(Arc<dyn DynPropertyFilterBuilderOps>);

impl<'py, M: Clone + Send + Sync + 'static> IntoPyObject<'py> for PropertyFilterBuilder<M>
where
    PropertyFilter<M>: CreateFilter + TryAsCompositeFilter,
{
    type Target = PyPropertyFilterBuilder;
    type Output = Bound<'py, Self::Target>;
    type Error = PyErr;

    fn into_pyobject(self, py: Python<'py>) -> Result<Self::Output, Self::Error> {
        let inner = Arc::new(self);
        Bound::new(
            py,
            (
                PyPropertyFilterBuilder(inner.clone()),
                PyPropertyFilterOps(inner),
            ),
        )
    }
}

#[pymethods]
impl PyPropertyFilterBuilder {
<<<<<<< HEAD
    fn constant(&self) -> PyPropertyFilterOps {
        self.0.constant()
=======
    #[new]
    fn new(name: String) -> (Self, PyPropertyFilterOps) {
        let builder = PropertyFilterBuilder(name);
        (
            PyPropertyFilterBuilder(builder.clone()),
            PyPropertyFilterOps(Arc::new(builder)),
        )
>>>>>>> 17080650
    }

    fn temporal(&self) -> PyTemporalPropertyFilterBuilder {
        self.0.temporal()
    }
}

/// Construct a metadata filter
///
/// Arguments:
///     name (str): the name of the property to filter
#[pyclass(frozen, name = "Metadata", module = "raphtory.filter", extends=PyPropertyFilterOps
)]
#[derive(Clone)]
pub struct PyMetadataFilterBuilder;

impl<'py> IntoPyObject<'py> for MetadataFilterBuilder {
    type Target = PyMetadataFilterBuilder;
    type Output = Bound<'py, Self::Target>;
    type Error = PyErr;

    fn into_pyobject(self, py: Python<'py>) -> Result<Self::Output, Self::Error> {
        Bound::new(
            py,
            (PyMetadataFilterBuilder, PyPropertyFilterOps(Arc::new(self))),
        )
    }
}

#[pymethods]
impl PyMetadataFilterBuilder {
    #[new]
    fn new(name: String) -> (Self, PyPropertyFilterOps) {
        let builder = MetadataFilterBuilder(name);
        (
            PyMetadataFilterBuilder,
            PyPropertyFilterOps(Arc::new(builder)),
        )
    }
}<|MERGE_RESOLUTION|>--- conflicted
+++ resolved
@@ -1,29 +1,15 @@
 use crate::{
-<<<<<<< HEAD
-    db::graph::views::filter::{
-        internal::CreateFilter,
-        model::{
-            property_filter::{
-                PropertyFilterBuilder, PropertyFilterOps, TemporalPropertyFilterBuilder,
-            },
-            TryAsCompositeFilter,
-        },
-=======
-    db::graph::views::filter::model::{
-        InternalPropertyFilterOps, MetadataFilterBuilder, PropertyFilterBuilder, PropertyFilterOps,
-        TemporalPropertyFilterBuilder,
-    },
-    python::{
-        filter::filter_expr::{PyFilterExpr, PyInnerFilterExpr},
-        types::iterable::FromIterable,
->>>>>>> 17080650
-    },
     prelude::PropertyFilter,
     python::{filter::filter_expr::PyFilterExpr, types::iterable::FromIterable},
 };
 use pyo3::{pyclass, pymethods, Bound, IntoPyObject, PyErr, Python};
 use raphtory_api::core::entities::properties::prop::Prop;
 use std::sync::Arc;
+use crate::db::graph::views::filter::internal::CreateFilter;
+use crate::db::graph::views::filter::model::edge_filter::{EdgeFilter, ExplodedEdgeFilter};
+use crate::db::graph::views::filter::model::node_filter::NodeFilter;
+use crate::db::graph::views::filter::model::property_filter::{MetadataFilterBuilder, PropertyFilterBuilder, PropertyFilterOps, TemporalPropertyFilterBuilder};
+use crate::db::graph::views::filter::model::TryAsCompositeFilter;
 
 pub trait DynPropertyFilterOps: Send + Sync {
     fn __eq__(&self, value: Prop) -> PyFilterExpr;
@@ -242,9 +228,7 @@
     }
 }
 
-<<<<<<< HEAD
 trait DynPropertyFilterBuilderOps: Send + Sync {
-    fn constant(&self) -> PyPropertyFilterOps;
     fn temporal(&self) -> PyTemporalPropertyFilterBuilder;
 }
 
@@ -252,23 +236,16 @@
 where
     PropertyFilter<M>: CreateFilter + TryAsCompositeFilter,
 {
-    fn constant(&self) -> PyPropertyFilterOps {
-        PyPropertyFilterOps(Arc::new(self.clone().constant()))
-    }
-
     fn temporal(&self) -> PyTemporalPropertyFilterBuilder {
         PyTemporalPropertyFilterBuilder(Arc::new(self.clone().temporal()))
     }
 }
 
-#[pyclass(frozen, name = "PropertyFilterBuilder", module = "raphtory.filter", extends=PyPropertyFilterOps
-=======
 /// Construct a property filter
 ///
 /// Arguments:
 ///     name (str): the name of the property to filter
 #[pyclass(frozen, name = "Property", module = "raphtory.filter", extends=PyPropertyFilterOps
->>>>>>> 17080650
 )]
 #[derive(Clone)]
 pub struct PyPropertyFilterBuilder(Arc<dyn DynPropertyFilterBuilderOps>);
@@ -295,20 +272,6 @@
 
 #[pymethods]
 impl PyPropertyFilterBuilder {
-<<<<<<< HEAD
-    fn constant(&self) -> PyPropertyFilterOps {
-        self.0.constant()
-=======
-    #[new]
-    fn new(name: String) -> (Self, PyPropertyFilterOps) {
-        let builder = PropertyFilterBuilder(name);
-        (
-            PyPropertyFilterBuilder(builder.clone()),
-            PyPropertyFilterOps(Arc::new(builder)),
-        )
->>>>>>> 17080650
-    }
-
     fn temporal(&self) -> PyTemporalPropertyFilterBuilder {
         self.0.temporal()
     }
@@ -323,7 +286,8 @@
 #[derive(Clone)]
 pub struct PyMetadataFilterBuilder;
 
-impl<'py> IntoPyObject<'py> for MetadataFilterBuilder {
+impl<'py, M: Send + Sync + Clone + 'static> IntoPyObject<'py> for MetadataFilterBuilder<M>
+where PropertyFilter<M>: CreateFilter + TryAsCompositeFilter,{
     type Target = PyMetadataFilterBuilder;
     type Output = Bound<'py, Self::Target>;
     type Error = PyErr;
@@ -338,12 +302,21 @@
 
 #[pymethods]
 impl PyMetadataFilterBuilder {
-    #[new]
-    fn new(name: String) -> (Self, PyPropertyFilterOps) {
-        let builder = MetadataFilterBuilder(name);
-        (
-            PyMetadataFilterBuilder,
-            PyPropertyFilterOps(Arc::new(builder)),
-        )
+    #[staticmethod]
+    fn node(name: String) -> PyPropertyFilterOps {
+        let builder = MetadataFilterBuilder::<NodeFilter>::new(name);
+        PyPropertyFilterOps(Arc::new(builder))
+    }
+
+    #[staticmethod]
+    fn edge(name: String) -> PyPropertyFilterOps {
+        let builder = MetadataFilterBuilder::<EdgeFilter>::new(name);
+        PyPropertyFilterOps(Arc::new(builder))
+    }
+
+    #[staticmethod]
+    fn exploded_edge(name: String) -> PyPropertyFilterOps {
+        let builder = MetadataFilterBuilder::<ExplodedEdgeFilter>::new(name);
+        PyPropertyFilterOps(Arc::new(builder))
     }
 }