use crate::{
    db::graph::views::filter::{
        internal::CreateFilter,
        model::{
            edge_filter::EndpointWrapper,
            property_filter::{
                ElemQualifierOps, InternalPropertyFilterBuilderOps, ListAggOps,
                MetadataFilterBuilder, OpChainBuilder, PropertyFilterBuilder, PropertyFilterOps,
            },
            PropertyFilterFactory, TemporalPropertyFilterFactory, TryAsCompositeFilter,
        },
    },
    prelude::PropertyFilter,
    python::{filter::filter_expr::PyFilterExpr, types::iterable::FromIterable},
};
use pyo3::{pyclass, pymethods, Bound, IntoPyObject, PyErr, Python};
use raphtory_api::core::entities::properties::prop::Prop;
use std::sync::Arc;

pub trait DynPropertyFilterOps: Send + Sync {
    fn __eq__(&self, value: Prop) -> PyFilterExpr;

    fn __ne__(&self, value: Prop) -> PyFilterExpr;

    fn __lt__(&self, value: Prop) -> PyFilterExpr;

    fn __le__(&self, value: Prop) -> PyFilterExpr;

    fn __gt__(&self, value: Prop) -> PyFilterExpr;

    fn __ge__(&self, value: Prop) -> PyFilterExpr;

    fn is_in(&self, values: FromIterable<Prop>) -> PyFilterExpr;

    fn is_not_in(&self, values: FromIterable<Prop>) -> PyFilterExpr;

    fn is_none(&self) -> PyFilterExpr;

    fn is_some(&self) -> PyFilterExpr;

    fn starts_with(&self, value: Prop) -> PyFilterExpr;

    fn ends_with(&self, value: Prop) -> PyFilterExpr;

    fn contains(&self, value: Prop) -> PyFilterExpr;

    fn not_contains(&self, value: Prop) -> PyFilterExpr;

    fn fuzzy_search(
        &self,
        prop_value: String,
        levenshtein_distance: usize,
        prefix_match: bool,
    ) -> PyFilterExpr;
}

pub trait DynListFilterOps: Send + Sync {
    fn any(&self) -> PyFilterOps;

    fn all(&self) -> PyFilterOps;

    fn len(&self) -> PyFilterOps;

    fn sum(&self) -> PyFilterOps;

    fn avg(&self) -> PyFilterOps;

    fn min(&self) -> PyFilterOps;

    fn max(&self) -> PyFilterOps;

    fn first(&self) -> PyFilterOps;

    fn last(&self) -> PyFilterOps;
}

impl<T: PropertyFilterOps> DynPropertyFilterOps for T {
    fn __eq__(&self, value: Prop) -> PyFilterExpr {
        PyFilterExpr(Arc::new(PropertyFilterOps::eq(self, value)))
    }

    fn __ne__(&self, value: Prop) -> PyFilterExpr {
        PyFilterExpr(Arc::new(PropertyFilterOps::ne(self, value)))
    }

    fn __lt__(&self, value: Prop) -> PyFilterExpr {
        PyFilterExpr(Arc::new(PropertyFilterOps::lt(self, value)))
    }

    fn __le__(&self, value: Prop) -> PyFilterExpr {
        PyFilterExpr(Arc::new(PropertyFilterOps::le(self, value)))
    }

    fn __gt__(&self, value: Prop) -> PyFilterExpr {
        PyFilterExpr(Arc::new(PropertyFilterOps::gt(self, value)))
    }

    fn __ge__(&self, value: Prop) -> PyFilterExpr {
        let filter = Arc::new(PropertyFilterOps::ge(self, value));
        PyFilterExpr(filter)
    }

    fn is_in(&self, values: FromIterable<Prop>) -> PyFilterExpr {
        PyFilterExpr(Arc::new(PropertyFilterOps::is_in(self, values)))
    }

    fn is_not_in(&self, values: FromIterable<Prop>) -> PyFilterExpr {
        PyFilterExpr(Arc::new(PropertyFilterOps::is_not_in(self, values)))
    }

    fn is_none(&self) -> PyFilterExpr {
        PyFilterExpr(Arc::new(PropertyFilterOps::is_none(self)))
    }

    fn is_some(&self) -> PyFilterExpr {
        PyFilterExpr(Arc::new(PropertyFilterOps::is_some(self)))
    }

    fn starts_with(&self, value: Prop) -> PyFilterExpr {
        PyFilterExpr(Arc::new(PropertyFilterOps::starts_with(self, value)))
    }

    fn ends_with(&self, value: Prop) -> PyFilterExpr {
        PyFilterExpr(Arc::new(PropertyFilterOps::ends_with(self, value)))
    }

    fn contains(&self, value: Prop) -> PyFilterExpr {
        PyFilterExpr(Arc::new(PropertyFilterOps::contains(self, value)))
    }

    fn not_contains(&self, value: Prop) -> PyFilterExpr {
        PyFilterExpr(Arc::new(PropertyFilterOps::not_contains(self, value)))
    }

    fn fuzzy_search(
        &self,
        prop_value: String,
        levenshtein_distance: usize,
        prefix_match: bool,
    ) -> PyFilterExpr {
        PyFilterExpr(Arc::new(PropertyFilterOps::fuzzy_search(
            self,
            prop_value,
            levenshtein_distance,
            prefix_match,
        )))
    }
}

impl<T> DynListFilterOps for T
where
    T: InternalPropertyFilterBuilderOps + 'static,
{
    fn any(&self) -> PyFilterOps {
        let filter = ElemQualifierOps::any(self);
        PyFilterOps::wrap(filter)
    }

    fn all(&self) -> PyFilterOps {
        PyFilterOps::wrap(ElemQualifierOps::all(self))
    }

    fn len(&self) -> PyFilterOps {
        PyFilterOps::wrap(ListAggOps::len(self))
    }

    fn sum(&self) -> PyFilterOps {
        PyFilterOps::wrap(ListAggOps::sum(self))
    }

    fn avg(&self) -> PyFilterOps {
        PyFilterOps::wrap(ListAggOps::avg(self))
    }

    fn min(&self) -> PyFilterOps {
        PyFilterOps::wrap(ListAggOps::min(self))
    }

    fn max(&self) -> PyFilterOps {
        PyFilterOps::wrap(ListAggOps::max(self))
    }

    fn first(&self) -> PyFilterOps {
        PyFilterOps::wrap(ListAggOps::first(self))
    }

    fn last(&self) -> PyFilterOps {
        PyFilterOps::wrap(ListAggOps::last(self))
    }
}

pub trait DynFilterOps: DynListFilterOps + DynPropertyFilterOps {}

impl<T: DynListFilterOps + DynPropertyFilterOps + ?Sized> DynFilterOps for T {}

#[pyclass(frozen, name = "FilterOps", module = "raphtory.filter", subclass)]
#[derive(Clone)]
pub struct PyFilterOps {
    ops: Arc<dyn DynFilterOps>,
}

impl PyFilterOps {
    pub fn wrap<T: DynFilterOps + 'static>(t: T) -> Self {
        Self { ops: Arc::new(t) }
    }

    pub fn from_arc(ops: Arc<dyn DynFilterOps>) -> Self {
        Self { ops }
    }
}

#[pymethods]
<<<<<<< HEAD
impl PyFilterOps {
=======
impl PyPropertyFilterOps {
    /// Returns a filter expression that checks if a specified property is equal to a given value.
    ///  
    /// Arguments:
    ///     PropValue:
    ///
    /// Returns:
    ///     filter.FilterExpr:
>>>>>>> c8157199
    fn __eq__(&self, value: Prop) -> PyFilterExpr {
        self.ops.__eq__(value)
    }

    /// Returns a filter expression that checks if a specified property is not equal to a given value.
    ///   
    /// Arguments:
    ///     PropValue:
    ///
    /// Returns:
    ///     filter.FilterExpr:
    fn __ne__(&self, value: Prop) -> PyFilterExpr {
        self.ops.__ne__(value)
    }

    /// Returns a filter expression that checks if a specified property is less than to a given value.
    ///   
    /// Arguments:
    ///     PropValue:
    ///
    /// Returns:
    ///     filter.FilterExpr:
    fn __lt__(&self, value: Prop) -> PyFilterExpr {
        self.ops.__lt__(value)
    }

    /// Returns a filter expression that checks if a specified property is less than or equal to a given value.
    ///   
    /// Arguments:
    ///     PropValue:
    ///
    /// Returns:
    ///     filter.FilterExpr:
    fn __le__(&self, value: Prop) -> PyFilterExpr {
        self.ops.__le__(value)
    }

    /// Returns a filter expression that checks if a specified property is greater than a given value.
    ///   
    /// Arguments:
    ///     PropValue:
    ///
    /// Returns:
    ///     filter.FilterExpr:
    fn __gt__(&self, value: Prop) -> PyFilterExpr {
        self.ops.__gt__(value)
    }

    /// Returns a filter expression that checks if a specified property is greater than or equal to a given value.
    ///   
    /// Arguments:
    ///     PropValue:
    ///
    /// Returns:
    ///     filter.FilterExpr:
    fn __ge__(&self, value: Prop) -> PyFilterExpr {
        self.ops.__ge__(value)
    }

    /// Returns a filter expression that checks if a given value is in a specified iterable of properties.
    ///   
    /// Arguments:
    ///     values (list[PropValue]):
    ///
    /// Returns:
    ///     filter.FilterExpr:
    fn is_in(&self, values: FromIterable<Prop>) -> PyFilterExpr {
        self.ops.is_in(values)
    }

    /// Returns a filter expression that checks if a given value is not in a specified iterable of properties.
    ///   
    /// Arguments:
    ///     values (list[PropValue]):
    ///
    /// Returns:
    ///     filter.FilterExpr:
    fn is_not_in(&self, values: FromIterable<Prop>) -> PyFilterExpr {
        self.ops.is_not_in(values)
    }

    /// Returns a filter expression that checks if a given value is none.
    ///  
    /// Returns:
    ///     filter.FilterExpr:
    fn is_none(&self) -> PyFilterExpr {
        self.ops.is_none()
    }

    /// Returns a filter expression that checks if a given value is some.
    ///  
    /// Returns:
    ///     filter.FilterExpr:
    fn is_some(&self) -> PyFilterExpr {
        self.ops.is_some()
    }

    fn starts_with(&self, value: Prop) -> PyFilterExpr {
        self.ops.starts_with(value)
    }

    fn ends_with(&self, value: Prop) -> PyFilterExpr {
        self.ops.ends_with(value)
    }

    /// Returns a filter expression that checks if this object contains a specified property.
    ///   
    /// Arguments:
    ///     PropValue:
    ///
    /// Returns:
    ///     filter.FilterExpr:
    fn contains(&self, value: Prop) -> PyFilterExpr {
        self.ops.contains(value)
    }

    /// Returns a filter expression that checks if this object does not contain a specified property.
    ///   
    /// Arguments:
    ///     PropValue:
    ///
    /// Returns:
    ///     filter.FilterExpr:
    fn not_contains(&self, value: Prop) -> PyFilterExpr {
        self.ops.not_contains(value)
    }

    /// Returns a filter expression that checks if the specified properties approximately match the specified string.
    ///
    /// Uses a specified Levenshtein distance and optional prefix matching.
    ///
    /// Arguments:
    ///     prop_value (str): Property to match against.
    ///     levenshtein_distance (int): Maximum levenshtein distance between the specified prop_value and the result.
    ///     prefix_match (bool): Enable prefix matching.
    ///  
    /// Returns:
    ///     filter.FilterExpr:
    fn fuzzy_search(
        &self,
        prop_value: String,
        levenshtein_distance: usize,
        prefix_match: bool,
    ) -> PyFilterExpr {
        self.ops
            .fuzzy_search(prop_value, levenshtein_distance, prefix_match)
    }

    pub fn first(&self) -> PyFilterOps {
        self.ops.first()
    }

    pub fn last(&self) -> PyFilterOps {
        self.ops.last()
    }

    pub fn any(&self) -> PyFilterOps {
        self.ops.any()
    }

    pub fn all(&self) -> PyFilterOps {
        self.ops.all()
    }

    fn len(&self) -> PyFilterOps {
        self.ops.len()
    }

    fn sum(&self) -> PyFilterOps {
        self.ops.sum()
    }

    fn avg(&self) -> PyFilterOps {
        self.ops.avg()
    }

    fn min(&self) -> PyFilterOps {
        self.ops.min()
    }

    fn max(&self) -> PyFilterOps {
        self.ops.max()
    }
}

#[pyclass(
    frozen,
    name = "PropertyFilterOps",
    module = "raphtory.filter",
    extends = PyFilterOps
)]
#[derive(Clone)]
pub struct PyPropertyFilterBuilder {
    ops: Arc<dyn DynPropertyFilterBuilderOps>,
}

impl PyPropertyFilterBuilder {
    pub fn from_arc(ops: Arc<dyn DynPropertyFilterBuilderOps>) -> Self {
        Self { ops }
    }
}

pub trait DynPropertyFilterBuilderOps: DynFilterOps {
    fn temporal(&self) -> PyFilterOps;
}

impl<T: DynFilterOps + TemporalPropertyFilterFactory> DynPropertyFilterBuilderOps for T
where
    T::Chained: 'static,
{
    fn temporal(&self) -> PyFilterOps {
        PyFilterOps::wrap(self.temporal())
    }
}

#[pymethods]
impl PyPropertyFilterBuilder {
    fn temporal(&self) -> PyFilterOps {
        self.ops.temporal()
    }
}

impl<'py, M: Clone + Send + Sync + 'static> IntoPyObject<'py> for PropertyFilterBuilder<M>
where
    PropertyFilter<M>: CreateFilter + TryAsCompositeFilter,
    OpChainBuilder<M>: InternalPropertyFilterBuilderOps<Marker = M>,
{
    type Target = PyPropertyFilterBuilder;
    type Output = Bound<'py, Self::Target>;
    type Error = PyErr;

    fn into_pyobject(self, py: Python<'py>) -> Result<Self::Output, Self::Error> {
        let inner: Arc<PropertyFilterBuilder<M>> = Arc::new(self);
        let child = PyPropertyFilterBuilder::from_arc(inner.clone());
        let parent = PyFilterOps::from_arc(inner);
        Bound::new(py, (child, parent))
    }
}

impl<'py, M: Send + Sync + Clone + 'static> IntoPyObject<'py> for MetadataFilterBuilder<M>
where
    PropertyFilter<M>: CreateFilter + TryAsCompositeFilter,
    OpChainBuilder<M>: InternalPropertyFilterBuilderOps<Marker = M>,
{
    type Target = PyFilterOps;
    type Output = Bound<'py, Self::Target>;
    type Error = PyErr;

    fn into_pyobject(self, py: Python<'py>) -> Result<Self::Output, Self::Error> {
        PyFilterOps::wrap(self).into_pyobject(py)
    }
}

impl<'py, M> IntoPyObject<'py> for EndpointWrapper<PropertyFilterBuilder<M>>
where
    M: Clone + Send + Sync + 'static,
    PropertyFilter<M>: CreateFilter + TryAsCompositeFilter,
    OpChainBuilder<M>: InternalPropertyFilterBuilderOps<Marker = M>,
{
    type Target = PyPropertyFilterBuilder;
    type Output = Bound<'py, Self::Target>;
    type Error = PyErr;

    fn into_pyobject(self, py: Python<'py>) -> Result<Self::Output, Self::Error> {
        let inner: Arc<EndpointWrapper<PropertyFilterBuilder<M>>> = Arc::new(self);
        let child = PyPropertyFilterBuilder::from_arc(inner.clone());
        let parent = PyFilterOps::from_arc(inner);
        Bound::new(py, (child, parent))
    }
}

impl<'py, M> IntoPyObject<'py> for EndpointWrapper<MetadataFilterBuilder<M>>
where
    M: Clone + Send + Sync + 'static,
    PropertyFilter<M>: CreateFilter + TryAsCompositeFilter,
    OpChainBuilder<M>: InternalPropertyFilterBuilderOps<Marker = M>,
{
    type Target = PyFilterOps;
    type Output = Bound<'py, Self::Target>;
    type Error = PyErr;

    fn into_pyobject(self, py: Python<'py>) -> Result<Self::Output, Self::Error> {
        let inner: Arc<EndpointWrapper<MetadataFilterBuilder<M>>> = Arc::new(self);
        PyFilterOps::from_arc(inner).into_pyobject(py)
    }
}

impl<'py> IntoPyObject<'py> for PyPropertyFilterBuilder {
    type Target = PyPropertyFilterBuilder;
    type Output = Bound<'py, Self::Target>;
    type Error = PyErr;

    fn into_pyobject(self, py: Python<'py>) -> Result<Self::Output, Self::Error> {
        let parent = PyFilterOps::from_arc(self.ops.clone());
        Bound::new(py, (self, parent))
    }
}

pub trait DynPropertyFilterFactory: Send + Sync + 'static {
    fn property(&self, name: String) -> PyPropertyFilterBuilder;

    fn metadata(&self, name: String) -> PyFilterOps;
}

impl<T: PropertyFilterFactory + Send + Sync + 'static> DynPropertyFilterFactory for T {
    fn property(&self, name: String) -> PyPropertyFilterBuilder {
        PyPropertyFilterBuilder::from_arc(Arc::new(self.property(name)))
    }

    fn metadata(&self, name: String) -> PyFilterOps {
        PyFilterOps::wrap(self.metadata(name))
    }
}

#[pyclass(
    name = "PropertyFilterFactory",
    module = "raphtory.filter",
    subclass,
    frozen
)]
pub struct PyPropertyFilterFactory(Arc<dyn DynPropertyFilterFactory>);

impl PyPropertyFilterFactory {
    pub fn wrap<T: DynPropertyFilterFactory>(value: T) -> Self {
        Self(Arc::new(value))
    }
}

#[pymethods]
impl PyPropertyFilterFactory {
    fn property(&self, name: String) -> PyPropertyFilterBuilder {
        self.0.property(name)
    }

    fn metadata(&self, name: String) -> PyFilterOps {
        self.0.metadata(name)
    }
}<|MERGE_RESOLUTION|>--- conflicted
+++ resolved
@@ -210,24 +210,20 @@
 }
 
 #[pymethods]
-<<<<<<< HEAD
 impl PyFilterOps {
-=======
-impl PyPropertyFilterOps {
     /// Returns a filter expression that checks if a specified property is equal to a given value.
-    ///  
-    /// Arguments:
-    ///     PropValue:
-    ///
-    /// Returns:
-    ///     filter.FilterExpr:
->>>>>>> c8157199
+    ///
+    /// Arguments:
+    ///     PropValue:
+    ///
+    /// Returns:
+    ///     filter.FilterExpr:
     fn __eq__(&self, value: Prop) -> PyFilterExpr {
         self.ops.__eq__(value)
     }
 
     /// Returns a filter expression that checks if a specified property is not equal to a given value.
-    ///   
+    ///
     /// Arguments:
     ///     PropValue:
     ///
@@ -238,7 +234,7 @@
     }
 
     /// Returns a filter expression that checks if a specified property is less than to a given value.
-    ///   
+    ///
     /// Arguments:
     ///     PropValue:
     ///
@@ -249,7 +245,7 @@
     }
 
     /// Returns a filter expression that checks if a specified property is less than or equal to a given value.
-    ///   
+    ///
     /// Arguments:
     ///     PropValue:
     ///
@@ -260,7 +256,7 @@
     }
 
     /// Returns a filter expression that checks if a specified property is greater than a given value.
-    ///   
+    ///
     /// Arguments:
     ///     PropValue:
     ///
@@ -271,7 +267,7 @@
     }
 
     /// Returns a filter expression that checks if a specified property is greater than or equal to a given value.
-    ///   
+    ///
     /// Arguments:
     ///     PropValue:
     ///
@@ -282,7 +278,7 @@
     }
 
     /// Returns a filter expression that checks if a given value is in a specified iterable of properties.
-    ///   
+    ///
     /// Arguments:
     ///     values (list[PropValue]):
     ///
@@ -293,7 +289,7 @@
     }
 
     /// Returns a filter expression that checks if a given value is not in a specified iterable of properties.
-    ///   
+    ///
     /// Arguments:
     ///     values (list[PropValue]):
     ///
@@ -304,7 +300,7 @@
     }
 
     /// Returns a filter expression that checks if a given value is none.
-    ///  
+    ///
     /// Returns:
     ///     filter.FilterExpr:
     fn is_none(&self) -> PyFilterExpr {
@@ -312,7 +308,7 @@
     }
 
     /// Returns a filter expression that checks if a given value is some.
-    ///  
+    ///
     /// Returns:
     ///     filter.FilterExpr:
     fn is_some(&self) -> PyFilterExpr {
@@ -328,7 +324,7 @@
     }
 
     /// Returns a filter expression that checks if this object contains a specified property.
-    ///   
+    ///
     /// Arguments:
     ///     PropValue:
     ///
@@ -339,7 +335,7 @@
     }
 
     /// Returns a filter expression that checks if this object does not contain a specified property.
-    ///   
+    ///
     /// Arguments:
     ///     PropValue:
     ///
@@ -357,7 +353,7 @@
     ///     prop_value (str): Property to match against.
     ///     levenshtein_distance (int): Maximum levenshtein distance between the specified prop_value and the result.
     ///     prefix_match (bool): Enable prefix matching.
-    ///  
+    ///
     /// Returns:
     ///     filter.FilterExpr:
     fn fuzzy_search(
