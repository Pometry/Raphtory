use crate::{
    db::graph::views::filter::model::{
        node_filter::{
            InternalNodeFilterBuilderOps, NodeFilter, NodeFilterBuilderOps, NodeIdFilterBuilder,
            NodeIdFilterBuilderOps, NodeNameFilterBuilder, NodeTypeFilterBuilder,
        },
        property_filter::{MetadataFilterBuilder, PropertyFilterBuilder},
        PropertyFilterFactory, Windowed,
    },
    python::{
        filter::{
            filter_expr::PyFilterExpr,
            property_filter_builders::{
                PyFilterOps, PyPropertyFilterBuilder, PyPropertyFilterFactory,
            },
        },
        types::iterable::FromIterable,
        utils::PyTime,
    },
};
use pyo3::{pyclass, pymethods, Bound, IntoPyObject, PyResult, Python};
use raphtory_api::core::entities::GID;
use std::sync::Arc;

#[pyclass(frozen, name = "NodeIdFilterOp", module = "raphtory.filter")]
#[derive(Clone)]
pub struct PyIdNodeFilterBuilder(Arc<NodeIdFilterBuilder>);

#[pymethods]
impl PyIdNodeFilterBuilder {
    fn __eq__(&self, value: GID) -> PyFilterExpr {
        PyFilterExpr(Arc::new(self.0.eq(value)))
    }

<<<<<<< HEAD
    fn __ne__(&self, value: GID) -> PyFilterExpr {
        PyFilterExpr(Arc::new(self.0.ne(value)))
    }

    fn __lt__(&self, value: GID) -> PyFilterExpr {
        PyFilterExpr(Arc::new(self.0.lt(value)))
    }

    fn __le__(&self, value: GID) -> PyFilterExpr {
        PyFilterExpr(Arc::new(self.0.le(value)))
    }

    fn __gt__(&self, value: GID) -> PyFilterExpr {
        PyFilterExpr(Arc::new(self.0.gt(value)))
    }

    fn __ge__(&self, value: GID) -> PyFilterExpr {
        PyFilterExpr(Arc::new(self.0.ge(value)))
    }

    fn is_in(&self, values: FromIterable<GID>) -> PyFilterExpr {
        PyFilterExpr(Arc::new(self.0.is_in(values)))
    }

    fn is_not_in(&self, values: FromIterable<GID>) -> PyFilterExpr {
        PyFilterExpr(Arc::new(self.0.is_not_in(values)))
    }

    fn starts_with(&self, value: String) -> PyFilterExpr {
        PyFilterExpr(Arc::new(self.0.starts_with(value)))
    }

    fn ends_with(&self, value: String) -> PyFilterExpr {
        PyFilterExpr(Arc::new(self.0.ends_with(value)))
=======
#[pymethods]
/// Implements various filter builder methods for node filtering.
impl PyNodeFilterBuilder {
    /// Returns a filter expression that checks if a given value is equal to a specified string.
    ///
    /// Arguments:
    ///     value (str):
    ///
    /// Returns:
    ///     filter.FilterExpr:
    fn __eq__(&self, value: String) -> PyFilterExpr {
        self.0.eq(value)
    }

    /// Returns a filter expression that checks if a given value is not equal to a specified string.
    ///
    /// Arguments:
    ///     value (str):
    ///
    /// Returns:
    ///     filter.FilterExpr:
    fn __ne__(&self, value: String) -> PyFilterExpr {
        self.0.ne(value)
    }

    /// Returns a filter expression that checks if a specified value is contained within a given iterable of strings.
    ///
    /// Arguments:
    ///     values (list[str]):
    ///
    /// Returns:
    ///     filter.FilterExpr:
    fn is_in(&self, values: FromIterable<String>) -> PyFilterExpr {
        self.0.is_in(values.into())
    }

    /// Returns a filter expression that checks if specified value is not contained within a given iterable of strings.
    ///
    /// Arguments:
    ///     values (list[str]):
    ///
    /// Returns:
    ///     filter.FilterExpr:
    fn is_not_in(&self, values: FromIterable<String>) -> PyFilterExpr {
        self.0.is_not_in(values.into())
>>>>>>> c8157199
    }

    /// Returns a filter expression that checks if the specified iterable of strings contains a given value.
    ///
    /// Arguments:
    ///     value (str):
    ///
    /// Returns:
    ///     filter.FilterExpr:
    fn contains(&self, value: String) -> PyFilterExpr {
        PyFilterExpr(Arc::new(self.0.contains(value)))
    }

    /// Returns a filter expression that checks if the specified iterable of strings does not contain a given value.
    ///
    ///  
    /// Arguments:
    ///     value (str):
    ///
    /// Returns:
    ///     filter.FilterExpr:
    fn not_contains(&self, value: String) -> PyFilterExpr {
        PyFilterExpr(Arc::new(self.0.not_contains(value)))
    }

    /// Returns a filter expression that checks if the specified properties approximately match the specified string.
    ///
    /// Uses a specified Levenshtein distance and optional prefix matching.
    ///
    /// Arguments:
    ///     prop_value (str): Property to match against.
    ///     levenshtein_distance (int): Maximum levenshtein distance between the specified prop_value and the result.
    ///     prefix_match (bool): Enable prefix matching.
    ///
    /// Returns:
    ///     filter.FilterExpr:
    fn fuzzy_search(
        &self,
        value: String,
        levenshtein_distance: usize,
        prefix_match: bool,
    ) -> PyFilterExpr {
        PyFilterExpr(Arc::new(self.0.fuzzy_search(
            value,
            levenshtein_distance,
            prefix_match,
        )))
    }
}

#[derive(Clone)]
enum NodeTextBuilder {
    Name(NodeNameFilterBuilder),
    Type(NodeTypeFilterBuilder),
}

#[pyclass(frozen, name = "NodeFilterOp", module = "raphtory.filter")]
#[derive(Clone)]
pub struct PyNodeFilterOp(NodeTextBuilder);

impl From<NodeNameFilterBuilder> for PyNodeFilterOp {
    fn from(v: NodeNameFilterBuilder) -> Self {
        PyNodeFilterOp(NodeTextBuilder::Name(v))
    }
}

impl From<NodeTypeFilterBuilder> for PyNodeFilterOp {
    fn from(v: NodeTypeFilterBuilder) -> Self {
        PyNodeFilterOp(NodeTextBuilder::Type(v))
    }
}

<<<<<<< HEAD
impl PyNodeFilterOp {
    #[inline]
    fn map<T>(
        &self,
        f_name: impl FnOnce(&NodeNameFilterBuilder) -> T,
        f_type: impl FnOnce(&NodeTypeFilterBuilder) -> T,
    ) -> T {
        match &self.0 {
            NodeTextBuilder::Name(n) => f_name(n),
            NodeTextBuilder::Type(t) => f_type(t),
        }
    }
}

#[pymethods]
impl PyNodeFilterOp {
    fn __eq__(&self, value: String) -> PyFilterExpr {
        self.map(
            |n| PyFilterExpr(Arc::new(NodeFilterBuilderOps::eq(n, value.clone()))),
            |t| PyFilterExpr(Arc::new(NodeFilterBuilderOps::eq(t, value.clone()))),
        )
    }

    fn __ne__(&self, value: String) -> PyFilterExpr {
        self.map(
            |n| PyFilterExpr(Arc::new(NodeFilterBuilderOps::ne(n, value.clone()))),
            |t| PyFilterExpr(Arc::new(NodeFilterBuilderOps::ne(t, value.clone()))),
        )
    }

    fn is_in(&self, values: FromIterable<String>) -> PyFilterExpr {
        let vals: Vec<String> = values.into_iter().collect();
        self.map(
            |n| PyFilterExpr(Arc::new(NodeFilterBuilderOps::is_in(n, vals.clone()))),
            |t| PyFilterExpr(Arc::new(NodeFilterBuilderOps::is_in(t, vals.clone()))),
        )
    }

    fn is_not_in(&self, values: FromIterable<String>) -> PyFilterExpr {
        let vals: Vec<String> = values.into_iter().collect();
        self.map(
            |n| PyFilterExpr(Arc::new(NodeFilterBuilderOps::is_not_in(n, vals.clone()))),
            |t| PyFilterExpr(Arc::new(NodeFilterBuilderOps::is_not_in(t, vals.clone()))),
        )
    }

    fn starts_with(&self, value: String) -> PyFilterExpr {
        self.map(
            |n| {
                PyFilterExpr(Arc::new(NodeFilterBuilderOps::starts_with(
                    n,
                    value.clone(),
                )))
            },
            |t| {
                PyFilterExpr(Arc::new(NodeFilterBuilderOps::starts_with(
                    t,
                    value.clone(),
                )))
            },
        )
    }

    fn ends_with(&self, value: String) -> PyFilterExpr {
        self.map(
            |n| PyFilterExpr(Arc::new(NodeFilterBuilderOps::ends_with(n, value.clone()))),
            |t| PyFilterExpr(Arc::new(NodeFilterBuilderOps::ends_with(t, value.clone()))),
        )
    }

    fn contains(&self, value: String) -> PyFilterExpr {
        self.map(
            |n| PyFilterExpr(Arc::new(NodeFilterBuilderOps::contains(n, value.clone()))),
            |t| PyFilterExpr(Arc::new(NodeFilterBuilderOps::contains(t, value.clone()))),
        )
    }

    fn not_contains(&self, value: String) -> PyFilterExpr {
        self.map(
            |n| {
                PyFilterExpr(Arc::new(NodeFilterBuilderOps::not_contains(
                    n,
                    value.clone(),
                )))
            },
            |t| {
                PyFilterExpr(Arc::new(NodeFilterBuilderOps::not_contains(
                    t,
                    value.clone(),
                )))
            },
        )
    }
=======
pub trait DynNodeFilterBuilderOps: Send + Sync {
    /// Arguments:
    ///     str:
    ///
    /// Returns:
    ///     filter.FilterExpr:
    fn eq(&self, value: String) -> PyFilterExpr;

    /// Arguments:
    ///     value (str):
    ///
    /// Returns:
    ///     filter.FilterExpr:
    fn ne(&self, value: String) -> PyFilterExpr;

    /// Arguments:
    ///     vales (list[str]):
    ///
    /// Returns:
    ///     filter.FilterExpr:
    fn is_in(&self, values: Vec<String>) -> PyFilterExpr;

    /// Arguments:
    ///     values (list[str]):
    ///
    /// Returns:
    ///     filter.FilterExpr:
    fn is_not_in(&self, values: Vec<String>) -> PyFilterExpr;

    /// Arguments:
    ///     value (str):
    ///
    /// Returns:
    ///     filter.FilterExpr:
    fn contains(&self, value: String) -> PyFilterExpr;

    /// Arguments:
    ///     value (str):
    ///
    /// Returns:
    ///     filter.FilterExpr:
    fn not_contains(&self, value: String) -> PyFilterExpr;
>>>>>>> c8157199

    /// Returns a filter expression that checks if the specified properties approximately match the specified string.
    ///
    /// Uses a specified Levenshtein distance and optional prefix matching.
    ///
    /// Arguments:
    ///     prop_value (str): Property to match against.
    ///     levenshtein_distance (int): Maximum levenshtein distance between the specified prop_value and the result.
    ///     prefix_match (bool): Enable prefix matching.
    ///  
    /// Returns:
    ///     filter.FilterExpr:
    fn fuzzy_search(
        &self,
        value: String,
        levenshtein_distance: usize,
        prefix_match: bool,
    ) -> PyFilterExpr {
        self.map(
            |n| {
                PyFilterExpr(Arc::new(NodeFilterBuilderOps::fuzzy_search(
                    n,
                    value.clone(),
                    levenshtein_distance,
                    prefix_match,
                )))
            },
            |t| {
                PyFilterExpr(Arc::new(NodeFilterBuilderOps::fuzzy_search(
                    t,
                    value.clone(),
                    levenshtein_distance,
                    prefix_match,
                )))
            },
        )
    }
}

<<<<<<< HEAD
#[pyclass(frozen, name = "Node", module = "raphtory.filter")]
#[derive(Clone)]
pub struct PyNodeFilter;

#[pymethods]
impl PyNodeFilter {
    #[staticmethod]
    fn id() -> PyIdNodeFilterBuilder {
        PyIdNodeFilterBuilder(Arc::new(NodeFilter::id()))
    }

    #[staticmethod]
    fn name() -> PyNodeFilterOp {
        PyNodeFilterOp::from(NodeFilter::name())
    }

    #[staticmethod]
    fn node_type() -> PyNodeFilterOp {
        PyNodeFilterOp::from(NodeFilter::node_type())
    }

    #[staticmethod]
    fn property<'py>(
        py: Python<'py>,
        name: String,
    ) -> PyResult<Bound<'py, PyPropertyFilterBuilder>> {
        let b: PropertyFilterBuilder<NodeFilter> =
            PropertyFilterFactory::property(&NodeFilter, name);
        b.into_pyobject(py)
    }

    #[staticmethod]
    fn metadata<'py>(py: Python<'py>, name: String) -> PyResult<Bound<'py, PyFilterOps>> {
        let b: MetadataFilterBuilder<NodeFilter> =
            PropertyFilterFactory::metadata(&NodeFilter, name);
        b.into_pyobject(py)
    }

    #[staticmethod]
    fn window(start: PyTime, end: PyTime) -> PyPropertyFilterFactory {
        PyPropertyFilterFactory::wrap(NodeFilter::window(start, end))
=======
impl<T> DynNodeFilterBuilderOps for T
where
    T: InternalNodeFilterBuilderOps,
{
    /// Arguments:
    ///     value (str):
    ///
    /// Returns:
    ///     filter.FilterExpr:
    fn eq(&self, value: String) -> PyFilterExpr {
        PyFilterExpr(PyInnerFilterExpr::Node(Arc::new(NodeFilterBuilderOps::eq(
            self, value,
        ))))
    }

    /// Arguments:
    ///     value (str):
    ///
    /// Returns:
    ///     filter.FilterExpr:
    fn ne(&self, value: String) -> PyFilterExpr {
        PyFilterExpr(PyInnerFilterExpr::Node(Arc::new(NodeFilterBuilderOps::ne(
            self, value,
        ))))
    }

    /// Arguments:
    ///     values (list[str]):
    ///
    /// Returns:
    ///     filter.FilterExpr:
    fn is_in(&self, values: Vec<String>) -> PyFilterExpr {
        PyFilterExpr(PyInnerFilterExpr::Node(Arc::new(
            NodeFilterBuilderOps::is_in(self, values),
        )))
    }

    /// Arguments:
    ///     values (list[str]):
    ///
    /// Returns:
    ///     filter.FilterExpr:
    fn is_not_in(&self, values: Vec<String>) -> PyFilterExpr {
        PyFilterExpr(PyInnerFilterExpr::Node(Arc::new(
            NodeFilterBuilderOps::is_not_in(self, values),
        )))
    }

    /// Arguments:
    ///     value (str):
    ///
    /// Returns:
    ///     filter.FilterExpr:
    fn contains(&self, value: String) -> PyFilterExpr {
        PyFilterExpr(PyInnerFilterExpr::Node(Arc::new(
            NodeFilterBuilderOps::contains(self, value),
        )))
    }

    /// Arguments:
    ///     value (str):
    ///
    /// Returns:
    ///     filter.FilterExpr:
    fn not_contains(&self, value: String) -> PyFilterExpr {
        PyFilterExpr(PyInnerFilterExpr::Node(Arc::new(
            NodeFilterBuilderOps::not_contains(self, value),
        )))
    }

    /// Returns a filter expression that checks if the specified properties approximately match the specified string.
    ///
    /// Uses a specified Levenshtein distance and optional prefix matching.
    ///
    /// Arguments:
    ///     prop_value (str): Property to match against.
    ///     levenshtein_distance (int): Maximum levenshtein distance between the specified prop_value and the result.
    ///     prefix_match (bool): Enable prefix matching.
    ///  
    /// Returns:
    ///     filter.FilterExpr:
    fn fuzzy_search(
        &self,
        value: String,
        levenshtein_distance: usize,
        prefix_match: bool,
    ) -> PyFilterExpr {
        PyFilterExpr(PyInnerFilterExpr::Node(Arc::new(
            NodeFilterBuilderOps::fuzzy_search(self, value, levenshtein_distance, prefix_match),
        )))
>>>>>>> c8157199
    }
}<|MERGE_RESOLUTION|>--- conflicted
+++ resolved
@@ -32,7 +32,6 @@
         PyFilterExpr(Arc::new(self.0.eq(value)))
     }
 
-<<<<<<< HEAD
     fn __ne__(&self, value: GID) -> PyFilterExpr {
         PyFilterExpr(Arc::new(self.0.ne(value)))
     }
@@ -67,89 +66,16 @@
 
     fn ends_with(&self, value: String) -> PyFilterExpr {
         PyFilterExpr(Arc::new(self.0.ends_with(value)))
-=======
-#[pymethods]
-/// Implements various filter builder methods for node filtering.
-impl PyNodeFilterBuilder {
-    /// Returns a filter expression that checks if a given value is equal to a specified string.
-    ///
-    /// Arguments:
-    ///     value (str):
-    ///
-    /// Returns:
-    ///     filter.FilterExpr:
-    fn __eq__(&self, value: String) -> PyFilterExpr {
-        self.0.eq(value)
-    }
-
-    /// Returns a filter expression that checks if a given value is not equal to a specified string.
-    ///
-    /// Arguments:
-    ///     value (str):
-    ///
-    /// Returns:
-    ///     filter.FilterExpr:
-    fn __ne__(&self, value: String) -> PyFilterExpr {
-        self.0.ne(value)
-    }
-
-    /// Returns a filter expression that checks if a specified value is contained within a given iterable of strings.
-    ///
-    /// Arguments:
-    ///     values (list[str]):
-    ///
-    /// Returns:
-    ///     filter.FilterExpr:
-    fn is_in(&self, values: FromIterable<String>) -> PyFilterExpr {
-        self.0.is_in(values.into())
-    }
-
-    /// Returns a filter expression that checks if specified value is not contained within a given iterable of strings.
-    ///
-    /// Arguments:
-    ///     values (list[str]):
-    ///
-    /// Returns:
-    ///     filter.FilterExpr:
-    fn is_not_in(&self, values: FromIterable<String>) -> PyFilterExpr {
-        self.0.is_not_in(values.into())
->>>>>>> c8157199
-    }
-
-    /// Returns a filter expression that checks if the specified iterable of strings contains a given value.
-    ///
-    /// Arguments:
-    ///     value (str):
-    ///
-    /// Returns:
-    ///     filter.FilterExpr:
+    }
+
     fn contains(&self, value: String) -> PyFilterExpr {
         PyFilterExpr(Arc::new(self.0.contains(value)))
     }
 
-    /// Returns a filter expression that checks if the specified iterable of strings does not contain a given value.
-    ///
-    ///  
-    /// Arguments:
-    ///     value (str):
-    ///
-    /// Returns:
-    ///     filter.FilterExpr:
     fn not_contains(&self, value: String) -> PyFilterExpr {
         PyFilterExpr(Arc::new(self.0.not_contains(value)))
     }
 
-    /// Returns a filter expression that checks if the specified properties approximately match the specified string.
-    ///
-    /// Uses a specified Levenshtein distance and optional prefix matching.
-    ///
-    /// Arguments:
-    ///     prop_value (str): Property to match against.
-    ///     levenshtein_distance (int): Maximum levenshtein distance between the specified prop_value and the result.
-    ///     prefix_match (bool): Enable prefix matching.
-    ///
-    /// Returns:
-    ///     filter.FilterExpr:
     fn fuzzy_search(
         &self,
         value: String,
@@ -186,7 +112,6 @@
     }
 }
 
-<<<<<<< HEAD
 impl PyNodeFilterOp {
     #[inline]
     fn map<T>(
@@ -203,6 +128,13 @@
 
 #[pymethods]
 impl PyNodeFilterOp {
+    /// Returns a filter expression that checks if a given value is equal to a specified string.
+    ///
+    /// Arguments:
+    ///     value (str):
+    ///
+    /// Returns:
+    ///     filter.FilterExpr:
     fn __eq__(&self, value: String) -> PyFilterExpr {
         self.map(
             |n| PyFilterExpr(Arc::new(NodeFilterBuilderOps::eq(n, value.clone()))),
@@ -210,6 +142,13 @@
         )
     }
 
+    /// Returns a filter expression that checks if a given value is not equal to a specified string.
+    ///
+    /// Arguments:
+    ///     value (str):
+    ///
+    /// Returns:
+    ///     filter.FilterExpr:
     fn __ne__(&self, value: String) -> PyFilterExpr {
         self.map(
             |n| PyFilterExpr(Arc::new(NodeFilterBuilderOps::ne(n, value.clone()))),
@@ -217,6 +156,13 @@
         )
     }
 
+    /// Returns a filter expression that checks if a specified value is contained within a given iterable of strings.
+    ///
+    /// Arguments:
+    ///     values (list[str]):
+    ///
+    /// Returns:
+    ///     filter.FilterExpr:
     fn is_in(&self, values: FromIterable<String>) -> PyFilterExpr {
         let vals: Vec<String> = values.into_iter().collect();
         self.map(
@@ -225,6 +171,13 @@
         )
     }
 
+    /// Returns a filter expression that checks if specified value is not contained within a given iterable of strings.
+    ///
+    /// Arguments:
+    ///     values (list[str]):
+    ///
+    /// Returns:
+    ///     filter.FilterExpr:
     fn is_not_in(&self, values: FromIterable<String>) -> PyFilterExpr {
         let vals: Vec<String> = values.into_iter().collect();
         self.map(
@@ -257,6 +210,13 @@
         )
     }
 
+    /// Returns a filter expression that checks if the specified iterable of strings contains a given value.
+    ///
+    /// Arguments:
+    ///     value (str):
+    ///
+    /// Returns:
+    ///     filter.FilterExpr:
     fn contains(&self, value: String) -> PyFilterExpr {
         self.map(
             |n| PyFilterExpr(Arc::new(NodeFilterBuilderOps::contains(n, value.clone()))),
@@ -264,6 +224,14 @@
         )
     }
 
+    /// Returns a filter expression that checks if the specified iterable of strings does not contain a given value.
+    ///
+    ///
+    /// Arguments:
+    ///     value (str):
+    ///
+    /// Returns:
+    ///     filter.FilterExpr:
     fn not_contains(&self, value: String) -> PyFilterExpr {
         self.map(
             |n| {
@@ -280,50 +248,6 @@
             },
         )
     }
-=======
-pub trait DynNodeFilterBuilderOps: Send + Sync {
-    /// Arguments:
-    ///     str:
-    ///
-    /// Returns:
-    ///     filter.FilterExpr:
-    fn eq(&self, value: String) -> PyFilterExpr;
-
-    /// Arguments:
-    ///     value (str):
-    ///
-    /// Returns:
-    ///     filter.FilterExpr:
-    fn ne(&self, value: String) -> PyFilterExpr;
-
-    /// Arguments:
-    ///     vales (list[str]):
-    ///
-    /// Returns:
-    ///     filter.FilterExpr:
-    fn is_in(&self, values: Vec<String>) -> PyFilterExpr;
-
-    /// Arguments:
-    ///     values (list[str]):
-    ///
-    /// Returns:
-    ///     filter.FilterExpr:
-    fn is_not_in(&self, values: Vec<String>) -> PyFilterExpr;
-
-    /// Arguments:
-    ///     value (str):
-    ///
-    /// Returns:
-    ///     filter.FilterExpr:
-    fn contains(&self, value: String) -> PyFilterExpr;
-
-    /// Arguments:
-    ///     value (str):
-    ///
-    /// Returns:
-    ///     filter.FilterExpr:
-    fn not_contains(&self, value: String) -> PyFilterExpr;
->>>>>>> c8157199
 
     /// Returns a filter expression that checks if the specified properties approximately match the specified string.
     ///
@@ -333,7 +257,7 @@
     ///     prop_value (str): Property to match against.
     ///     levenshtein_distance (int): Maximum levenshtein distance between the specified prop_value and the result.
     ///     prefix_match (bool): Enable prefix matching.
-    ///  
+    ///
     /// Returns:
     ///     filter.FilterExpr:
     fn fuzzy_search(
@@ -363,7 +287,6 @@
     }
 }
 
-<<<<<<< HEAD
 #[pyclass(frozen, name = "Node", module = "raphtory.filter")]
 #[derive(Clone)]
 pub struct PyNodeFilter;
@@ -405,97 +328,5 @@
     #[staticmethod]
     fn window(start: PyTime, end: PyTime) -> PyPropertyFilterFactory {
         PyPropertyFilterFactory::wrap(NodeFilter::window(start, end))
-=======
-impl<T> DynNodeFilterBuilderOps for T
-where
-    T: InternalNodeFilterBuilderOps,
-{
-    /// Arguments:
-    ///     value (str):
-    ///
-    /// Returns:
-    ///     filter.FilterExpr:
-    fn eq(&self, value: String) -> PyFilterExpr {
-        PyFilterExpr(PyInnerFilterExpr::Node(Arc::new(NodeFilterBuilderOps::eq(
-            self, value,
-        ))))
-    }
-
-    /// Arguments:
-    ///     value (str):
-    ///
-    /// Returns:
-    ///     filter.FilterExpr:
-    fn ne(&self, value: String) -> PyFilterExpr {
-        PyFilterExpr(PyInnerFilterExpr::Node(Arc::new(NodeFilterBuilderOps::ne(
-            self, value,
-        ))))
-    }
-
-    /// Arguments:
-    ///     values (list[str]):
-    ///
-    /// Returns:
-    ///     filter.FilterExpr:
-    fn is_in(&self, values: Vec<String>) -> PyFilterExpr {
-        PyFilterExpr(PyInnerFilterExpr::Node(Arc::new(
-            NodeFilterBuilderOps::is_in(self, values),
-        )))
-    }
-
-    /// Arguments:
-    ///     values (list[str]):
-    ///
-    /// Returns:
-    ///     filter.FilterExpr:
-    fn is_not_in(&self, values: Vec<String>) -> PyFilterExpr {
-        PyFilterExpr(PyInnerFilterExpr::Node(Arc::new(
-            NodeFilterBuilderOps::is_not_in(self, values),
-        )))
-    }
-
-    /// Arguments:
-    ///     value (str):
-    ///
-    /// Returns:
-    ///     filter.FilterExpr:
-    fn contains(&self, value: String) -> PyFilterExpr {
-        PyFilterExpr(PyInnerFilterExpr::Node(Arc::new(
-            NodeFilterBuilderOps::contains(self, value),
-        )))
-    }
-
-    /// Arguments:
-    ///     value (str):
-    ///
-    /// Returns:
-    ///     filter.FilterExpr:
-    fn not_contains(&self, value: String) -> PyFilterExpr {
-        PyFilterExpr(PyInnerFilterExpr::Node(Arc::new(
-            NodeFilterBuilderOps::not_contains(self, value),
-        )))
-    }
-
-    /// Returns a filter expression that checks if the specified properties approximately match the specified string.
-    ///
-    /// Uses a specified Levenshtein distance and optional prefix matching.
-    ///
-    /// Arguments:
-    ///     prop_value (str): Property to match against.
-    ///     levenshtein_distance (int): Maximum levenshtein distance between the specified prop_value and the result.
-    ///     prefix_match (bool): Enable prefix matching.
-    ///  
-    /// Returns:
-    ///     filter.FilterExpr:
-    fn fuzzy_search(
-        &self,
-        value: String,
-        levenshtein_distance: usize,
-        prefix_match: bool,
-    ) -> PyFilterExpr {
-        PyFilterExpr(PyInnerFilterExpr::Node(Arc::new(
-            NodeFilterBuilderOps::fuzzy_search(self, value, levenshtein_distance, prefix_match),
-        )))
->>>>>>> c8157199
     }
 }