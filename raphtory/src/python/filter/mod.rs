--- conflicted
+++ resolved
@@ -1,14 +1,12 @@
 use crate::python::filter::{
-    edge_filter_builders::{PyEdgeEndpoint, PyEdgeFilter, PyExplodedEdgeFilter},
+    edge_filter_builders::{PyEdgeEndpoint, PyEdgeFilter, PyEdgeFilterOp, PyEdgeIdFilterOp},
+    exploded_edge_filter_builder::{
+        PyExplodedEdgeEndpoint, PyExplodedEdgeFilter, PyExplodedEdgeFilterOp,
+        PyExplodedEdgeIdFilterOp,
+    },
     filter_expr::PyFilterExpr,
     node_filter_builders::PyNodeFilter,
-<<<<<<< HEAD
-    property_filter_builders::{
-        PyMetadataFilterBuilder, PyPropertyFilterBuilder, PyPropertyFilterOps,
-    },
-=======
     property_filter_builders::{PyFilterOps, PyPropertyFilterBuilder},
->>>>>>> 969e4055
     window_filter::{PyEdgeWindow, PyExplodedEdgeWindow, PyNodeWindow},
 };
 use pyo3::{
@@ -18,6 +16,7 @@
 
 mod create_filter;
 pub mod edge_filter_builders;
+mod exploded_edge_filter_builder;
 pub mod filter_expr;
 pub mod node_filter_builders;
 pub mod property_filter_builders;
@@ -25,20 +24,24 @@
 
 pub fn base_filter_module(py: Python<'_>) -> Result<Bound<PyModule>, PyErr> {
     let filter_module = PyModule::new(py, "filter")?;
+
     filter_module.add_class::<PyFilterExpr>()?;
-    filter_module.add_class::<PyPropertyFilterBuilder>()?;
-    filter_module.add_class::<PyNodeFilter>()?;
-    filter_module.add_class::<PyEdgeEndpoint>()?;
-    filter_module.add_class::<PyEdgeFilter>()?;
-    filter_module.add_class::<PyExplodedEdgeFilter>()?;
     filter_module.add_class::<PyFilterOps>()?;
     filter_module.add_class::<PyPropertyFilterBuilder>()?;
-<<<<<<< HEAD
-    filter_module.add_class::<PyMetadataFilterBuilder>()?;
-=======
->>>>>>> 969e4055
+
+    filter_module.add_class::<PyNodeFilter>()?;
     filter_module.add_class::<PyNodeWindow>()?;
+
+    filter_module.add_class::<PyEdgeFilter>()?;
+    filter_module.add_class::<PyEdgeEndpoint>()?;
+    filter_module.add_class::<PyEdgeFilterOp>()?;
+    filter_module.add_class::<PyEdgeIdFilterOp>()?;
     filter_module.add_class::<PyEdgeWindow>()?;
+
+    filter_module.add_class::<PyExplodedEdgeFilter>()?;
+    filter_module.add_class::<PyExplodedEdgeEndpoint>()?;
+    filter_module.add_class::<PyExplodedEdgeFilterOp>()?;
+    filter_module.add_class::<PyExplodedEdgeIdFilterOp>()?;
     filter_module.add_class::<PyExplodedEdgeWindow>()?;
 
     Ok(filter_module)
