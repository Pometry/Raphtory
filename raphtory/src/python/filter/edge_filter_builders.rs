use crate::{
    db::graph::views::filter::model::{
        edge_filter::{EdgeEndpoint, EdgeFilter, EndpointWrapper},
        exploded_edge_filter::ExplodedEdgeFilter,
        node_filter::NodeFilter,
        property_filter::{MetadataFilterBuilder, PropertyFilterBuilder},
        PropertyFilterFactory, Windowed,
    },
    python::{
        filter::{
            filter_expr::PyFilterExpr,
<<<<<<< HEAD
            node_filter_builders::{PyNodeFilterBuilder, PyNodeIdFilterBuilder},
            window_filter::{py_into_millis, PyEdgeWindow, PyExplodedEdgeWindow, PyNodeWindow},
        },
        types::iterable::FromIterable,
    },
};
use pyo3::{exceptions::PyTypeError, pyclass, pymethods, Bound, PyAny, PyResult};
=======
            window_filter::{PyEdgeWindow, PyExplodedEdgeWindow},
        },
        types::iterable::FromIterable,
        utils::PyTime,
    },
};
use pyo3::{pyclass, pymethods, PyResult};
>>>>>>> 969e4055
use raphtory_api::core::entities::GID;
use std::sync::Arc;

#[pyclass(frozen, name = "EdgeEndpoint", module = "raphtory.filter")]
#[derive(Clone)]
pub struct PyEdgeEndpoint(pub EdgeEndpoint);

#[pymethods]
impl PyEdgeEndpoint {
    fn id(&self) -> PyNodeIdFilterBuilder {
        self.0.id().into()
    }

    fn name(&self) -> PyNodeFilterBuilder {
        self.0.name().into()
    }

    fn node_type(&self) -> PyNodeFilterBuilder {
        self.0.node_type().into()
    }

    fn property(&self, name: String) -> EndpointWrapper<PropertyFilterBuilder<NodeFilter>> {
        self.0.property(name)
    }

    fn metadata(&self, name: String) -> EndpointWrapper<MetadataFilterBuilder<NodeFilter>> {
        self.0.metadata(name)
    }

    fn window(&self, py_start: Bound<PyAny>, py_end: Bound<PyAny>) -> PyResult<PyNodeWindow> {
        let s = py_into_millis(&py_start)?;
        let e = py_into_millis(&py_end)?;
        if s > e {
            return Err(PyTypeError::new_err("window.start must be <= window.end"));
        }
        Ok(PyNodeWindow(Arc::new(self.0.window(s, e))))
    }
}

#[pyclass(frozen, name = "Edge", module = "raphtory.filter")]
#[derive(Clone)]
pub struct PyEdgeFilter;

#[pymethods]
impl PyEdgeFilter {
    #[staticmethod]
    fn src() -> PyEdgeEndpoint {
        PyEdgeEndpoint(EdgeFilter::src())
    }

    #[staticmethod]
    fn dst() -> PyEdgeEndpoint {
        PyEdgeEndpoint(EdgeFilter::dst())
    }

    #[staticmethod]
    fn property(name: String) -> PropertyFilterBuilder<EdgeFilter> {
        EdgeFilter.property(name)
    }

    #[staticmethod]
    fn metadata(name: String) -> MetadataFilterBuilder<EdgeFilter> {
        EdgeFilter.metadata(name)
    }

    #[staticmethod]
    fn window(py_start: PyTime, py_end: PyTime) -> PyResult<PyEdgeWindow> {
        Ok(PyEdgeWindow(Windowed::<EdgeFilter>::from_times(
            py_start, py_end,
        )))
    }

    #[staticmethod]
    fn window(py_start: Bound<PyAny>, py_end: Bound<PyAny>) -> PyResult<PyEdgeWindow> {
        let s = py_into_millis(&py_start)?;
        let e = py_into_millis(&py_end)?;
        if s > e {
            return Err(PyTypeError::new_err("window.start must be <= window.end"));
        }
        Ok(PyEdgeWindow(Windowed::<EdgeFilter>::from_times(s, e)))
    }
}

#[pyclass(frozen, name = "ExplodedEdge", module = "raphtory.filter")]
#[derive(Clone)]
pub struct PyExplodedEdgeFilter;

#[pymethods]
impl PyExplodedEdgeFilter {
    #[staticmethod]
    fn src() -> PyEdgeEndpoint {
        PyEdgeEndpoint(ExplodedEdgeFilter::src())
    }

    #[staticmethod]
    fn dst() -> PyEdgeEndpoint {
        PyEdgeEndpoint(ExplodedEdgeFilter::dst())
    }

    #[staticmethod]
    fn property(name: String) -> PropertyFilterBuilder<ExplodedEdgeFilter> {
        ExplodedEdgeFilter.property(name)
    }

    #[staticmethod]
    fn metadata(name: String) -> MetadataFilterBuilder<ExplodedEdgeFilter> {
        ExplodedEdgeFilter.metadata(name)
    }

    #[staticmethod]
    fn window(py_start: PyTime, py_end: PyTime) -> PyResult<PyExplodedEdgeWindow> {
        Ok(PyExplodedEdgeWindow(
            Windowed::<ExplodedEdgeFilter>::from_times(py_start, py_end),
        ))
    }

    #[staticmethod]
    fn window(py_start: Bound<PyAny>, py_end: Bound<PyAny>) -> PyResult<PyExplodedEdgeWindow> {
        let s = py_into_millis(&py_start)?;
        let e = py_into_millis(&py_end)?;
        if s > e {
            return Err(PyTypeError::new_err("window.start must be <= window.end"));
        }
        Ok(PyExplodedEdgeWindow(
            Windowed::<ExplodedEdgeFilter>::from_times(s, e),
        ))
    }
}<|MERGE_RESOLUTION|>--- conflicted
+++ resolved
@@ -1,67 +1,249 @@
 use crate::{
     db::graph::views::filter::model::{
         edge_filter::{EdgeEndpoint, EdgeFilter, EndpointWrapper},
-        exploded_edge_filter::ExplodedEdgeFilter,
-        node_filter::NodeFilter,
+        node_filter::{
+            NodeFilter, NodeIdFilterBuilder, NodeNameFilterBuilder, NodeTypeFilterBuilder,
+        },
         property_filter::{MetadataFilterBuilder, PropertyFilterBuilder},
         PropertyFilterFactory, Windowed,
     },
     python::{
         filter::{
             filter_expr::PyFilterExpr,
-<<<<<<< HEAD
-            node_filter_builders::{PyNodeFilterBuilder, PyNodeIdFilterBuilder},
-            window_filter::{py_into_millis, PyEdgeWindow, PyExplodedEdgeWindow, PyNodeWindow},
-        },
-        types::iterable::FromIterable,
-    },
-};
-use pyo3::{exceptions::PyTypeError, pyclass, pymethods, Bound, PyAny, PyResult};
-=======
-            window_filter::{PyEdgeWindow, PyExplodedEdgeWindow},
+            property_filter_builders::{PyFilterOps, PyPropertyFilterBuilder},
+            window_filter::PyEdgeWindow,
         },
         types::iterable::FromIterable,
         utils::PyTime,
     },
 };
-use pyo3::{pyclass, pymethods, PyResult};
->>>>>>> 969e4055
+use pyo3::{pyclass, pymethods, Bound, IntoPyObject, PyResult, Python};
 use raphtory_api::core::entities::GID;
 use std::sync::Arc;
 
+#[pyclass(frozen, name = "EdgeIdFilterOp", module = "raphtory.filter")]
+#[derive(Clone)]
+pub struct PyEdgeIdFilterOp(pub EndpointWrapper<NodeIdFilterBuilder>);
+
+#[pymethods]
+impl PyEdgeIdFilterOp {
+    fn __eq__(&self, value: GID) -> PyFilterExpr {
+        PyFilterExpr(Arc::new(self.0.eq(value)))
+    }
+
+    fn __ne__(&self, value: GID) -> PyFilterExpr {
+        PyFilterExpr(Arc::new(self.0.ne(value)))
+    }
+
+    fn __lt__(&self, value: GID) -> PyFilterExpr {
+        PyFilterExpr(Arc::new(self.0.lt(value)))
+    }
+
+    fn __le__(&self, value: GID) -> PyFilterExpr {
+        PyFilterExpr(Arc::new(self.0.le(value)))
+    }
+
+    fn __gt__(&self, value: GID) -> PyFilterExpr {
+        PyFilterExpr(Arc::new(self.0.gt(value)))
+    }
+
+    fn __ge__(&self, value: GID) -> PyFilterExpr {
+        PyFilterExpr(Arc::new(self.0.ge(value)))
+    }
+
+    fn is_in(&self, values: FromIterable<GID>) -> PyFilterExpr {
+        PyFilterExpr(Arc::new(self.0.is_in(values)))
+    }
+
+    fn is_not_in(&self, values: FromIterable<GID>) -> PyFilterExpr {
+        PyFilterExpr(Arc::new(self.0.is_not_in(values)))
+    }
+
+    fn starts_with(&self, value: String) -> PyFilterExpr {
+        PyFilterExpr(Arc::new(self.0.starts_with(value)))
+    }
+
+    fn ends_with(&self, value: String) -> PyFilterExpr {
+        PyFilterExpr(Arc::new(self.0.ends_with(value)))
+    }
+
+    fn contains(&self, value: String) -> PyFilterExpr {
+        PyFilterExpr(Arc::new(self.0.contains(value)))
+    }
+
+    fn not_contains(&self, value: String) -> PyFilterExpr {
+        PyFilterExpr(Arc::new(self.0.not_contains(value)))
+    }
+
+    fn fuzzy_search(
+        &self,
+        value: String,
+        levenshtein_distance: usize,
+        prefix_match: bool,
+    ) -> PyFilterExpr {
+        PyFilterExpr(Arc::new(self.0.fuzzy_search(
+            value,
+            levenshtein_distance,
+            prefix_match,
+        )))
+    }
+}
+
+#[pyclass(frozen, name = "EdgeFilterOp", module = "raphtory.filter")]
+#[derive(Clone)]
+pub struct PyEdgeFilterOp(EdgeTextBuilder);
+
+#[derive(Clone)]
+enum EdgeTextBuilder {
+    Name(EndpointWrapper<NodeNameFilterBuilder>),
+    Type(EndpointWrapper<NodeTypeFilterBuilder>),
+}
+
+impl From<EndpointWrapper<NodeNameFilterBuilder>> for PyEdgeFilterOp {
+    fn from(v: EndpointWrapper<NodeNameFilterBuilder>) -> Self {
+        PyEdgeFilterOp(EdgeTextBuilder::Name(v))
+    }
+}
+
+impl From<EndpointWrapper<NodeTypeFilterBuilder>> for PyEdgeFilterOp {
+    fn from(v: EndpointWrapper<NodeTypeFilterBuilder>) -> Self {
+        PyEdgeFilterOp(EdgeTextBuilder::Type(v))
+    }
+}
+
+impl PyEdgeFilterOp {
+    #[inline]
+    fn map<T>(
+        &self,
+        f_name: impl FnOnce(&EndpointWrapper<NodeNameFilterBuilder>) -> T,
+        f_type: impl FnOnce(&EndpointWrapper<NodeTypeFilterBuilder>) -> T,
+    ) -> T {
+        match &self.0 {
+            EdgeTextBuilder::Name(n) => f_name(n),
+            EdgeTextBuilder::Type(t) => f_type(t),
+        }
+    }
+}
+
+#[pymethods]
+impl PyEdgeFilterOp {
+    fn __eq__(&self, value: String) -> PyFilterExpr {
+        self.map(
+            |n| PyFilterExpr(Arc::new(n.eq(value.clone()))),
+            |t| PyFilterExpr(Arc::new(t.eq(value.clone()))),
+        )
+    }
+
+    fn __ne__(&self, value: String) -> PyFilterExpr {
+        self.map(
+            |n| PyFilterExpr(Arc::new(n.ne(value.clone()))),
+            |t| PyFilterExpr(Arc::new(t.ne(value.clone()))),
+        )
+    }
+
+    fn is_in(&self, values: FromIterable<String>) -> PyFilterExpr {
+        let vals: Vec<String> = values.into_iter().collect();
+        self.map(
+            |n| PyFilterExpr(Arc::new(n.is_in(vals.clone()))),
+            |t| PyFilterExpr(Arc::new(t.is_in(vals.clone()))),
+        )
+    }
+
+    fn is_not_in(&self, values: FromIterable<String>) -> PyFilterExpr {
+        let vals: Vec<String> = values.into_iter().collect();
+        self.map(
+            |n| PyFilterExpr(Arc::new(n.is_not_in(vals.clone()))),
+            |t| PyFilterExpr(Arc::new(t.is_not_in(vals.clone()))),
+        )
+    }
+
+    fn starts_with(&self, value: String) -> PyFilterExpr {
+        self.map(
+            |n| PyFilterExpr(Arc::new(n.starts_with(value.clone()))),
+            |t| PyFilterExpr(Arc::new(t.starts_with(value.clone()))),
+        )
+    }
+
+    fn ends_with(&self, value: String) -> PyFilterExpr {
+        self.map(
+            |n| PyFilterExpr(Arc::new(n.ends_with(value.clone()))),
+            |t| PyFilterExpr(Arc::new(t.ends_with(value.clone()))),
+        )
+    }
+
+    fn contains(&self, value: String) -> PyFilterExpr {
+        self.map(
+            |n| PyFilterExpr(Arc::new(n.contains(value.clone()))),
+            |t| PyFilterExpr(Arc::new(t.contains(value.clone()))),
+        )
+    }
+
+    fn not_contains(&self, value: String) -> PyFilterExpr {
+        self.map(
+            |n| PyFilterExpr(Arc::new(n.not_contains(value.clone()))),
+            |t| PyFilterExpr(Arc::new(t.not_contains(value.clone()))),
+        )
+    }
+
+    fn fuzzy_search(
+        &self,
+        value: String,
+        levenshtein_distance: usize,
+        prefix_match: bool,
+    ) -> PyFilterExpr {
+        self.map(
+            |n| {
+                PyFilterExpr(Arc::new(n.fuzzy_search(
+                    value.clone(),
+                    levenshtein_distance,
+                    prefix_match,
+                )))
+            },
+            |t| {
+                PyFilterExpr(Arc::new(t.fuzzy_search(
+                    value.clone(),
+                    levenshtein_distance,
+                    prefix_match,
+                )))
+            },
+        )
+    }
+}
+
 #[pyclass(frozen, name = "EdgeEndpoint", module = "raphtory.filter")]
 #[derive(Clone)]
 pub struct PyEdgeEndpoint(pub EdgeEndpoint);
 
 #[pymethods]
 impl PyEdgeEndpoint {
-    fn id(&self) -> PyNodeIdFilterBuilder {
-        self.0.id().into()
-    }
-
-    fn name(&self) -> PyNodeFilterBuilder {
-        self.0.name().into()
-    }
-
-    fn node_type(&self) -> PyNodeFilterBuilder {
-        self.0.node_type().into()
-    }
-
-    fn property(&self, name: String) -> EndpointWrapper<PropertyFilterBuilder<NodeFilter>> {
-        self.0.property(name)
-    }
-
-    fn metadata(&self, name: String) -> EndpointWrapper<MetadataFilterBuilder<NodeFilter>> {
-        self.0.metadata(name)
-    }
-
-    fn window(&self, py_start: Bound<PyAny>, py_end: Bound<PyAny>) -> PyResult<PyNodeWindow> {
-        let s = py_into_millis(&py_start)?;
-        let e = py_into_millis(&py_end)?;
-        if s > e {
-            return Err(PyTypeError::new_err("window.start must be <= window.end"));
-        }
-        Ok(PyNodeWindow(Arc::new(self.0.window(s, e))))
+    fn id(&self) -> PyEdgeIdFilterOp {
+        PyEdgeIdFilterOp(self.0.id())
+    }
+
+    fn name(&self) -> PyEdgeFilterOp {
+        PyEdgeFilterOp::from(self.0.name())
+    }
+
+    fn node_type(&self) -> PyEdgeFilterOp {
+        PyEdgeFilterOp::from(self.0.node_type())
+    }
+
+    fn property<'py>(
+        &self,
+        py: Python<'py>,
+        name: String,
+    ) -> PyResult<Bound<'py, PyPropertyFilterBuilder>> {
+        let b: PropertyFilterBuilder<EndpointWrapper<NodeFilter>> = self.0.property(name);
+        b.into_pyobject(py)
+    }
+
+    fn metadata<'py>(&self, py: Python<'py>, name: String) -> PyResult<Bound<'py, PyFilterOps>> {
+        let b: MetadataFilterBuilder<EndpointWrapper<NodeFilter>> = self.0.metadata(name);
+        b.into_pyobject(py)
+    }
+
+    fn window(&self, py_start: PyTime, py_end: PyTime) -> PyResult<PyEdgeEndpointWindow> {
+        Ok(PyEdgeEndpointWindow(self.0.window(py_start, py_end)))
     }
 }
 
@@ -82,75 +264,45 @@
     }
 
     #[staticmethod]
-    fn property(name: String) -> PropertyFilterBuilder<EdgeFilter> {
-        EdgeFilter.property(name)
-    }
-
-    #[staticmethod]
-    fn metadata(name: String) -> MetadataFilterBuilder<EdgeFilter> {
-        EdgeFilter.metadata(name)
-    }
-
-    #[staticmethod]
-    fn window(py_start: PyTime, py_end: PyTime) -> PyResult<PyEdgeWindow> {
-        Ok(PyEdgeWindow(Windowed::<EdgeFilter>::from_times(
-            py_start, py_end,
-        )))
-    }
-
-    #[staticmethod]
-    fn window(py_start: Bound<PyAny>, py_end: Bound<PyAny>) -> PyResult<PyEdgeWindow> {
-        let s = py_into_millis(&py_start)?;
-        let e = py_into_millis(&py_end)?;
-        if s > e {
-            return Err(PyTypeError::new_err("window.start must be <= window.end"));
-        }
-        Ok(PyEdgeWindow(Windowed::<EdgeFilter>::from_times(s, e)))
-    }
-}
-
-#[pyclass(frozen, name = "ExplodedEdge", module = "raphtory.filter")]
-#[derive(Clone)]
-pub struct PyExplodedEdgeFilter;
-
-#[pymethods]
-impl PyExplodedEdgeFilter {
-    #[staticmethod]
-    fn src() -> PyEdgeEndpoint {
-        PyEdgeEndpoint(ExplodedEdgeFilter::src())
-    }
-
-    #[staticmethod]
-    fn dst() -> PyEdgeEndpoint {
-        PyEdgeEndpoint(ExplodedEdgeFilter::dst())
-    }
-
-    #[staticmethod]
-    fn property(name: String) -> PropertyFilterBuilder<ExplodedEdgeFilter> {
-        ExplodedEdgeFilter.property(name)
-    }
-
-    #[staticmethod]
-    fn metadata(name: String) -> MetadataFilterBuilder<ExplodedEdgeFilter> {
-        ExplodedEdgeFilter.metadata(name)
-    }
-
-    #[staticmethod]
-    fn window(py_start: PyTime, py_end: PyTime) -> PyResult<PyExplodedEdgeWindow> {
-        Ok(PyExplodedEdgeWindow(
-            Windowed::<ExplodedEdgeFilter>::from_times(py_start, py_end),
-        ))
-    }
-
-    #[staticmethod]
-    fn window(py_start: Bound<PyAny>, py_end: Bound<PyAny>) -> PyResult<PyExplodedEdgeWindow> {
-        let s = py_into_millis(&py_start)?;
-        let e = py_into_millis(&py_end)?;
-        if s > e {
-            return Err(PyTypeError::new_err("window.start must be <= window.end"));
-        }
-        Ok(PyExplodedEdgeWindow(
-            Windowed::<ExplodedEdgeFilter>::from_times(s, e),
-        ))
+    fn property<'py>(
+        py: Python<'py>,
+        name: String,
+    ) -> PyResult<Bound<'py, PyPropertyFilterBuilder>> {
+        let b: PropertyFilterBuilder<EdgeFilter> =
+            PropertyFilterFactory::property(&EdgeFilter, name);
+        b.into_pyobject(py)
+    }
+
+    #[staticmethod]
+    fn metadata<'py>(py: Python<'py>, name: String) -> PyResult<Bound<'py, PyFilterOps>> {
+        let b: MetadataFilterBuilder<EdgeFilter> =
+            PropertyFilterFactory::metadata(&EdgeFilter, name);
+        b.into_pyobject(py)
+    }
+
+    #[staticmethod]
+    fn window(start: PyTime, end: PyTime) -> PyResult<PyEdgeWindow> {
+        Ok(PyEdgeWindow(Windowed::<EdgeFilter>::from_times(start, end)))
+    }
+}
+
+#[pyclass(frozen, name = "EdgeEndpointWindow", module = "raphtory.filter")]
+#[derive(Clone)]
+pub struct PyEdgeEndpointWindow(pub EndpointWrapper<Windowed<NodeFilter>>);
+
+#[pymethods]
+impl PyEdgeEndpointWindow {
+    fn property<'py>(
+        &self,
+        py: Python<'py>,
+        name: String,
+    ) -> PyResult<Bound<'py, PyPropertyFilterBuilder>> {
+        let b: PropertyFilterBuilder<_> = self.0.property(name);
+        b.into_pyobject(py)
+    }
+
+    fn metadata<'py>(&self, py: Python<'py>, name: String) -> PyResult<Bound<'py, PyFilterOps>> {
+        let b: MetadataFilterBuilder<_> = self.0.metadata(name);
+        b.into_pyobject(py)
     }
 }