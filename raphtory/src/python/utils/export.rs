--- conflicted
+++ resolved
@@ -56,14 +56,9 @@
                 })
             }
         }
-<<<<<<< HEAD
-        item.temporal()
-            .histories_timestamps()
-=======
         properties
             .temporal()
-            .histories()
->>>>>>> 79dab9c4
+            .histories_timestamps()
             .iter()
             .for_each(|(prop_name, (time, prop_val))| {
                 let column_name = if is_prop_both_temp_and_const.contains(prop_name.as_ref()) {
