--- conflicted
+++ resolved
@@ -17,7 +17,6 @@
 
 pub mod errors;
 
-<<<<<<< HEAD
 impl<'source> FromPyObject<'source> for SeedSet<VertexRef> {
     fn extract(ob: &'source PyAny) -> PyResult<Self> {
         if let Ok(probality) = ob.extract::<f64>() {
@@ -30,18 +29,11 @@
     }
 }
 
-/// Extract a `VertexRef` from a Python object.
-/// The object can be a `str`, `u64` or `PyVertex`.
-/// If the object is a `PyVertex`, the `VertexRef` is extracted from the `PyVertex`.
-/// If the object is a `str`, the `VertexRef` is created from the `str`.
-/// If the object is a `int`, the `VertexRef` is created from the `int`.
-=======
 /// Extract a `NodeRef` from a Python object.
 /// The object can be a `str`, `u64` or `PyNode`.
 /// If the object is a `PyNode`, the `NodeRef` is extracted from the `PyNode`.
 /// If the object is a `str`, the `NodeRef` is created from the `str`.
 /// If the object is a `int`, the `NodeRef` is created from the `int`.
->>>>>>> a185b11a
 ///
 /// Arguments
 ///     vref: The Python object to extract the `NodeRef` from.
