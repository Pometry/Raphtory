//ALGORITHMS
use crate::{
    add_classes, add_functions,
    python::{
        algorithm::max_weight_matching::PyMatching,
        graph::{
            edge::{PyEdge, PyMutableEdge},
            edges::{PyEdges, PyNestedEdges},
            graph::{PyGraph, PyGraphEncoder},
            graph_with_deletions::PyPersistentGraph,
            node::{PyMutableNode, PyNode, PyNodes, PyPathFromGraph, PyPathFromNode},
            properties::{
                PyMetadata, PyPropValueList, PyProperties, PyTemporalProp, PyTemporalProperties,
            },
            views::graph_view::PyGraphView,
        },
        packages::{
            algorithms::*,
            graph_gen::*,
            graph_loader::*,
            vectors::{PyVectorSelection, PyVectorisedGraph},
        },
        types::wrappers::{
            document::PyDocument,
            iterables::{
                ArcStringIterable, ArcStringVecIterable, BoolIterable, GIDGIDIterable, GIDIterable,
                NestedArcStringVecIterable, NestedBoolIterable, NestedGIDGIDIterable,
                NestedGIDIterable, NestedI64VecIterable, NestedOptionArcStringIterable,
                NestedOptionI64Iterable, NestedStringIterable, NestedUsizeIterable,
                NestedUtcDateTimeIterable, NestedVecUtcDateTimeIterable, OptionArcStringIterable,
                OptionI64Iterable, OptionUtcDateTimeIterable, OptionVecUtcDateTimeIterable,
                StringIterable, U64Iterable, UsizeIterable,
            },
        },
        utils::PyWindowSet,
    },
};
use pyo3::prelude::*;

pub fn add_raphtory_classes(m: &Bound<PyModule>) -> PyResult<()> {
    //Graph classes
    add_classes!(
        m,
        PyGraphView,
        PyGraph,
        PyPersistentGraph,
        PyGraphEncoder,
        PyNode,
        PyNodes,
        PyPathFromNode,
        PyPathFromGraph,
        PyMutableNode,
        PyEdge,
        PyEdges,
        PyNestedEdges,
        PyMutableEdge,
        PyProperties,
        PyPropValueList,
        PyMetadata,
        PyTemporalProperties,
        PropertiesView,
        PyTemporalProp,
        PyWindowSet,
        PyIndexSpecBuilder,
        PyIndexSpec
    );

    #[pyfunction]
    /// Return Raphtory version.
    ///
    /// Returns:
    ///     str:
    pub(crate) fn version() -> String {
        String::from(crate::version())
    }

    m.add_function(wrap_pyfunction!(version, m)?)?;

    Ok(())
}

<<<<<<< HEAD
pub fn base_algorithm_module(py: Python) -> Result<Bound<PyModule>, PyErr> {
=======
pub fn base_iterables_module(py: Python<'_>) -> Result<Bound<'_, PyModule>, PyErr> {
    let iterables_module = PyModule::new(py, "iterables")?;
    add_classes!(
        iterables_module,
        NestedUtcDateTimeIterable,
        NestedGIDIterable,
        GIDIterable,
        StringIterable,
        OptionArcStringIterable,
        UsizeIterable,
        OptionI64Iterable,
        NestedOptionArcStringIterable,
        NestedStringIterable,
        NestedOptionI64Iterable,
        NestedI64VecIterable,
        NestedUsizeIterable,
        BoolIterable,
        ArcStringIterable,
        NestedVecUtcDateTimeIterable,
        OptionVecUtcDateTimeIterable,
        GIDGIDIterable,
        NestedGIDGIDIterable,
        NestedBoolIterable,
        U64Iterable,
        OptionUtcDateTimeIterable,
        ArcStringVecIterable,
        NestedArcStringVecIterable,
    );
    Ok(iterables_module)
}

pub fn base_algorithm_module(py: Python<'_>) -> Result<Bound<'_, PyModule>, PyErr> {
>>>>>>> 43c2835d
    let algorithm_module = PyModule::new(py, "algorithms")?;
    add_functions!(
        &algorithm_module,
        dijkstra_single_source_shortest_paths,
        global_reciprocity,
        betweenness_centrality,
        all_local_reciprocity,
        triplet_count,
        local_triangle_count,
        average_degree,
        directed_graph_density,
        degree_centrality,
        max_degree,
        min_degree,
        max_out_degree,
        max_in_degree,
        min_out_degree,
        min_in_degree,
        pagerank,
        single_source_shortest_path,
        global_clustering_coefficient,
        temporally_reachable_nodes,
        temporal_bipartite_graph_projection,
        local_clustering_coefficient,
        local_clustering_coefficient_batch,
        weakly_connected_components,
        strongly_connected_components,
        in_components,
        in_component,
        out_components,
        out_component,
        fast_rp,
        global_temporal_three_node_motif,
        global_temporal_three_node_motif_multi,
        local_temporal_three_node_motifs,
        hits,
        balance,
        label_propagation,
        k_core,
        temporal_SEIR,
        louvain,
        fruchterman_reingold,
        cohesive_fruchterman_reingold,
        max_weight_matching
    );

    add_classes!(&algorithm_module, PyMatching, PyInfected);
    Ok(algorithm_module)
}

<<<<<<< HEAD
pub fn base_graph_loader_module(py: Python) -> Result<Bound<PyModule>, PyErr> {
=======
pub fn base_graph_loader_module(py: Python<'_>) -> Result<Bound<'_, PyModule>, PyErr> {
>>>>>>> 43c2835d
    let graph_loader_module = PyModule::new(py, "graph_loader")?;
    add_functions!(
        &graph_loader_module,
        lotr_graph,
        lotr_graph_with_props,
        neo4j_movie_graph,
        stable_coin_graph,
        reddit_hyperlink_graph,
        reddit_hyperlink_graph_local,
        karate_club_graph,
    );
    Ok(graph_loader_module)
}

<<<<<<< HEAD
pub fn base_graph_gen_module(py: Python) -> Result<Bound<PyModule>, PyErr> {
=======
pub fn base_graph_gen_module(py: Python<'_>) -> Result<Bound<'_, PyModule>, PyErr> {
>>>>>>> 43c2835d
    let graph_gen_module = PyModule::new(py, "graph_gen")?;
    add_functions!(
        &graph_gen_module,
        random_attachment,
        ba_preferential_attachment,
    );
    Ok(graph_gen_module)
}

<<<<<<< HEAD
pub fn base_vectors_module(py: Python) -> Result<Bound<PyModule>, PyErr> {
=======
pub fn base_vectors_module(py: Python<'_>) -> Result<Bound<'_, PyModule>, PyErr> {
>>>>>>> 43c2835d
    let vectors_module = PyModule::new(py, "vectors")?;
    vectors_module.add_class::<PyVectorisedGraph>()?;
    vectors_module.add_class::<PyDocument>()?;
    vectors_module.add_class::<PyEmbedding>()?;
    vectors_module.add_class::<PyVectorSelection>()?;
    Ok(vectors_module)
}

pub use crate::python::graph::node_state::base_node_state_module;
use crate::python::{
    algorithm::epidemics::PyInfected,
    graph::{
        index::{PyIndexSpec, PyIndexSpecBuilder},
        properties::PropertiesView,
    },
    types::wrappers::document::PyEmbedding,
};<|MERGE_RESOLUTION|>--- conflicted
+++ resolved
@@ -79,9 +79,6 @@
     Ok(())
 }
 
-<<<<<<< HEAD
-pub fn base_algorithm_module(py: Python) -> Result<Bound<PyModule>, PyErr> {
-=======
 pub fn base_iterables_module(py: Python<'_>) -> Result<Bound<'_, PyModule>, PyErr> {
     let iterables_module = PyModule::new(py, "iterables")?;
     add_classes!(
@@ -114,7 +111,6 @@
 }
 
 pub fn base_algorithm_module(py: Python<'_>) -> Result<Bound<'_, PyModule>, PyErr> {
->>>>>>> 43c2835d
     let algorithm_module = PyModule::new(py, "algorithms")?;
     add_functions!(
         &algorithm_module,
@@ -165,11 +161,7 @@
     Ok(algorithm_module)
 }
 
-<<<<<<< HEAD
-pub fn base_graph_loader_module(py: Python) -> Result<Bound<PyModule>, PyErr> {
-=======
 pub fn base_graph_loader_module(py: Python<'_>) -> Result<Bound<'_, PyModule>, PyErr> {
->>>>>>> 43c2835d
     let graph_loader_module = PyModule::new(py, "graph_loader")?;
     add_functions!(
         &graph_loader_module,
@@ -184,11 +176,7 @@
     Ok(graph_loader_module)
 }
 
-<<<<<<< HEAD
-pub fn base_graph_gen_module(py: Python) -> Result<Bound<PyModule>, PyErr> {
-=======
 pub fn base_graph_gen_module(py: Python<'_>) -> Result<Bound<'_, PyModule>, PyErr> {
->>>>>>> 43c2835d
     let graph_gen_module = PyModule::new(py, "graph_gen")?;
     add_functions!(
         &graph_gen_module,
@@ -198,11 +186,7 @@
     Ok(graph_gen_module)
 }
 
-<<<<<<< HEAD
-pub fn base_vectors_module(py: Python) -> Result<Bound<PyModule>, PyErr> {
-=======
 pub fn base_vectors_module(py: Python<'_>) -> Result<Bound<'_, PyModule>, PyErr> {
->>>>>>> 43c2835d
     let vectors_module = PyModule::new(py, "vectors")?;
     vectors_module.add_class::<PyVectorisedGraph>()?;
     vectors_module.add_class::<PyDocument>()?;
