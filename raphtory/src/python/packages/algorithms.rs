use std::collections::HashMap;

/// Implementations of various graph algorithms that can be run on a graph.
///
/// To run an algorithm simply import the module and call the function with the graph as the argument
///
use crate::{
    algorithms::{
        algorithm_result::AlgorithmResult,
        centrality::{
<<<<<<< HEAD
            betweenness::betweenness_centrality as betweenness_rs,
=======
>>>>>>> 4a6da4a0
            degree_centrality::degree_centrality as degree_centrality_rs, hits::hits as hits_rs,
            pagerank::unweighted_page_rank,
        },
        community_detection::connected_components,
        metrics::balance::balance as balance_rs,
        metrics::degree::{
            average_degree as average_degree_rs, max_degree as max_degree_rs,
            max_in_degree as max_in_degree_rs, max_out_degree as max_out_degree_rs,
            min_degree as min_degree_rs, min_in_degree as min_in_degree_rs,
            min_out_degree as min_out_degree_rs,
        },
        metrics::directed_graph_density::directed_graph_density as directed_graph_density_rs,
        metrics::local_clustering_coefficient::local_clustering_coefficient as local_clustering_coefficient_rs,
        metrics::reciprocity::{
            all_local_reciprocity as all_local_reciprocity_rs,
            global_reciprocity as global_reciprocity_rs,
        },
        motifs::local_triangle_count::local_triangle_count as local_triangle_count_rs,
        motifs::three_node_temporal_motifs::{
            global_temporal_three_node_motif as global_temporal_three_node_motif_rs,
            global_temporal_three_node_motif_general as global_temporal_three_node_motif_general_rs,
            temporal_three_node_motif as local_three_node_rs,
        },
        pathing::{
            dijkstra::dijkstra_single_source_shortest_paths as dijkstra_single_source_shortest_paths_rs,
            single_source_shortest_path::single_source_shortest_path as single_source_shortest_path_rs,
            temporal_reachability::temporally_reachable_nodes as temporal_reachability_rs,
        },
    },
    core::entities::vertices::vertex_ref::VertexRef,
    python::{graph::views::graph_view::PyGraphView, utils::PyInputVertex},
    usecase_algorithms::netflow_one_path_vertex::netflow_one_path_vertex as netflow_one_path_vertex_rs,
};
use crate::{core::Prop, python::graph::edge::PyDirection};
use ordered_float::OrderedFloat;
use pyo3::prelude::*;

/// Local triangle count - calculates the number of triangles (a cycle of length 3) a vertex participates in.
///
/// This function returns the number of pairs of neighbours of a given node which are themselves connected.
///
/// Arguments:
///     g (Raphtory graph) : Raphtory graph, this can be directed or undirected but will be treated as undirected
///     v (int or str) : vertex id or name
///
/// Returns:
///     triangles(int) : number of triangles associated with vertex v
///
#[pyfunction]
pub fn local_triangle_count(g: &PyGraphView, v: VertexRef) -> Option<usize> {
    local_triangle_count_rs(&g.graph, v)
}

/// Weakly connected community_detection -- partitions the graph into node sets which are mutually reachable by an undirected path
///
/// This function assigns a component id to each vertex such that vertices with the same component id are mutually reachable
/// by an undirected path.
///
/// Arguments:
///     g (Raphtory graph) : Raphtory graph
///     iter_count (int) : Maximum number of iterations to run. Note that this will terminate early if the labels converge prior to the number of iterations being reached.
///
/// Returns:
///     AlgorithmResult : AlgorithmResult object with string keys and integer values mapping vertex names to their component ids.
#[pyfunction]
#[pyo3(signature = (g, iter_count=9223372036854775807))]
pub fn weakly_connected_components(
    g: &PyGraphView,
    iter_count: usize,
) -> AlgorithmResult<String, u64> {
    connected_components::weakly_connected_components(&g.graph, iter_count, None)
}

/// Pagerank -- pagerank centrality value of the vertices in a graph
///
/// This function calculates the Pagerank value of each vertex in a graph. See https://en.wikipedia.org/wiki/PageRank for more information on PageRank centrality.
/// A default damping factor of 0.85 is used. This is an iterative algorithm which terminates if the sum of the absolute difference in pagerank values between iterations
/// is less than the max diff value given.
///
/// Arguments:
///     g (Raphtory graph) : Raphtory graph
///     iter_count (int) : Maximum number of iterations to run. Note that this will terminate early if convergence is reached.
///     max_diff (float) : Optional parameter providing an alternative stopping condition. The algorithm will terminate if the sum of the absolute difference in pagerank values between iterations
/// is less than the max diff value given.
///
/// Returns:
///     AlgorithmResult : AlgorithmResult with string keys and float values mapping vertex names to their pagerank value.
#[pyfunction]
#[pyo3(signature = (g, iter_count=20, max_diff=None))]
pub fn pagerank(
    g: &PyGraphView,
    iter_count: usize,
    max_diff: Option<f64>,
) -> AlgorithmResult<String, f64, OrderedFloat<f64>> {
    unweighted_page_rank(&g.graph, iter_count, None, max_diff, true)
}

/// Temporally reachable nodes -- the nodes that are reachable by a time respecting path followed out from a set of seed nodes at a starting time.
///
/// This function starts at a set of seed nodes and follows all time respecting paths until either a) a maximum number of hops is reached, b) one of a set of
/// stop nodes is reached, or c) no further time respecting edges exist. A time respecting path is a sequence of nodes v_1, v_2, ... , v_k such that there exists
/// a sequence of edges (v_i, v_i+1, t_i) with t_i < t_i+1 for i = 1, ... , k - 1.
///
/// Arguments:
///     g (Raphtory graph) : directed Raphtory graph
///     max_hops (int) : maximum number of hops to propagate out
///     start_time (int) : time at which to start the path (such that t_1 > start_time for any path starting from these seed nodes)
///     seed_nodes (list(str) or list(int)) : list of vertex names or ids which should be the starting nodes
///     stop_nodes (list(str) or list(int)) : nodes at which a path shouldn't go any further
///
/// Returns:
///     AlgorithmResult : AlgorithmResult with string keys and float values mapping vertex names to their pagerank value.
#[pyfunction]
pub fn temporally_reachable_nodes(
    g: &PyGraphView,
    max_hops: usize,
    start_time: i64,
    seed_nodes: Vec<PyInputVertex>,
    stop_nodes: Option<Vec<PyInputVertex>>,
) -> AlgorithmResult<String, Vec<(i64, String)>> {
    temporal_reachability_rs(&g.graph, None, max_hops, start_time, seed_nodes, stop_nodes)
}

/// Local clustering coefficient - measures the degree to which nodes in a graph tend to cluster together.
///
/// The proportion of pairs of neighbours of a node who are themselves connected.
///
/// Arguments:
///     g (Raphtory graph) : Raphtory graph, can be directed or undirected but will be treated as undirected.
///     v (int or str): vertex id or name
///
/// Returns:
///     float : the local clustering coefficient of vertex v in g.
#[pyfunction]
pub fn local_clustering_coefficient(g: &PyGraphView, v: VertexRef) -> Option<f32> {
    local_clustering_coefficient_rs(&g.graph, v)
}

/// Graph density - measures how dense or sparse a graph is.
///
/// The ratio of the number of directed edges in the graph to the total number of possible directed
/// edges (given by N * (N-1) where N is the number of nodes).
///
/// Arguments:
///     g (Raphtory graph) : a directed Raphtory graph
///
/// Returns:
///     float : Directed graph density of G.
#[pyfunction]
pub fn directed_graph_density(g: &PyGraphView) -> f32 {
    directed_graph_density_rs(&g.graph)
}

/// The average (undirected) degree of all vertices in the graph.
///
/// Note that this treats the graph as simple and undirected and is equal to twice
/// the number of undirected edges divided by the number of nodes.
///
/// Arguments:
///     g (Raphtory graph) : a Raphtory graph
///
/// Returns:
///     float : the average degree of the nodes in the graph
#[pyfunction]
pub fn average_degree(g: &PyGraphView) -> f64 {
    average_degree_rs(&g.graph)
}

/// The maximum out degree of any vertex in the graph.
///
/// Arguments:
///     g (Raphtory graph) : a directed Raphtory graph
///
/// Returns:
///     int : value of the largest outdegree
#[pyfunction]
pub fn max_out_degree(g: &PyGraphView) -> usize {
    max_out_degree_rs(&g.graph)
}

/// The maximum in degree of any vertex in the graph.
///
/// Arguments:
///     g (Raphtory graph) : a directed Raphtory graph
///
/// Returns:
///     int : value of the largest indegree
#[pyfunction]
pub fn max_in_degree(g: &PyGraphView) -> usize {
    max_in_degree_rs(&g.graph)
}

/// The minimum out degree of any vertex in the graph.
///
/// Arguments:
///     g (Raphtory graph) : a directed Raphtory graph
///
/// Returns:
///     int : value of the smallest outdegree
#[pyfunction]
pub fn min_out_degree(g: &PyGraphView) -> usize {
    min_out_degree_rs(&g.graph)
}

/// The minimum in degree of any vertex in the graph.
///
/// Arguments:
///     g (Raphtory graph) : a directed Raphtory graph
///
/// Returns:
///     int : value of the smallest indegree
#[pyfunction]
pub fn min_in_degree(g: &PyGraphView) -> usize {
    min_in_degree_rs(&g.graph)
}

/// Reciprocity - measure of the symmetry of relationships in a graph, the global reciprocity of
/// the entire graph.
/// This calculates the number of reciprocal connections (edges that go in both directions) in a
/// graph and normalizes it by the total number of directed edges.
///
/// Arguments:
///     g (Raphtory graph) : a directed Raphtory graph
///
/// Returns:
///     float : reciprocity of the graph between 0 and 1.

#[pyfunction]
pub fn global_reciprocity(g: &PyGraphView) -> f64 {
    global_reciprocity_rs(&g.graph, None)
}

/// Local reciprocity - measure of the symmetry of relationships associated with a vertex
///
/// This measures the proportion of a vertex's outgoing edges which are reciprocated with an incoming edge.
///
/// Arguments:
///     g (Raphtory graph) : a directed Raphtory graph
///
/// Returns:
///     AlgorithmResult : AlgorithmResult with string keys and float values mapping each vertex name to its reciprocity value.
///
#[pyfunction]
pub fn all_local_reciprocity(g: &PyGraphView) -> AlgorithmResult<String, f64, OrderedFloat<f64>> {
    all_local_reciprocity_rs(&g.graph, None)
}

/// Computes the number of connected triplets within a graph
///
/// A connected triplet (also known as a wedge, 2-hop path) is a pair of edges with one node in common. For example, the triangle made up of edges
/// A-B, B-C, C-A is formed of three connected triplets.
///
/// Arguments:
///     g (Raphtory graph) : a Raphtory graph, treated as undirected
///
/// Returns:
///     int : the number of triplets in the graph
#[pyfunction]
pub fn triplet_count(g: &PyGraphView) -> usize {
    crate::algorithms::motifs::triplet_count::triplet_count(&g.graph, None)
}

/// Computes the global clustering coefficient of a graph. The global clustering coefficient is
/// defined as the number of triangles in the graph divided by the number of triplets in the graph.
///
/// Note that this is also known as transitivity and is different to the average clustering coefficient.
///
/// Arguments:
///     g (Raphtory graph) : a Raphtory graph, treated as undirected
///
/// Returns:
///     float : the global clustering coefficient of the graph
///
/// See also:
///     [`Triplet Count`](triplet_count)
#[pyfunction]
pub fn global_clustering_coefficient(g: &PyGraphView) -> f64 {
    crate::algorithms::metrics::clustering_coefficient::clustering_coefficient(&g.graph)
}

/// Computes the number of three edge, up-to-three node delta-temporal motifs in the graph, using the algorithm of Paranjape et al, Motifs in Temporal Networks (2017).
/// We point the reader to this reference for more information on the algorithm and background, but provide a short summary below.
///
///  Motifs included:
///
///  Stars
///
///  There are three classes (in the order they are outputted) of star motif on three nodes based on the switching behaviour of the edges between the two leaf nodes.
///
///   - PRE: Stars of the form i<->j, i<->j, i<->k (ie two interactions with leaf j followed by one with leaf k)
///   - MID: Stars of the form i<->j, i<->k, i<->j (ie switching interactions from leaf j to leaf k, back to j again)
///   - POST: Stars of the form i<->j, i<->k, i<->k (ie one interaction with leaf j followed by two with leaf k)
///
///  Within each of these classes is 8 motifs depending on the direction of the first to the last edge -- incoming "I" or outgoing "O".
///  These are enumerated in the order III, IIO, IOI, IOO, OII, OIO, OOI, OOO (like binary with "I"-0 and "O"-1).
///
///  Two node motifs:
///
///  Also included are two node motifs, of which there are 8 when counted from the perspective of each vertex. These are characterised by the direction of each edge, enumerated
///  in the above order. Note that for the global graph counts, each motif is counted in both directions (a single III motif for one vertex is an OOO motif for the other vertex).
///
///  Triangles:
///
///  There are 8 triangle motifs:
///
///   1. i --> j, k --> j, i --> k
///   2. i --> j, k --> i, j --> k
///   3. i --> j, j --> k, i --> k
///   4. i --> j, i --> k, j --> k
///   5. i --> j, k --> j, k --> i
///   6. i --> j, k --> i, k --> j
///   7. i --> j, j --> k, k --> i
///   8. i --> j, i --> k, k --> j
///
/// Arguments:
///     g (raphtory graph) : A directed raphtory graph
///     delta (int): Maximum time difference between the first and last edge of the motif. NB if time for edges was given as a UNIX epoch, this should be given in seconds, otherwise milliseconds should be used (if edge times were given as string)
///
/// Returns:
///     list : A 40 dimensional array with the counts of each motif, given in the same order as described above. Note that the two-node motif counts are symmetrical so it may be more useful just to consider the first four elements.
///
/// Notes:
///     This is achieved by calling the local motif counting algorithm, summing the resulting arrays and dealing with overcounted motifs: the triangles (by dividing each motif count by three) and two-node motifs (dividing by two).
///
#[pyfunction]
pub fn global_temporal_three_node_motif(g: &PyGraphView, delta: i64) -> Vec<usize> {
    global_temporal_three_node_motif_rs(&g.graph, delta, None)
}

#[pyfunction]
pub fn global_temporal_three_node_motif_multi(
    g: &PyGraphView,
    deltas: Vec<i64>,
) -> Vec<Vec<usize>> {
    global_temporal_three_node_motif_general_rs(&g.graph, deltas, None)
}

/// Computes the number of each type of motif that each node participates in. See global_temporal_three_node_motifs for a summary of the motifs involved.
///
/// Arguments:
///     g (raphtory graph) : A directed raphtory graph
///     delta (int): Maximum time difference between the first and last edge of the motif. NB if time for edges was given as a UNIX epoch, this should be given in seconds, otherwise milliseconds should be used (if edge times were given as string)
///
/// Returns:
///     AlgorithmResult : An AlgorithmResult with node ids as keys and a 40d array of motif counts (in the same order as the global motif counts) with the number of each motif that node participates in.
///
/// Notes:
///     For this local count, a node is counted as participating in a motif in the following way. For star motifs, only the centre node counts
///    the motif. For two node motifs, both constituent nodes count the motif. For triangles, all three constituent nodes count the motif.
#[pyfunction]
pub fn local_temporal_three_node_motifs(
    g: &PyGraphView,
    delta: i64,
) -> HashMap<String, Vec<usize>> {
    local_three_node_rs(&g.graph, vec![delta], None)
        .into_iter()
        .map(|(k, v)| (String::from(k), v[0].clone()))
        .collect::<HashMap<String, Vec<usize>>>()
}

/// HITS (Hubs and Authority) Algorithm:
/// AuthScore of a vertex (A) = Sum of HubScore of all vertices pointing at vertex (A) from previous iteration /
///     Sum of HubScore of all vertices in the current iteration
///
/// HubScore of a vertex (A) = Sum of AuthScore of all vertices pointing away from vertex (A) from previous iteration /
///     Sum of AuthScore of all vertices in the current iteration
///
/// Arguments:
///     g (Raphtory Graph): Graph to run the algorithm on
///     iter_count (int): How many iterations to run the algorithm
///     threads (int): Number of threads to use (optional)
///
/// Returns
///     An AlgorithmResult object containing the mapping from vertex ID to the hub and authority score of the vertex
#[pyfunction]
#[pyo3(signature = (g, iter_count=20, threads=None))]
pub fn hits(
    g: &PyGraphView,
    iter_count: usize,
    threads: Option<usize>,
) -> AlgorithmResult<String, (f32, f32), (OrderedFloat<f32>, OrderedFloat<f32>)> {
    hits_rs(&g.graph, iter_count, threads)
}

/// Sums the weights of edges in the graph based on the specified direction.
///
/// This function computes the sum of edge weights based on the direction provided, and can be executed in parallel using a given number of threads.
///
/// Arguments:
///     g (Raphtory Graph): The graph view on which the operation is to be performed.
///     name (String, default = "weight"): The name of the edge property used as the weight. Defaults to "weight" if not provided.
///     direction (`PyDirection`, default = PyDirection::new("BOTH")): Specifies the direction of the edges to be considered for summation.
///             * PyDirection::new("OUT"): Only consider outgoing edges.
///             * PyDirection::new("IN"): Only consider incoming edges.
///             * PyDirection::new("BOTH"): Consider both outgoing and incoming edges. This is the default.
///     threads (`Option<usize>`, default = `None`): The number of threads to be used for parallel execution. Defaults to single-threaded operation if not provided.
///
/// Returns:
///     AlgorithmResult<String, OrderedFloat<f64>>: A result containing a mapping of vertex names to the computed sum of their associated edge weights.
///
#[pyfunction]
#[pyo3[signature = (g, name="weight".to_string(), direction=PyDirection::new("BOTH"),  threads=None)]]
pub fn balance(
    g: &PyGraphView,
    name: String,
    direction: PyDirection,
    threads: Option<usize>,
) -> AlgorithmResult<String, f64, OrderedFloat<f64>> {
    balance_rs(&g.graph, name.clone(), direction.into(), threads)
}

#[pyfunction]
#[pyo3[signature = (g, no_time=false, threads=None)]]
pub fn netflow_one_path_vertex(g: &PyGraphView, no_time: bool, threads: Option<usize>) -> usize {
    netflow_one_path_vertex_rs(&g.graph, no_time, threads)
}

/// Computes the degree centrality of all vertices in the graph. The values are normalized
/// by dividing each result with the maximum possible degree. Graphs with self-loops can have
/// values of centrality greater than 1.
///
/// Arguments:
///     g (Raphtory Graph): The graph view on which the operation is to be performed.
///     threads (`Option<usize>`, default = `None`): The number of threads to be used for parallel execution. Defaults to single-threaded operation if not provided.
///
/// Returns:
///     AlgorithmResult<String, OrderedFloat<f64>>: A result containing a mapping of vertex names to the computed sum of their associated degree centrality.
#[pyfunction]
#[pyo3[signature = (g, threads=None)]]
pub fn degree_centrality(
    g: &PyGraphView,
    threads: Option<usize>,
) -> AlgorithmResult<String, f64, OrderedFloat<f64>> {
    degree_centrality_rs(&g.graph, threads)
}

/// Returns the largest degree found in the graph
///
/// Arguments:
///     g (Raphtory Graph): The graph view on which the operation is to be performed.
///
/// Returns:
///     usize: The largest degree
#[pyfunction]
#[pyo3[signature = (g)]]
pub fn max_degree(g: &PyGraphView) -> usize {
    max_degree_rs(&g.graph)
}

/// Returns the smallest degree found in the graph
///
/// Arguments:
///     g (Raphtory Graph): The graph view on which the operation is to be performed.
///
/// Returns:
///     usize: The smallest degree found
#[pyfunction]
#[pyo3[signature = (g)]]
pub fn min_degree(g: &PyGraphView) -> usize {
    min_degree_rs(&g.graph)
}

/// Calculates the single source shortest paths from a given source vertex.
///
/// Arguments:
///     g (Raphtory Graph): A reference to the graph. Must implement `GraphViewOps`.
///     source (InputVertex): The source vertex. Must implement `InputVertex`.
///     cutoff (Int, Optional): An optional cutoff level. The algorithm will stop if this level is reached.
///
/// Returns:
///     Returns an `AlgorithmResult<String, Vec<String>>` containing the shortest paths from the source to all reachable vertices.
///
#[pyfunction]
#[pyo3[signature = (g, source, cutoff=None)]]
pub fn single_source_shortest_path(
    g: &PyGraphView,
    source: PyInputVertex,
    cutoff: Option<usize>,
) -> AlgorithmResult<String, Vec<String>> {
    single_source_shortest_path_rs(&g.graph, source, cutoff)
}

<<<<<<< HEAD
/// Computes the betweenness centrality for nodes in a given graph.
///
/// Arguments:
///     g (Raphtory Graph): A reference to the graph.
///     k (int, optional): Specifies the number of nodes to consider for the centrality computation. Defaults to all nodes if `None`.
///     normalized (boolean, optional): Indicates whether to normalize the centrality values.
///
/// # Returns
///
/// Returns an `AlgorithmResult` containing the betweenness centrality of each node.
#[pyfunction]
#[pyo3[signature = (g, k=None, normalized=true)]]
pub fn betweenness_centrality(
    g: &PyGraphView,
    k: Option<usize>,
    normalized: Option<bool>,
) -> AlgorithmResult<String, f64, OrderedFloat<f64>> {
    betweenness_rs(&g.graph, k, normalized)
=======
/// Finds the shortest paths from a single source to multiple targets in a graph.
///
/// Arguments:
///     g (Raphtory Graph): The graph to search in.
///     source (InputVertex): The source vertex.
///     targets (List(InputVertices)): A list of target vertices.
///     weight (String, Optional): The name of the weight property for the edges ("weight" is default).
///
/// Returns:
///     Returns a `Dict` where the key is the target vertex and the value is a tuple containing the total cost and a vector of vertices representing the shortest path.
///
#[pyfunction]
#[pyo3[signature = (g, source, targets, weight="weight".to_string())]]
pub fn dijkstra_single_source_shortest_paths(
    g: &PyGraphView,
    source: PyInputVertex,
    targets: Vec<PyInputVertex>,
    weight: String,
) -> PyResult<HashMap<String, (Prop, Vec<String>)>> {
    match dijkstra_single_source_shortest_paths_rs(&g.graph, source, targets, weight) {
        Ok(result) => Ok(result),
        Err(err_msg) => Err(PyErr::new::<pyo3::exceptions::PyValueError, _>(err_msg)),
    }
>>>>>>> 4a6da4a0
}<|MERGE_RESOLUTION|>--- conflicted
+++ resolved
@@ -8,10 +8,7 @@
     algorithms::{
         algorithm_result::AlgorithmResult,
         centrality::{
-<<<<<<< HEAD
             betweenness::betweenness_centrality as betweenness_rs,
-=======
->>>>>>> 4a6da4a0
             degree_centrality::degree_centrality as degree_centrality_rs, hits::hits as hits_rs,
             pagerank::unweighted_page_rank,
         },
@@ -494,26 +491,7 @@
     single_source_shortest_path_rs(&g.graph, source, cutoff)
 }
 
-<<<<<<< HEAD
-/// Computes the betweenness centrality for nodes in a given graph.
-///
-/// Arguments:
-///     g (Raphtory Graph): A reference to the graph.
-///     k (int, optional): Specifies the number of nodes to consider for the centrality computation. Defaults to all nodes if `None`.
-///     normalized (boolean, optional): Indicates whether to normalize the centrality values.
-///
-/// # Returns
-///
-/// Returns an `AlgorithmResult` containing the betweenness centrality of each node.
-#[pyfunction]
-#[pyo3[signature = (g, k=None, normalized=true)]]
-pub fn betweenness_centrality(
-    g: &PyGraphView,
-    k: Option<usize>,
-    normalized: Option<bool>,
-) -> AlgorithmResult<String, f64, OrderedFloat<f64>> {
-    betweenness_rs(&g.graph, k, normalized)
-=======
+
 /// Finds the shortest paths from a single source to multiple targets in a graph.
 ///
 /// Arguments:
@@ -537,5 +515,25 @@
         Ok(result) => Ok(result),
         Err(err_msg) => Err(PyErr::new::<pyo3::exceptions::PyValueError, _>(err_msg)),
     }
->>>>>>> 4a6da4a0
+}
+
+
+/// Computes the betweenness centrality for nodes in a given graph.
+///
+/// Arguments:
+///     g (Raphtory Graph): A reference to the graph.
+///     k (int, optional): Specifies the number of nodes to consider for the centrality computation. Defaults to all nodes if `None`.
+///     normalized (boolean, optional): Indicates whether to normalize the centrality values.
+///
+/// # Returns
+///
+/// Returns an `AlgorithmResult` containing the betweenness centrality of each node.
+#[pyfunction]
+#[pyo3[signature = (g, k=None, normalized=true)]]
+pub fn betweenness_centrality(
+    g: &PyGraphView,
+    k: Option<usize>,
+    normalized: Option<bool>,
+) -> AlgorithmResult<String, f64, OrderedFloat<f64>> {
+    betweenness_rs(&g.graph, k, normalized)
 }