#![allow(non_snake_case)]
#[cfg(feature = "storage")]
use crate::python::graph::disk_graph::PyDiskGraph;
use crate::{
    algorithms::{
        algorithm_result::AlgorithmResult,
        bipartite::max_weight_matching::max_weight_matching as mwm,
        centrality::{
            betweenness::betweenness_centrality as betweenness_rs,
            degree_centrality::degree_centrality as degree_centrality_rs, hits::hits as hits_rs,
            pagerank::unweighted_page_rank,
        },
        community_detection::{
            label_propagation::label_propagation as label_propagation_rs,
            louvain::louvain as louvain_rs, modularity::ModularityUnDir,
        },
        components,
        dynamics::temporal::epidemics::{temporal_SEIR as temporal_SEIR_rs, Infected, SeedError},
        layout::{
            cohesive_fruchterman_reingold::cohesive_fruchterman_reingold as cohesive_fruchterman_reingold_rs,
            fruchterman_reingold::fruchterman_reingold_unbounded as fruchterman_reingold_rs,
        },
        metrics::{
            balance::balance as balance_rs,
            degree::{
                average_degree as average_degree_rs, max_degree as max_degree_rs,
                max_in_degree as max_in_degree_rs, max_out_degree as max_out_degree_rs,
                min_degree as min_degree_rs, min_in_degree as min_in_degree_rs,
                min_out_degree as min_out_degree_rs,
            },
            directed_graph_density::directed_graph_density as directed_graph_density_rs,
            local_clustering_coefficient::local_clustering_coefficient as local_clustering_coefficient_rs,
            reciprocity::{
                all_local_reciprocity as all_local_reciprocity_rs,
                global_reciprocity as global_reciprocity_rs,
            },
        },
        motifs::{
            global_temporal_three_node_motifs::{
                global_temporal_three_node_motif as global_temporal_three_node_motif_rs,
                temporal_three_node_motif_multi as global_temporal_three_node_motif_general_rs,
            },
            local_temporal_three_node_motifs::temporal_three_node_motif as local_three_node_rs,
            local_triangle_count::local_triangle_count as local_triangle_count_rs,
            temporal_rich_club_coefficient::temporal_rich_club_coefficient as temporal_rich_club_rs,
        },
        pathing::{
            dijkstra::dijkstra_single_source_shortest_paths as dijkstra_single_source_shortest_paths_rs,
            single_source_shortest_path::single_source_shortest_path as single_source_shortest_path_rs,
            temporal_reachability::temporally_reachable_nodes as temporal_reachability_rs,
        },
        projections::temporal_bipartite_projection::temporal_bipartite_projection as temporal_bipartite_rs,
    },
    core::{entities::nodes::node_ref::NodeRef, Prop},
    db::{api::view::internal::DynamicGraph, graph::node::NodeView},
    prelude::GraphViewOps,
    python::{
        graph::{node::PyNode, views::graph_view::PyGraphView},
        utils::PyTime,
    },
};
use ordered_float::OrderedFloat;
#[cfg(feature = "storage")]
use pometry_storage::algorithms::connected_components::connected_components as connected_components_rs;
use pyo3::{prelude::*, types::PyIterator};
use rand::{prelude::StdRng, SeedableRng};
use raphtory_api::core::{entities::GID, Direction};
use std::collections::{HashMap, HashSet};

/// Implementations of various graph algorithms that can be run on a graph.
///
/// To run an algorithm simply import the module and call the function with the graph as the argument
///

/// Local triangle count - calculates the number of triangles (a cycle of length 3) a node participates in.
///
/// This function returns the number of pairs of neighbours of a given node which are themselves connected.
///
/// Arguments:
///     g (GraphView) : Raphtory graph, this can be directed or undirected but will be treated as undirected
///     v (InputNode) : node id or name
///
/// Returns:
///     int : number of triangles associated with node v
///
#[pyfunction]
pub fn local_triangle_count(g: &PyGraphView, v: NodeRef) -> Option<usize> {
    local_triangle_count_rs(&g.graph, v)
}

/// Weakly connected components -- partitions the graph into node sets which are mutually reachable by an undirected path
///
/// This function assigns a component id to each node such that nodes with the same component id are mutually reachable
/// by an undirected path.
///
/// Arguments:
///     g (GraphView) : Raphtory graph
///     iter_count (int) : Maximum number of iterations to run. Note that this will terminate early if the labels converge prior to the number of iterations being reached.
///
/// Returns:
///     AlgorithmResult : AlgorithmResult object mapping nodes to their component ids.
#[pyfunction]
#[pyo3(signature = (g, iter_count=9223372036854775807))]
pub fn weakly_connected_components(
    g: &PyGraphView,
    iter_count: usize,
) -> AlgorithmResult<DynamicGraph, GID, GID> {
    components::weakly_connected_components(&g.graph, iter_count, None)
}

/// Strongly connected components
///
/// Partitions the graph into node sets which are mutually reachable by an directed path
///
/// Arguments:
///     g (GraphView) : Raphtory graph
///
/// Returns:
///     list[list[int]] : List of strongly connected nodes identified by ids
#[pyfunction]
#[pyo3(signature = (g))]
pub fn strongly_connected_components(
    g: &PyGraphView,
) -> AlgorithmResult<DynamicGraph, usize, usize> {
    components::strongly_connected_components(&g.graph, None)
}

#[cfg(feature = "storage")]
#[pyfunction]
#[pyo3(signature = (g))]
pub fn connected_components(g: &PyDiskGraph) -> Vec<usize> {
    connected_components_rs(g.graph.as_ref())
}

/// In components -- Finding the "in-component" of a node in a directed graph involves identifying all nodes that can be reached following only incoming edges.
///
/// Arguments:
///     g (GraphView) : Raphtory graph
///
/// Returns:
///     AlgorithmResult : AlgorithmResult object mapping each node to an array containing the ids of all nodes within their 'in-component'
#[pyfunction]
#[pyo3(signature = (g))]
pub fn in_components(g: &PyGraphView) -> AlgorithmResult<DynamicGraph, Vec<GID>, Vec<GID>> {
    components::in_components(&g.graph, None)
}

/// In component -- Finding the "in-component" of a node in a directed graph involves identifying all nodes that can be reached following only incoming edges.
///
/// Arguments:
///     node (Node) : The node whose in-component we wish to calculate
///
/// Returns:
///    An array containing the Nodes within the given nodes in-component
#[pyfunction]
#[pyo3(signature = (node))]
pub fn in_component(node: &PyNode) -> Vec<NodeView<DynamicGraph>> {
    components::in_component(node.node.clone())
}

/// Out components -- Finding the "out-component" of a node in a directed graph involves identifying all nodes that can be reached following only outgoing edges.
///
/// Arguments:
///     g (GraphView) : Raphtory graph
///
/// Returns:
///     AlgorithmResult : AlgorithmResult object mapping each node to an array containing the ids of all nodes within their 'out-component'
#[pyfunction]
#[pyo3(signature = (g))]
pub fn out_components(g: &PyGraphView) -> AlgorithmResult<DynamicGraph, Vec<GID>, Vec<GID>> {
    components::out_components(&g.graph, None)
}

/// Out component -- Finding the "out-component" of a node in a directed graph involves identifying all nodes that can be reached following only outgoing edges.
///
/// Arguments:
///     node (Node) : The node whose out-component we wish to calculate
///
/// Returns:
///    An array containing the Nodes within the given nodes out-component
#[pyfunction]
#[pyo3(signature = (node))]
pub fn out_component(node: &PyNode) -> Vec<NodeView<DynamicGraph>> {
    components::out_component(node.node.clone())
}

/// Pagerank -- pagerank centrality value of the nodes in a graph
///
/// This function calculates the Pagerank value of each node in a graph. See https://en.wikipedia.org/wiki/PageRank for more information on PageRank centrality.
/// A default damping factor of 0.85 is used. This is an iterative algorithm which terminates if the sum of the absolute difference in pagerank values between iterations
/// is less than the max diff value given.
///
/// Arguments:
///     g (GraphView) : Raphtory graph
///     iter_count (int) : Maximum number of iterations to run. Note that this will terminate early if convergence is reached.
///     max_diff (Optional[float]) : Optional parameter providing an alternative stopping condition.
///         The algorithm will terminate if the sum of the absolute difference in pagerank values between iterations
///         is less than the max diff value given.
///
/// Returns:
///     AlgorithmResult : AlgorithmResult with string keys and float values mapping node names to their pagerank value.
#[pyfunction]
#[pyo3(signature = (g, iter_count=20, max_diff=None, use_l2_norm=true, damping_factor=0.85))]
pub fn pagerank(
    g: &PyGraphView,
    iter_count: usize,
    max_diff: Option<f64>,
    use_l2_norm: bool,
    damping_factor: Option<f64>,
) -> AlgorithmResult<DynamicGraph, f64, OrderedFloat<f64>> {
    unweighted_page_rank(
        &g.graph,
        Some(iter_count),
        None,
        max_diff,
        use_l2_norm,
        damping_factor,
    )
}

/// Temporally reachable nodes -- the nodes that are reachable by a time respecting path followed out from a set of seed nodes at a starting time.
///
/// This function starts at a set of seed nodes and follows all time respecting paths until either a) a maximum number of hops is reached, b) one of a set of
/// stop nodes is reached, or c) no further time respecting edges exist. A time respecting path is a sequence of nodes v_1, v_2, ... , v_k such that there exists
/// a sequence of edges (v_i, v_i+1, t_i) with t_i < t_i+1 for i = 1, ... , k - 1.
///
/// Arguments:
///     g (GraphView) : directed Raphtory graph
///     max_hops (int) : maximum number of hops to propagate out
///     start_time (int) : time at which to start the path (such that t_1 > start_time for any path starting from these seed nodes)
///     seed_nodes (list[InputNode]) : list of node names or ids which should be the starting nodes
///     stop_nodes (Optional[list[InputNode]]) : nodes at which a path shouldn't go any further
///
/// Returns:
///     AlgorithmResult : AlgorithmResult with string keys and float values mapping node names to their pagerank value.
#[pyfunction]
pub fn temporally_reachable_nodes(
    g: &PyGraphView,
    max_hops: usize,
    start_time: i64,
    seed_nodes: Vec<NodeRef>,
    stop_nodes: Option<Vec<NodeRef>>,
) -> AlgorithmResult<DynamicGraph, Vec<(i64, String)>, Vec<(i64, String)>> {
    temporal_reachability_rs(&g.graph, None, max_hops, start_time, seed_nodes, stop_nodes)
}

/// Local clustering coefficient - measures the degree to which nodes in a graph tend to cluster together.
///
/// The proportion of pairs of neighbours of a node who are themselves connected.
///
/// Arguments:
///     g (GraphView) : Raphtory graph, can be directed or undirected but will be treated as undirected.
///     v (InputNode): node id or name
///
/// Returns:
///     float : the local clustering coefficient of node v in g.
#[pyfunction]
pub fn local_clustering_coefficient(g: &PyGraphView, v: NodeRef) -> Option<f32> {
    local_clustering_coefficient_rs(&g.graph, v)
}

/// Graph density - measures how dense or sparse a graph is.
///
/// The ratio of the number of directed edges in the graph to the total number of possible directed
/// edges (given by N * (N-1) where N is the number of nodes).
///
/// Arguments:
///     g (GraphView) : a directed Raphtory graph
///
/// Returns:
///     float : Directed graph density of G.
#[pyfunction]
pub fn directed_graph_density(g: &PyGraphView) -> f32 {
    directed_graph_density_rs(&g.graph)
}

/// The average (undirected) degree of all nodes in the graph.
///
/// Note that this treats the graph as simple and undirected and is equal to twice
/// the number of undirected edges divided by the number of nodes.
///
/// Arguments:
///     g (GraphView) : a Raphtory graph
///
/// Returns:
///     float : the average degree of the nodes in the graph
#[pyfunction]
pub fn average_degree(g: &PyGraphView) -> f64 {
    average_degree_rs(&g.graph)
}

/// The maximum out degree of any node in the graph.
///
/// Arguments:
///     g (GraphView) : a directed Raphtory graph
///
/// Returns:
///     int : value of the largest outdegree
#[pyfunction]
pub fn max_out_degree(g: &PyGraphView) -> usize {
    max_out_degree_rs(&g.graph)
}

/// The maximum in degree of any node in the graph.
///
/// Arguments:
///     g (GraphView) : a directed Raphtory graph
///
/// Returns:
///     int : value of the largest indegree
#[pyfunction]
pub fn max_in_degree(g: &PyGraphView) -> usize {
    max_in_degree_rs(&g.graph)
}

/// The minimum out degree of any node in the graph.
///
/// Arguments:
///     g (GraphView) : a directed Raphtory graph
///
/// Returns:
///     int : value of the smallest outdegree
#[pyfunction]
pub fn min_out_degree(g: &PyGraphView) -> usize {
    min_out_degree_rs(&g.graph)
}

/// The minimum in degree of any node in the graph.
///
/// Arguments:
///     g (GraphView) : a directed Raphtory graph
///
/// Returns:
///     int : value of the smallest indegree
#[pyfunction]
pub fn min_in_degree(g: &PyGraphView) -> usize {
    min_in_degree_rs(&g.graph)
}

/// Reciprocity - measure of the symmetry of relationships in a graph, the global reciprocity of
/// the entire graph.
/// This calculates the number of reciprocal connections (edges that go in both directions) in a
/// graph and normalizes it by the total number of directed edges.
///
/// Arguments:
///     g (GraphView) : a directed Raphtory graph
///
/// Returns:
///     float : reciprocity of the graph between 0 and 1.

#[pyfunction]
pub fn global_reciprocity(g: &PyGraphView) -> f64 {
    global_reciprocity_rs(&g.graph, None)
}

/// Local reciprocity - measure of the symmetry of relationships associated with a node
///
/// This measures the proportion of a node's outgoing edges which are reciprocated with an incoming edge.
///
/// Arguments:
///     g (GraphView) : a directed Raphtory graph
///
/// Returns:
///     AlgorithmResult : AlgorithmResult with string keys and float values mapping each node name to its reciprocity value.
///
#[pyfunction]
pub fn all_local_reciprocity(
    g: &PyGraphView,
) -> AlgorithmResult<DynamicGraph, f64, OrderedFloat<f64>> {
    all_local_reciprocity_rs(&g.graph, None)
}

/// Computes the number of connected triplets within a graph
///
/// A connected triplet (also known as a wedge, 2-hop path) is a pair of edges with one node in common. For example, the triangle made up of edges
/// A-B, B-C, C-A is formed of three connected triplets.
///
/// Arguments:
///     g (GraphView) : a Raphtory graph, treated as undirected
///
/// Returns:
///     int : the number of triplets in the graph
#[pyfunction]
pub fn triplet_count(g: &PyGraphView) -> usize {
    crate::algorithms::motifs::triplet_count::triplet_count(&g.graph, None)
}

/// Computes the global clustering coefficient of a graph. The global clustering coefficient is
/// defined as the number of triangles in the graph divided by the number of triplets in the graph.
///
/// Note that this is also known as transitivity and is different to the average clustering coefficient.
///
/// Arguments:
///     g (GraphView) : a Raphtory graph, treated as undirected
///
/// Returns:
///     float : the global clustering coefficient of the graph
///
/// See also:
///     [`Triplet Count`](triplet_count)
#[pyfunction]
pub fn global_clustering_coefficient(g: &PyGraphView) -> f64 {
    crate::algorithms::metrics::clustering_coefficient::clustering_coefficient(&g.graph)
}

/// Computes the number of three edge, up-to-three node delta-temporal motifs in the graph, using the algorithm of Paranjape et al, Motifs in Temporal Networks (2017).
/// We point the reader to this reference for more information on the algorithm and background, but provide a short summary below.
///
///  Motifs included:
///
///  Stars
///
///  There are three classes (in the order they are outputted) of star motif on three nodes based on the switching behaviour of the edges between the two leaf nodes.
///
///   - PRE: Stars of the form i<->j, i<->j, i<->k (ie two interactions with leaf j followed by one with leaf k)
///   - MID: Stars of the form i<->j, i<->k, i<->j (ie switching interactions from leaf j to leaf k, back to j again)
///   - POST: Stars of the form i<->j, i<->k, i<->k (ie one interaction with leaf j followed by two with leaf k)
///
///  Within each of these classes is 8 motifs depending on the direction of the first to the last edge -- incoming "I" or outgoing "O".
///  These are enumerated in the order III, IIO, IOI, IOO, OII, OIO, OOI, OOO (like binary with "I"-0 and "O"-1).
///
///  Two node motifs:
///
///  Also included are two node motifs, of which there are 8 when counted from the perspective of each node. These are characterised by the direction of each edge, enumerated
///  in the above order. Note that for the global graph counts, each motif is counted in both directions (a single III motif for one node is an OOO motif for the other node).
///
///  Triangles:
///
///  There are 8 triangle motifs:
///
///   1. i --> j, k --> j, i --> k
///   2. i --> j, k --> j, k --> i
///   3. i --> j, j --> k, i --> k
///   4. i --> j, j --> k, k --> i
///   5. i --> j, k --> i, j --> k
///   6. i --> j, k --> i, k --> j
///   7. i --> j, i --> k, j --> k
///   8. i --> j, i --> k, k --> j
///
/// Arguments:
///     g (GraphView) : A directed raphtory graph
///     delta (int): Maximum time difference between the first and last edge of the motif. NB if time for edges was given as a UNIX epoch, this should be given in seconds, otherwise milliseconds should be used (if edge times were given as string)
///
/// Returns:
///     list : A 40 dimensional array with the counts of each motif, given in the same order as described above. Note that the two-node motif counts are symmetrical so it may be more useful just to consider the first four elements.
///
/// Notes:
///     This is achieved by calling the local motif counting algorithm, summing the resulting arrays and dealing with overcounted motifs: the triangles (by dividing each motif count by three) and two-node motifs (dividing by two).
///
#[pyfunction]
pub fn global_temporal_three_node_motif(g: &PyGraphView, delta: i64) -> [usize; 40] {
    global_temporal_three_node_motif_rs(&g.graph, delta, None)
}

/// Projects a temporal bipartite graph into an undirected temporal graph over the pivot node type. Let G be a bipartite graph with node types A and B. Given delta > 0, the projection graph G' pivoting over type B nodes,
/// will make a connection between nodes n1 and n2 (of type A) at time (t1 + t2)/2 if they respectively have an edge at time t1, t2 with the same node of type B in G, and |t2-t1| < delta.
///
/// Arguments:
///     g (GraphView) : A directed raphtory graph
///     delta (int): Time period
///     pivot (str) : node type to pivot over. If a bipartite graph has types A and B, and B is the pivot type, the new graph will consist of type A nodes.
///
/// Returns:
///     GraphView: Projected (unipartite) temporal graph.
#[pyfunction]
#[pyo3(signature = (g, delta, pivot_type))]
pub fn temporal_bipartite_graph_projection(
    g: &PyGraphView,
    delta: i64,
    pivot_type: String,
) -> PyGraphView {
    temporal_bipartite_rs(&g.graph, delta, pivot_type).into()
}

/// Computes the global counts of three-edge up-to-three node temporal motifs for a range of timescales. See `global_temporal_three_node_motif` for an interpretation of each row returned.
///
/// Arguments:
///     g (GraphView) : A directed raphtory graph
///     deltas(list[int]): A list of delta values to use.
///
/// Returns:
///     list[list[int]] : A list of 40d arrays, each array is the motif count for a particular value of delta, returned in the order that the deltas were given as input.
#[pyfunction]
pub fn global_temporal_three_node_motif_multi(
    g: &PyGraphView,
    deltas: Vec<i64>,
) -> Vec<[usize; 40]> {
    global_temporal_three_node_motif_general_rs(&g.graph, deltas, None)
}

/// Computes the number of each type of motif that each node participates in. See global_temporal_three_node_motifs for a summary of the motifs involved.
///
/// Arguments:
///     g (GraphView) : A directed raphtory graph
///     delta (int): Maximum time difference between the first and last edge of the motif. NB if time for edges was given as a UNIX epoch, this should be given in seconds, otherwise milliseconds should be used (if edge times were given as string)
///
/// Returns:
///     dict : A dictionary with node ids as keys and a 40d array of motif counts as values (in the same order as the global motif counts) with the number of each motif that node participates in.
///
/// Notes:
///     For this local count, a node is counted as participating in a motif in the following way. For star motifs, only the centre node counts
///    the motif. For two node motifs, both constituent nodes count the motif. For triangles, all three constituent nodes count the motif.
#[pyfunction]
pub fn local_temporal_three_node_motifs(
    g: &PyGraphView,
    delta: i64,
) -> HashMap<String, Vec<usize>> {
    local_three_node_rs(&g.graph, vec![delta], None)
        .into_iter()
        .map(|(k, v)| (String::from(k), v[0].clone()))
        .collect::<HashMap<String, Vec<usize>>>()
}

/// HITS (Hubs and Authority) Algorithm:
/// AuthScore of a node (A) = Sum of HubScore of all nodes pointing at node (A) from previous iteration /
///     Sum of HubScore of all nodes in the current iteration
///
/// HubScore of a node (A) = Sum of AuthScore of all nodes pointing away from node (A) from previous iteration /
///     Sum of AuthScore of all nodes in the current iteration
///
/// Arguments:
///     g (GraphView): Graph to run the algorithm on
///     iter_count (int): How many iterations to run the algorithm
///     threads (int, optional): Number of threads to use
///
/// Returns
///     An AlgorithmResult object containing the mapping from node ID to the hub and authority score of the node
#[pyfunction]
#[pyo3(signature = (g, iter_count=20, threads=None))]
pub fn hits(
    g: &PyGraphView,
    iter_count: usize,
    threads: Option<usize>,
) -> AlgorithmResult<DynamicGraph, (f32, f32), (OrderedFloat<f32>, OrderedFloat<f32>)> {
    hits_rs(&g.graph, iter_count, threads)
}

/// Sums the weights of edges in the graph based on the specified direction.
///
/// This function computes the sum of edge weights based on the direction provided, and can be executed in parallel using a given number of threads.
///
/// Arguments:
///     g (GraphView): The graph view on which the operation is to be performed.
///     name (str): The name of the edge property used as the weight. Defaults to "weight".
///     direction (Direction): Specifies the direction of the edges to be considered for summation. Defaults to "both".
///             * "out": Only consider outgoing edges.
///             * "in": Only consider incoming edges.
///             * "both": Consider both outgoing and incoming edges. This is the default.
///     threads (int, optional): The number of threads to be used for parallel execution.
///
/// Returns:
///     AlgorithmResult: A result containing a mapping of node names to the computed sum of their associated edge weights.
///
#[pyfunction]
#[pyo3[signature = (g, name="weight".to_string(), direction=Direction::BOTH,  threads=None)]]
pub fn balance(
    g: &PyGraphView,
    name: String,
    direction: Direction,
    threads: Option<usize>,
) -> AlgorithmResult<DynamicGraph, f64, OrderedFloat<f64>> {
    balance_rs(&g.graph, name.clone(), direction, threads)
}

/// Computes the degree centrality of all nodes in the graph. The values are normalized
/// by dividing each result with the maximum possible degree. Graphs with self-loops can have
/// values of centrality greater than 1.
///
/// Arguments:
///     g (GraphView): The graph view on which the operation is to be performed.
///     threads (int, optional): The number of threads to be used for parallel execution.
///
/// Returns:
///     AlgorithmResult: A result containing a mapping of node names to the computed sum of their associated degree centrality.
#[pyfunction]
#[pyo3[signature = (g, threads=None)]]
pub fn degree_centrality(
    g: &PyGraphView,
    threads: Option<usize>,
) -> AlgorithmResult<DynamicGraph, f64, OrderedFloat<f64>> {
    degree_centrality_rs(&g.graph, threads)
}

/// Returns the largest degree found in the graph
///
/// Arguments:
///     g (GraphView): The graph view on which the operation is to be performed.
///
/// Returns:
///     int: The largest degree
#[pyfunction]
#[pyo3[signature = (g)]]
pub fn max_degree(g: &PyGraphView) -> usize {
    max_degree_rs(&g.graph)
}

/// Returns the smallest degree found in the graph
///
/// Arguments:
///     g (GraphView): The graph view on which the operation is to be performed.
///
/// Returns:
///     int: The smallest degree found
#[pyfunction]
#[pyo3[signature = (g)]]
pub fn min_degree(g: &PyGraphView) -> usize {
    min_degree_rs(&g.graph)
}

/// Calculates the single source shortest paths from a given source node.
///
/// Arguments:
///     g (GraphView): A reference to the graph. Must implement `GraphViewOps`.
///     source (InputNode): The source node. Must implement `InputNode`.
///     cutoff (int, optional): An optional cutoff level. The algorithm will stop if this level is reached.
///
/// Returns:
///     AlgorithmResult: Returns an `AlgorithmResult[str, list[str]]` containing the shortest paths from the source to all reachable nodes.
///
#[pyfunction]
#[pyo3[signature = (g, source, cutoff=None)]]
pub fn single_source_shortest_path(
    g: &PyGraphView,
    source: NodeRef,
    cutoff: Option<usize>,
) -> AlgorithmResult<DynamicGraph, Vec<String>, Vec<String>> {
    single_source_shortest_path_rs(&g.graph, source, cutoff)
}

/// Finds the shortest paths from a single source to multiple targets in a graph.
///
/// Arguments:
///     g (GraphView): The graph to search in.
///     source (InputNode): The source node.
///     targets (list[InputNode]): A list of target nodes.
///     direction (Direction): The direction of the edges to be considered for the shortest path. Defaults to "both".
///     weight (str): The name of the weight property for the edges. Defaults to "weight".
///
/// Returns:
///     dict: Returns a `Dict` where the key is the target node and the value is a tuple containing the total cost and a vector of nodes representing the shortest path.
///
#[pyfunction]
#[pyo3[signature = (g, source, targets, direction=Direction::BOTH, weight="weight".to_string())]]
pub fn dijkstra_single_source_shortest_paths(
    g: &PyGraphView,
    source: NodeRef,
    targets: Vec<NodeRef>,
    direction: Direction,
    weight: Option<String>,
) -> PyResult<HashMap<String, (Prop, Vec<String>)>> {
    match dijkstra_single_source_shortest_paths_rs(&g.graph, source, targets, weight, direction) {
        Ok(result) => Ok(result),
        Err(err_msg) => Err(PyErr::new::<pyo3::exceptions::PyValueError, _>(err_msg)),
    }
}

/// Computes the betweenness centrality for nodes in a given graph.
///
/// Arguments:
///     g (GraphView): A reference to the graph.
///     k (int, optional): Specifies the number of nodes to consider for the centrality computation.
///         All nodes are considered by default.
///     normalized (bool): Indicates whether to normalize the centrality values.
///
/// Returns:
///     AlgorithmResult: Returns an `AlgorithmResult` containing the betweenness centrality of each node.
#[pyfunction]
#[pyo3[signature = (g, k=None, normalized=true)]]
pub fn betweenness_centrality(
    g: &PyGraphView,
    k: Option<usize>,
    normalized: bool,
) -> AlgorithmResult<DynamicGraph, f64, OrderedFloat<f64>> {
    betweenness_rs(&g.graph, k, normalized)
}

/// Computes components using a label propagation algorithm
///
/// Arguments:
///     g (GraphView): A reference to the graph
///     seed (bytes, optional): Array of 32 bytes of u8 which is set as the rng seed
///
/// Returns:
///     list[set[Node]]: A list of sets each containing nodes that have been grouped
///
#[pyfunction]
#[pyo3[signature = (g, seed=None)]]
pub fn label_propagation(
    g: &PyGraphView,
    seed: Option<[u8; 32]>,
) -> PyResult<Vec<HashSet<NodeView<DynamicGraph>>>> {
    match label_propagation_rs(&g.graph, seed) {
        Ok(result) => Ok(result),
        Err(err_msg) => Err(PyErr::new::<pyo3::exceptions::PyValueError, _>(err_msg)),
    }
}

/// Simulate an SEIR dynamic on the network
///
/// The algorithm uses the event-based sampling strategy from https://doi.org/10.1371/journal.pone.0246961
///
/// Arguments:
///     graph (GraphView): the graph view
///     seeds (int | float | list[Node]): the seeding strategy to use for the initial infection (if `int`, choose fixed number
///            of nodes at random, if `float` infect each node with this probability, if `[Node]`
///            initially infect the specified nodes
///     infection_prob (float): the probability for a contact between infected and susceptible nodes to lead
///                     to a transmission
///     initial_infection (int | str | datetime): the time of the initial infection
///     recovery_rate (float | None): optional recovery rate (if None, simulates SEI dynamic where nodes never recover)
///                    the actual recovery time is sampled from an exponential distribution with this rate
///     incubation_rate ( float | None): optional incubation rate (if None, simulates SI or SIR dynamics where infected
///                      nodes are infectious at the next time step)
///                      the actual incubation time is sampled from an exponential distribution with
///                      this rate
///     rng_seed (int | None): optional seed for the random number generator
///
/// Returns:
///     AlgorithmResult: Returns an `Infected` object for each infected node with attributes
///     
///     `infected`: the time stamp of the infection event
///
///     `active`: the time stamp at which the node actively starts spreading the infection (i.e., the end of the incubation period)
///
///     `recovered`: the time stamp at which the node recovered (i.e., stopped spreading the infection)
///
#[pyfunction(name = "temporal_SEIR")]
pub fn temporal_SEIR(
    graph: &PyGraphView,
    seeds: crate::python::algorithm::epidemics::PySeed,
    infection_prob: f64,
    initial_infection: PyTime,
    recovery_rate: Option<f64>,
    incubation_rate: Option<f64>,
    rng_seed: Option<u64>,
) -> Result<AlgorithmResult<DynamicGraph, Infected>, SeedError> {
    let mut rng = match rng_seed {
        None => StdRng::from_entropy(),
        Some(seed) => StdRng::seed_from_u64(seed),
    };
    temporal_SEIR_rs(
        &graph.graph,
        recovery_rate,
        incubation_rate,
        infection_prob,
        initial_infection,
        seeds,
        &mut rng,
    )
}

/// Louvain algorithm for community detection
///
/// Arguments:
///     graph (GraphView): the graph view
///     resolution (float): the resolution paramter for modularity
///     weight_prop (str | None): the edge property to use for weights (has to be float)
///     tol (None | float): the floating point tolerance for deciding if improvements are significant (default: 1e-8)
#[pyfunction]
#[pyo3[signature=(graph, resolution=1.0, weight_prop=None, tol=None)]]
pub fn louvain(
    graph: &PyGraphView,
    resolution: f64,
    weight_prop: Option<&str>,
    tol: Option<f64>,
) -> AlgorithmResult<DynamicGraph, usize> {
    louvain_rs::<ModularityUnDir, _>(&graph.graph, resolution, weight_prop, tol)
}

/// Fruchterman Reingold layout algorithm
///
/// Arguments:
///     graph (GraphView): the graph view
///     iterations (int | None): the number of iterations to run (default: 100)
///     scale (float | None): the scale to apply (default: 1.0)
///     node_start_size (float | None): the start node size to assign random positions (default: 1.0)
///     cooloff_factor (float | None): the cool off factor for the algorithm (default: 0.95)
///     dt (float | None): the time increment between iterations (default: 0.1)
///
/// Returns:
///     a dict with the position for each node as a list with two numbers [x, y]
#[pyfunction]
#[pyo3[signature=(graph, iterations=100, scale=1.0, node_start_size=1.0, cooloff_factor=0.95, dt=0.1)]]
pub fn fruchterman_reingold(
    graph: &PyGraphView,
    iterations: u64,
    scale: f32,
    node_start_size: f32,
    cooloff_factor: f32,
    dt: f32,
) -> HashMap<GID, [f32; 2]> {
    fruchterman_reingold_rs(
        &graph.graph,
        iterations,
        scale,
        node_start_size,
        cooloff_factor,
        dt,
    )
    .into_iter()
    .map(|(id, vector)| (id, [vector.x, vector.y]))
    .collect()
}

/// Cohesive version of `fruchterman_reingold` that adds virtual edges between isolated nodes
#[pyfunction]
#[pyo3[signature=(graph, iterations=100, scale=1.0, node_start_size=1.0, cooloff_factor=0.95, dt=0.1)]]
pub fn cohesive_fruchterman_reingold(
    graph: &PyGraphView,
    iterations: u64,
    scale: f32,
    node_start_size: f32,
    cooloff_factor: f32,
    dt: f32,
) -> HashMap<GID, [f32; 2]> {
    cohesive_fruchterman_reingold_rs(
        &graph.graph,
        iterations,
        scale,
        node_start_size,
        cooloff_factor,
        dt,
    )
    .into_iter()
    .map(|(id, vector)| (id, [vector.x, vector.y]))
    .collect()
}

<<<<<<< HEAD
/// Compute a maximum-weighted matching in the general undirected weighted
/// graph given by "edges". If `max_cardinality` is true, only
/// maximum-cardinality matchings are considered as solutions.
///
/// The algorithm is based on "Efficient Algorithms for Finding Maximum
/// Matching in Graphs" by Zvi Galil, ACM Computing Surveys, 1986.
///
/// Based on networkx implementation
/// <https://github.com/networkx/networkx/blob/3351206a3ce5b3a39bb2fc451e93ef545b96c95b/networkx/algorithms/matching.py>
///
/// With reference to the standalone protoype implementation from:
/// <http://jorisvr.nl/article/maximum-matching>
///
/// <http://jorisvr.nl/files/graphmatching/20130407/mwmatching.py>
///
/// The function takes time O(n**3)
///
/// Arguments:
///
/// * `graph` - The graph to compute the maximum weight matching for
/// * 'weight_prop' - The property on the edge to use for the weight
/// * `max_cardinality` - If set to true compute the maximum-cardinality matching
///     with maximum weight among all maximum-cardinality matchings
/// * `verify_optimum_flag`: If true prior to returning an additional routine
///     to verify the optimal solution was found will be run after computing
///     the maximum weight matching. If it's true and the found matching is not
///     an optimal solution this function will panic. This option should
///     normally be only set true during testing.
#[pyfunction]
pub fn max_weight_matching(
    graph: &PyGraphView,
    weight_prop: Option<String>,
    max_cardinality: Option<bool>,
    verify_optimum_flag: Option<bool>,
) -> Vec<(usize, usize)> {
    mwm(
        &graph.graph,
        weight_prop,
        max_cardinality.unwrap_or(true),
        verify_optimum_flag.unwrap_or(false),
    )
    .into_iter()
    .collect()
=======
/// Temporal rich club coefficient
///
/// The traditional rich-club coefficient in a static undirected graph measures the density of connections between the highest
/// degree nodes. It takes a single parameter k, creates a subgraph of the nodes of degree greater than or equal to k, and
/// returns the density of this subgraph.
///
/// In a temporal graph taking the form of a sequence of static snapshots, the temporal rich club coefficient takes a parameter k
/// and a window size delta (both positive integers). It measures the maximal density of the highest connected nodes (of degree
/// greater than or equal to k in the aggregate graph) that persists at least a delta number of consecutive snapshots. For an in-depth
/// definition and usage example, please read to the following paper: Pedreschi, N., Battaglia, D., & Barrat, A. (2022). The temporal
/// rich club phenomenon. Nature Physics, 18(8), 931-938.
///
/// Arguments:
///     graph (GraphView): the aggregate graph
///     views (iterator(GraphView)): sequence of graphs (can be obtained by calling g.rolling(..) on an aggregate graph g)
///     k (int): min degree of nodes to include in rich-club
///     delta (int): the number of consecutive snapshots over which the edges should persist
///
/// Returns:
///     the rich-club coefficient as a float.
#[pyfunction]
#[pyo3[signature = (graph, views, k, delta)]]
pub fn temporal_rich_club_coefficient(
    graph: PyGraphView,
    views: &PyAny,
    k: usize,
    delta: usize,
) -> f64 {
    let py_iterator = PyIterator::from_object(views).unwrap();
    let iter = py_iterator.map(|item| {
        item.and_then(PyGraphView::extract)
            .map(|pgv: PyGraphView| pgv.graph)
            .unwrap()
    });
    temporal_rich_club_rs(graph.graph, iter, k, delta)
>>>>>>> 85a9eab8
}<|MERGE_RESOLUTION|>--- conflicted
+++ resolved
@@ -826,7 +826,6 @@
     .collect()
 }
 
-<<<<<<< HEAD
 /// Compute a maximum-weighted matching in the general undirected weighted
 /// graph given by "edges". If `max_cardinality` is true, only
 /// maximum-cardinality matchings are considered as solutions.
@@ -870,7 +869,8 @@
     )
     .into_iter()
     .collect()
-=======
+}
+
 /// Temporal rich club coefficient
 ///
 /// The traditional rich-club coefficient in a static undirected graph measures the density of connections between the highest
@@ -906,5 +906,4 @@
             .unwrap()
     });
     temporal_rich_club_rs(graph.graph, iter, k, delta)
->>>>>>> 85a9eab8
 }