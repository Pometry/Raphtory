use std::collections::HashMap;

use crate::python::graph::edge::PyDirection;
/// Implementations of various graph algorithms that can be run on a graph.
///
/// To run an algorithm simply import the module and call the function with the graph as the argument
///
use crate::{
    algorithms::{
        algorithm_result::AlgorithmResult,
        centrality::degree_centrality::degree_centrality as degree_centrality_rs,
        centrality::hits::hits as hits_rs,
        centrality::pagerank::unweighted_page_rank,
        community_detection::connected_components,
        metrics::balance::balance as balance_rs,
        metrics::degree::{
            average_degree as average_degree_rs, max_degree as max_degree_rs,
            max_in_degree as max_in_degree_rs, max_out_degree as max_out_degree_rs,
            min_degree as min_degree_rs, min_in_degree as min_in_degree_rs,
            min_out_degree as min_out_degree_rs,
        },
        metrics::directed_graph_density::directed_graph_density as directed_graph_density_rs,
        metrics::local_clustering_coefficient::local_clustering_coefficient as local_clustering_coefficient_rs,
        metrics::reciprocity::{
            all_local_reciprocity as all_local_reciprocity_rs,
            global_reciprocity as global_reciprocity_rs,
        },
        motifs::local_triangle_count::local_triangle_count as local_triangle_count_rs,
        motifs::three_node_temporal_motifs::{
            global_temporal_three_node_motif as global_temporal_three_node_motif_rs,
            global_temporal_three_node_motif_general as global_temporal_three_node_motif_general_rs,
            temporal_three_node_motif as local_three_node_rs,
        },
        pathing::single_source_shortest_path::single_source_shortest_path as single_source_shortest_path_rs,
        pathing::temporal_reachability::temporally_reachable_nodes as temporal_reachability_rs,
    },
    core::entities::vertices::vertex_ref::VertexRef,
    python::{graph::views::graph_view::PyGraphView, utils::PyInputVertex},
};
use ordered_float::OrderedFloat;
use pyo3::prelude::*;

/// Local triangle count - calculates the number of triangles (a cycle of length 3) a vertex participates in.
///
/// This function returns the number of pairs of neighbours of a given node which are themselves connected.
///
/// Arguments:
///     g (Raphtory graph) : Raphtory graph, this can be directed or undirected but will be treated as undirected
///     v (int or str) : vertex id or name
///
/// Returns:
///     triangles(int) : number of triangles associated with vertex v
///
#[pyfunction]
pub fn local_triangle_count(g: &PyGraphView, v: VertexRef) -> Option<usize> {
    local_triangle_count_rs(&g.graph, v)
}

/// Weakly connected community_detection -- partitions the graph into node sets which are mutually reachable by an undirected path
///
/// This function assigns a component id to each vertex such that vertices with the same component id are mutually reachable
/// by an undirected path.
///
/// Arguments:
///     g (Raphtory graph) : Raphtory graph
///     iter_count (int) : Maximum number of iterations to run. Note that this will terminate early if the labels converge prior to the number of iterations being reached.
///
/// Returns:
///     AlgorithmResult : AlgorithmResult object with string keys and integer values mapping vertex names to their component ids.
#[pyfunction]
#[pyo3(signature = (g, iter_count=9223372036854775807))]
pub fn weakly_connected_components(
    g: &PyGraphView,
    iter_count: usize,
) -> AlgorithmResult<String, u64> {
    connected_components::weakly_connected_components(&g.graph, iter_count, None)
}

/// Pagerank -- pagerank centrality value of the vertices in a graph
///
/// This function calculates the Pagerank value of each vertex in a graph. See https://en.wikipedia.org/wiki/PageRank for more information on PageRank centrality.
/// A default damping factor of 0.85 is used. This is an iterative algorithm which terminates if the sum of the absolute difference in pagerank values between iterations
/// is less than the max diff value given.
///
/// Arguments:
///     g (Raphtory graph) : Raphtory graph
///     iter_count (int) : Maximum number of iterations to run. Note that this will terminate early if convergence is reached.
///     max_diff (float) : Optional parameter providing an alternative stopping condition. The algorithm will terminate if the sum of the absolute difference in pagerank values between iterations
/// is less than the max diff value given.
///
/// Returns:
///     AlgorithmResult : AlgorithmResult with string keys and float values mapping vertex names to their pagerank value.
#[pyfunction]
#[pyo3(signature = (g, iter_count=20, max_diff=None))]
pub fn pagerank(
    g: &PyGraphView,
    iter_count: usize,
    max_diff: Option<f64>,
) -> AlgorithmResult<String, f64, OrderedFloat<f64>> {
    unweighted_page_rank(&g.graph, iter_count, None, max_diff, true)
}

/// Temporally reachable nodes -- the nodes that are reachable by a time respecting path followed out from a set of seed nodes at a starting time.
///
/// This function starts at a set of seed nodes and follows all time respecting paths until either a) a maximum number of hops is reached, b) one of a set of
/// stop nodes is reached, or c) no further time respecting edges exist. A time respecting path is a sequence of nodes v_1, v_2, ... , v_k such that there exists
/// a sequence of edges (v_i, v_i+1, t_i) with t_i < t_i+1 for i = 1, ... , k - 1.
///
/// Arguments:
///     g (Raphtory graph) : directed Raphtory graph
///     max_hops (int) : maximum number of hops to propagate out
///     start_time (int) : time at which to start the path (such that t_1 > start_time for any path starting from these seed nodes)
///     seed_nodes (list(str) or list(int)) : list of vertex names or ids which should be the starting nodes
///     stop_nodes (list(str) or list(int)) : nodes at which a path shouldn't go any further
///
/// Returns:
///     AlgorithmResult : AlgorithmResult with string keys and float values mapping vertex names to their pagerank value.
#[pyfunction]
pub fn temporally_reachable_nodes(
    g: &PyGraphView,
    max_hops: usize,
    start_time: i64,
    seed_nodes: Vec<PyInputVertex>,
    stop_nodes: Option<Vec<PyInputVertex>>,
) -> AlgorithmResult<String, Vec<(i64, String)>> {
    temporal_reachability_rs(&g.graph, None, max_hops, start_time, seed_nodes, stop_nodes)
}

/// Local clustering coefficient - measures the degree to which nodes in a graph tend to cluster together.
///
/// The proportion of pairs of neighbours of a node who are themselves connected.
///
/// Arguments:
///     g (Raphtory graph) : Raphtory graph, can be directed or undirected but will be treated as undirected.
///     v (int or str): vertex id or name
///
/// Returns:
///     float : the local clustering coefficient of vertex v in g.
#[pyfunction]
pub fn local_clustering_coefficient(g: &PyGraphView, v: VertexRef) -> Option<f32> {
    local_clustering_coefficient_rs(&g.graph, v)
}

/// Graph density - measures how dense or sparse a graph is.
///
/// The ratio of the number of directed edges in the graph to the total number of possible directed
/// edges (given by N * (N-1) where N is the number of nodes).
///
/// Arguments:
///     g (Raphtory graph) : a directed Raphtory graph
///
/// Returns:
///     float : Directed graph density of G.
#[pyfunction]
pub fn directed_graph_density(g: &PyGraphView) -> f32 {
    directed_graph_density_rs(&g.graph)
}

/// The average (undirected) degree of all vertices in the graph.
///
/// Note that this treats the graph as simple and undirected and is equal to twice
/// the number of undirected edges divided by the number of nodes.
///
/// Arguments:
///     g (Raphtory graph) : a Raphtory graph
///
/// Returns:
///     float : the average degree of the nodes in the graph
#[pyfunction]
pub fn average_degree(g: &PyGraphView) -> f64 {
    average_degree_rs(&g.graph)
}

/// The maximum out degree of any vertex in the graph.
///
/// Arguments:
///     g (Raphtory graph) : a directed Raphtory graph
///
/// Returns:
///     int : value of the largest outdegree
#[pyfunction]
pub fn max_out_degree(g: &PyGraphView) -> usize {
    max_out_degree_rs(&g.graph)
}

/// The maximum in degree of any vertex in the graph.
///
/// Arguments:
///     g (Raphtory graph) : a directed Raphtory graph
///
/// Returns:
///     int : value of the largest indegree
#[pyfunction]
pub fn max_in_degree(g: &PyGraphView) -> usize {
    max_in_degree_rs(&g.graph)
}

/// The minimum out degree of any vertex in the graph.
///
/// Arguments:
///     g (Raphtory graph) : a directed Raphtory graph
///
/// Returns:
///     int : value of the smallest outdegree
#[pyfunction]
pub fn min_out_degree(g: &PyGraphView) -> usize {
    min_out_degree_rs(&g.graph)
}

/// The minimum in degree of any vertex in the graph.
///
/// Arguments:
///     g (Raphtory graph) : a directed Raphtory graph
///
/// Returns:
///     int : value of the smallest indegree
#[pyfunction]
pub fn min_in_degree(g: &PyGraphView) -> usize {
    min_in_degree_rs(&g.graph)
}

/// Reciprocity - measure of the symmetry of relationships in a graph, the global reciprocity of
/// the entire graph.
/// This calculates the number of reciprocal connections (edges that go in both directions) in a
/// graph and normalizes it by the total number of directed edges.
///
/// Arguments:
///     g (Raphtory graph) : a directed Raphtory graph
///
/// Returns:
///     float : reciprocity of the graph between 0 and 1.

#[pyfunction]
pub fn global_reciprocity(g: &PyGraphView) -> f64 {
    global_reciprocity_rs(&g.graph, None)
}

/// Local reciprocity - measure of the symmetry of relationships associated with a vertex
///
/// This measures the proportion of a vertex's outgoing edges which are reciprocated with an incoming edge.
///
/// Arguments:
///     g (Raphtory graph) : a directed Raphtory graph
///
/// Returns:
///     AlgorithmResult : AlgorithmResult with string keys and float values mapping each vertex name to its reciprocity value.
///
#[pyfunction]
pub fn all_local_reciprocity(g: &PyGraphView) -> AlgorithmResult<String, f64, OrderedFloat<f64>> {
    all_local_reciprocity_rs(&g.graph, None)
}

/// Computes the number of connected triplets within a graph
///
/// A connected triplet (also known as a wedge, 2-hop path) is a pair of edges with one node in common. For example, the triangle made up of edges
/// A-B, B-C, C-A is formed of three connected triplets.
///
/// Arguments:
///     g (Raphtory graph) : a Raphtory graph, treated as undirected
///
/// Returns:
///     int : the number of triplets in the graph
#[pyfunction]
pub fn triplet_count(g: &PyGraphView) -> usize {
    crate::algorithms::motifs::triplet_count::triplet_count(&g.graph, None)
}

/// Computes the global clustering coefficient of a graph. The global clustering coefficient is
/// defined as the number of triangles in the graph divided by the number of triplets in the graph.
///
/// Note that this is also known as transitivity and is different to the average clustering coefficient.
///
/// Arguments:
///     g (Raphtory graph) : a Raphtory graph, treated as undirected
///
/// Returns:
///     float : the global clustering coefficient of the graph
///
/// See also:
///     [`Triplet Count`](triplet_count)
#[pyfunction]
pub fn global_clustering_coefficient(g: &PyGraphView) -> f64 {
    crate::algorithms::metrics::clustering_coefficient::clustering_coefficient(&g.graph)
}

/// Computes the number of three edge, up-to-three node delta-temporal motifs in the graph, using the algorithm of Paranjape et al, Motifs in Temporal Networks (2017).
/// We point the reader to this reference for more information on the algorithm and background, but provide a short summary below.
///
///  Motifs included:
///
///  Stars
///
///  There are three classes (in the order they are outputted) of star motif on three nodes based on the switching behaviour of the edges between the two leaf nodes.
///
///   - PRE: Stars of the form i<->j, i<->j, i<->k (ie two interactions with leaf j followed by one with leaf k)
///   - MID: Stars of the form i<->j, i<->k, i<->j (ie switching interactions from leaf j to leaf k, back to j again)
///   - POST: Stars of the form i<->j, i<->k, i<->k (ie one interaction with leaf j followed by two with leaf k)
///
///  Within each of these classes is 8 motifs depending on the direction of the first to the last edge -- incoming "I" or outgoing "O".
///  These are enumerated in the order III, IIO, IOI, IOO, OII, OIO, OOI, OOO (like binary with "I"-0 and "O"-1).
///
///  Two node motifs:
///
///  Also included are two node motifs, of which there are 8 when counted from the perspective of each vertex. These are characterised by the direction of each edge, enumerated
///  in the above order. Note that for the global graph counts, each motif is counted in both directions (a single III motif for one vertex is an OOO motif for the other vertex).
///
///  Triangles:
///
///  There are 8 triangle motifs:
///
///   1. i --> j, k --> j, i --> k
///   2. i --> j, k --> i, j --> k
///   3. i --> j, j --> k, i --> k
///   4. i --> j, i --> k, j --> k
///   5. i --> j, k --> j, k --> i
///   6. i --> j, k --> i, k --> j
///   7. i --> j, j --> k, k --> i
///   8. i --> j, i --> k, k --> j
///
/// Arguments:
///     g (raphtory graph) : A directed raphtory graph
///     delta (int): Maximum time difference between the first and last edge of the motif. NB if time for edges was given as a UNIX epoch, this should be given in seconds, otherwise milliseconds should be used (if edge times were given as string)
///
/// Returns:
///     list : A 40 dimensional array with the counts of each motif, given in the same order as described above. Note that the two-node motif counts are symmetrical so it may be more useful just to consider the first four elements.
///
/// Notes:
///     This is achieved by calling the local motif counting algorithm, summing the resulting arrays and dealing with overcounted motifs: the triangles (by dividing each motif count by three) and two-node motifs (dividing by two).
///
#[pyfunction]
pub fn global_temporal_three_node_motif(g: &PyGraphView, delta: i64) -> Vec<usize> {
    global_temporal_three_node_motif_rs(&g.graph, delta, None)
}

#[pyfunction]
pub fn global_temporal_three_node_motif_multi(
    g: &PyGraphView,
    deltas: Vec<i64>,
) -> Vec<Vec<usize>> {
    global_temporal_three_node_motif_general_rs(&g.graph, deltas, None)
}

/// Computes the number of each type of motif that each node participates in. See global_temporal_three_node_motifs for a summary of the motifs involved.
///
/// Arguments:
///     g (raphtory graph) : A directed raphtory graph
///     delta (int): Maximum time difference between the first and last edge of the motif. NB if time for edges was given as a UNIX epoch, this should be given in seconds, otherwise milliseconds should be used (if edge times were given as string)
///
/// Returns:
///     AlgorithmResult : An AlgorithmResult with node ids as keys and a 40d array of motif counts (in the same order as the global motif counts) with the number of each motif that node participates in.
///
/// Notes:
///     For this local count, a node is counted as participating in a motif in the following way. For star motifs, only the centre node counts
///    the motif. For two node motifs, both constituent nodes count the motif. For triangles, all three constituent nodes count the motif.
#[pyfunction]
pub fn local_temporal_three_node_motifs(
    g: &PyGraphView,
    delta: i64,
) -> HashMap<String, Vec<usize>> {
    local_three_node_rs(&g.graph, vec![delta], None)
        .into_iter()
        .map(|(k, v)| (String::from(k), v[0].clone()))
        .collect::<HashMap<String, Vec<usize>>>()
}

/// HITS (Hubs and Authority) Algorithm:
/// AuthScore of a vertex (A) = Sum of HubScore of all vertices pointing at vertex (A) from previous iteration /
///     Sum of HubScore of all vertices in the current iteration
///
/// HubScore of a vertex (A) = Sum of AuthScore of all vertices pointing away from vertex (A) from previous iteration /
///     Sum of AuthScore of all vertices in the current iteration
///
/// Arguments:
///     g (Raphtory Graph): Graph to run the algorithm on
///     iter_count (int): How many iterations to run the algorithm
///     threads (int): Number of threads to use (optional)
///
/// Returns
///     An AlgorithmResult object containing the mapping from vertex ID to the hub and authority score of the vertex
#[pyfunction]
#[pyo3(signature = (g, iter_count=20, threads=None))]
pub fn hits(
    g: &PyGraphView,
    iter_count: usize,
    threads: Option<usize>,
) -> AlgorithmResult<String, (f32, f32), (OrderedFloat<f32>, OrderedFloat<f32>)> {
    hits_rs(&g.graph, iter_count, threads)
}

/// Sums the weights of edges in the graph based on the specified direction.
///
/// This function computes the sum of edge weights based on the direction provided, and can be executed in parallel using a given number of threads.
///
/// Arguments:
///     g (Raphtory Graph): The graph view on which the operation is to be performed.
///     name (String, default = "weight"): The name of the edge property used as the weight. Defaults to "weight" if not provided.
///     direction (`PyDirection`, default = PyDirection::new("BOTH")): Specifies the direction of the edges to be considered for summation.
///             * PyDirection::new("OUT"): Only consider outgoing edges.
///             * PyDirection::new("IN"): Only consider incoming edges.
///             * PyDirection::new("BOTH"): Consider both outgoing and incoming edges. This is the default.
///     threads (`Option<usize>`, default = `None`): The number of threads to be used for parallel execution. Defaults to single-threaded operation if not provided.
///
/// Returns:
///     AlgorithmResult<String, OrderedFloat<f64>>: A result containing a mapping of vertex names to the computed sum of their associated edge weights.
///
#[pyfunction]
#[pyo3[signature = (g, name="weight".to_string(), direction=PyDirection::new("BOTH"),  threads=None)]]
pub fn balance(
    g: &PyGraphView,
    name: String,
    direction: PyDirection,
    threads: Option<usize>,
) -> AlgorithmResult<String, f64, OrderedFloat<f64>> {
    balance_rs(&g.graph, name.clone(), direction.into(), threads)
}

<<<<<<< HEAD
/// Calculates the single source shortest paths from a given source vertex.
///
/// Arguments:
///     g (Raphtory Graph): A reference to the graph. Must implement `GraphViewOps`.
///     source (InputVertex): The source vertex. Must implement `InputVertex`.
///     cutoff (Int, Optional): An optional cutoff level. The algorithm will stop if this level is reached.
///
/// Returns:
///     Returns an `AlgorithmResult<String, Vec<String>>` containing the shortest paths from the source to all reachable vertices.
///
#[pyfunction]
#[pyo3[signature = (g, source, cutoff=None)]]
pub fn single_source_shortest_path(
    g: &PyGraphView,
    source: PyInputVertex,
    cutoff: Option<usize>,
) -> AlgorithmResult<String, Vec<String>> {
    single_source_shortest_path_rs(&g.graph, source, cutoff)
=======
/// Computes the degree centrality of all vertices in the graph. The values are normalized
/// by dividing each result with the maximum possible degree. Graphs with self-loops can have
/// values of centrality greater than 1.
///
/// Arguments:
///     g (Raphtory Graph): The graph view on which the operation is to be performed.
///     threads (`Option<usize>`, default = `None`): The number of threads to be used for parallel execution. Defaults to single-threaded operation if not provided.
///
/// Returns:
///     AlgorithmResult<String, OrderedFloat<f64>>: A result containing a mapping of vertex names to the computed sum of their associated degree centrality.
#[pyfunction]
#[pyo3[signature = (g, threads=None)]]
pub fn degree_centrality(
    g: &PyGraphView,
    threads: Option<usize>,
) -> AlgorithmResult<String, f64, OrderedFloat<f64>> {
    degree_centrality_rs(&g.graph, threads)
}

/// Returns the largest degree found in the graph
///
/// Arguments:
///     g (Raphtory Graph): The graph view on which the operation is to be performed.
///
/// Returns:
///     usize: The largest degree
#[pyfunction]
#[pyo3[signature = (g)]]
pub fn max_degree(g: &PyGraphView) -> usize {
    max_degree_rs(&g.graph)
}

/// Returns the smallest degree found in the graph
///
/// Arguments:
///     g (Raphtory Graph): The graph view on which the operation is to be performed.
///
/// Returns:
///     usize: The smallest degree found
#[pyfunction]
#[pyo3[signature = (g)]]
pub fn min_degree(g: &PyGraphView) -> usize {
    min_degree_rs(&g.graph)
>>>>>>> f3964a99
}<|MERGE_RESOLUTION|>--- conflicted
+++ resolved
@@ -414,7 +414,51 @@
     balance_rs(&g.graph, name.clone(), direction.into(), threads)
 }
 
-<<<<<<< HEAD
+/// Computes the degree centrality of all vertices in the graph. The values are normalized
+/// by dividing each result with the maximum possible degree. Graphs with self-loops can have
+/// values of centrality greater than 1.
+///
+/// Arguments:
+///     g (Raphtory Graph): The graph view on which the operation is to be performed.
+///     threads (`Option<usize>`, default = `None`): The number of threads to be used for parallel execution. Defaults to single-threaded operation if not provided.
+///
+/// Returns:
+///     AlgorithmResult<String, OrderedFloat<f64>>: A result containing a mapping of vertex names to the computed sum of their associated degree centrality.
+#[pyfunction]
+#[pyo3[signature = (g, threads=None)]]
+pub fn degree_centrality(
+    g: &PyGraphView,
+    threads: Option<usize>,
+) -> AlgorithmResult<String, f64, OrderedFloat<f64>> {
+    degree_centrality_rs(&g.graph, threads)
+}
+
+/// Returns the largest degree found in the graph
+///
+/// Arguments:
+///     g (Raphtory Graph): The graph view on which the operation is to be performed.
+///
+/// Returns:
+///     usize: The largest degree
+#[pyfunction]
+#[pyo3[signature = (g)]]
+pub fn max_degree(g: &PyGraphView) -> usize {
+    max_degree_rs(&g.graph)
+}
+
+/// Returns the smallest degree found in the graph
+///
+/// Arguments:
+///     g (Raphtory Graph): The graph view on which the operation is to be performed.
+///
+/// Returns:
+///     usize: The smallest degree found
+#[pyfunction]
+#[pyo3[signature = (g)]]
+pub fn min_degree(g: &PyGraphView) -> usize {
+    min_degree_rs(&g.graph)
+}
+
 /// Calculates the single source shortest paths from a given source vertex.
 ///
 /// Arguments:
@@ -433,49 +477,4 @@
     cutoff: Option<usize>,
 ) -> AlgorithmResult<String, Vec<String>> {
     single_source_shortest_path_rs(&g.graph, source, cutoff)
-=======
-/// Computes the degree centrality of all vertices in the graph. The values are normalized
-/// by dividing each result with the maximum possible degree. Graphs with self-loops can have
-/// values of centrality greater than 1.
-///
-/// Arguments:
-///     g (Raphtory Graph): The graph view on which the operation is to be performed.
-///     threads (`Option<usize>`, default = `None`): The number of threads to be used for parallel execution. Defaults to single-threaded operation if not provided.
-///
-/// Returns:
-///     AlgorithmResult<String, OrderedFloat<f64>>: A result containing a mapping of vertex names to the computed sum of their associated degree centrality.
-#[pyfunction]
-#[pyo3[signature = (g, threads=None)]]
-pub fn degree_centrality(
-    g: &PyGraphView,
-    threads: Option<usize>,
-) -> AlgorithmResult<String, f64, OrderedFloat<f64>> {
-    degree_centrality_rs(&g.graph, threads)
-}
-
-/// Returns the largest degree found in the graph
-///
-/// Arguments:
-///     g (Raphtory Graph): The graph view on which the operation is to be performed.
-///
-/// Returns:
-///     usize: The largest degree
-#[pyfunction]
-#[pyo3[signature = (g)]]
-pub fn max_degree(g: &PyGraphView) -> usize {
-    max_degree_rs(&g.graph)
-}
-
-/// Returns the smallest degree found in the graph
-///
-/// Arguments:
-///     g (Raphtory Graph): The graph view on which the operation is to be performed.
-///
-/// Returns:
-///     usize: The smallest degree found
-#[pyfunction]
-#[pyo3[signature = (g)]]
-pub fn min_degree(g: &PyGraphView) -> usize {
-    min_degree_rs(&g.graph)
->>>>>>> f3964a99
 }