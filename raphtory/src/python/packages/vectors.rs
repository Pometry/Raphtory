use crate::{
    core::{entities::nodes::node_ref::NodeRef, utils::time::IntoTime},
    db::{
        api::{
            properties::{internal::PropertiesOps, Properties},
            view::{internal::DynamicGraph, StaticGraphViewOps},
        },
        graph::{edge::EdgeView, node::NodeView},
    },
    prelude::{EdgeViewOps, GraphViewOps, NodeViewOps},
    python::{
        graph::{edge::PyEdge, node::PyNode, views::graph_view::PyGraphView},
        utils::{execute_async_task, PyTime},
    },
    vectors::{
        document_template::{DefaultTemplate, DocumentTemplate},
        vectorisable::Vectorisable,
        vectorised_graph::VectorisedGraph,
        Document, DocumentInput, Embedding, EmbeddingFunction, Lifespan,
    },
};
use futures_util::future::BoxFuture;
use itertools::Itertools;
use pyo3::{
    exceptions::PyTypeError,
    prelude::*,
    types::{PyFunction, PyList},
};
<<<<<<< HEAD
=======
use std::{future::Future, path::PathBuf, thread};
>>>>>>> 8bf5d49c

#[derive(Clone)]
pub enum PyQuery {
    Raw(String),
    Computed(Embedding),
}

impl PyQuery {
    async fn into_embedding<E: EmbeddingFunction + ?Sized>(self, embedding: &E) -> Embedding {
        match self {
            Self::Raw(query) => embedding.call(vec![query]).await.remove(0),
            Self::Computed(embedding) => embedding,
        }
    }
}

impl<'source> FromPyObject<'source> for PyQuery {
    fn extract(query: &'source PyAny) -> PyResult<Self> {
        if let Ok(text) = query.extract::<String>() {
            return Ok(PyQuery::Raw(text));
        }
        if let Ok(embedding) = query.extract::<Embedding>() {
            return Ok(PyQuery::Computed(embedding));
        }
        let message = format!("query '{query}' must be a str, or a list of float");
        Err(PyTypeError::new_err(message))
    }
}

#[pyclass(name = "GraphDocument", frozen, get_all)]
pub struct PyGraphDocument {
    content: String,
    entity: PyObject,
}

#[pymethods]
impl PyGraphDocument {
    #[new]
    fn new(content: String, entity: PyObject) -> Self {
        Self { content, entity }
    }

    fn __repr__(&self, py: Python) -> String {
        let entity_repr = match self.entity.call_method0(py, "__repr__") {
            Ok(repr) => repr.extract::<String>(py).unwrap_or("None".to_owned()),
            Err(_) => "None".to_owned(),
        };
        let py_content = self.content.clone().into_py(py);
        let content_repr = match py_content.call_method0(py, "__repr__") {
            Ok(repr) => repr.extract::<String>(py).unwrap_or("''".to_owned()),
            Err(_) => "''".to_owned(),
        };
        format!(
            "GraphDocument(content={}, entity={})",
            content_repr, entity_repr
        )
    }
}

#[cfg(feature = "python")]
pub struct PyDocumentTemplate {
    node_document: Option<String>,
    edge_document: Option<String>,
    default_template: DefaultTemplate,
}

impl PyDocumentTemplate {
    pub fn new(node_document: Option<String>, edge_document: Option<String>) -> Self {
        Self {
            node_document,
            edge_document,
            default_template: DefaultTemplate,
        }
    }
}

impl<G: StaticGraphViewOps> DocumentTemplate<G> for PyDocumentTemplate {
    fn node(&self, node: &NodeView<G, G>) -> Box<dyn Iterator<Item = DocumentInput>> {
        match &self.node_document {
            Some(node_document) => get_documents_from_prop(node.properties(), node_document),
            None => self.default_template.node(node),
        }
    }

    fn edge(&self, edge: &EdgeView<G, G>) -> Box<dyn Iterator<Item = DocumentInput>> {
        match &self.edge_document {
            Some(edge_document) => get_documents_from_prop(edge.properties(), edge_document),
            None => self.default_template.edge(edge),
        }
    }
}

fn get_documents_from_prop<P: PropertiesOps + Clone + 'static>(
    properties: Properties<P>,
    name: &str,
) -> Box<dyn Iterator<Item = DocumentInput>> {
    let prop = properties.temporal().iter().find(|(key, _)| *key == name);

    match prop {
        Some((_, prop)) => {
            let iter = prop.iter().map(|(time, prop)| DocumentInput {
                content: prop.to_string(),
                life: Lifespan::Event { time },
            });
            Box::new(iter)
        }
        None => match properties.get(name) {
            Some(prop) => Box::new(std::iter::once(prop.to_string().into())),
            _ => Box::new(std::iter::empty()),
        },
    }
}

pub(crate) type DynamicVectorisedGraph = VectorisedGraph<DynamicGraph, PyDocumentTemplate>;

#[pymethods]
impl PyGraphView {
    /// Create a VectorisedGraph from the current graph
    ///
    /// Args:
    ///   embedding (Callable[[list], list]): the embedding function to translate documents to embeddings
    ///   cache (str): the file to be used as a cache to avoid calling the embedding function (optional)
    ///   overwrite_cache (bool): whether or not to overwrite the cache if there are new embeddings (optional)
    ///   node_document (str): the property name to be used as document for nodes (optional)
    ///   edge_document (str): the property name to be used as document for edges (optional)
    ///   verbose (bool): whether or not to print logs reporting the progress
    ///   
    /// Returns:
    ///   A VectorisedGraph with all the documents/embeddings computed and with an initial empty selection
    #[pyo3(signature = (embedding, cache = None, overwrite_cache = false, node_document = None, edge_document = None, verbose = false))]
    fn vectorise(
        &self,
        embedding: &PyFunction,
        cache: Option<String>,
        overwrite_cache: bool,
        node_document: Option<String>,
        edge_document: Option<String>,
        verbose: bool,
    ) -> DynamicVectorisedGraph {
        let embedding: Py<PyFunction> = embedding.into();
        let graph = self.graph.clone();
        let cache = cache.map(PathBuf::from);
        let template = PyDocumentTemplate::new(node_document, edge_document);
        execute_async_task(move || async move {
            graph
                .vectorise_with_template(
                    Box::new(embedding.clone()),
                    cache,
                    overwrite_cache,
                    template,
                    verbose,
                )
                .await
        })
    }
}

#[pyclass(name = "VectorisedGraph", frozen)]
pub struct PyVectorisedGraph(DynamicVectorisedGraph);

impl IntoPy<PyObject> for DynamicVectorisedGraph {
    fn into_py(self, py: Python<'_>) -> PyObject {
        Py::new(py, PyVectorisedGraph(self)).unwrap().into_py(py)
    }
}

type Window = Option<(PyTime, PyTime)>;

fn translate(window: Window) -> Option<(i64, i64)> {
    window.map(|(start, end)| (start.into_time(), end.into_time()))
}

/// A vectorised graph, containing a set of documents positioned in the graph space and a selection
/// over those documents
#[pymethods]
impl PyVectorisedGraph {
    /// Save the embeddings present in this graph to `file` so they can be further used in a call to `vectorise`
    fn save_embeddings(&self, file: String) {
        self.0.save_embeddings(file.into());
    }

    /// Return the nodes present in the current selection
    fn nodes(&self) -> Vec<PyNode> {
        self.0
            .nodes()
            .into_iter()
            .map(|node| node.into())
            .collect_vec()
    }

    /// Return the edges present in the current selection
    fn edges(&self) -> Vec<PyEdge> {
        self.0
            .edges()
            .into_iter()
            .map(|edge| edge.into())
            .collect_vec()
    }

    /// Return the documents present in the current selection
    fn get_documents(&self, py: Python) -> Vec<PyGraphDocument> {
        self.get_documents_with_scores(py)
            .into_iter()
            .map(|(doc, _)| doc)
            .collect_vec()
    }

    /// Return the documents alongside their scores present in the current selection
    fn get_documents_with_scores(&self, py: Python) -> Vec<(PyGraphDocument, f32)> {
        let docs = self.0.get_documents_with_scores();

        docs.into_iter()
            .map(|(doc, score)| match doc {
                Document::Node { name, content } => {
                    let node = self.0.source_graph.node(name).unwrap();
                    (
                        PyGraphDocument {
                            content,
                            entity: node.into_py(py),
                        },
                        score,
                    )
                }
                Document::Edge { src, dst, content } => {
                    let edge = self.0.source_graph.edge(src, dst).unwrap();
                    (
                        PyGraphDocument {
                            content,
                            entity: edge.into_py(py),
                        },
                        score,
                    )
                }
            })
            .collect_vec()
    }

    /// Add all the documents from `nodes` and `edges` to the current selection
    ///
    /// Documents added by this call are assumed to have a score of 0.
    ///
    /// Args:
    ///   nodes (list): a list of the node ids or nodes to add
    ///   edges (list):  a list of the edge ids or edges to add
    ///
    /// Returns:
    ///   A new vectorised graph containing the updated selection
    fn append(
        &self,
        nodes: Vec<NodeRef>,
        edges: Vec<(NodeRef, NodeRef)>,
    ) -> DynamicVectorisedGraph {
        self.0.append(nodes, edges)
    }

    /// Add all the documents from `nodes` to the current selection
    ///
    /// Documents added by this call are assumed to have a score of 0.
    ///
    /// Args:
    ///   nodes (list): a list of the node ids or nodes to add
    ///
    /// Returns:
    ///   A new vectorised graph containing the updated selection
    fn append_nodes(&self, nodes: Vec<NodeRef>) -> DynamicVectorisedGraph {
        self.append(nodes, vec![])
    }

    /// Add all the documents from `edges` to the current selection
    ///
    /// Documents added by this call are assumed to have a score of 0.
    ///
    /// Args:
    ///   edges (list):  a list of the edge ids or edges to add
    ///
    /// Returns:
    ///   A new vectorised graph containing the updated selection
    fn append_edges(&self, edges: Vec<(NodeRef, NodeRef)>) -> DynamicVectorisedGraph {
        self.append(vec![], edges)
    }

    /// Add the top `limit` documents to the current selection using `query`
    ///
    /// Args:
    ///   query (str or list): the text or the embedding to score against
    ///   limit (int): the maximum number of new documents to add
    ///   window ((int | str, int | str)): the window where documents need to belong to in order to be considered
    ///
    /// Returns:
    ///   A new vectorised graph containing the updated selection
    #[pyo3(signature = (query, limit, window=None))]
    fn append_by_similarity(
        &self,
        query: PyQuery,
        limit: usize,
        window: Window,
    ) -> DynamicVectorisedGraph {
        let embedding = compute_embedding(&self.0, query);
        self.0
            .append_by_similarity(&embedding, limit, translate(window))
    }

    /// Add the top `limit` node documents to the current selection using `query`
    ///
    /// Args:
    ///   query (str or list): the text or the embedding to score against
    ///   limit (int): the maximum number of new documents to add
    ///   window ((int | str, int | str)): the window where documents need to belong to in order to be considered
    ///
    /// Returns:
    ///   A new vectorised graph containing the updated selection
    #[pyo3(signature = (query, limit, window=None))]
    fn append_nodes_by_similarity(
        &self,
        query: PyQuery,
        limit: usize,
        window: Window,
    ) -> DynamicVectorisedGraph {
        let embedding = compute_embedding(&self.0, query);
        self.0
            .append_nodes_by_similarity(&embedding, limit, translate(window))
    }

    /// Add the top `limit` edge documents to the current selection using `query`
    ///
    /// Args:
    ///   query (str or list): the text or the embedding to score against
    ///   limit (int): the maximum number of new documents to add
    ///   window ((int | str, int | str)): the window where documents need to belong to in order to be considered
    ///
    /// Returns:
    ///   A new vectorised graph containing the updated selection
    #[pyo3(signature = (query, limit, window=None))]
    fn append_edges_by_similarity(
        &self,
        query: PyQuery,
        limit: usize,
        window: Window,
    ) -> DynamicVectorisedGraph {
        let embedding = compute_embedding(&self.0, query);
        self.0
            .append_edges_by_similarity(&embedding, limit, translate(window))
    }

    /// Add all the documents `hops` hops away to the selection
    ///
    /// Two documents A and B are considered to be 1 hop away of each other if they are on the same
    /// entity or if they are on the same node/edge pair. Provided that, two nodes A and C are n
    /// hops away of  each other if there is a document B such that A is n - 1 hops away of B and B
    /// is 1 hop away of C.
    ///
    /// Args:
    ///   hops (int): the number of hops to carry out the expansion
    ///   window ((int | str, int | str)): the window where documents need to belong to in order to be considered
    ///
    /// Returns:
    ///   A new vectorised graph containing the updated selection
    #[pyo3(signature = (hops, window=None))]
    fn expand(&self, hops: usize, window: Window) -> DynamicVectorisedGraph {
        self.0.expand(hops, translate(window))
    }

    /// Add the top `limit` adjacent documents with higher score for `query` to the selection
    ///
    /// The expansion algorithm is a loop with two steps on each iteration:
    ///   1. All the documents 1 hop away of some of the documents included on the selection (and
    /// not already selected) are marked as candidates.
    ///  2. Those candidates are added to the selection in descending order according to the
    /// similarity score obtained against the `query`.
    ///
    /// This loops goes on until the current selection reaches a total of `limit`  documents or
    /// until no more documents are available
    ///
    /// Args:
    ///   query (str or list): the text or the embedding to score against
    ///   window ((int | str, int | str)): the window where documents need to belong to in order to be considered
    ///
    /// Returns:
    ///   A new vectorised graph containing the updated selection
    #[pyo3(signature = (query, limit, window=None))]
    fn expand_by_similarity(
        &self,
        query: PyQuery,
        limit: usize,
        window: Window,
    ) -> DynamicVectorisedGraph {
        let embedding = compute_embedding(&self.0, query);
        self.0
            .expand_by_similarity(&embedding, limit, translate(window))
    }

    /// Add the top `limit` adjacent node documents with higher score for `query` to the selection
    ///
    /// This function has the same behavior as expand_by_similarity but it only considers nodes.
    ///
    /// Args:
    ///   query (str or list): the text or the embedding to score against
    ///   limit (int): the maximum number of new documents to add  
    ///   window ((int | str, int | str)): the window where documents need to belong to in order to be considered
    ///
    /// Returns:
    ///   A new vectorised graph containing the updated selection
    #[pyo3(signature = (query, limit, window=None))]
    fn expand_nodes_by_similarity(
        &self,
        query: PyQuery,
        limit: usize,
        window: Window,
    ) -> DynamicVectorisedGraph {
        let embedding = compute_embedding(&self.0, query);
        self.0
            .expand_nodes_by_similarity(&embedding, limit, translate(window))
    }

    /// Add the top `limit` adjacent edge documents with higher score for `query` to the selection
    ///
    /// This function has the same behavior as expand_by_similarity but it only considers edges.
    ///
    /// Args:
    ///   query (str or list): the text or the embedding to score against
    ///   limit (int): the maximum number of new documents to add
    ///   window ((int | str, int | str)): the window where documents need to belong to in order to be considered
    ///
    /// Returns:
    ///   A new vectorised graph containing the updated selection
    #[pyo3(signature = (query, limit, window=None))]
    fn expand_edges_by_similarity(
        &self,
        query: PyQuery,
        limit: usize,
        window: Window,
    ) -> DynamicVectorisedGraph {
        let embedding = compute_embedding(&self.0, query);
        self.0
            .expand_edges_by_similarity(&embedding, limit, translate(window))
    }
}

fn compute_embedding(vectors: &DynamicVectorisedGraph, query: PyQuery) -> Embedding {
    let embedding = vectors.embedding.clone();
    execute_async_task(move || async move { query.into_embedding(embedding.as_ref()).await })
}

impl EmbeddingFunction for Py<PyFunction> {
    fn call(&self, texts: Vec<String>) -> BoxFuture<'static, Vec<Embedding>> {
        let embedding_function = self.clone();
        Box::pin(async move {
            Python::with_gil(|py| {
                let python_texts = PyList::new(py, texts);
                let result = embedding_function.call1(py, (python_texts,)).unwrap();
                let embeddings: &PyList = result.downcast(py).unwrap();

                embeddings
                    .iter()
                    .map(|embedding| {
                        let pylist: &PyList = embedding.downcast().unwrap();
                        pylist
                            .iter()
                            .map(|element| element.extract::<f32>().unwrap())
                            .collect_vec()
                    })
                    .collect_vec()
            })
        })
    }
}<|MERGE_RESOLUTION|>--- conflicted
+++ resolved
@@ -26,10 +26,6 @@
     prelude::*,
     types::{PyFunction, PyList},
 };
-<<<<<<< HEAD
-=======
-use std::{future::Future, path::PathBuf, thread};
->>>>>>> 8bf5d49c
 
 #[derive(Clone)]
 pub enum PyQuery {
@@ -156,7 +152,7 @@
     ///   node_document (str): the property name to be used as document for nodes (optional)
     ///   edge_document (str): the property name to be used as document for edges (optional)
     ///   verbose (bool): whether or not to print logs reporting the progress
-    ///   
+    ///
     /// Returns:
     ///   A VectorisedGraph with all the documents/embeddings computed and with an initial empty selection
     #[pyo3(signature = (embedding, cache = None, overwrite_cache = false, node_document = None, edge_document = None, verbose = false))]
