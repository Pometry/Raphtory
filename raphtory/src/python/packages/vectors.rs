use crate::{
    core::utils::time::IntoTime,
<<<<<<< HEAD
    db::api::view::{DynamicGraph, IntoDynamic, MaterializedGraph, StaticGraphViewOps},
    errors::GraphError,
=======
    db::{
        api::view::{DynamicGraph, IntoDynamic, MaterializedGraph, StaticGraphViewOps},
        graph::{edge::EdgeView, node::NodeView},
    },
>>>>>>> 79f531b4
    python::{
        graph::{edge::PyEdge, node::PyNode, views::graph_view::PyGraphView},
        types::wrappers::document::PyDocument,
        utils::{execute_async_task, PyNodeRef, PyTime},
    },
    vectors::{
        cache::VectorCache,
        embeddings::{EmbeddingFunction, EmbeddingResult},
        template::{DocumentTemplate, DEFAULT_EDGE_TEMPLATE, DEFAULT_NODE_TEMPLATE},
        vector_selection::DynamicVectorSelection,
        vectorisable::Vectorisable,
        vectorised_graph::VectorisedGraph,
        Document, DocumentEntity, Embedding,
    },
};
use futures_util::future::BoxFuture;
use itertools::Itertools;
use pyo3::{
    exceptions::PyTypeError,
    prelude::*,
    types::{PyFunction, PyList},
};

type DynamicVectorisedGraph = VectorisedGraph<DynamicGraph>;

pub type PyWindow = Option<(PyTime, PyTime)>;

pub fn translate_window(window: PyWindow) -> Option<(i64, i64)> {
    window.map(|(start, end)| (start.into_time(), end.into_time()))
}

#[derive(Clone)]
pub enum PyQuery {
    Raw(String),
    Computed(Embedding),
}

impl PyQuery {
    fn into_embedding<G: StaticGraphViewOps>(
        self,
        graph: &VectorisedGraph<G>,
    ) -> PyResult<Embedding> {
        match self {
            Self::Raw(query) => {
                let cache = graph.cache.clone();
                let result = Ok(execute_async_task(move || async move {
                    cache.get_single(query).await
                })?);
                result
            }
            Self::Computed(embedding) => Ok(embedding),
        }
    }
}

impl<'source> FromPyObject<'source> for PyQuery {
    fn extract_bound(query: &Bound<'source, PyAny>) -> PyResult<Self> {
        if let Ok(text) = query.extract::<String>() {
            return Ok(PyQuery::Raw(text));
        }
        if let Ok(embedding) = query.extract::<Vec<f32>>() {
            return Ok(PyQuery::Computed(embedding.into()));
        }
        let message = format!("query '{query}' must be a str, or a list of float");
        Err(PyTypeError::new_err(message))
    }
}

impl<'py> IntoPyObject<'py> for Document<DynamicGraph> {
    type Target = PyDocument;
    type Output = <Self::Target as IntoPyObject<'py>>::Output;
    type Error = <Self::Target as IntoPyObject<'py>>::Error;

    fn into_pyobject(self, py: Python<'py>) -> Result<Self::Output, Self::Error> {
        PyDocument(self).into_pyobject(py)
    }
}

impl<G: StaticGraphViewOps + IntoDynamic> Document<G> {
    pub fn into_dynamic(self) -> Document<DynamicGraph> {
        let Document {
            entity,
            content,
            embedding,
        } = self;
        let entity = match entity {
            // TODO: define a common method node/edge.into_dynamic for NodeView, as this code is duplicated in model/graph/node.rs and model/graph/edge.rs
            DocumentEntity::Node(node) => DocumentEntity::Node(node.into_dynamic()),
            DocumentEntity::Edge(edge) => DocumentEntity::Edge(edge.into_dynamic()),
        };
        Document {
            entity,
            content,
            embedding,
        }
    }
}

impl<G: StaticGraphViewOps + IntoDynamic> From<Document<G>> for PyDocument {
    fn from(value: Document<G>) -> Self {
        Self(value.into_dynamic())
    }
}

#[derive(FromPyObject)]
pub enum TemplateConfig {
    Bool(bool),
    String(String),
    // re-enable the code below to be able to customise the erro message
    // #[pyo3(transparent)]
    // CatchAll(Bound<'py, PyAny>), // This extraction never fails
}

impl TemplateConfig {
    pub fn get_template_or(self, default: &str) -> Option<String> {
        match self {
            Self::Bool(vectorise) => {
                if vectorise {
                    Some(default.to_owned())
                } else {
                    None
                }
            }
            Self::String(custom_template) => Some(custom_template),
        }
    }

    pub fn is_disabled(&self) -> bool {
        matches!(self, Self::Bool(false))
    }
}

#[pymethods]
impl PyGraphView {
    /// Create a VectorisedGraph from the current graph
    ///
    /// Args:
    ///   embedding (Callable[[list], list]): the embedding function to translate documents to embeddings
    ///   nodes (bool | str): if nodes have to be embedded or not or the custom template to use if a str is provided. Defaults to True.
    ///   edges (bool | str): if edges have to be embedded or not or the custom template to use if a str is provided. Defaults to True.
    ///   verbose (bool): whether or not to print logs reporting the progress. Defaults to False.
    ///
    /// Returns:
    ///   VectorisedGraph: A VectorisedGraph with all the documents/embeddings computed and with an initial empty selection
    #[pyo3(signature = (embedding, nodes = TemplateConfig::Bool(true), edges = TemplateConfig::Bool(true), verbose = false))]
    fn vectorise(
        &self,
        embedding: Bound<PyFunction>,
        nodes: TemplateConfig,
        edges: TemplateConfig,
        verbose: bool,
    ) -> PyResult<DynamicVectorisedGraph> {
        let template = DocumentTemplate {
            node_template: nodes.get_template_or(DEFAULT_NODE_TEMPLATE),
            edge_template: edges.get_template_or(DEFAULT_EDGE_TEMPLATE),
        };
        let embedding = embedding.unbind();
        let cache = VectorCache::in_memory(embedding);
        let graph = self.graph.clone();
        execute_async_task(move || async move {
            Ok(graph.vectorise(cache, template, None, verbose).await?)
        })
    }
}

#[pyclass(name = "VectorisedGraph", module = "raphtory.vectors", frozen)]
pub struct PyVectorisedGraph(DynamicVectorisedGraph);

impl From<DynamicVectorisedGraph> for PyVectorisedGraph {
    fn from(value: DynamicVectorisedGraph) -> Self {
        PyVectorisedGraph(value)
    }
}

impl From<VectorisedGraph<MaterializedGraph>> for PyVectorisedGraph {
    fn from(value: VectorisedGraph<MaterializedGraph>) -> Self {
        PyVectorisedGraph(value.into_dynamic())
    }
}

impl<'py> IntoPyObject<'py> for DynamicVectorisedGraph {
    type Target = PyVectorisedGraph;
    type Output = <Self::Target as IntoPyObject<'py>>::Output;
    type Error = <Self::Target as IntoPyObject<'py>>::Error;

    fn into_pyobject(self, py: Python<'py>) -> Result<Self::Output, Self::Error> {
        PyVectorisedGraph(self).into_pyobject(py)
    }
}

impl<'py> IntoPyObject<'py> for DynamicVectorSelection {
    type Target = PyVectorSelection;
    type Output = <Self::Target as IntoPyObject<'py>>::Output;
    type Error = <Self::Target as IntoPyObject<'py>>::Error;

    fn into_pyobject(self, py: Python<'py>) -> Result<Self::Output, Self::Error> {
        PyVectorSelection(self).into_pyobject(py)
    }
}

/// A vectorised graph, containing a set of documents positioned in the graph space and a selection
/// over those documents
#[pymethods]
impl PyVectorisedGraph {
    /// Return an empty selection of documents
    fn empty_selection(&self) -> DynamicVectorSelection {
        self.0.empty_selection()
    }

    /// Search the top scoring entities according to `query` with no more than `limit` entities
    ///
    /// Args:
    ///   query (str | list): the text or the embedding to score against
    ///   limit (int): the maximum number of new entities to search
    ///   window (Tuple[int | str, int | str], optional): the window where documents need to belong to in order to be considered
    ///
    /// Returns:
    ///   VectorSelection: The vector selection resulting from the search
    #[pyo3(signature = (query, limit, window=None))]
    pub fn entities_by_similarity(
        &self,
        query: PyQuery,
        limit: usize,
        window: PyWindow,
    ) -> PyResult<DynamicVectorSelection> {
        let embedding = query.into_embedding(&self.0)?;
        Ok(self
            .0
            .entities_by_similarity(&embedding, limit, translate_window(window))?)
    }

    /// Search the top scoring nodes according to `query` with no more than `limit` nodes
    ///
    /// Args:
    ///   query (str | list): the text or the embedding to score against
    ///   limit (int): the maximum number of new nodes to search
    ///   window (Tuple[int | str, int | str], optional): the window where documents need to belong to in order to be considered
    ///
    /// Returns:
    ///   VectorSelection: The vector selection resulting from the search
    #[pyo3(signature = (query, limit, window=None))]
    pub fn nodes_by_similarity(
        &self,
        query: PyQuery,
        limit: usize,
        window: PyWindow,
    ) -> PyResult<DynamicVectorSelection> {
        let embedding = query.into_embedding(&self.0)?;
        Ok(self
            .0
            .nodes_by_similarity(&embedding, limit, translate_window(window))?)
    }

    /// Search the top scoring edges according to `query` with no more than `limit` edges
    ///
    /// Args:
    ///   query (str | list): the text or the embedding to score against
    ///   limit (int): the maximum number of new edges to search
    ///   window (Tuple[int | str, int | str], optional): the window where documents need to belong to in order to be considered
    ///
    /// Returns:
    ///   VectorSelection: The vector selection resulting from the search
    #[pyo3(signature = (query, limit, window=None))]
    pub fn edges_by_similarity(
        &self,
        query: PyQuery,
        limit: usize,
        window: PyWindow,
    ) -> PyResult<DynamicVectorSelection> {
        let embedding = query.into_embedding(&self.0)?;
        Ok(self
            .0
            .edges_by_similarity(&embedding, limit, translate_window(window))?)
    }
}

#[pyclass(name = "VectorSelection", module = "raphtory.vectors")]
pub struct PyVectorSelection(DynamicVectorSelection);

/// A vectorised graph, containing a set of documents positioned in the graph space and a selection
/// over those documents
#[pymethods]
impl PyVectorSelection {
    /// Return the nodes present in the current selection
    ///
    /// Returns:
    ///     list[Node]: list of nodes in the current selection
    fn nodes(&self) -> Vec<PyNode> {
        self.0
            .nodes()
            .into_iter()
            .map(|node| node.into())
            .collect_vec()
    }

    /// Return the edges present in the current selection
    ///
    /// Returns:
    ///     list[Edge]: list of edges in the current selection
    fn edges(&self) -> Vec<PyEdge> {
        self.0
            .edges()
            .into_iter()
            .map(|edge| edge.into())
            .collect_vec()
    }

    /// Return the documents present in the current selection
    ///
    /// Returns:
    ///     list[Document]: list of documents in the current selection
    fn get_documents(&self) -> PyResult<Vec<Document<DynamicGraph>>> {
        Ok(self.0.get_documents()?)
    }

    /// Return the documents alongside their scores present in the current selection
    ///
    /// Returns:
    ///     list[Tuple[Document, float]]: list of documents and scores
    fn get_documents_with_scores(&self) -> PyResult<Vec<(Document<DynamicGraph>, f32)>> {
        Ok(self.0.get_documents_with_scores()?)
    }

    /// Add all the documents associated with the `nodes` to the current selection
    ///
    /// Documents added by this call are assumed to have a score of 0.
    ///
    /// Args:
    ///   nodes (list): a list of the node ids or nodes to add
    ///
    /// Returns:
    ///     None:
    fn add_nodes(mut self_: PyRefMut<'_, Self>, nodes: Vec<PyNodeRef>) {
        self_.0.add_nodes(nodes)
    }

    /// Add all the documents associated with the `edges` to the current selection
    ///
    /// Documents added by this call are assumed to have a score of 0.
    ///
    /// Args:
    ///   edges (list):  a list of the edge ids or edges to add
    ///
    /// Returns:
    ///     None:
    fn add_edges(mut self_: PyRefMut<'_, Self>, edges: Vec<(PyNodeRef, PyNodeRef)>) {
        self_.0.add_edges(edges)
    }

    /// Add all the documents in `selection` to the current selection
    ///
    /// Args:
    ///   selection (VectorSelection): a selection to be added
    ///
    /// Returns:
    ///   VectorSelection: The selection with the new documents
    pub fn append(mut self_: PyRefMut<'_, Self>, selection: &Self) -> DynamicVectorSelection {
        self_.0.append(&selection.0).clone()
    }

    /// Add all the documents `hops` hops away to the selection
    ///
    /// Two documents A and B are considered to be 1 hop away of each other if they are on the same
    /// entity or if they are on the same node/edge pair. Provided that, two nodes A and C are n
    /// hops away of  each other if there is a document B such that A is n - 1 hops away of B and B
    /// is 1 hop away of C.
    ///
    /// Args:
    ///   hops (int): the number of hops to carry out the expansion
    ///   window (Tuple[int | str, int | str], optional): the window where documents need to belong to in order to be considered
    ///
    /// Returns:
    ///     None:
    #[pyo3(signature = (hops, window=None))]
    fn expand(mut self_: PyRefMut<'_, Self>, hops: usize, window: PyWindow) {
        self_.0.expand(hops, translate_window(window))
    }

    /// Add the top `limit` adjacent entities with higher score for `query` to the selection
    ///
    /// The expansion algorithm is a loop with two steps on each iteration:
    ///   1. All the entities 1 hop away of some of the entities included on the selection (and
    ///      not already selected) are marked as candidates.
    ///   2. Those candidates are added to the selection in descending order according to the
    ///      similarity score obtained against the `query`.
    ///
    /// This loops goes on until the number of new entities reaches a total of `limit`
    /// entities or until no more documents are available
    ///
    /// Args:
    ///   query (str | list): the text or the embedding to score against
    ///   limit (int): the number of documents to add
    ///   window (Tuple[int | str, int | str], optional): the window where documents need to belong to in order to be considered
    ///
    /// Returns:
    ///     None:
    #[pyo3(signature = (query, limit, window=None))]
    fn expand_entities_by_similarity(
        mut self_: PyRefMut<'_, Self>,
        query: PyQuery,
        limit: usize,
        window: PyWindow,
    ) -> PyResult<()> {
        let embedding = query.into_embedding(&self_.0.graph)?;
        self_
            .0
            .expand_entities_by_similarity(&embedding, limit, translate_window(window))?;
        Ok(())
    }

    /// Add the top `limit` adjacent nodes with higher score for `query` to the selection
    ///
    /// This function has the same behavior as expand_entities_by_similarity but it only considers nodes.
    ///
    /// Args:
    ///   query (str | list): the text or the embedding to score against
    ///   limit (int): the maximum number of new nodes to add
    ///   window (Tuple[int | str, int | str], optional): the window where documents need to belong to in order to be considered
    ///
    /// Returns:
    ///     None:
    #[pyo3(signature = (query, limit, window=None))]
    fn expand_nodes_by_similarity(
        mut self_: PyRefMut<'_, Self>,
        query: PyQuery,
        limit: usize,
        window: PyWindow,
    ) -> PyResult<()> {
        let embedding = query.into_embedding(&self_.0.graph)?;
        self_
            .0
            .expand_nodes_by_similarity(&embedding, limit, translate_window(window))?;
        Ok(())
    }

    /// Add the top `limit` adjacent edges with higher score for `query` to the selection
    ///
    /// This function has the same behavior as expand_entities_by_similarity but it only considers edges.
    ///
    /// Args:
    ///   query (str | list): the text or the embedding to score against
    ///   limit (int): the maximum number of new edges to add
    ///   window (Tuple[int | str, int | str], optional): the window where documents need to belong to in order to be considered
    ///
    /// Returns:
    ///     None:
    #[pyo3(signature = (query, limit, window=None))]
    fn expand_edges_by_similarity(
        mut self_: PyRefMut<'_, Self>,
        query: PyQuery,
        limit: usize,
        window: PyWindow,
    ) -> PyResult<()> {
        let embedding = query.into_embedding(&self_.0.graph)?;
        self_
            .0
            .expand_edges_by_similarity(&embedding, limit, translate_window(window))?;
        Ok(())
    }
}

impl EmbeddingFunction for Py<PyFunction> {
    fn call(&self, texts: Vec<String>) -> BoxFuture<'static, EmbeddingResult<Vec<Embedding>>> {
        let embedding_function = Python::with_gil(|py| self.clone_ref(py));
        Box::pin(async move {
            Python::with_gil(|py| {
                let embedding_function = embedding_function.bind(py);
                let python_texts = PyList::new(py, texts)?;
                let result = embedding_function.call1((python_texts,))?;
                let embeddings = result.downcast::<PyList>().map_err(|_| {
                    PyTypeError::new_err(
                        "value returned by the embedding function was not a python list",
                    )
                })?;

                let embeddings: EmbeddingResult<Vec<_>> = embeddings
                    .iter()
                    .map(|embedding| {
                        let pylist = embedding.downcast::<PyList>().map_err(|_| {
                            PyTypeError::new_err("one of the values in the list returned by the embedding function was not a python list")
                        })?;
                        let embedding: EmbeddingResult<Embedding> = pylist
                            .iter()
                            .map(|element| Ok(element.extract::<f32>()?))
                            .collect();
                        Ok(embedding?)
                    })
                    .collect();
                Ok(embeddings?)
            })
        })
    }
}<|MERGE_RESOLUTION|>--- conflicted
+++ resolved
@@ -1,14 +1,6 @@
 use crate::{
     core::utils::time::IntoTime,
-<<<<<<< HEAD
     db::api::view::{DynamicGraph, IntoDynamic, MaterializedGraph, StaticGraphViewOps},
-    errors::GraphError,
-=======
-    db::{
-        api::view::{DynamicGraph, IntoDynamic, MaterializedGraph, StaticGraphViewOps},
-        graph::{edge::EdgeView, node::NodeView},
-    },
->>>>>>> 79f531b4
     python::{
         graph::{edge::PyEdge, node::PyNode, views::graph_view::PyGraphView},
         types::wrappers::document::PyDocument,
