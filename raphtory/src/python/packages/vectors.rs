--- conflicted
+++ resolved
@@ -249,12 +249,8 @@
 }
 
 #[allow(dead_code)]
-<<<<<<< HEAD
 #[cfg(feature = "python")] // we dont need this, we already have the flag for the full module
-=======
-#[cfg(feature = "python")]
 #[allow(dead_code)]
->>>>>>> 436fce7e
 pub struct PyDocumentTemplate {
     graph_document: Option<String>,
     node_document: Option<String>,
