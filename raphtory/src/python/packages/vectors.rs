use crate::{
    db::api::view::{DynamicGraph, IntoDynamic, MaterializedGraph, StaticGraphViewOps},
    python::{
        graph::{edge::PyEdge, node::PyNode, views::graph_view::PyGraphView},
        types::wrappers::document::PyDocument,
<<<<<<< HEAD
        utils::{block_on, execute_async_task, PyNodeRef, PyTime},
=======
        utils::{execute_async_task, PyNodeRef},
>>>>>>> 89c09575
    },
    vectors::{
        cache::VectorCache,
        custom::{serve_custom_embedding, EmbeddingFunction, EmbeddingServer},
        storage::OpenAIEmbeddings,
        template::{DocumentTemplate, DEFAULT_EDGE_TEMPLATE, DEFAULT_NODE_TEMPLATE},
        vector_selection::DynamicVectorSelection,
        vectorisable::Vectorisable,
        vectorised_graph::VectorisedGraph,
        Document, DocumentEntity, Embedding,
    },
};

use itertools::Itertools;
use pyo3::{
    exceptions::{PyException, PyTypeError},
    prelude::*,
    types::{PyFunction, PyList},
};
<<<<<<< HEAD
use std::{path::PathBuf, sync::Arc};
use tokio::runtime::Runtime;

type DynamicVectorisedGraph = VectorisedGraph<DynamicGraph>;

#[pyclass(name = "OpenAIEmbeddings")]
#[derive(Clone)]
pub struct PyOpenAIEmbeddings {
    model: String,
    api_base: Option<String>,
    api_key_env: Option<String>,
    org_id: Option<String>,
    project_id: Option<String>,
}

#[pymethods]
impl PyOpenAIEmbeddings {
    #[new]
    #[pyo3(signature = (model="text-embedding-3-small", api_base=None, api_key_env=None, org_id=None, project_id=None))]
    fn new(
        model: &str,
        api_base: Option<String>,
        api_key_env: Option<String>,
        org_id: Option<String>,
        project_id: Option<String>,
    ) -> Self {
        Self {
            model: model.to_owned(),
            api_base,
            api_key_env,
            org_id,
            project_id,
        }
    }
}
impl From<PyOpenAIEmbeddings> for OpenAIEmbeddings {
    fn from(value: PyOpenAIEmbeddings) -> Self {
        Self {
            model: value.model.clone(),
            api_base: value.api_base.clone(),
            api_key_env: value.api_key_env.clone(),
            org_id: value.org_id.clone(),
            project_id: value.project_id.clone(),
        }
    }
}

impl EmbeddingFunction for Arc<Py<PyFunction>> {
    fn call(&self, text: &str) -> Vec<f32> {
        Python::with_gil(|py| {
            // TODO: remove unwraps?
            let any = self.call1(py, (text,)).unwrap();
            let list = any.downcast_bound::<PyList>(py).unwrap();
            list.iter().map(|value| value.extract().unwrap()).collect()
        })
    }
}

#[pyfunction]
pub fn embedding_server(address: String) -> EmbeddingServerDecorator {
    EmbeddingServerDecorator { address }
}

#[pyclass]
struct EmbeddingServerDecorator {
    address: String,
}

#[pymethods]
impl EmbeddingServerDecorator {
    fn __call__(&self, function: Py<PyFunction>) -> PyEmbeddingServer {
        PyEmbeddingServer {
            function: function.into(),
            address: self.address.clone(),
        }
    }
}

// struct RunningServer {
//     runtime: Runtime,
//     server: EmbeddingServer,
// }

#[pyclass(name = "EmbeddingServer")]
pub struct PyEmbeddingServer {
    function: Arc<Py<PyFunction>>,
    address: String,
    // running: Option<RunningServer>, // TODO: use all of these ideas for the GraphServer implementation
}
// TODO: ideally, I should allow users to provide this server object as embedding model, so the  fact it has an OpenAI  like API is transparent to the user

impl PyEmbeddingServer {
    fn create_running_server(&self) -> (Runtime, EmbeddingServer) {
        let runtime = tokio::runtime::Runtime::new().unwrap();
        // let runtime = tokio::runtime::Builder::new_multi_thread()
        //     .enable_all()
        //     .build()
        //     .unwrap();
        let execution =
            runtime.block_on(serve_custom_embedding(&self.address, self.function.clone()));
        (runtime, execution)
    }
}

#[pymethods]
impl PyEmbeddingServer {
    fn run(&self) {
        let (runtime, execution) = self.create_running_server();
        runtime.block_on(execution.wait());
    }

    fn start(&self) -> PyRunningEmbeddingServer {
        let (runtime, execution) = self.create_running_server();
        PyRunningEmbeddingServer {
            runtime,
            execution: Some(execution),
        }
    }
}

#[pyclass(name = "RunningEmbeddingServer")]
struct PyRunningEmbeddingServer {
    runtime: Runtime,
    execution: Option<EmbeddingServer>, // TODO: rename EmbeddingServer to ServerHandle?
}

#[pymethods]
impl PyRunningEmbeddingServer {
    fn stop(&mut self) -> PyResult<()> {
        if let Some(execution) = &mut self.execution {
            self.runtime.block_on(execution.stop());
            self.execution = None;
            Ok(())
        } else {
            Err(PyException::new_err("Embedding server was already stopped"))
        }
    }

    fn __enter__(slf: Py<Self>) -> Py<Self> {
        slf
    }

    fn __exit__(
        &mut self,
        // py: Python,
        _exc_type: PyObject,
        _exc_val: PyObject,
        _exc_tb: PyObject,
    ) -> PyResult<()> {
        self.stop()
    }
}

pub type PyWindow = Option<(PyTime, PyTime)>;
=======
use raphtory_api::core::{
    storage::timeindex::{AsTime, EventTime},
    utils::time::IntoTime,
};
use std::path::PathBuf;

type DynamicVectorisedGraph = VectorisedGraph<DynamicGraph>;

pub type PyWindow = Option<(EventTime, EventTime)>;
>>>>>>> 89c09575

pub fn translate_window(window: PyWindow) -> Option<(i64, i64)> {
    window.map(|(start, end)| (start.into_time().t(), end.into_time().t()))
}

#[derive(Clone)]
pub enum PyQuery {
    Raw(String),
    Computed(Embedding),
}

impl PyQuery {
    fn into_embedding<G: StaticGraphViewOps>(
        self,
        graph: &VectorisedGraph<G>,
    ) -> PyResult<Embedding> {
        match self {
            Self::Raw(query) => {
                let graph = graph.clone();
                let result = Ok(execute_async_task(move || async move {
                    graph.embed_text(query).await
                })?);
                result
            }
            Self::Computed(embedding) => Ok(embedding),
        }
    }
}

impl<'source> FromPyObject<'source> for PyQuery {
    fn extract_bound(query: &Bound<'source, PyAny>) -> PyResult<Self> {
        if let Ok(text) = query.extract::<String>() {
            return Ok(PyQuery::Raw(text));
        }
        if let Ok(embedding) = query.extract::<Vec<f32>>() {
            return Ok(PyQuery::Computed(embedding.into()));
        }
        let message = format!("query '{query}' must be a str, or a list of float");
        Err(PyTypeError::new_err(message))
    }
}

impl<'py> IntoPyObject<'py> for Document<DynamicGraph> {
    type Target = PyDocument;
    type Output = <Self::Target as IntoPyObject<'py>>::Output;
    type Error = <Self::Target as IntoPyObject<'py>>::Error;

    fn into_pyobject(self, py: Python<'py>) -> Result<Self::Output, Self::Error> {
        PyDocument(self).into_pyobject(py)
    }
}

impl<G: StaticGraphViewOps + IntoDynamic> Document<G> {
    pub fn into_dynamic(self) -> Document<DynamicGraph> {
        let Document {
            entity,
            content,
            embedding,
        } = self;
        let entity = match entity {
            // TODO: define a common method node/edge.into_dynamic for NodeView, as this code is duplicated in model/graph/node.rs and model/graph/edge.rs
            DocumentEntity::Node(node) => DocumentEntity::Node(node.into_dynamic()),
            DocumentEntity::Edge(edge) => DocumentEntity::Edge(edge.into_dynamic()),
        };
        Document {
            entity,
            content,
            embedding,
        }
    }
}

impl<G: StaticGraphViewOps + IntoDynamic> From<Document<G>> for PyDocument {
    fn from(value: Document<G>) -> Self {
        Self(value.into_dynamic())
    }
}

#[derive(FromPyObject)]
pub enum TemplateConfig {
    Bool(bool),
    String(String),
    // re-enable the code below to be able to customise the erro message
    // #[pyo3(transparent)]
    // CatchAll(Bound<'py, PyAny>), // This extraction never fails
}

impl TemplateConfig {
    pub fn get_template_or(self, default: &str) -> Option<String> {
        match self {
            Self::Bool(vectorise) => {
                if vectorise {
                    Some(default.to_owned())
                } else {
                    None
                }
            }
            Self::String(custom_template) => Some(custom_template),
        }
    }

    pub fn is_disabled(&self) -> bool {
        matches!(self, Self::Bool(false))
    }
}

#[pymethods]
impl PyGraphView {
    /// Create a VectorisedGraph from the current graph.
    ///
    /// Args:
    ///   embedding (Callable[[list], list]): Specify the embedding function used to vectorise documents into embeddings.
    ///   nodes (bool | str): Enable for nodes to be embedded, disable for nodes to not be embedded or specify a custom document property to use if a string is provided. Defaults to True.
    ///   edges (bool | str): Enable for edges to be embedded, disable for edges to not be embedded or specify a custom document property to use if a string is provided. Defaults to True.
    ///   cache (str, optional): Path used to store the cache of embeddings.
    ///   verbose (bool): Enable to print logs reporting progress. Defaults to False.
    ///
    /// Returns:
    ///   VectorisedGraph: A VectorisedGraph with all the documents and their embeddings, with an initial empty selection.
    #[pyo3(signature = (embedding, nodes = TemplateConfig::Bool(true), edges = TemplateConfig::Bool(true), cache = None, verbose = false))]
    fn vectorise(
        &self,
        embedding: PyOpenAIEmbeddings,
        nodes: TemplateConfig,
        edges: TemplateConfig,
        cache: Option<String>,
        verbose: bool,
    ) -> PyResult<DynamicVectorisedGraph> {
        let template = DocumentTemplate {
            node_template: nodes.get_template_or(DEFAULT_NODE_TEMPLATE),
            edge_template: edges.get_template_or(DEFAULT_EDGE_TEMPLATE),
        };
        let graph = self.graph.clone();
        execute_async_task(move || async move {
            let cache = if let Some(cache) = cache {
                VectorCache::on_disk(&PathBuf::from(cache)).await?
            } else {
                VectorCache::in_memory()
            };
            let model = cache.openai(embedding.into()).await?;
            Ok(graph.vectorise(model, template, None, verbose).await?)
        })
    }
}

#[pyclass(name = "VectorisedGraph", module = "raphtory.vectors", frozen)]
/// VectorisedGraph object that contains embedded documents that correspond to graph entities.
pub struct PyVectorisedGraph(DynamicVectorisedGraph);

impl From<DynamicVectorisedGraph> for PyVectorisedGraph {
    fn from(value: DynamicVectorisedGraph) -> Self {
        PyVectorisedGraph(value)
    }
}

impl From<VectorisedGraph<MaterializedGraph>> for PyVectorisedGraph {
    fn from(value: VectorisedGraph<MaterializedGraph>) -> Self {
        PyVectorisedGraph(value.into_dynamic())
    }
}

impl<'py> IntoPyObject<'py> for DynamicVectorisedGraph {
    type Target = PyVectorisedGraph;
    type Output = <Self::Target as IntoPyObject<'py>>::Output;
    type Error = <Self::Target as IntoPyObject<'py>>::Error;

    fn into_pyobject(self, py: Python<'py>) -> Result<Self::Output, Self::Error> {
        PyVectorisedGraph(self).into_pyobject(py)
    }
}

impl<'py> IntoPyObject<'py> for DynamicVectorSelection {
    type Target = PyVectorSelection;
    type Output = <Self::Target as IntoPyObject<'py>>::Output;
    type Error = <Self::Target as IntoPyObject<'py>>::Error;

    fn into_pyobject(self, py: Python<'py>) -> Result<Self::Output, Self::Error> {
        PyVectorSelection(self).into_pyobject(py)
    }
}

/// A VectorisedGraph, containing a set of documents positioned in an embedding space. This object allows you to get a selection
/// of those documents using a query and similarity scores.
#[pymethods]
impl PyVectorisedGraph {
    /// Return an empty selection of entities.
    fn empty_selection(&self) -> DynamicVectorSelection {
        self.0.empty_selection()
    }

<<<<<<< HEAD
    /// Search the closest entities to `query` with no more than `limit` entities
    ///
    /// Args:
    ///   query (str | list): the text or the embedding to calculate the distance from
    ///   limit (int): the maximum number of new entities to search
    ///   window (Tuple[int | str, int | str], optional): the window where documents need to belong to in order to be considered
=======
    /// Perform a similarity search between each entity's associated document and a specified `query`. Returns a number of entities up to a specified `limit` ranked in descending order of similarity score.
    ///
    /// Args:
    ///   query (str | list): The text or the embedding to score against.
    ///   limit (int): The maximum number of new entities in the result.
    ///   window (Tuple[int | str, int | str], optional): The window that documents need to belong to in order to be considered.
>>>>>>> 89c09575
    ///
    /// Returns:
    ///   VectorSelection: The vector selection resulting from the search.
    #[pyo3(signature = (query, limit, window=None))]
    pub fn entities_by_similarity(
        &self,
        query: PyQuery,
        limit: usize,
        window: PyWindow,
    ) -> PyResult<DynamicVectorSelection> {
        let embedding = query.into_embedding(&self.0)?;
        let w = translate_window(window);
        let s = block_on(self.0.entities_by_similarity(&embedding, limit, w))?;
        Ok(s)
    }

<<<<<<< HEAD
    /// Search the closest nodes to `query` with no more than `limit` nodes
    ///
    /// Args:
    ///   query (str | list): the text or the embedding to calculate the distance from
    ///   limit (int): the maximum number of new nodes to search
    ///   window (Tuple[int | str, int | str], optional): the window where documents need to belong to in order to be considered
=======
    /// Perform a similarity search between each node's associated document and a specified `query`. Returns a number of nodes up to a specified `limit` ranked in descending order of similarity score.
    ///
    /// Args:
    ///   query (str | list): The text or the embedding to score against.
    ///   limit (int): The maximum number of new nodes in the result.
    ///   window (Tuple[int | str, int | str], optional): The window that documents need to belong to in order to be considered.
>>>>>>> 89c09575
    ///
    /// Returns:
    ///   VectorSelection: The vector selection resulting from the search.
    #[pyo3(signature = (query, limit, window=None))]
    pub fn nodes_by_similarity(
        &self,
        query: PyQuery,
        limit: usize,
        window: PyWindow,
    ) -> PyResult<DynamicVectorSelection> {
        let embedding = query.into_embedding(&self.0)?;
        let w = translate_window(window);
        Ok(block_on(self.0.nodes_by_similarity(&embedding, limit, w))?)
    }

<<<<<<< HEAD
    /// Search the closest edges to `query` with no more than `limit` edges
    ///
    /// Args:
    ///   query (str | list): the text or the embedding to calculate the distance from
    ///   limit (int): the maximum number of new edges to search
    ///   window (Tuple[int | str, int | str], optional): the window where documents need to belong to in order to be considered
=======
    /// Perform a similarity search between each edge's associated document and a specified `query`. Returns a number of edges up to a specified `limit` ranked in descending order of similarity score.
    ///
    /// Args:
    ///   query (str | list): The text or the embedding to score against.
    ///   limit (int): The maximum number of new edges in the results.
    ///   window (Tuple[int | str, int | str], optional): The window that documents need to belong to in order to be considered.
>>>>>>> 89c09575
    ///
    /// Returns:
    ///   VectorSelection: The vector selection resulting from the search.
    #[pyo3(signature = (query, limit, window=None))]
    pub fn edges_by_similarity(
        &self,
        query: PyQuery,
        limit: usize,
        window: PyWindow,
    ) -> PyResult<DynamicVectorSelection> {
        let embedding = query.into_embedding(&self.0)?;
        let w = translate_window(window);
        Ok(block_on(self.0.edges_by_similarity(&embedding, limit, w))?)
    }
}

#[pyclass(name = "VectorSelection", module = "raphtory.vectors")]
pub struct PyVectorSelection(DynamicVectorSelection);

/// A VectorisedGraph, containing a set of documents positioned in the graph space and a selection
/// over those documents
#[pymethods]
impl PyVectorSelection {
    /// Returns the nodes present in the current selection.
    ///
    /// Returns:
    ///     list[Node]: List of nodes in the current selection.
    fn nodes(&self) -> Vec<PyNode> {
        self.0
            .nodes()
            .into_iter()
            .map(|node| node.into())
            .collect_vec()
    }

    /// Returns the edges present in the current selection.
    ///
    /// Returns:
    ///     list[Edge]: List of edges in the current selection.
    fn edges(&self) -> Vec<PyEdge> {
        self.0
            .edges()
            .into_iter()
            .map(|edge| edge.into())
            .collect_vec()
    }

    /// Returns the documents present in the current selection.
    ///
    /// Returns:
    ///     list[Document]: List of documents in the current selection.
    fn get_documents(&self) -> PyResult<Vec<Document<DynamicGraph>>> {
        Ok(block_on(self.0.get_documents())?)
    }

<<<<<<< HEAD
    /// Return the documents alongside their distances present in the current selection
    ///
    /// Returns:
    ///     list[Tuple[Document, float]]: list of documents and distances
    fn get_documents_with_distances(&self) -> PyResult<Vec<(Document<DynamicGraph>, f32)>> {
        Ok(block_on(self.0.get_documents_with_distances())?)
=======
    /// Returns the documents present in the current selection alongside their scores.
    ///
    /// Returns:
    ///     list[Tuple[Document, float]]: List of documents and scores.
    fn get_documents_with_scores(&self) -> PyResult<Vec<(Document<DynamicGraph>, f32)>> {
        Ok(self.0.get_documents_with_scores()?)
>>>>>>> 89c09575
    }

    /// Add all the documents associated with the specified `nodes` to the current selection.
    ///
    /// Documents added by this call are assumed to have a distance of 0.
    ///
    /// Args:
    ///   nodes (list): List of the node ids or nodes to add.
    ///
    /// Returns:
    ///     None:
    fn add_nodes(mut self_: PyRefMut<'_, Self>, nodes: Vec<PyNodeRef>) {
        self_.0.add_nodes(nodes)
    }

    /// Add all the documents associated with the specified `edges` to the current selection.
    ///
    /// Documents added by this call are assumed to have a distance of 0.
    ///
    /// Args:
    ///   edges (list):  List of the edge ids or edges to add.
    ///
    /// Returns:
    ///     None:
    fn add_edges(mut self_: PyRefMut<'_, Self>, edges: Vec<(PyNodeRef, PyNodeRef)>) {
        self_.0.add_edges(edges)
    }

    /// Add all the documents in a specified `selection` to the current selection.
    ///
    /// Args:
    ///   selection (VectorSelection): Selection to be added.
    ///
    /// Returns:
    ///   VectorSelection: The combined selection.
    pub fn append(mut self_: PyRefMut<'_, Self>, selection: &Self) -> DynamicVectorSelection {
        self_.0.append(&selection.0).clone()
    }

    /// Add all the documents a specified number of `hops` away from the selection.
    ///
    /// Two documents A and B are considered to be 1 hop away from each other if they are on the same
    /// entity or if they are on the same node/edge pair. Provided that two nodes A and C are n
    /// hops away of each other if there is a document B such that A is n - 1 hops away of B and B
    /// is 1 hop away of C.
    ///
    /// Args:
    ///   hops (int): The number of hops to carry out the expansion.
    ///   window (Tuple[int | str, int | str], optional): The window that documents need to belong to in order to be considered.
    ///
    /// Returns:
    ///     None:
    #[pyo3(signature = (hops, window=None))]
    fn expand(mut self_: PyRefMut<'_, Self>, hops: usize, window: PyWindow) {
        self_.0.expand(hops, translate_window(window))
    }

    /// Add to the selection the `limit` adjacent entities closest to `query`
    ///
    /// The expansion algorithm is a loop with two steps on each iteration:
<<<<<<< HEAD
    ///   1. All the entities 1 hop away of some of the entities included on the selection (and
    ///      not already selected) are marked as candidates.
    ///   2. Those candidates are added to the selection in ascending distance from `query`.
=======
    ///
    /// 1. All the entities 1 hop away of some of the entities included on the selection (and
    ///    not already selected) are marked as candidates.
    /// 2. Those candidates are added to the selection in descending order according to the
    ///    similarity score obtained against the `query`.
>>>>>>> 89c09575
    ///
    /// This loops goes on until the number of new entities reaches a total of `limit`
    /// entities or until no more documents are available
    ///
    /// Args:
<<<<<<< HEAD
    ///   query (str | list): the text or the embedding to calculate the distance from
    ///   limit (int): the number of documents to add
    ///   window (Tuple[int | str, int | str], optional): the window where documents need to belong to in order to be considered
=======
    ///   query (str | list): The text or the embedding to score against.
    ///   limit (int): The number of documents to add.
    ///   window (Tuple[int | str, int | str], optional): The window that documents need to belong to in order to be considered.
>>>>>>> 89c09575
    ///
    /// Returns:
    ///     None:
    #[pyo3(signature = (query, limit, window=None))]
    fn expand_entities_by_similarity(
        mut slf: PyRefMut<'_, Self>,
        query: PyQuery,
        limit: usize,
        window: PyWindow,
    ) -> PyResult<()> {
        let embedding = query.into_embedding(&slf.0.graph)?;
        let w = translate_window(window);
        block_on(slf.0.expand_entities_by_similarity(&embedding, limit, w))?;

        Ok(())
    }

    /// Add to the selection the `limit` adjacent nodes closest to `query`
    ///
    /// This function has the same behaviour as expand_entities_by_similarity but it only considers nodes.
    ///
    /// Args:
<<<<<<< HEAD
    ///   query (str | list): the text or the embedding to calculate the distance from
    ///   limit (int): the maximum number of new nodes to add
    ///   window (Tuple[int | str, int | str], optional): the window where documents need to belong to in order to be considered
=======
    ///   query (str | list): The text or the embedding to score against.
    ///   limit (int): The maximum number of new nodes to add.
    ///   window (Tuple[int | str, int | str], optional): The window that documents need to belong to in order to be considered.
>>>>>>> 89c09575
    ///
    /// Returns:
    ///     None:
    #[pyo3(signature = (query, limit, window=None))]
    fn expand_nodes_by_similarity(
        mut slf: PyRefMut<'_, Self>,
        query: PyQuery,
        limit: usize,
        window: PyWindow,
    ) -> PyResult<()> {
        let embedding = query.into_embedding(&slf.0.graph)?;
        let w = translate_window(window);
        block_on(slf.0.expand_nodes_by_similarity(&embedding, limit, w))?;
        Ok(())
    }

    /// Add to the selection the `limit` adjacent edges closest to `query`
    ///
    /// This function has the same behaviour as expand_entities_by_similarity but it only considers edges.
    ///
    /// Args:
<<<<<<< HEAD
    ///   query (str | list): the text or the embedding to calculate the distance from
    ///   limit (int): the maximum number of new edges to add
    ///   window (Tuple[int | str, int | str], optional): the window where documents need to belong to in order to be considered
=======
    ///   query (str | list): The text or the embedding to score against.
    ///   limit (int): The maximum number of new edges to add.
    ///   window (Tuple[int | str, int | str], optional): The window that documents need to belong to in order to be considered.
>>>>>>> 89c09575
    ///
    /// Returns:
    ///     None:
    #[pyo3(signature = (query, limit, window=None))]
    fn expand_edges_by_similarity(
        mut slf: PyRefMut<'_, Self>,
        query: PyQuery,
        limit: usize,
        window: PyWindow,
    ) -> PyResult<()> {
        let embedding = query.into_embedding(&slf.0.graph)?;
        let w = translate_window(window);
        block_on(slf.0.expand_edges_by_similarity(&embedding, limit, w))?;
        Ok(())
    }
}<|MERGE_RESOLUTION|>--- conflicted
+++ resolved
@@ -3,11 +3,7 @@
     python::{
         graph::{edge::PyEdge, node::PyNode, views::graph_view::PyGraphView},
         types::wrappers::document::PyDocument,
-<<<<<<< HEAD
-        utils::{block_on, execute_async_task, PyNodeRef, PyTime},
-=======
-        utils::{execute_async_task, PyNodeRef},
->>>>>>> 89c09575
+        utils::{block_on, execute_async_task, PyNodeRef},
     },
     vectors::{
         cache::VectorCache,
@@ -27,7 +23,10 @@
     prelude::*,
     types::{PyFunction, PyList},
 };
-<<<<<<< HEAD
+use raphtory_api::core::{
+    storage::timeindex::{AsTime, EventTime},
+    utils::time::IntoTime,
+};
 use std::{path::PathBuf, sync::Arc};
 use tokio::runtime::Runtime;
 
@@ -181,18 +180,7 @@
     }
 }
 
-pub type PyWindow = Option<(PyTime, PyTime)>;
-=======
-use raphtory_api::core::{
-    storage::timeindex::{AsTime, EventTime},
-    utils::time::IntoTime,
-};
-use std::path::PathBuf;
-
-type DynamicVectorisedGraph = VectorisedGraph<DynamicGraph>;
-
 pub type PyWindow = Option<(EventTime, EventTime)>;
->>>>>>> 89c09575
 
 pub fn translate_window(window: PyWindow) -> Option<(i64, i64)> {
     window.map(|(start, end)| (start.into_time().t(), end.into_time().t()))
@@ -383,21 +371,12 @@
         self.0.empty_selection()
     }
 
-<<<<<<< HEAD
-    /// Search the closest entities to `query` with no more than `limit` entities
-    ///
-    /// Args:
-    ///   query (str | list): the text or the embedding to calculate the distance from
-    ///   limit (int): the maximum number of new entities to search
-    ///   window (Tuple[int | str, int | str], optional): the window where documents need to belong to in order to be considered
-=======
-    /// Perform a similarity search between each entity's associated document and a specified `query`. Returns a number of entities up to a specified `limit` ranked in descending order of similarity score.
-    ///
-    /// Args:
-    ///   query (str | list): The text or the embedding to score against.
+    /// Perform a similarity search between each entity's associated document and a specified `query`. Returns a number of entities up to a specified `limit` ranked in ascending order of distance.
+    ///
+    /// Args:
+    ///   query (str | list): The text or the embedding to calculate the distance from.
     ///   limit (int): The maximum number of new entities in the result.
     ///   window (Tuple[int | str, int | str], optional): The window that documents need to belong to in order to be considered.
->>>>>>> 89c09575
     ///
     /// Returns:
     ///   VectorSelection: The vector selection resulting from the search.
@@ -414,21 +393,12 @@
         Ok(s)
     }
 
-<<<<<<< HEAD
-    /// Search the closest nodes to `query` with no more than `limit` nodes
-    ///
-    /// Args:
-    ///   query (str | list): the text or the embedding to calculate the distance from
-    ///   limit (int): the maximum number of new nodes to search
-    ///   window (Tuple[int | str, int | str], optional): the window where documents need to belong to in order to be considered
-=======
-    /// Perform a similarity search between each node's associated document and a specified `query`. Returns a number of nodes up to a specified `limit` ranked in descending order of similarity score.
-    ///
-    /// Args:
-    ///   query (str | list): The text or the embedding to score against.
+    /// Perform a similarity search between each node's associated document and a specified `query`. Returns a number of nodes up to a specified `limit` ranked in ascending order of distance.
+    ///
+    /// Args:
+    ///   query (str | list): The text or the embedding to calculate the distance from.
     ///   limit (int): The maximum number of new nodes in the result.
-    ///   window (Tuple[int | str, int | str], optional): The window that documents need to belong to in order to be considered.
->>>>>>> 89c09575
+    ///   window (Tuple[int | str, int | str], optional): The window where documents need to belong to in order to be considered.
     ///
     /// Returns:
     ///   VectorSelection: The vector selection resulting from the search.
@@ -444,21 +414,12 @@
         Ok(block_on(self.0.nodes_by_similarity(&embedding, limit, w))?)
     }
 
-<<<<<<< HEAD
-    /// Search the closest edges to `query` with no more than `limit` edges
-    ///
-    /// Args:
-    ///   query (str | list): the text or the embedding to calculate the distance from
-    ///   limit (int): the maximum number of new edges to search
-    ///   window (Tuple[int | str, int | str], optional): the window where documents need to belong to in order to be considered
-=======
-    /// Perform a similarity search between each edge's associated document and a specified `query`. Returns a number of edges up to a specified `limit` ranked in descending order of similarity score.
-    ///
-    /// Args:
-    ///   query (str | list): The text or the embedding to score against.
+    /// Perform a similarity search between each edge's associated document and a specified `query`. Returns a number of edges up to a specified `limit` ranked in ascending order of distance.
+    ///
+    /// Args:
+    ///   query (str | list): The text or the embedding to calculate the distance from.
     ///   limit (int): The maximum number of new edges in the results.
     ///   window (Tuple[int | str, int | str], optional): The window that documents need to belong to in order to be considered.
->>>>>>> 89c09575
     ///
     /// Returns:
     ///   VectorSelection: The vector selection resulting from the search.
@@ -514,21 +475,12 @@
         Ok(block_on(self.0.get_documents())?)
     }
 
-<<<<<<< HEAD
-    /// Return the documents alongside their distances present in the current selection
-    ///
-    /// Returns:
-    ///     list[Tuple[Document, float]]: list of documents and distances
+    /// Returns the documents present in the current selection alongside their distances.
+    ///
+    /// Returns:
+    ///     list[Tuple[Document, float]]: List of documents and distances.
     fn get_documents_with_distances(&self) -> PyResult<Vec<(Document<DynamicGraph>, f32)>> {
         Ok(block_on(self.0.get_documents_with_distances())?)
-=======
-    /// Returns the documents present in the current selection alongside their scores.
-    ///
-    /// Returns:
-    ///     list[Tuple[Document, float]]: List of documents and scores.
-    fn get_documents_with_scores(&self) -> PyResult<Vec<(Document<DynamicGraph>, f32)>> {
-        Ok(self.0.get_documents_with_scores()?)
->>>>>>> 89c09575
     }
 
     /// Add all the documents associated with the specified `nodes` to the current selection.
@@ -589,31 +541,18 @@
     /// Add to the selection the `limit` adjacent entities closest to `query`
     ///
     /// The expansion algorithm is a loop with two steps on each iteration:
-<<<<<<< HEAD
-    ///   1. All the entities 1 hop away of some of the entities included on the selection (and
-    ///      not already selected) are marked as candidates.
-    ///   2. Those candidates are added to the selection in ascending distance from `query`.
-=======
     ///
     /// 1. All the entities 1 hop away of some of the entities included on the selection (and
     ///    not already selected) are marked as candidates.
-    /// 2. Those candidates are added to the selection in descending order according to the
-    ///    similarity score obtained against the `query`.
->>>>>>> 89c09575
+    /// 2. Those candidates are added to the selection in ascending distance from `query`.
     ///
     /// This loops goes on until the number of new entities reaches a total of `limit`
     /// entities or until no more documents are available
     ///
     /// Args:
-<<<<<<< HEAD
-    ///   query (str | list): the text or the embedding to calculate the distance from
-    ///   limit (int): the number of documents to add
-    ///   window (Tuple[int | str, int | str], optional): the window where documents need to belong to in order to be considered
-=======
-    ///   query (str | list): The text or the embedding to score against.
+    ///   query (str | list): The text or the embedding to calculate the distance from.
     ///   limit (int): The number of documents to add.
     ///   window (Tuple[int | str, int | str], optional): The window that documents need to belong to in order to be considered.
->>>>>>> 89c09575
     ///
     /// Returns:
     ///     None:
@@ -636,15 +575,9 @@
     /// This function has the same behaviour as expand_entities_by_similarity but it only considers nodes.
     ///
     /// Args:
-<<<<<<< HEAD
-    ///   query (str | list): the text or the embedding to calculate the distance from
-    ///   limit (int): the maximum number of new nodes to add
-    ///   window (Tuple[int | str, int | str], optional): the window where documents need to belong to in order to be considered
-=======
-    ///   query (str | list): The text or the embedding to score against.
+    ///   query (str | list): The text or the embedding to calculate the distance from.
     ///   limit (int): The maximum number of new nodes to add.
     ///   window (Tuple[int | str, int | str], optional): The window that documents need to belong to in order to be considered.
->>>>>>> 89c09575
     ///
     /// Returns:
     ///     None:
@@ -666,15 +599,9 @@
     /// This function has the same behaviour as expand_entities_by_similarity but it only considers edges.
     ///
     /// Args:
-<<<<<<< HEAD
-    ///   query (str | list): the text or the embedding to calculate the distance from
-    ///   limit (int): the maximum number of new edges to add
-    ///   window (Tuple[int | str, int | str], optional): the window where documents need to belong to in order to be considered
-=======
-    ///   query (str | list): The text or the embedding to score against.
+    ///   query (str | list): The text or the embedding to calculate the distance from.
     ///   limit (int): The maximum number of new edges to add.
     ///   window (Tuple[int | str, int | str], optional): The window that documents need to belong to in order to be considered.
->>>>>>> 89c09575
     ///
     /// Returns:
     ///     None:
