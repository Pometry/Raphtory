use crate::{
    core::{entities::vertices::vertex_ref::VertexRef, utils::time::IntoTime},
    db::{
        api::{
            properties::{internal::PropertiesOps, Properties},
            view::internal::DynamicGraph,
        },
        graph::{edge::EdgeView, vertex::VertexView},
    },
    prelude::{EdgeViewOps, GraphViewOps, VertexViewOps},
<<<<<<< HEAD
    python::{
        graph::{edge::PyEdge, vertex::PyVertex, views::graph_view::PyGraphView},
        types::repr::Repr,
        utils::PyTime,
    },
    vectors::{
        document_template::{DefaultTemplate, DocumentTemplate},
        vectorisable::Vectorisable,
        vectorised_graph::VectorisedGraph,
        Document, DocumentInput, Embedding, EmbeddingFunction, Lifespan,
=======
    python::graph::views::graph_view::PyGraphView,
    vectors::{
        document_template::{DefaultTemplate, DocumentTemplate},
        vectorizable::Vectorizable,
        vectorized_graph::VectorizedGraph,
        DocumentInput, DocumentOps, Embedding, EmbeddingFunction,
>>>>>>> af34830d
    },
};
use futures_util::future::BoxFuture;
use itertools::Itertools;
use pyo3::{
    exceptions::PyTypeError,
    prelude::*,
    types::{PyFunction, PyList},
};
use std::{future::Future, path::PathBuf, sync::Arc, thread};

#[derive(Clone)]
pub enum PyQuery {
    Raw(String),
    Computed(Embedding),
}

impl PyQuery {
    async fn into_embedding<E: EmbeddingFunction + ?Sized>(self, embedding: &E) -> Embedding {
        match self {
            Self::Raw(query) => embedding.call(vec![query]).await.remove(0),
            Self::Computed(embedding) => embedding,
        }
    }
}

impl<'source> FromPyObject<'source> for PyQuery {
    fn extract(query: &'source PyAny) -> PyResult<Self> {
        if let Ok(text) = query.extract::<String>() {
            return Ok(PyQuery::Raw(text));
        }
        if let Ok(embedding) = query.extract::<Embedding>() {
            return Ok(PyQuery::Computed(embedding));
        }
        let message = format!("query '{query}' must be a str, or a list of float");
        Err(PyTypeError::new_err(message))
    }
}

#[pyclass(name = "GraphDocument", frozen, get_all)]
pub struct PyGraphDocument {
    content: String,
    entity: PyObject,
}

#[pymethods]
impl PyGraphDocument {
    #[new]
    fn new(content: String, entity: PyObject) -> Self {
        Self { content, entity }
    }

    fn __repr__(&self, py: Python) -> String {
        let entity_repr = match self.entity.call_method0(py, "__repr__") {
            Ok(repr) => repr.extract::<String>(py).unwrap_or("None".to_owned()),
            Err(_) => "None".to_owned(),
        };
        let py_content = self.content.clone().into_py(py);
        let content_repr = match py_content.call_method0(py, "__repr__") {
            Ok(repr) => repr.extract::<String>(py).unwrap_or("''".to_owned()),
            Err(_) => "''".to_owned(),
        };
        format!(
            "GraphDocument(content={}, entity={})",
            content_repr, entity_repr
        )
    }
}

struct PyDocumentTemplate {
    node_document: Option<String>,
    edge_document: Option<String>,
    default_template: DefaultTemplate,
}

impl PyDocumentTemplate {
    fn new(node_document: Option<String>, edge_document: Option<String>) -> Self {
        Self {
            node_document,
            edge_document,
            default_template: DefaultTemplate,
        }
    }
}

impl<G: GraphViewOps> DocumentTemplate<G> for PyDocumentTemplate {
    fn node(&self, vertex: &VertexView<G>) -> Box<dyn Iterator<Item = DocumentInput>> {
        match &self.node_document {
            Some(node_document) => get_documents_from_prop(vertex.properties(), node_document),
            None => self.default_template.node(vertex),
        }
    }

    fn edge(&self, edge: &EdgeView<G>) -> Box<dyn Iterator<Item = DocumentInput>> {
        match &self.edge_document {
            Some(edge_document) => get_documents_from_prop(edge.properties(), edge_document),
            None => self.default_template.edge(edge),
        }
    }
}

fn get_documents_from_prop<P: PropertiesOps + Clone + 'static>(
    properties: Properties<P>,
    name: &str,
) -> Box<dyn Iterator<Item = DocumentInput>> {
    let prop = properties
        .temporal()
        .iter()
        .find(|(key, _)| key.to_string() == name);

    match prop {
        Some((_, prop)) => {
            let iter = prop.iter().map(|(time, prop)| DocumentInput {
                content: prop.to_string(),
                life: Lifespan::Event { time },
            });
            Box::new(iter)
        }
        None => {
            let content = properties.get(name).unwrap().to_string();
            Box::new(std::iter::once(content.into()))
        }
    }
}

type InnerVectorisedGraph = VectorisedGraph<DynamicGraph, PyDocumentTemplate>;

#[pyclass(name = "VectorisedGraph", frozen)]
pub struct PyVectorisedGraph(InnerVectorisedGraph);

impl IntoPy<PyObject> for InnerVectorisedGraph {
    fn into_py(self, py: Python<'_>) -> PyObject {
        Py::new(py, PyVectorisedGraph(self)).unwrap().into_py(py)
    }
}

type Window = Option<(PyTime, PyTime)>;

fn translate(window: Window) -> Option<(i64, i64)> {
    window.map(|(start, end)| (start.into_time(), end.into_time()))
}

#[pymethods]
impl PyVectorisedGraph {
    #[staticmethod]
    fn build(
        graph: &PyGraphView,
        embedding: &PyFunction,
        cache: Option<String>,
        node_document: Option<String>,
        edge_document: Option<String>,
    ) -> PyVectorisedGraph {
        // FIXME: we should be able to specify templates only for one type of entity: nodes/edges
        let embedding: Py<PyFunction> = embedding.into();
        let graph = graph.graph.clone();
        let cache = cache.map(|cache| PathBuf::from(cache));
        let template = PyDocumentTemplate::new(node_document, edge_document);
        spawn_async_task(move || async move {
            let vectorised_graph = graph
                .vectorise_with_template(Box::new(embedding.clone()), cache, template)
                .await;
            PyVectorisedGraph(vectorised_graph)
        })
    }

    fn nodes(&self) -> Vec<PyVertex> {
        self.0
            .nodes()
            .into_iter()
            .map(|vertex| vertex.into())
            .collect_vec()
    }

    fn edges(&self) -> Vec<PyEdge> {
        self.0
            .edges()
            .into_iter()
            .map(|edge| edge.into())
            .collect_vec()
    }

    fn get_documents(&self, py: Python) -> Vec<PyGraphDocument> {
        self.get_documents_with_scores(py)
            .into_iter()
            .map(|(doc, _)| doc)
            .collect_vec()
    }

    fn get_documents_with_scores(&self, py: Python) -> Vec<(PyGraphDocument, f32)> {
        let docs = self.0.get_documents_with_scores();

        docs.into_iter()
            .map(|(doc, score)| match doc {
                Document::Node { name, content } => {
                    let vertex = self.0.source_graph.vertex(name).unwrap();
                    (
                        PyGraphDocument {
                            content,
                            entity: vertex.into_py(py),
                        },
                        score,
                    )
                }
                Document::Edge { src, dst, content } => {
                    let edge = self.0.source_graph.edge(src, dst).unwrap();
                    (
                        PyGraphDocument {
                            content,
                            entity: edge.into_py(py),
                        },
                        score,
                    )
                }
            })
            .collect_vec()
    }

    #[pyo3(signature = (hops, window=None))]
    fn expand(&self, hops: usize, window: Window) -> InnerVectorisedGraph {
        self.0.expand(hops, translate(window))
    }

    #[pyo3(signature = (query, limit, window=None))]
    fn expand_with_search(
        &self,
        query: PyQuery,
        limit: usize,
        window: Window,
    ) -> InnerVectorisedGraph {
        let embedding = compute_embedding(&self.0, query);
        self.0
            .expand_with_search(&embedding, limit, translate(window))
    }

    fn select(
        &self,
        nodes: Vec<VertexRef>,
        edges: Vec<(VertexRef, VertexRef)>,
    ) -> InnerVectorisedGraph {
        self.0.select(nodes, edges)
    }

    fn select_nodes(&self, nodes: Vec<VertexRef>) -> InnerVectorisedGraph {
        self.select(nodes, vec![])
    }

    fn select_edges(&self, edges: Vec<(VertexRef, VertexRef)>) -> InnerVectorisedGraph {
        self.select(vec![], edges)
    }

    #[pyo3(signature = (query, limit, window=None))]
    fn search_similar_entities(
        &self,
        query: PyQuery,
        limit: usize,
        window: Window,
    ) -> InnerVectorisedGraph {
        let embedding = compute_embedding(&self.0, query);
        self.0
            .search_similar_entities(&embedding, limit, translate(window))
    }

    #[pyo3(signature = (query, limit, window=None))]
    fn search_similar_nodes(
        &self,
        query: PyQuery,
        limit: usize,
        window: Window,
    ) -> InnerVectorisedGraph {
        let embedding = compute_embedding(&self.0, query);
        self.0
            .search_similar_nodes(&embedding, limit, translate(window))
    }

    #[pyo3(signature = (query, limit, window=None))]
    fn search_similar_edges(
        &self,
        query: PyQuery,
        limit: usize,
        window: Window,
    ) -> InnerVectorisedGraph {
        let embedding = compute_embedding(&self.0, query);
        self.0
            .search_similar_edges(&embedding, limit, translate(window))
    }
}

fn compute_embedding(vectors: &InnerVectorisedGraph, query: PyQuery) -> Embedding {
    let embedding = vectors.embedding.clone();
    spawn_async_task(move || async move { query.into_embedding(embedding.as_ref()).await })
}

// This function takes a function that returns a future instead of taking just a future because
// a task might return an unsendable future but what we can do is making a function returning that
// future which is sendable itself
fn spawn_async_task<T, F, O>(task: T) -> O
where
    T: FnOnce() -> F + Send + 'static,
    F: Future<Output = O> + 'static,
    O: Send + 'static,
{
    Python::with_gil(|py| {
        py.allow_threads(move || {
            thread::spawn(move || {
                tokio::runtime::Builder::new_multi_thread()
                    .enable_all()
                    .build()
                    .unwrap()
                    .block_on(task())
            })
            .join()
            .expect("error when waiting for async task to complete")
        })
    })
}

impl EmbeddingFunction for Py<PyFunction> {
    fn call(&self, texts: Vec<String>) -> BoxFuture<'static, Vec<Embedding>> {
        let embedding_function = self.clone();
        Box::pin(async move {
            Python::with_gil(|py| {
                let python_texts = PyList::new(py, texts);
                let result = embedding_function.call1(py, (python_texts,)).unwrap();
                let embeddings: &PyList = result.downcast(py).unwrap();

                embeddings
                    .iter()
                    .map(|embedding| {
                        let pylist: &PyList = embedding.downcast().unwrap();
                        pylist
                            .iter()
                            .map(|element| element.extract::<f32>().unwrap())
                            .collect_vec()
                    })
                    .collect_vec()
            })
        })
    }
}<|MERGE_RESOLUTION|>--- conflicted
+++ resolved
@@ -8,10 +8,8 @@
         graph::{edge::EdgeView, vertex::VertexView},
     },
     prelude::{EdgeViewOps, GraphViewOps, VertexViewOps},
-<<<<<<< HEAD
     python::{
         graph::{edge::PyEdge, vertex::PyVertex, views::graph_view::PyGraphView},
-        types::repr::Repr,
         utils::PyTime,
     },
     vectors::{
@@ -19,14 +17,6 @@
         vectorisable::Vectorisable,
         vectorised_graph::VectorisedGraph,
         Document, DocumentInput, Embedding, EmbeddingFunction, Lifespan,
-=======
-    python::graph::views::graph_view::PyGraphView,
-    vectors::{
-        document_template::{DefaultTemplate, DocumentTemplate},
-        vectorizable::Vectorizable,
-        vectorized_graph::VectorizedGraph,
-        DocumentInput, DocumentOps, Embedding, EmbeddingFunction,
->>>>>>> af34830d
     },
 };
 use futures_util::future::BoxFuture;
@@ -36,7 +26,7 @@
     prelude::*,
     types::{PyFunction, PyList},
 };
-use std::{future::Future, path::PathBuf, sync::Arc, thread};
+use std::{future::Future, path::PathBuf, thread};
 
 #[derive(Clone)]
 pub enum PyQuery {
