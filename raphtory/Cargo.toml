[package]
name = "raphtory"
description = "raphtory, a temporal graph library"
edition.workspace = true
rust-version.workspace = true
version.workspace = true
keywords.workspace = true
authors.workspace = true
documentation.workspace = true
repository.workspace = true
license.workspace = true
readme.workspace = true
homepage.workspace = true

# See more keys and their definitions at https://doc.rust-lang.org/cargo/reference/manifest.html

[dependencies]
<<<<<<< HEAD
raphtory-api = { path = "../raphtory-api", version = "0.16.1" }
raphtory-core = { path = "../raphtory-core", version = "0.16.1" }
raphtory-storage = { path = "../raphtory-storage", version = "0.16.1" }
pometry-storage.workspace = true
=======
raphtory-api = { path = "../raphtory-api", version = "0.16.2" }
raphtory-core = { path = "../raphtory-core", version = "0.16.2" }
raphtory-storage = { path = "../raphtory-storage", version = "0.16.2" }
>>>>>>> c62aa568
iter-enum = { workspace = true, features = ["rayon"] }

hashbrown = { workspace = true }
chrono = { workspace = true }
itertools = { workspace = true }
num-traits = { workspace = true }
num-integer = { workspace = true }
parking_lot = { workspace = true }
once_cell = { workspace = true }
rand = { workspace = true }
rand_distr = { workspace = true }
rayon = { workspace = true }
regex = { workspace = true }
rustc-hash = { workspace = true }
bigdecimal = { workspace = true }
indexmap = { workspace = true }
serde = { workspace = true }
thiserror = { workspace = true }
dashmap = { workspace = true }
ordered-float = { workspace = true }
glam = { workspace = true }
quad-rand = { workspace = true }
serde_json = { workspace = true }
ouroboros = { workspace = true }
either = { workspace = true }
bytemuck = { workspace = true }
tracing = { workspace = true }
ahash = { workspace = true }
roaring = { workspace = true }
strsim = { workspace = true }
walkdir = { workspace = true }
uuid = { workspace = true }

# io optional dependencies
csv = { workspace = true, optional = true }
zip = { workspace = true, optional = true }
neo4rs = { workspace = true, optional = true }
bzip2 = { workspace = true, optional = true }
flate2 = { workspace = true, optional = true }
reqwest = { workspace = true, features = ["blocking"], optional = true }
tokio = { workspace = true, optional = true }
kdam = { workspace = true, optional = true }

# proto optional dependencies
memmap2 = { workspace = true, optional = true }
prost = { workspace = true, optional = true }
prost-types = { workspace = true, optional = true }

# arrow otional dependencies
parquet = { workspace = true, optional = true }
arrow-json = { workspace = true, optional = true }
arrow-array = { workspace = true, features = ["chrono-tz"], optional = true }
arrow-buffer = { workspace = true, optional = true }
arrow-cast = { workspace = true, optional = true }
arrow-schema = { workspace = true, optional = true }

# search optional dependencies
tantivy = { workspace = true, optional = true }

# vectors optional dependencies
futures-util = { workspace = true, optional = true }
async-trait = { workspace = true, optional = true }
async-openai = { workspace = true, optional = true }
bincode = { workspace = true, optional = true }
minijinja = { workspace = true, optional = true }
minijinja-contrib = { workspace = true, optional = true }
arroy = { workspace = true, optional = true }
heed = { workspace = true, optional = true }
moka = { workspace = true, optional = true }

# python binding optional dependencies
pyo3 = { workspace = true, optional = true }
numpy = { workspace = true, optional = true }
num = { workspace = true, optional = true }
display-error-chain = { workspace = true, optional = true }
tempfile = { workspace = true, optional = true }
pyo3-arrow = { workspace = true, optional = true }


[dev-dependencies]
csv = { workspace = true }
pretty_assertions = { workspace = true }
tempfile = { workspace = true }
tokio = { workspace = true }                             # for vector testing
dotenv = { workspace = true }                            # for vector testing
streaming-stats = { workspace = true }
proptest = { workspace = true }
proptest-derive = { workspace = true }
indoc = { workspace = true }

[build-dependencies]
prost-build = { workspace = true, optional = true }

[features]
default = []
# Enables the graph loader io module
io = [
    "dep:neo4rs",
    "dep:bzip2",
    "dep:flate2",
    "dep:csv",
    "dep:reqwest",
    "dep:tokio",
    "dep:parquet",
    "proto",
]

# search
search = ["dep:tantivy", "dep:tempfile", "proto", "io"]
# vectors
vectors = [
    "dep:futures-util",
    "dep:async-trait",
    "dep:async-openai",
    "dep:bincode",
    "dep:minijinja",
    "dep:minijinja-contrib",
    "raphtory-api/template",
    "dep:arroy",
    "dep:heed",
    "dep:moka",
    "dep:tempfile", # also used for the storage feature
]

# Enables generating the pyo3 python bindings
python = [
    "io",
    "arrow",
    "search",
    "vectors",
    "proto",
    "dep:pyo3",
    "dep:numpy",
    "dep:num",
    "dep:display-error-chain",
    "pyo3-arrow",
    "raphtory-api/python",
    "raphtory-core/python",
    "kdam/notebook",
]
# storage
storage = [
    "arrow",
    "raphtory-api/storage",
    "raphtory-storage/storage",
    "dep:memmap2",
    "dep:tempfile",
]
arrow = [
    "raphtory-api/arrow",
    "raphtory-core/arrow",
    "dep:parquet",
    "dep:arrow-json",
    "dep:arrow-array",
    "dep:arrow-buffer",
    "dep:arrow-cast",
    "dep:arrow-schema",
]

proto = [
    "dep:prost",
    "dep:prost-types",
    "dep:zip",
    "dep:prost-build",
    "dep:memmap2",
    "arrow",
    "io",
]<|MERGE_RESOLUTION|>--- conflicted
+++ resolved
@@ -15,16 +15,10 @@
 # See more keys and their definitions at https://doc.rust-lang.org/cargo/reference/manifest.html
 
 [dependencies]
-<<<<<<< HEAD
-raphtory-api = { path = "../raphtory-api", version = "0.16.1" }
-raphtory-core = { path = "../raphtory-core", version = "0.16.1" }
-raphtory-storage = { path = "../raphtory-storage", version = "0.16.1" }
-pometry-storage.workspace = true
-=======
 raphtory-api = { path = "../raphtory-api", version = "0.16.2" }
 raphtory-core = { path = "../raphtory-core", version = "0.16.2" }
 raphtory-storage = { path = "../raphtory-storage", version = "0.16.2" }
->>>>>>> c62aa568
+pometry-storage.workspace = true
 iter-enum = { workspace = true, features = ["rayon"] }
 
 hashbrown = { workspace = true }
