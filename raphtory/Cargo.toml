--- conflicted
+++ resolved
@@ -15,19 +15,10 @@
 # See more keys and their definitions at https://doc.rust-lang.org/cargo/reference/manifest.html
 
 [dependencies]
-<<<<<<< HEAD
-raphtory-api = { path = "../raphtory-api", version = "0.14.0" }
+raphtory-api = { path = "../raphtory-api", version = "0.15.0" }
 arrow-ipc = { workspace = true }
 arrow-array = { workspace = true, features = ["chrono-tz"] }
 arrow-schema = { workspace = true }
-=======
-raphtory-api = { path = "../raphtory-api", version = "0.15.0" }
-arrow-ipc = {workspace = true}
-arrow-array = {workspace = true, features = ["chrono-tz"]}
-arrow-schema = {workspace = true}
-arrow-buffer = {workspace = true}
-arrow-data ={ workspace = true }
->>>>>>> 8b79c289
 hashbrown = { workspace = true }
 chrono = { workspace = true }
 itertools = { workspace = true }
