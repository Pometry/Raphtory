--- conflicted
+++ resolved
@@ -43,11 +43,7 @@
 dashmap = {version ="5", features = ["serde"] }
 serde_with = "3.3.0"
 enum_dispatch = "0.3"
-<<<<<<< HEAD
-kdam = { git = "https://github.com/clitic/kdam.git", branch = "pyo3", features = ["notebook"] }
-=======
 kdam = { version="0.5.0", features = ["notebook"] }
->>>>>>> b5f767f6
 
 # io optional dependencies
 csv = {version="1.1.6", optional=true}
