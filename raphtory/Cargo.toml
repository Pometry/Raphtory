[package]
name = "raphtory"
description = "raphtory, a temporal graph library"
edition.workspace = true
rust-version.workspace = true
version.workspace = true
keywords.workspace = true
authors.workspace = true
documentation.workspace = true
repository.workspace = true
license.workspace = true
readme.workspace = true
homepage.workspace = true

# See more keys and their definitions at https://doc.rust-lang.org/cargo/reference/manifest.html

[dependencies]
<<<<<<< HEAD
raphtory-api.workspace = true                                #{ path = "../raphtory-api", version = "0.15.1" }
raphtory-core.workspace = true                               # = { path = "../raphtory-core", version = "0.15.1" }
raphtory-storage.workspace = true                            # = { path = "../raphtory-storage", version = "0.15.1" }
db4-graph.workspace = true
storage.workspace = true
=======
raphtory-api = { path = "../raphtory-api", version = "0.16.0" }
raphtory-core = { path = "../raphtory-core", version = "0.16.0" }
raphtory-storage = { path = "../raphtory-storage", version = "0.16.0" }
>>>>>>> 9921b2cf
iter-enum = { workspace = true, features = ["rayon"] }
arrow-array = { workspace = true, features = ["chrono-tz"] }
arrow-schema = { workspace = true }
hashbrown = { workspace = true }
chrono = { workspace = true }
itertools = { workspace = true }
num-traits = { workspace = true }
num-integer = { workspace = true }
parking_lot = { workspace = true }
once_cell = { workspace = true }
rand = { workspace = true }
rand_distr = { workspace = true }
rayon = { workspace = true }
regex = { workspace = true }
rustc-hash = { workspace = true }
bigdecimal = { workspace = true }
indexmap = { workspace = true }
serde = { workspace = true }
thiserror = { workspace = true }
dashmap = { workspace = true }
ordered-float = { workspace = true }
glam = { workspace = true }
quad-rand = { workspace = true }
serde_json = { workspace = true }
ouroboros = { workspace = true }
either = { workspace = true }
kdam = { workspace = true, optional = true }
bytemuck = { workspace = true }
tracing = { workspace = true }
ahash = { workspace = true }

# io optional dependencies
csv = { workspace = true, optional = true }
zip = { workspace = true, optional = true }
neo4rs = { workspace = true, optional = true }
bzip2 = { workspace = true, optional = true }
flate2 = { workspace = true, optional = true }
reqwest = { workspace = true, features = ["blocking"], optional = true }
tokio = { workspace = true, optional = true }

# search optional dependencies
tantivy = { workspace = true, optional = true }

# vectors optional dependencies
futures-util = { workspace = true, optional = true }
async-trait = { workspace = true, optional = true }
async-openai = { workspace = true, optional = true }
bincode = { workspace = true, optional = true }
minijinja = { workspace = true, optional = true }
minijinja-contrib = { workspace = true, optional = true }
arroy = { workspace = true, optional = true }
heed = { workspace = true, optional = true }
sysinfo = { workspace = true, optional = true }
moka = { workspace = true, optional = true }

# python binding optional dependencies
pyo3 = { workspace = true, optional = true }
numpy = { workspace = true, optional = true }
num = { workspace = true, optional = true }
display-error-chain = { workspace = true, optional = true }
polars-arrow = { workspace = true, optional = true }
polars-parquet = { workspace = true, optional = true }
parquet = { workspace = true, optional = true }
arrow-json = { workspace = true, optional = true }
memmap2 = { workspace = true, optional = true }
tempfile = { workspace = true, optional = true }
pometry-storage = { workspace = true, optional = true }
pyo3-arrow = { workspace = true, optional = true }

prost = { workspace = true, optional = true }
prost-types = { workspace = true, optional = true }
roaring = { workspace = true }
strsim = { workspace = true }
walkdir = { workspace = true }
uuid = { workspace = true }

[dev-dependencies]
csv = { workspace = true }
pretty_assertions = { workspace = true }
quickcheck = { workspace = true }
quickcheck_macros = { workspace = true }
tempfile = { workspace = true }
tokio = { workspace = true }                             # for vector testing
dotenv = { workspace = true }                            # for vector testing
streaming-stats = { workspace = true }
proptest = { workspace = true }
proptest-derive = { workspace = true }
polars-core = { workspace = true, features = ["fmt"] }
polars-io = { workspace = true, features = ["parquet"] }
indoc = { workspace = true }

[build-dependencies]
prost-build = { workspace = true, optional = true }

[features]
default = []
# Enables the graph loader io module
io = [
    "dep:neo4rs",
    "dep:bzip2",
    "dep:flate2",
    "dep:csv",
    "dep:reqwest",
    "dep:tokio",
    "dep:parquet",
    "dep:arrow-json",
    "proto",
    "kdam",
]

# search
search = ["dep:tantivy", "dep:tempfile", "proto", "io"]
# vectors
vectors = [
    "dep:futures-util",
    "dep:async-trait",
    "dep:async-openai",
    "dep:bincode",
    "dep:minijinja",
    "dep:minijinja-contrib",
    "raphtory-api/template",
    "dep:arroy",
    "dep:heed",
    "dep:sysinfo",
    "dep:moka",
    "dep:tempfile",          # also used for the storage feature
]

# Enables generating the pyo3 python bindings
python = [
    "io",
    "arrow",
    "search",
    "vectors",
    "proto",
    "dep:pyo3",
    "dep:numpy",
    "dep:num",
    "dep:display-error-chain",
    "polars-arrow?/compute",
    "pyo3-arrow",
    "raphtory-api/python",
    "raphtory-core/python",
    "kdam/notebook",
]
# storage
storage = [
    "arrow",
    "pometry-storage/storage",
    "raphtory-api/storage",
    "raphtory-storage/storage",
    "dep:memmap2",
    "dep:tempfile",
    "polars-arrow?/io_ipc",
    "polars-arrow?/arrow_rs",
]
arrow = [
    "dep:polars-arrow",
    "dep:polars-parquet",
    "polars-parquet?/compression",
    "raphtory-api/arrow",
    "raphtory-core/arrow",
]

proto = [
    "dep:prost",
    "dep:prost-types",
    "dep:zip",
    "dep:prost-build",
    "dep:memmap2",
    "arrow",
    "io",
]<|MERGE_RESOLUTION|>--- conflicted
+++ resolved
@@ -15,17 +15,11 @@
 # See more keys and their definitions at https://doc.rust-lang.org/cargo/reference/manifest.html
 
 [dependencies]
-<<<<<<< HEAD
 raphtory-api.workspace = true                                #{ path = "../raphtory-api", version = "0.15.1" }
 raphtory-core.workspace = true                               # = { path = "../raphtory-core", version = "0.15.1" }
 raphtory-storage.workspace = true                            # = { path = "../raphtory-storage", version = "0.15.1" }
 db4-graph.workspace = true
 storage.workspace = true
-=======
-raphtory-api = { path = "../raphtory-api", version = "0.16.0" }
-raphtory-core = { path = "../raphtory-core", version = "0.16.0" }
-raphtory-storage = { path = "../raphtory-storage", version = "0.16.0" }
->>>>>>> 9921b2cf
 iter-enum = { workspace = true, features = ["rayon"] }
 arrow-array = { workspace = true, features = ["chrono-tz"] }
 arrow-schema = { workspace = true }
