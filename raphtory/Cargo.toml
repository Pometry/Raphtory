[package]
name = "raphtory"
description = "raphtory, a temporal graph library"
edition.workspace = true
rust-version.workspace = true
version.workspace = true
keywords.workspace = true
authors.workspace = true
documentation.workspace = true
repository.workspace = true
license.workspace = true
readme.workspace = true
homepage.workspace = true

# See more keys and their definitions at https://doc.rust-lang.org/cargo/reference/manifest.html

[dependencies]
bincode = "1"
chrono = { version = "0.4", features = ["serde"] }
flume = "0.10"
futures = {version = "0.3", features = ["thread-pool"] }
genawaiter = "0.99"
itertools="0.10"
num-traits = "0.2"
parking_lot = { version = "0.12" , features = ["serde", "arc_lock", "send_guard"] }
quickcheck = "1"
quickcheck_macros = "1"
once_cell = "1"
rand = "0.8.5"
rand_distr = "0.4.3"
rayon = "1"
regex = "1"
replace_with = "0.1"
roaring={ version = "0.10", features = ["serde"] }
rustc-hash = "1.1.0"
serde = { version = "1", features = ["derive","rc"] }
sorted_vector_map = "0.1"
tempdir = "0.3"
thiserror = "1"
twox-hash = "1.6.3"
uuid = { version = "1.3.0", features = ["v4"] }
lock_api = { version = "0.4", features = ["arc_lock", "serde"] }
dashmap = {version ="5", features = ["serde"] }
serde_with = "3.3.0"
enum_dispatch = "0.3"
kdam = "0.4.1"

# io optional dependencies
csv = {version="1.1.6", optional=true}
zip = {version ="0.6.6", optional=true}
neo4rs = {version="0.6.1", optional=true}
bzip2 = {version="0.4", optional=true}
flate2 = {version="1.0", optional=true}
serde_json = {version="1", optional=true}
reqwest = { version = "0.11.14", features = ["blocking"], optional=true}
tokio = { version = "1.27.0", features = ["full"], optional=true}

# search optional dependencies
tantivy = {version="0.20", optional=true} # 0.21 does not work (see https://github.com/quickwit-oss/tantivy/issues/2175)

# vectors optional dependencies
futures-util = {version="0.3.0", optional=true}
async-trait = {version="0.1.73", optional=true}

# python binding optional dependencies
<<<<<<< HEAD
pyo3 =  {version= "0.18.3", features=["multiple-pymethods", "chrono"], optional=true}
pyo3-asyncio = { version = "0.18", features = ["tokio-runtime"], optional=true }
=======
pyo3 =  {version= "0.19.2", features=["multiple-pymethods", "chrono"], optional=true}
>>>>>>> 17843716
num = {version="0.4.0", optional=true}
display-error-chain = {version= "0.2.0", optional=true}
arrow2 = {version="0.17", optional=true}
ordered-float = "3.7.0"


[dev-dependencies]
csv = "1"
pretty_assertions = "1"
quickcheck = "1"
quickcheck_macros = "1"
tempfile = "3.2"

[features]
default = ["search"]
# Enables the graph loader io module
io = ["dep:zip", "dep:neo4rs", "dep:bzip2", "dep:flate2", "dep:csv", "dep:serde_json", "dep:reqwest", "dep:tokio"]
# Enables generating the pyo3 python bindings
python = ["io", "dep:pyo3", "dep:pyo3-asyncio", "dep:num", "dep:display-error-chain", "dep:arrow2"]
# search
search = ["dep:tantivy"]
# vectors
vectors = ["dep:futures-util", "dep:async-trait"]<|MERGE_RESOLUTION|>--- conflicted
+++ resolved
@@ -63,12 +63,8 @@
 async-trait = {version="0.1.73", optional=true}
 
 # python binding optional dependencies
-<<<<<<< HEAD
-pyo3 =  {version= "0.18.3", features=["multiple-pymethods", "chrono"], optional=true}
-pyo3-asyncio = { version = "0.18", features = ["tokio-runtime"], optional=true }
-=======
 pyo3 =  {version= "0.19.2", features=["multiple-pymethods", "chrono"], optional=true}
->>>>>>> 17843716
+pyo3-asyncio = { version = "0.19.0", features = ["tokio-runtime"], optional=true }
 num = {version="0.4.0", optional=true}
 display-error-chain = {version= "0.2.0", optional=true}
 arrow2 = {version="0.17", optional=true}
