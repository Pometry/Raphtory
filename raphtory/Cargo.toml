--- conflicted
+++ resolved
@@ -15,12 +15,8 @@
 # See more keys and their definitions at https://doc.rust-lang.org/cargo/reference/manifest.html
 
 [dependencies]
-<<<<<<< HEAD
-raphtory-api = { path = "../raphtory-api", version = "0.13.0" }
+raphtory-api = { path = "../raphtory-api", version = "0.13.1" }
 bit-vec = { workspace = true }
-=======
-raphtory-api = { path = "../raphtory-api", version = "0.13.1" }
->>>>>>> 85a9eab8
 chrono = { workspace = true }
 itertools = { workspace = true }
 num-traits = { workspace = true }
