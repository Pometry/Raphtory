--- conflicted
+++ resolved
@@ -14,12 +14,7 @@
 # See more keys and their definitions at https://doc.rust-lang.org/cargo/reference/manifest.html
 
 [dependencies]
-<<<<<<< HEAD
-raphtory = { path = "../raphtory" }
-=======
 raphtory = { workspace = true }
-pometry-storage = { workspace = true, optional = true }
->>>>>>> 43c2835d
 arrow.workspace = true
 arrow-buffer.workspace = true
 arrow-schema.workspace = true
@@ -45,11 +40,4 @@
 pretty_assertions.workspace = true
 tempfile.workspace = true
 tokio.workspace = true
-<<<<<<< HEAD
-clap.workspace = true
-=======
-clap.workspace = true
-
-[features]
-storage = ["raphtory/storage", "dep:pometry-storage"]
->>>>>>> 43c2835d
+clap.workspace = true