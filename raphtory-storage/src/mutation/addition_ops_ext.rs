--- conflicted
+++ resolved
@@ -1,9 +1,5 @@
-<<<<<<< HEAD
 
 use db4_graph::{TemporalGraph, TransactionManager, WriteLockedGraph};
-=======
-use db4_graph::{TemporalGraph, WriteLockedGraph};
->>>>>>> b21be212
 use raphtory_api::core::{
     entities::properties::{
         meta::Meta,
@@ -13,18 +9,13 @@
 };
 use raphtory_core::{
     entities::{
-<<<<<<< HEAD
         graph::tgraph::TooManyLayers,
         nodes::node_ref::NodeRef,
         GidRef, EID, ELID, MAX_LAYER, VID,
-=======
-        graph::tgraph::TooManyLayers, nodes::node_ref::NodeRef, GidRef, EID, ELID, MAX_LAYER, VID,
->>>>>>> b21be212
     },
     storage::{raw_edges::WriteLockedEdges, timeindex::TimeIndexEntry, WriteLockedNodes},
 };
 use storage::{
-<<<<<<< HEAD
     pages::{
         node_page::writer::{node_info_as_props},
         session::WriteSession,
@@ -34,13 +25,6 @@
     properties::props_meta_writer::PropsMetaWriter,
     resolver::GIDResolverOps,
     Extension, ES, NS, Wal
-=======
-    pages::{node_page::writer::node_info_as_props, session::WriteSession, NODE_ID_PROP_KEY},
-    persist::strategy::PersistentStrategy,
-    properties::props_meta_writer::PropsMetaWriter,
-    resolver::GIDResolverOps,
-    Extension, ES, NS,
->>>>>>> b21be212
 };
 
 use crate::mutation::{
