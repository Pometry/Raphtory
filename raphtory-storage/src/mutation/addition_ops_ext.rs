use crate::mutation::{
    addition_ops::{EdgeWriteLock, InternalAdditionOps, SessionAdditionOps},
    durability_ops::DurabilityOps,
    MutationError,
};
use db4_graph::{TemporalGraph, WriteLockedGraph};
use raphtory_api::core::{
    entities::properties::{
        meta::{Meta, NODE_ID_IDX, NODE_TYPE_IDX},
        prop::{Prop, PropType, PropUnwrap},
    },
    storage::dict_mapper::MaybeNew,
};
use raphtory_core::{
    entities::{
        graph::tgraph::TooManyLayers,
        nodes::node_ref::{AsNodeRef, NodeRef},
        GidRef, EID, ELID, MAX_LAYER, VID,
    },
    storage::{timeindex::TimeIndexEntry},
};
use storage::{
    pages::{node_page::writer::node_info_as_props, session::WriteSession},
    persist::strategy::PersistentStrategy,
    properties::props_meta_writer::PropsMetaWriter,
    resolver::GIDResolverOps,
<<<<<<< HEAD
    Extension, transaction::TransactionManager, WalImpl, ES, NS,
    wal::LSN,
=======
    Extension, WalImpl, ES, GS, NS,
>>>>>>> 5e7bd740
};

pub struct WriteS<'a, EXT: PersistentStrategy<NS = NS<EXT>, ES = ES<EXT>, GS = GS<EXT>>> {
    static_session: WriteSession<'a, NS<EXT>, ES<EXT>, GS<EXT>, EXT>,
}

#[derive(Clone, Copy, Debug)]
pub struct UnlockedSession<'a> {
    graph: &'a TemporalGraph<Extension>,
}

impl<'a, EXT: PersistentStrategy<NS = NS<EXT>, ES = ES<EXT>, GS = GS<EXT>>> EdgeWriteLock
    for WriteS<'a, EXT>
{
    fn internal_add_static_edge(
        &mut self,
        src: impl Into<VID>,
        dst: impl Into<VID>,
    ) -> MaybeNew<EID> {
        self.static_session.add_static_edge(src, dst)
    }

    fn internal_add_edge(
        &mut self,
        t: TimeIndexEntry,
        src: impl Into<VID>,
        dst: impl Into<VID>,
        eid: MaybeNew<ELID>,
        props: impl IntoIterator<Item = (usize, Prop)>,
    ) -> MaybeNew<ELID> {
        self.static_session
            .add_edge_into_layer(t, src, dst, eid, props);

        eid
    }

    fn internal_delete_edge(
        &mut self,
        t: TimeIndexEntry,
        src: impl Into<VID>,
        dst: impl Into<VID>,
        layer: usize,
    ) -> MaybeNew<ELID> {
        let src = src.into();
        let dst = dst.into();
        let eid = self
            .static_session
            .add_static_edge(src, dst)
            .map(|eid| eid.with_layer_deletion(layer));

        self.static_session
            .delete_edge_from_layer(t, src, dst, eid);

        eid
    }

    fn store_src_node_info(&mut self, vid: impl Into<VID>, node_id: Option<GidRef>) {
        if let Some(id) = node_id {
            let pos = self.static_session.resolve_node_pos(vid);

            self.static_session
                .node_writers()
                .get_mut_src()
                .update_c_props(pos, 0, [(NODE_ID_IDX, id.into())]);
        };
    }

    fn store_dst_node_info(&mut self, vid: impl Into<VID>, node_id: Option<GidRef>) {
        if let Some(id) = node_id {
            let pos = self.static_session.resolve_node_pos(vid);

            self.static_session
                .node_writers()
                .get_mut_dst()
                .update_c_props(pos, 0, [(NODE_ID_IDX, id.into())]);
        };
    }

    fn set_lsn(&mut self, lsn: LSN) {
        self.static_session.set_lsn(lsn);
    }
}

impl<'a> SessionAdditionOps for UnlockedSession<'a> {
    type Error = MutationError;

    fn read_event_id(&self) -> Result<usize, Self::Error> {
        Ok(self.graph.storage().read_event_id())
    }

    fn set_event_id(&self, event_id: usize) -> Result<(), Self::Error> {
        Ok(self.graph.storage().set_event_id(event_id))
    }

    fn next_event_id(&self) -> Result<usize, Self::Error> {
        Ok(self.graph.storage().next_event_id())
    }

    fn reserve_event_ids(&self, num_ids: usize) -> Result<usize, Self::Error> {
        let event_id = self.graph.storage().reserve_event_ids(num_ids);
        Ok(event_id)
    }

    fn set_max_event_id(&self, value: usize) -> Result<usize, Self::Error> {
        Ok(self.graph.storage().set_max_event_id(value))
    }

    fn set_node(&self, gid: GidRef, vid: VID) -> Result<(), Self::Error> {
        Ok(self.graph.logical_to_physical.set(gid, vid)?)
    }

    fn resolve_graph_property(
        &self,
        prop: &str,
        dtype: PropType,
        is_static: bool,
    ) -> Result<MaybeNew<usize>, Self::Error> {
        Ok(self
            .graph
            .graph_props_meta()
            .resolve_prop_id(prop, dtype, is_static)?)
    }

    fn resolve_node_property(
        &self,
        prop: &str,
        dtype: PropType,
        is_static: bool,
    ) -> Result<MaybeNew<usize>, Self::Error> {
        Ok(self
            .graph
            .node_meta()
            .resolve_prop_id(prop, dtype, is_static)?)
    }

    fn resolve_edge_property(
        &self,
        prop: &str,
        dtype: PropType,
        is_static: bool,
    ) -> Result<MaybeNew<usize>, Self::Error> {
        Ok(self
            .graph
            .edge_meta()
            .resolve_prop_id(prop, dtype, is_static)?)
    }

    fn internal_add_node(
        &self,
        t: TimeIndexEntry,
        v: VID,
        props: &[(usize, Prop)],
    ) -> Result<(), Self::Error> {
        todo!()
    }

    fn internal_add_edge(
        &self,
        t: TimeIndexEntry,
        src: VID,
        dst: VID,
        props: &[(usize, Prop)],
        layer: usize,
    ) -> Result<MaybeNew<EID>, Self::Error> {
        todo!()
    }

    fn internal_add_edge_update(
        &self,
        t: TimeIndexEntry,
        edge: EID,
        props: &[(usize, Prop)],
        layer: usize,
    ) -> Result<(), Self::Error> {
        todo!()
    }
}

impl InternalAdditionOps for TemporalGraph {
    type Error = MutationError;

    type WS<'a> = UnlockedSession<'a>;

    type AtomicAddEdge<'a> = WriteS<'a, Extension>;

    fn write_lock(&self) -> Result<WriteLockedGraph<'_, Extension>, Self::Error> {
        let locked_g = self.write_locked_graph();
        Ok(locked_g)
    }

    fn resolve_layer(&self, layer: Option<&str>) -> Result<MaybeNew<usize>, Self::Error> {
        let id = self.edge_meta().get_or_create_layer_id(layer);
        // TODO: we replicate the layer id in the node meta as well, perhaps layer meta should be common
        if id.is_new() {
            self.node_meta().layer_meta().set_id(
                self.edge_meta().layer_meta().get_name(id.inner()),
                id.inner(),
            );
        }
        if let MaybeNew::New(id) = id {
            if id > MAX_LAYER {
                Err(TooManyLayers)?;
            }
        }
        Ok(id)
    }

    fn resolve_node(&self, id: NodeRef) -> Result<MaybeNew<VID>, Self::Error> {
        match id {
            NodeRef::External(id) => {
                let id = self.logical_to_physical.get_or_init(id, || {
                    self.node_count
                        .fetch_add(1, std::sync::atomic::Ordering::Relaxed)
                        .into()
                })?;

                Ok(id)
            }
            NodeRef::Internal(id) => Ok(MaybeNew::Existing(id)),
        }
    }

    fn resolve_and_update_node_and_type(
        &self,
        id: NodeRef,
        node_type: Option<&str>,
    ) -> Result<MaybeNew<(MaybeNew<VID>, MaybeNew<usize>)>, Self::Error> {
        let vid = self.resolve_node(id)?;
        let (segment_id, local_pos) = self.storage().nodes().resolve_pos(vid.inner());
        let mut writer = self.storage().nodes().writer(segment_id);
        let node_type_id = match node_type {
            None => {
                writer.update_c_props(
                    local_pos,
                    0,
                    node_info_as_props(id.as_gid_ref().left(), None),
                );
                MaybeNew::Existing(0)
            }
            Some(node_type) => {
                let old_type = writer.get_metadata(local_pos, 0, NODE_TYPE_IDX).into_u64();
                match old_type {
                    None => {
                        let node_type_id = self.node_meta().get_or_create_node_type_id(node_type);
                        writer.update_c_props(
                            local_pos,
                            0,
                            node_info_as_props(
                                id.as_gid_ref().left(),
                                Some(node_type_id.inner()).filter(|&id| id != 0),
                            ),
                        );
                        node_type_id
                    }
                    Some(old_type) => MaybeNew::Existing(
                        self.node_meta()
                            .get_node_type_id(node_type)
                            .filter(|&new_id| new_id == old_type as usize)
                            .ok_or(MutationError::NodeTypeError)?,
                    ),
                }
            }
        };
        Ok(vid.map(|_| (vid, node_type_id)))
    }

    fn resolve_node_and_type(
        &self,
        id: NodeRef,
        node_type: Option<&str>,
    ) -> Result<(VID, usize), Self::Error> {
        let vid = self.resolve_node(id)?.inner();
        let node_type_id = match node_type {
            Some(node_type) => self
                .node_meta()
                .get_or_create_node_type_id(node_type)
                .inner(),
            None => 0,
        };
        Ok((vid, node_type_id))
    }

    fn validate_gids<'a>(
        &self,
        gids: impl IntoIterator<Item = GidRef<'a>>,
    ) -> Result<(), Self::Error> {
        self.logical_to_physical.validate_gids(gids)?;
        Ok(())
    }

    fn write_session(&self) -> Result<Self::WS<'_>, Self::Error> {
        Ok(UnlockedSession { graph: self })
    }

    fn atomic_add_edge(
        &self,
        src: VID,
        dst: VID,
        e_id: Option<EID>,
        _layer_id: usize,
    ) -> Result<Self::AtomicAddEdge<'_>, Self::Error> {
        Ok(WriteS {
            static_session: self.storage().write_session(src, dst, e_id),
        })
    }

    fn internal_add_node(
        &self,
        t: TimeIndexEntry,
        v: VID,
        props: Vec<(usize, Prop)>,
    ) -> Result<(), Self::Error> {
        let (segment, node_pos) = self.storage().nodes().resolve_pos(v);
        let mut node_writer = self.storage().node_writer(segment);
        node_writer.add_props(t, node_pos, 0, props);
        Ok(())
    }

    fn validate_props<PN: AsRef<str>>(
        &self,
        is_static: bool,
        meta: &Meta,
        props: impl Iterator<Item = (PN, Prop)>,
    ) -> Result<Vec<(usize, Prop)>, Self::Error> {
        if is_static {
            let prop_ids = PropsMetaWriter::constant(meta, props)
                .and_then(|pmw| pmw.into_props_const())
                .map_err(MutationError::StorageError)?;
            Ok(prop_ids)
        } else {
            let prop_ids = PropsMetaWriter::temporal(meta, props)
                .and_then(|pmw| pmw.into_props_temporal())
                .map_err(MutationError::StorageError)?;
            Ok(prop_ids)
        }
    }

    fn validate_props_with_status<PN: AsRef<str>>(
        &self,
        is_static: bool,
        meta: &Meta,
        props: impl Iterator<Item = (PN, Prop)>,
    ) -> Result<Vec<MaybeNew<(PN, usize, Prop)>>, Self::Error> {
        if is_static {
            let prop_ids = PropsMetaWriter::constant(meta, props)
                .and_then(|pmw| pmw.into_props_const_with_status())
                .map_err(MutationError::StorageError)?;
            Ok(prop_ids)
        } else {
            let prop_ids = PropsMetaWriter::temporal(meta, props)
                .and_then(|pmw| pmw.into_props_temporal_with_status())
                .map_err(MutationError::StorageError)?;
            Ok(prop_ids)
        }
    }
}

impl DurabilityOps for TemporalGraph {
    fn transaction_manager(&self) -> &TransactionManager {
        &self.transaction_manager
    }

    fn wal(&self) -> &WalImpl {
        &self.wal
    }
}<|MERGE_RESOLUTION|>--- conflicted
+++ resolved
@@ -24,12 +24,7 @@
     persist::strategy::PersistentStrategy,
     properties::props_meta_writer::PropsMetaWriter,
     resolver::GIDResolverOps,
-<<<<<<< HEAD
     Extension, transaction::TransactionManager, WalImpl, ES, NS,
-    wal::LSN,
-=======
-    Extension, WalImpl, ES, GS, NS,
->>>>>>> 5e7bd740
 };
 
 pub struct WriteS<'a, EXT: PersistentStrategy<NS = NS<EXT>, ES = ES<EXT>, GS = GS<EXT>>> {
