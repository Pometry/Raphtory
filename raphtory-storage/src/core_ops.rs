--- conflicted
+++ resolved
@@ -15,23 +15,12 @@
     inherit::Base,
     iter::{BoxedIter, BoxedLIter},
 };
-<<<<<<< HEAD
-use raphtory_core::{
-    entities::{
-        nodes::node_ref::NodeRef,
-        properties::{graph_meta::GraphMeta, tprop::TProp},
-    },
-    storage::locked_view::LockedView,
+use raphtory_core::entities::{
+    nodes::node_ref::NodeRef,
+    properties::graph_meta::GraphMeta,
 };
 use std::{iter, sync::Arc};
 use storage::resolver::GIDResolverOps;
-=======
-use raphtory_core::entities::{nodes::node_ref::NodeRef, properties::graph_meta::GraphMeta};
-use std::{
-    iter,
-    sync::{atomic::Ordering, Arc},
-};
->>>>>>> 9921b2cf
 
 /// Check if two Graph views point at the same underlying storage
 pub fn is_view_compatible(g1: &impl CoreGraphOps, g2: &impl CoreGraphOps) -> bool {
@@ -242,20 +231,13 @@
     /// * `v` - A reference to the node for which the property is being queried.
     ///
     /// # Returns
-<<<<<<< HEAD
-    /// The keys of the constant properties.
-    fn constant_node_prop_ids(&self, _v: VID) -> BoxedLIter<usize> {
+    /// The keys of the metadata.
+    fn node_metadata_ids(&self, _v: VID) -> BoxedLIter<usize> {
         // property 0 = node type, property 1 = external node id
         // on an empty graph, this will return an empty range
         let end = self.node_meta().const_prop_meta().len();
         let start = 2.min(end);
         Box::new(start..end)
-=======
-    /// The keys of the metadata.
-    fn node_metadata_ids(&self, v: VID) -> BoxedLIter<usize> {
-        let core_node_entry = self.core_node(v);
-        core_node_entry.metadata_ids()
->>>>>>> 9921b2cf
     }
 
     /// Returns a vector of all ids of temporal properties within the given node
