--- conflicted
+++ resolved
@@ -170,20 +170,7 @@
             .map(move |id| (id, self.temporal_prop_layer(id, prop_id)))
     }
 
-<<<<<<< HEAD
     fn constant_prop_layer(self, layer_id: usize, prop_id: usize) -> Option<Prop>;
-=======
-    fn temporal_prop_par_iter(
-        self,
-        layer_ids: &LayerIds,
-        prop_id: usize,
-    ) -> impl ParallelIterator<Item = (usize, impl TPropOps<'a>)> + 'a {
-        self.layer_ids_par_iter(layer_ids)
-            .map(move |id| (id, self.temporal_prop_layer(id, prop_id)))
-    }
-
-    fn metadata_layer(self, layer_id: usize, prop_id: usize) -> Option<Prop>;
->>>>>>> 9921b2cf
 
     fn metadata_iter(
         self,
@@ -258,13 +245,7 @@
         EdgeRefOps::layer_t_prop(self, layer_id, prop_id)
     }
 
-<<<<<<< HEAD
-    fn constant_prop_layer(self, layer_id: usize, prop_id: usize) -> Option<Prop> {
+    fn metadata_layer(self, layer_id: usize, prop_id: usize) -> Option<Prop> {
         EdgeRefOps::c_prop(self, layer_id, prop_id)
-=======
-    fn metadata_layer(self, layer_id: usize, prop_id: usize) -> Option<Prop> {
-        self.props(layer_id)
-            .and_then(|props| props.metadata(prop_id).cloned())
->>>>>>> 9921b2cf
     }
 }