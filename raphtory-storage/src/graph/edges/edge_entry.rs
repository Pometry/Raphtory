use std::ops::Range;

use crate::graph::edges::{edge_ref::EdgeStorageRef, edge_storage_ops::EdgeStorageOps};
use raphtory_api::core::entities::properties::{prop::Prop, tprop::TPropOps};
use raphtory_core::entities::{LayerIds, EID, VID};
use storage::{api::edges::EdgeEntryOps, EdgeEntry, EdgeEntryRef};

#[cfg(feature = "storage")]
use crate::disk::graph_impl::DiskEdge;

#[derive(Debug)]
pub enum EdgeStorageEntry<'a> {
    Mem(EdgeEntryRef<'a>),
    Unlocked(EdgeEntry<'a>),
    #[cfg(feature = "storage")]
    Disk(DiskEdge<'a>),
}

impl<'a> EdgeStorageEntry<'a> {
    #[inline]
    pub fn as_ref(&self) -> EdgeStorageRef {
        match self {
            EdgeStorageEntry::Mem(edge) => *edge,
            EdgeStorageEntry::Unlocked(edge) => edge.as_ref(),
            #[cfg(feature = "storage")]
            EdgeStorageEntry::Disk(edge) => EdgeStorageRef::Disk(*edge),
        }
    }
}

impl<'a, 'b: 'a> EdgeStorageOps<'a> for &'a EdgeStorageEntry<'b> {
    fn added(self, layer_ids: &LayerIds, w: Range<i64>) -> bool {
        self.as_ref().added(layer_ids, w)
    }

    fn has_layer(self, layer_ids: &LayerIds) -> bool {
        self.as_ref().has_layer(layer_ids)
    }

    fn src(self) -> VID {
        self.as_ref().src()
    }

    fn dst(self) -> VID {
        self.as_ref().dst()
    }

    fn eid(self) -> EID {
        self.as_ref().eid()
    }

    fn layer_ids_iter(self, layer_ids: &'a LayerIds) -> impl Iterator<Item = usize> + 'a {
        self.as_ref().layer_ids_iter(layer_ids)
    }

    fn additions_iter(
        self,
        layer_ids: &'a LayerIds,
    ) -> impl Iterator<Item = (usize, storage::EdgeAdditions<'a>)> + 'a {
        self.as_ref().additions_iter(layer_ids)
    }

    fn deletions_iter(
        self,
        layer_ids: &'a LayerIds,
    ) -> impl Iterator<Item = (usize, storage::EdgeDeletions<'a>)> + 'a {
        self.as_ref().deletions_iter(layer_ids)
    }

    fn updates_iter(
        self,
        layer_ids: &'a LayerIds,
    ) -> impl Iterator<
        Item = (
            usize,
            storage::EdgeAdditions<'a>,
            storage::EdgeDeletions<'a>,
        ),
    > + 'a {
        self.as_ref().updates_iter(layer_ids)
    }

    fn additions(self, layer_id: usize) -> storage::EdgeAdditions<'a> {
        self.as_ref().additions(layer_id)
    }

    fn deletions(self, layer_id: usize) -> storage::EdgeDeletions<'a> {
        self.as_ref().deletions(layer_id)
    }

    fn temporal_prop_layer(self, layer_id: usize, prop_id: usize) -> impl TPropOps<'a> + 'a {
        self.as_ref().temporal_prop_layer(layer_id, prop_id)
    }

    fn temporal_prop_iter(
        self,
        layer_ids: &'a LayerIds,
        prop_id: usize,
    ) -> impl Iterator<Item = (usize, impl TPropOps<'a>)> + 'a {
        self.as_ref().temporal_prop_iter(layer_ids, prop_id)
    }

<<<<<<< HEAD
    fn constant_prop_layer(self, layer_id: usize, prop_id: usize) -> Option<Prop> {
        self.as_ref().constant_prop_layer(layer_id, prop_id)
=======
    fn temporal_prop_par_iter(
        self,
        layer_ids: &LayerIds,
        prop_id: usize,
    ) -> impl ParallelIterator<Item = (usize, impl TPropOps<'a>)> + 'a {
        self.as_ref().temporal_prop_par_iter(layer_ids, prop_id)
    }

    fn metadata_layer(self, layer_id: usize, prop_id: usize) -> Option<Prop> {
        self.as_ref().metadata_layer(layer_id, prop_id)
>>>>>>> 9921b2cf
    }
}<|MERGE_RESOLUTION|>--- conflicted
+++ resolved
@@ -100,20 +100,7 @@
         self.as_ref().temporal_prop_iter(layer_ids, prop_id)
     }
 
-<<<<<<< HEAD
-    fn constant_prop_layer(self, layer_id: usize, prop_id: usize) -> Option<Prop> {
-        self.as_ref().constant_prop_layer(layer_id, prop_id)
-=======
-    fn temporal_prop_par_iter(
-        self,
-        layer_ids: &LayerIds,
-        prop_id: usize,
-    ) -> impl ParallelIterator<Item = (usize, impl TPropOps<'a>)> + 'a {
-        self.as_ref().temporal_prop_par_iter(layer_ids, prop_id)
-    }
-
     fn metadata_layer(self, layer_id: usize, prop_id: usize) -> Option<Prop> {
         self.as_ref().metadata_layer(layer_id, prop_id)
->>>>>>> 9921b2cf
     }
 }