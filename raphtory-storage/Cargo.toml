--- conflicted
+++ resolved
@@ -13,17 +13,12 @@
 edition.workspace = true
 
 [dependencies]
-<<<<<<< HEAD
-raphtory-api = { path = "../raphtory-api", version = "0.16.0" }
-raphtory-api-macros = { path = "../raphtory-api-macros", version = "0.16.0" }
-raphtory-core = { path = "../raphtory-core", version = "0.16.0" }
+raphtory-api = { workspace = true }
+raphtory-api-macros = { workspace = true }
+raphtory-core = { workspace = true }
 storage.workspace = true
 db4-graph.workspace = true
 parking_lot.workspace = true
-=======
-raphtory-api = { path = "../raphtory-api", version = "0.16.1" }
-raphtory-core = { path = "../raphtory-core", version = "0.16.1" }
->>>>>>> e3c83992
 rayon = { workspace = true }
 either = { workspace = true }
 iter-enum = { workspace = true }
