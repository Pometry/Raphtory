--- conflicted
+++ resolved
@@ -13,16 +13,11 @@
 edition.workspace = true
 
 [dependencies]
-<<<<<<< HEAD
-raphtory-api = { path = "../raphtory-api", version = "0.15.1" }
-raphtory-core = { path = "../raphtory-core", version = "0.15.1" }
+raphtory-api = { path = "../raphtory-api", version = "0.16.0" }
+raphtory-core = { path = "../raphtory-core", version = "0.16.0" }
 storage.workspace = true
 db4-graph.workspace = true
 parking_lot.workspace = true
-=======
-raphtory-api = { path = "../raphtory-api", version = "0.16.0" }
-raphtory-core = { path = "../raphtory-core", version = "0.16.0" }
->>>>>>> 9921b2cf
 rayon = { workspace = true }
 either = { workspace = true }
 iter-enum = { workspace = true }
@@ -33,7 +28,6 @@
 polars-arrow = { workspace = true, optional = true }
 bigdecimal = { workspace = true, optional = true }
 num-traits = { workspace = true, optional = true }
-parking_lot = { workspace = true }
 
 [dev-dependencies]
 proptest = { workspace = true }
