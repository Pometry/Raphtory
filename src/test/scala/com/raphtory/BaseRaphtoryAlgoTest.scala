package com.raphtory

import java.io.File
import java.nio.charset.StandardCharsets
import com.google.common.hash.Hashing
import com.raphtory.core.algorithm.GraphAlgorithm
import com.raphtory.core.algorithm.OutputFormat
import com.raphtory.core.components.graphbuilder.GraphBuilder
import com.raphtory.core.components.spout.Spout
import com.raphtory.core.components.spout.SpoutExecutor
import com.raphtory.core.config.PulsarController
import com.raphtory.core.deploy.Raphtory
import com.raphtory.serialisers.PulsarKryoSerialiser
import com.typesafe.config.Config
import com.typesafe.config.Config
import com.typesafe.config.ConfigFactory
import com.typesafe.config.ConfigValueFactory
import com.typesafe.scalalogging.Logger
import org.apache.pulsar.client.api.Consumer
import org.apache.pulsar.client.api.Message
import org.apache.pulsar.client.api.Schema
import org.scalactic.source
import org.scalatest.BeforeAndAfter
import org.scalatest.BeforeAndAfterAll
import org.scalatest.funsuite.AnyFunSuite
import org.slf4j.LoggerFactory

import scala.language.postfixOps
import scala.reflect.ClassTag
import scala.util.Random
import scala.reflect.runtime.universe._

abstract class BaseRaphtoryAlgoTest[T: ClassTag: TypeTag]
        extends AnyFunSuite
        with BeforeAndAfterAll {
  val logger: Logger = Logger(LoggerFactory.getLogger(this.getClass))

  setup()

  Thread.sleep(5000)

<<<<<<< HEAD
  val spout              = setSpout()
  val graphBuilder       = setGraphBuilder()
  val graph              = Raphtory.createGraph[T](spout, graphBuilder)
  lazy val temporalGraph = Raphtory.deployGraph(spout, graphBuilder)
  Raphtory.createClient("deployment123", Map(("raphtory.pulsar.endpoint", "localhost:1234")))
  val conf               = graph.getConfig()
  val pulsarController   = new PulsarController(conf)
=======
  val spout        = setSpout()
  val graphBuilder = setGraphBuilder()

  val graph            =
    if (batchLoading) Raphtory.batchLoadGraph[T](spout, graphBuilder)
    else Raphtory.streamGraph[T](spout, graphBuilder)
  val conf             = graph.getConfig()
  val pulsarController = new PulsarController(conf)
>>>>>>> b5029565

  val pulsarAddress: String =
    conf.getString("raphtory.pulsar.broker.address") //conf.getString("Raphtory.pulsarAddress")
  val deploymentID: String = conf.getString("raphtory.deploy.id")

  private val kryo: PulsarKryoSerialiser   = PulsarKryoSerialiser()
  implicit val schema: Schema[Array[Byte]] = Schema.BYTES
  val testDir                              = "/tmp/raphtoryTest" //TODO CHANGE TO USER PARAM

  def setSpout(): Spout[T]
  def setGraphBuilder(): GraphBuilder[T]
  def batchLoading(): Boolean
  def setup(): Unit = {}

  def receiveMessage(consumer: Consumer[Array[Byte]]): Message[Array[Byte]] =
    consumer.receive

  def algorithmTest(
      algorithm: GraphAlgorithm,
      outputFormat: OutputFormat,
      start: Long,
      end: Long,
      increment: Long,
      windows: List[Long]
  ): String = {
    val startingTime          = System.currentTimeMillis()
    val queryProgressTracker1 =
      graph.rangeQuery(algorithm, outputFormat, start, end, increment, windows)
    val jobId1                = queryProgressTracker1.getJobId()
    queryProgressTracker1.waitForJob()
    val hash1                 = getHash(testDir + s"/$jobId1")

    val queryProgressTracker2 = temporalGraph
      .slice(start, end)
      .raphtorize(increment, windows)
      .execute(algorithm)
      .writeTo(outputFormat)
    val jobId2                = queryProgressTracker2.getJobId()
    queryProgressTracker2.waitForJob()
    val hash2                 = getHash(testDir + s"/$jobId2")

    if (hash1 != hash2)
      throw new Exception(s"Hash value differs for different API submissions: '$hash1' != '$hash2'")
    else
      hash1
  }

  def algorithmTestWithTimes(
      algorithm: GraphAlgorithm,
      outputFormat: OutputFormat,
      start: String,
      end: String,
      increment: String,
      windows: List[String]
  ): String = {
    val startingTime         = System.currentTimeMillis()
    val queryProgressTracker = temporalGraph
      .slice(start, end)
      .raphtorize(increment, windows)
      .execute(algorithm)
      .writeTo(outputFormat)
    val jobId                = queryProgressTracker.getJobId()
    queryProgressTracker.waitForJob()

    getHash(testDir + s"/$jobId")
  }

  def algorithmPointTest(
      algorithm: GraphAlgorithm,
      outputFormat: OutputFormat,
      timestamp: Long,
      windows: List[Long] = List[Long]()
  ): String = {
    val startingTime         = System.currentTimeMillis()
    val queryProgressTracker = graph.pointQuery(algorithm, outputFormat, timestamp, windows)
    val jobId                = queryProgressTracker.getJobId()
    queryProgressTracker.waitForJob()

    getHash(testDir + s"/$jobId")
  }

  private def getHash(path: String) = {
    val dir     = new File(path).listFiles.filter(_.isFile)
    val results =
      (for (i <- dir) yield scala.io.Source.fromFile(i).getLines().toList).flatten.sorted.flatten
    val hash    = Hashing.sha256().hashString(new String(results), StandardCharsets.UTF_8).toString
    logger.info(s"Generated hash code: '$hash'.")
    hash
  }

  override def afterAll(): Unit =
    graph.stop()
}<|MERGE_RESOLUTION|>--- conflicted
+++ resolved
@@ -39,24 +39,19 @@
 
   Thread.sleep(5000)
 
-<<<<<<< HEAD
-  val spout              = setSpout()
-  val graphBuilder       = setGraphBuilder()
-  val graph              = Raphtory.createGraph[T](spout, graphBuilder)
-  lazy val temporalGraph = Raphtory.deployGraph(spout, graphBuilder)
-  Raphtory.createClient("deployment123", Map(("raphtory.pulsar.endpoint", "localhost:1234")))
-  val conf               = graph.getConfig()
-  val pulsarController   = new PulsarController(conf)
-=======
   val spout        = setSpout()
   val graphBuilder = setGraphBuilder()
 
-  val graph            =
+  val graph =
     if (batchLoading) Raphtory.batchLoadGraph[T](spout, graphBuilder)
     else Raphtory.streamGraph[T](spout, graphBuilder)
+
+  lazy val temporalGraph =
+    if (batchLoading) Raphtory.deployBatchGraph[T](spout, graphBuilder)
+    else Raphtory.deployStreamGraph[T](spout, graphBuilder)
+
   val conf             = graph.getConfig()
   val pulsarController = new PulsarController(conf)
->>>>>>> b5029565
 
   val pulsarAddress: String =
     conf.getString("raphtory.pulsar.broker.address") //conf.getString("Raphtory.pulsarAddress")
