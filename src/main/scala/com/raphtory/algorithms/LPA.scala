package com.raphtory.algorithms

import com.raphtory.core.analysis.api.Analyser
import com.raphtory.core.analysis.entity.Vertex

import scala.collection.mutable.ArrayBuffer
import scala.collection.parallel.immutable
import scala.collection.parallel.mutable.ParArray
import scala.tools.nsc.io.Path

/**
Description
  LPA returns the communities of the constructed graph as detected by synchronous label propagation.
  Every vertex is assigned an initial label at random. Looking at the labels of its neighbours, a probability is assigned
  to observed labels following an increasing function then the vertex’s label is updated with the label with the highest
  probability. If the new label is the same as the current label, the vertex votes to halt. This process iterates until
  all vertex labels have converged. The algorithm is synchronous since every vertex updates its label at the same time.

Parameters
  top (Int)       – The number of top largest communities to return. (default: 0)
                      If not specified, Raphtory will return all detected communities.
  weight (String) - Edge property (default: ""). To be specified in case of weighted graph.
  maxIter (Int)   - Maximum iterations for LPA to run. (default: 500)

Returns
  total (Int)     – Number of detected communities.
  communities (List(List(Long))) – Communities sorted by their sizes. Returns largest top communities if specified.

Notes
  This implementation of LPA incorporated probabilistic elements which makes it non-deterministic;
  The returned communities may differ on multiple executions.
  **/
object LPA {
  def apply(args: Array[String]): LPA = new LPA(args)
}

class LPA(args: Array[String]) extends Analyser[Any](args) { //im: change type
  //args = [top output, edge property, max iterations]

  val arg: Array[String] = args.map(_.trim)

  val top: Int         = if (arg.length == 0) 0 else arg.head.toInt
  val weight: String       = if (arg.length < 2) "" else arg(1)
  val maxIter: Int       = if (arg.length < 3) 500 else arg(2).toInt
  val rnd    = new scala.util.Random

  val output_file: String = System.getenv().getOrDefault("LPA_OUTPUT_PATH", "").trim
  val nodeType: String    = System.getenv().getOrDefault("NODE_TYPE", "").trim
  val debug             = System.getenv().getOrDefault("DEBUG2", "false").trim.toBoolean //for printing debug messages
  val SP = 0.2F // Stickiness probability

  override def setup(): Unit = {
    view.getVertices().foreach { vertex =>
      val lab = rnd.nextLong()
      vertex.setState("lpalabel", lab)
      vertex.messageAllNeighbours((vertex.ID(),lab))
    }
  }

  override def analyse(): Unit = {
    view.getMessagedVertices().foreach { vertex =>
      try {
        val vlabel = vertex.getState[Long]("lpalabel")

        // Get neighbourhood Frequencies -- relevant to weighted LPA
        val vneigh = vertex.getOutEdges ++ vertex.getIncEdges
        val neigh_freq = vneigh.map { e => (e.ID(), e.getPropertyValue(weight).getOrElse(1.0F).asInstanceOf[Float]) }
          .groupBy(_._1)
          .mapValues(x => x.map(_._2).sum)

        // Process neighbour labels into (label, frequency)
        val gp = vertex.messageQueue[(Long, Long)].map { v => (v._2, neigh_freq.getOrElse(v._1, 1.0F))}

        // Get label most prominent in neighborhood of vertex
        val maxlab = gp.groupBy(_._1).mapValues(_.map(_._2).sum)
        var newLabel =  maxlab.filter(_._2 == maxlab.values.max).keySet.max

        // Update node label and broadcast
        if (newLabel == vlabel)
          vertex.voteToHalt()
        newLabel =  if (rnd.nextFloat() < SP) vlabel else newLabel
        vertex.setState("lpalabel", newLabel)
        vertex.messageAllNeighbours((vertex.ID(), newLabel))
        doSomething(vertex, gp.map(_._1).toArray)
      } catch {
        case e: Exception => println(e, vertex.ID())
      }
    }
//    if (workerID==1)
//      println(
//        s"{workerID: ${workerID},Superstep: ${view.superStep()}}"
//      )
  }


  def doSomething(v: Vertex, gp: Array[Long]): Unit = {}

  override def returnResults(): Any =
    view.getVertices()
      //.filter(v => v.Type() == nodeType)
      .map(vertex => (vertex.getState[Long]("lpalabel"), vertex.ID()))
      .groupBy(f => f._1)
      .map(f => (f._1, f._2.map(_._2).toList))

  override def extractResults(results: List[Any]): Map[String, Any] = {
    val er      = extractData(results)
    val commtxt = er.communities.map(x => s"""["${x.mkString("\",\"")}"]""")
<<<<<<< HEAD
    val text = s"""{"time":$timestamp,"total":${er.total},"totalIslands":${er.totalIslands},"top5":[${er.top5
      .mkString(",")}],"""+
      s""""communities": [${commtxt.mkString(",")}] ,"""+
      s""""viewTime":$viewCompleteTime}"""
    writeOut(text, output_file)
  }

  override def processWindowResults(
                                     results: ArrayBuffer[Any],
                                     timestamp: Long,
                                     windowSize: Long,
                                     viewCompleteTime: Long
                                   ): Unit = {
    val er      = extractData(results)
    val commtxt = er.communities.map(x => s"""["${x.mkString("\",\"")}"]""")
    val text = s"""{"time":$timestamp,"windowsize":$windowSize,"total":${er.total},"totalIslands":${er.totalIslands},"top5":[${er.top5
      .mkString(",")}],"""+
      s""""communities": [${commtxt.mkString(",")}],"""+
      s""""viewTime":$viewCompleteTime}"""
    writeOut(text, output_file)
=======
    val text = s"""{"top5":[${er.top5
      .mkString(",")}],"total":${er.total},"totalIslands":${er.totalIslands},"""+
       s""""communities": [${commtxt.mkString(",")}]}"""
    output_file match {
      case "" => println(text)
      case _  => Path(output_file).createFile().appendAll(text + "\n")
    }
    Map[String,Any]()
>>>>>>> d6e0a2f1
  }

  def extractData(results: List[Any]): fd = {
    val endResults = results.asInstanceOf[List[immutable.ParHashMap[Long, List[String]]]]
    try {
      val grouped             = endResults.flatten.groupBy(f => f._1).mapValues(x => x.flatMap(_._2))
      val groupedNonIslands   = grouped.filter(x => x._2.size > 1)
      val sorted              = grouped.toArray.sortBy(_._2.size)(sortOrdering)
      val top5                = sorted.map(_._2.size).take(5)
      val total               = grouped.size
      val totalWithoutIslands = groupedNonIslands.size
      val totalIslands        = total - totalWithoutIslands
      val communities         = if (top == 0) sorted.map(_._2) else sorted.map(_._2).take(top)
      fd(top5, total, totalIslands, communities)
    } catch {
      case _: UnsupportedOperationException => fd(Array(0), 0, 0, Array(List("0")))
    }
  }

  override def defineMaxSteps(): Int = maxIter

}

case class fd(top5: Array[Int], total: Int, totalIslands: Int, communities: Array[List[String]])<|MERGE_RESOLUTION|>--- conflicted
+++ resolved
@@ -105,28 +105,7 @@
   override def extractResults(results: List[Any]): Map[String, Any] = {
     val er      = extractData(results)
     val commtxt = er.communities.map(x => s"""["${x.mkString("\",\"")}"]""")
-<<<<<<< HEAD
-    val text = s"""{"time":$timestamp,"total":${er.total},"totalIslands":${er.totalIslands},"top5":[${er.top5
-      .mkString(",")}],"""+
-      s""""communities": [${commtxt.mkString(",")}] ,"""+
-      s""""viewTime":$viewCompleteTime}"""
-    writeOut(text, output_file)
-  }
 
-  override def processWindowResults(
-                                     results: ArrayBuffer[Any],
-                                     timestamp: Long,
-                                     windowSize: Long,
-                                     viewCompleteTime: Long
-                                   ): Unit = {
-    val er      = extractData(results)
-    val commtxt = er.communities.map(x => s"""["${x.mkString("\",\"")}"]""")
-    val text = s"""{"time":$timestamp,"windowsize":$windowSize,"total":${er.total},"totalIslands":${er.totalIslands},"top5":[${er.top5
-      .mkString(",")}],"""+
-      s""""communities": [${commtxt.mkString(",")}],"""+
-      s""""viewTime":$viewCompleteTime}"""
-    writeOut(text, output_file)
-=======
     val text = s"""{"top5":[${er.top5
       .mkString(",")}],"total":${er.total},"totalIslands":${er.totalIslands},"""+
        s""""communities": [${commtxt.mkString(",")}]}"""
@@ -135,7 +114,6 @@
       case _  => Path(output_file).createFile().appendAll(text + "\n")
     }
     Map[String,Any]()
->>>>>>> d6e0a2f1
   }
 
   def extractData(results: List[Any]): fd = {
