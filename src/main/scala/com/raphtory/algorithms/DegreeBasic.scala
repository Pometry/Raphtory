package com.raphtory.algorithms

import com.raphtory.core.analysis.api.Analyser

import scala.collection.mutable.ArrayBuffer

object DegreeBasic{
  def apply() = new DegreeBasic(Array())
}

<<<<<<< HEAD
class DegreeBasic(args:Array[String]) extends Analyser[(Int, Int, Int, Array[(Int, Int, Int)])](args){
=======
class DegreeBasic(args:Array[String]) extends Analyser(args){
  val output_file: String = System.getenv().getOrDefault("DB_OUTPUT_PATH", "").trim
>>>>>>> 6a9ef900
  object sortOrdering extends Ordering[Int] {
    def compare(key1: Int, key2: Int) = key2.compareTo(key1)
  }
  override def analyse(): Unit = {}

  override def setup(): Unit = {}

  override def returnResults(): Any = {
    val degree = view.getVertices().map { vertex =>
      val outDegree = vertex.getOutEdges.size
      val inDegree  = vertex.getIncEdges.size
      (vertex.ID(), outDegree, inDegree)
    }
    val totalV   = degree.size
    val totalOut = degree.map(x => x._2).sum
    val totalIn  = degree.map(x => x._3).sum
//    val topUsers = degree.toArray.sortBy(x => x._3)(sortOrdering).take(20)
    (totalV, totalOut, totalIn)//, topUsers)
  }

  override def defineMaxSteps(): Int = 1

<<<<<<< HEAD
  override def extractResults(results: List[(Int, Int, Int, Array[(Int, Int, Int)])]): Map[String, Any] = {
    val endResults  = results
  //  val output_file = System.getenv().getOrDefault("PROJECT_OUTPUT", "/app/defout.csv").trim
=======
  override def processResults(results: ArrayBuffer[Any], timestamp: Long, viewCompleteTime: Long): Unit = {
    val endResults  = results.asInstanceOf[ArrayBuffer[(Int, Int, Int)]]//, Array[(Int, Int, Int)])]]
>>>>>>> 6a9ef900
    val totalVert   = endResults.map(x => x._1).sum
    val totalEdge   = endResults.map(x => x._3).sum

    val degree =
      try totalEdge.toDouble / totalVert.toDouble
      catch {
        case e: ArithmeticException => 0
      }

<<<<<<< HEAD
val startTime   = System.currentTimeMillis()
    val text = s"""{"vertices":$totalVert,"edges":$totalEdge,"degree":$degree}"""
    var output_folder = System.getenv().getOrDefault("OUTPUT_FOLDER", "/app").trim
    var output_file = output_folder + "/" + System.getenv().getOrDefault("OUTPUT_FILE","DegreeBasic.json").trim
   // writeLines(output_file, text, "")
    println(text)
    //publishData(text)
    Map[String,Any]()
  }

=======
    val text = s"""{"time":$timestamp,"vertices":$totalVert,"edges":$totalEdge,"degree":$degree}"""
    writeOut(text, output_file)
  }

  override def processWindowResults(
      results: ArrayBuffer[Any],
      timestamp: Long,
      windowSize: Long,
      viewCompleteTime: Long
  ): Unit = {
    val endResults = results.asInstanceOf[ArrayBuffer[(Int, Int, Int)]]//, Array[(Int, Int, Int)])]]
    val totalVert = endResults.map(x => x._1).sum
    val totalEdge = endResults.map(x => x._3).sum
    val degree =
      try totalEdge.toDouble / totalVert.toDouble
      catch {
        case e: ArithmeticException => 0
      }
    val text = s"""{"time":$timestamp,"windowsize":$windowSize,"vertices":$totalVert,"edges":$totalEdge,"degree":$degree},"""
    writeOut(text, output_file)
  }
>>>>>>> 6a9ef900
}<|MERGE_RESOLUTION|>--- conflicted
+++ resolved
@@ -8,12 +8,7 @@
   def apply() = new DegreeBasic(Array())
 }
 
-<<<<<<< HEAD
 class DegreeBasic(args:Array[String]) extends Analyser[(Int, Int, Int, Array[(Int, Int, Int)])](args){
-=======
-class DegreeBasic(args:Array[String]) extends Analyser(args){
-  val output_file: String = System.getenv().getOrDefault("DB_OUTPUT_PATH", "").trim
->>>>>>> 6a9ef900
   object sortOrdering extends Ordering[Int] {
     def compare(key1: Int, key2: Int) = key2.compareTo(key1)
   }
@@ -36,14 +31,9 @@
 
   override def defineMaxSteps(): Int = 1
 
-<<<<<<< HEAD
   override def extractResults(results: List[(Int, Int, Int, Array[(Int, Int, Int)])]): Map[String, Any] = {
     val endResults  = results
   //  val output_file = System.getenv().getOrDefault("PROJECT_OUTPUT", "/app/defout.csv").trim
-=======
-  override def processResults(results: ArrayBuffer[Any], timestamp: Long, viewCompleteTime: Long): Unit = {
-    val endResults  = results.asInstanceOf[ArrayBuffer[(Int, Int, Int)]]//, Array[(Int, Int, Int)])]]
->>>>>>> 6a9ef900
     val totalVert   = endResults.map(x => x._1).sum
     val totalEdge   = endResults.map(x => x._3).sum
 
@@ -53,7 +43,6 @@
         case e: ArithmeticException => 0
       }
 
-<<<<<<< HEAD
 val startTime   = System.currentTimeMillis()
     val text = s"""{"vertices":$totalVert,"edges":$totalEdge,"degree":$degree}"""
     var output_folder = System.getenv().getOrDefault("OUTPUT_FOLDER", "/app").trim
@@ -64,27 +53,4 @@
     Map[String,Any]()
   }
 
-=======
-    val text = s"""{"time":$timestamp,"vertices":$totalVert,"edges":$totalEdge,"degree":$degree}"""
-    writeOut(text, output_file)
-  }
-
-  override def processWindowResults(
-      results: ArrayBuffer[Any],
-      timestamp: Long,
-      windowSize: Long,
-      viewCompleteTime: Long
-  ): Unit = {
-    val endResults = results.asInstanceOf[ArrayBuffer[(Int, Int, Int)]]//, Array[(Int, Int, Int)])]]
-    val totalVert = endResults.map(x => x._1).sum
-    val totalEdge = endResults.map(x => x._3).sum
-    val degree =
-      try totalEdge.toDouble / totalVert.toDouble
-      catch {
-        case e: ArithmeticException => 0
-      }
-    val text = s"""{"time":$timestamp,"windowsize":$windowSize,"vertices":$totalVert,"edges":$totalEdge,"degree":$degree},"""
-    writeOut(text, output_file)
-  }
->>>>>>> 6a9ef900
 }