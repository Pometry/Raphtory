--- conflicted
+++ resolved
@@ -61,17 +61,12 @@
           else
             vertex.voteToHalt()
       }, 100)
-<<<<<<< HEAD
-      .select(vertex => Row(vertex.ID(),vertex.getStateOrElse[Boolean]("taintStatus",false)))
-      .filter(r=>(r.getBool(1)))
-=======
       .select(vertex => Row(
         vertex.getPropertyValue("address").get.toString,
         vertex.getStateOrElse("taintStatus", false),
         vertex.getStateOrElse[Any]("taintTransactions","false")
       ))
       .filter(r=> r.get(1) == true)
->>>>>>> b96d09de
       .writeTo("/tmp/taint_output")
   }
 }
