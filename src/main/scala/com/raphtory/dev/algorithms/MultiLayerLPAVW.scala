--- conflicted
+++ resolved
@@ -1,207 +1,207 @@
-package com.raphtory.dev.algorithms
-
-import com.github.mjakubowski84.parquet4s.ParquetWriter
-import com.raphtory.algorithms.{LPA, sortOrdering}
-import com.raphtory.core.analysis.entity.Vertex
-import org.apache.parquet.hadoop.ParquetFileWriter
-
-import java.time.LocalDateTime
-import scala.collection.mutable.ArrayBuffer
-import scala.collection.parallel.{ParIterable, ParMap}
-
-object MultiLayerLPAVW {
-  def apply(args: Array[String]): MultiLayerLPAVW = new MultiLayerLPAVW(args)
-}
-
-class MultiLayerLPAVW(args: Array[String]) extends LPA(args) {
-  //args = [top, weight, maxiter, start, end, layer-size, omega, scaled]
-  val snapshotSize: Long        = args(5).toLong
-  val startTime: Long           = args(3).toLong //* snapshotSize //imlater: change this when done with wsdata
-  val endTime: Long             = args(4).toLong //* snapshotSize
-  val snapshots: Iterable[Long] = for (ts <- startTime to endTime by snapshotSize) yield ts
-  val o: Float                 = if (arg.length < 7) 0.1F else args(6).toFloat
-  val omega: Array[Float]      = (o to 1.0F by o).toArray
-  override val SP: Float = if (arg.length < 8) 0.2F else args(7).toFloat
-  val scaled: Boolean = if (arg.length < 9) true else args(8).toBoolean
-  var t1 = System.currentTimeMillis()
-  override def setup(): Unit =
-    view.getVertices().foreach { vertex =>
-      // Assign random labels for all instances in time of a vertex as Map(ts, lab)
-      val labels =
-        snapshots
-          .filter(t => vertex.aliveAtWithWindow(t, snapshotSize))
-          .map(x => (x,  rnd.nextLong()))
-          .toArray
-//          .map(x => (x, (vertex.ID()+x,vertex.ID()-x))).toArray
-      val tlabels = omega.flatMap(_ => labels)
-      vertex.setState("mlpalabel", tlabels)
-      val message = (vertex.ID(), tlabels)
-      vertex.messageAllNeighbours(message)
-    }
-
-  override def analyse(): Unit = {
-
-    try {
-      view.getMessagedVertices().foreach { vertex =>
-        val vlabel    = vertex.getState[Array[(Long, Long)]]("mlpalabel").groupBy(_._1).mapValues(x => x.map(_._2))
-        val msgQueue  = vertex.messageQueue[(Long, Array[(Long, Long)])]
-        var voteCount = 0
-        val newLabel = vlabel
-          .map { tv => //(ts, array(l1,l2)), size(array)=w, size(vlabel) = w*ts
-            val ts = tv._1
-            // Get weights/labels of neighbours of vertex at time ts
-            val nei_ts_freq = weightFunction(vertex, ts) // ID -> freq
-            val nei_labs = msgQueue
-              .filter(x => nei_ts_freq.keySet.contains(x._1)) // filter messages from neighbours at time ts only
-              .flatMap { msg =>                               //(id, array((ts, l2)) size = ts*w
-                val freq     = nei_ts_freq(msg._1)
-                val label_ts = msg._2.groupBy(_._1).mapValues(x => x.map(_._2)) //map(ts, array(l2))
-                label_ts(ts).zipWithIndex.map(x => (x._2, x._1, freq)) // (w, lab, freq)
-              }
-
-            //Get labels of past/future instances of vertex //IMlater: links between non consecutive layers should persist or at least degrade?
-<<<<<<< HEAD
-//            if (vlabel.contains(ts - snapshotSize)) //TODO reenable
-//              vlabel(ts - snapshotSize).zipWithIndex.foreach(x => nei_labs.append((x._2, x._1._2, omega(x._2))))
+//package com.raphtory.dev.algorithms
+//
+//import com.github.mjakubowski84.parquet4s.ParquetWriter
+//import com.raphtory.algorithms.{LPA, sortOrdering}
+//import com.raphtory.core.analysis.entity.Vertex
+//import org.apache.parquet.hadoop.ParquetFileWriter
+//
+//import java.time.LocalDateTime
+//import scala.collection.mutable.ArrayBuffer
+//import scala.collection.parallel.{ParIterable, ParMap}
+//
+//object MultiLayerLPAVW {
+//  def apply(args: Array[String]): MultiLayerLPAVW = new MultiLayerLPAVW(args)
+//}
+//
+//class MultiLayerLPAVW(args: Array[String]) extends LPA(args) {
+//  //args = [top, weight, maxiter, start, end, layer-size, omega, scaled]
+//  val snapshotSize: Long        = args(5).toLong
+//  val startTime: Long           = args(3).toLong //* snapshotSize //imlater: change this when done with wsdata
+//  val endTime: Long             = args(4).toLong //* snapshotSize
+//  val snapshots: Iterable[Long] = for (ts <- startTime to endTime by snapshotSize) yield ts
+//  val o: Float                 = if (arg.length < 7) 0.1F else args(6).toFloat
+//  val omega: Array[Float]      = (o to 1.0F by o).toArray
+//  override val SP: Float = if (arg.length < 8) 0.2F else args(7).toFloat
+//  val scaled: Boolean = if (arg.length < 9) true else args(8).toBoolean
+//  var t1 = System.currentTimeMillis()
+//  override def setup(): Unit =
+//    view.getVertices().foreach { vertex =>
+//      // Assign random labels for all instances in time of a vertex as Map(ts, lab)
+//      val labels =
+//        snapshots
+//          .filter(t => vertex.aliveAtWithWindow(t, snapshotSize))
+//          .map(x => (x,  rnd.nextLong()))
+//          .toArray
+////          .map(x => (x, (vertex.ID()+x,vertex.ID()-x))).toArray
+//      val tlabels = omega.flatMap(_ => labels)
+//      vertex.setState("mlpalabel", tlabels)
+//      val message = (vertex.ID(), tlabels)
+//      vertex.messageAllNeighbours(message)
+//    }
+//
+//  override def analyse(): Unit = {
+//
+//    try {
+//      view.getMessagedVertices().foreach { vertex =>
+//        val vlabel    = vertex.getState[Array[(Long, Long)]]("mlpalabel").groupBy(_._1).mapValues(x => x.map(_._2))
+//        val msgQueue  = vertex.messageQueue[(Long, Array[(Long, Long)])]
+//        var voteCount = 0
+//        val newLabel = vlabel
+//          .map { tv => //(ts, array(l1,l2)), size(array)=w, size(vlabel) = w*ts
+//            val ts = tv._1
+//            // Get weights/labels of neighbours of vertex at time ts
+//            val nei_ts_freq = weightFunction(vertex, ts) // ID -> freq
+//            val nei_labs = msgQueue
+//              .filter(x => nei_ts_freq.keySet.contains(x._1)) // filter messages from neighbours at time ts only
+//              .flatMap { msg =>                               //(id, array((ts, l2)) size = ts*w
+//                val freq     = nei_ts_freq(msg._1)
+//                val label_ts = msg._2.groupBy(_._1).mapValues(x => x.map(_._2)) //map(ts, array(l2))
+//                label_ts(ts).zipWithIndex.map(x => (x._2, x._1, freq)) // (w, lab, freq)
+//              }
+//
+//            //Get labels of past/future instances of vertex //IMlater: links between non consecutive layers should persist or at least degrade?
+//<<<<<<< HEAD
+////            if (vlabel.contains(ts - snapshotSize)) //TODO reenable
+////              vlabel(ts - snapshotSize).zipWithIndex.foreach(x => nei_labs.append((x._2, x._1._2, omega(x._2))))
+////            if (vlabel.contains(ts + snapshotSize))
+////              vlabel(ts + snapshotSize).zipWithIndex.foreach(x => nei_labs.append((x._2, x._1._2, omega(x._2))))
+//=======
+//            if (vlabel.contains(ts - snapshotSize))
+//              vlabel(ts - snapshotSize).zipWithIndex.foreach(x => nei_labs.append((x._2, x._1, omega(x._2))))
 //            if (vlabel.contains(ts + snapshotSize))
-//              vlabel(ts + snapshotSize).zipWithIndex.foreach(x => nei_labs.append((x._2, x._1._2, omega(x._2))))
-=======
-            if (vlabel.contains(ts - snapshotSize))
-              vlabel(ts - snapshotSize).zipWithIndex.foreach(x => nei_labs.append((x._2, x._1, omega(x._2))))
-            if (vlabel.contains(ts + snapshotSize))
-              vlabel(ts + snapshotSize).zipWithIndex.foreach(x => nei_labs.append((x._2, x._1, omega(x._2))))
->>>>>>> c07ceafc
-
-            nei_labs.groupBy(_._1).values.toArray.map { x =>
-              val w      = x.head._1
-              val Curlab = tv._2(w)
-
-              // Get label most prominent in neighborhood of vertex
-              var newlab = if (x.nonEmpty) {
-                val max_freq = x.groupBy(_._2).mapValues(_.map(_._3).sum)
-                max_freq.filter(_._2 == max_freq.values.max).keySet.max
-              } else Curlab
-
-              // Update node label and broadcast
-              if (newlab == Curlab) voteCount += 1
-              newlab = if (rnd.nextFloat() < SP) Curlab else newlab
-              (ts,newlab)
-            }
-          }
-          .toArray
-          .flatten
-        vertex.setState("mlpalabel", newLabel)
-        val message = (vertex.ID(), newLabel)
-        vertex.messageAllNeighbours(message)
-
-        // Vote to halt if all instances of vertex haven't changed their labels
-        if (voteCount > (vlabel.size * omega.length * 0.95).toInt) vertex.voteToHalt()
-      }
-    } catch {
-      case e: Exception => println("Something went wrong with mLPAv!", e)
-    }
-<<<<<<< HEAD
-    if (workerID == 1)
-      println(
-        s"Superstep: ${view.superStep}    Time: ${LocalDateTime.now()}   ExecTime: ${System.currentTimeMillis() - t1}"
-      )
-  }
-
-  def weightFunction(v: Vertex, ts: Long): ParMap[Long, Double] = {
-=======
-//    if (debug & (workerID==1)) {
+//              vlabel(ts + snapshotSize).zipWithIndex.foreach(x => nei_labs.append((x._2, x._1, omega(x._2))))
+//>>>>>>> c07ceafc5b70f3adfd1fb167d0b0ebc21a713f06
+//
+//            nei_labs.groupBy(_._1).values.toArray.map { x =>
+//              val w      = x.head._1
+//              val Curlab = tv._2(w)
+//
+//              // Get label most prominent in neighborhood of vertex
+//              var newlab = if (x.nonEmpty) {
+//                val max_freq = x.groupBy(_._2).mapValues(_.map(_._3).sum)
+//                max_freq.filter(_._2 == max_freq.values.max).keySet.max
+//              } else Curlab
+//
+//              // Update node label and broadcast
+//              if (newlab == Curlab) voteCount += 1
+//              newlab = if (rnd.nextFloat() < SP) Curlab else newlab
+//              (ts,newlab)
+//            }
+//          }
+//          .toArray
+//          .flatten
+//        vertex.setState("mlpalabel", newLabel)
+//        val message = (vertex.ID(), newLabel)
+//        vertex.messageAllNeighbours(message)
+//
+//        // Vote to halt if all instances of vertex haven't changed their labels
+//        if (voteCount > (vlabel.size * omega.length * 0.95).toInt) vertex.voteToHalt()
+//      }
+//    } catch {
+//      case e: Exception => println("Something went wrong with mLPAv!", e)
+//    }
+//<<<<<<< HEAD
+//    if (workerID == 1)
 //      println(
-//              s"Superstep: ${view.superStep()}    Time: ${LocalDateTime.now()}   ExecTime: ${System.currentTimeMillis() - t1}"
-//      )
-//      t1 = System.currentTimeMillis()
-//    }
-  }
-
-  def weightFunction(v: VertexVisitor, ts: Long): ParMap[Long, Float] = {
->>>>>>> c07ceafc
-    var nei_weights =
-      (v.getInCEdgesBetween(ts - snapshotSize, ts) ++ v.getOutEdgesBetween(ts - snapshotSize, ts)).map(e =>
-        (e.ID(), e.getPropertyValue(weight).getOrElse(1.0F).asInstanceOf[Float])
-      )
-    if (scaled) {
-      val scale = scaling(nei_weights.map(_._2).toArray)
-      nei_weights = nei_weights.map(x => (x._1, x._2 / scale))
-
-    }
-    nei_weights.groupBy(_._1).mapValues(x => x.map(_._2).sum) // (ID -> Freq)
-  }
-
-  def scaling(freq: Array[Float]): Float = math.sqrt(freq.map(math.pow(_, 2)).sum).toFloat
-
-  override def returnResults(): Any =
-    view
-      .getVertices()
-      .map(vertex =>
-        (
-                vertex.getState[Array[(Long, Long)]]("mlpalabel"),
-                vertex.getPropertyValue("Word").getOrElse(vertex.ID()).toString
-        )
-      )
-      .flatMap(f =>
-        f._1
-          .groupBy(_._1)
-          .mapValues(x => x.map(_._2))
-          .flatMap(ts => ts._2.zipWithIndex.map { case (lab, w) => (omega(w), lab, s"""${f._2}_${ts._1}""") })
-      )
-
-<<<<<<< HEAD
-  override def extractResults(results: List[Any]): Map[String,Any] = {
-    val endResults = results.asInstanceOf[ArrayBuffer[ParIterable[(Double, Long, String)]]]
-=======
-  override def processResults(results: ArrayBuffer[Any], timestamp: Long, viewCompleteTime: Long): Unit = {
-    val endResults = results.asInstanceOf[ArrayBuffer[ParIterable[(Float, Long, String)]]]
->>>>>>> c07ceafc
-    try {
-      println(s"Printing output to $output_file")
-      val groupedW = endResults.flatten.groupBy(f => f._1).mapValues(x => x.groupBy(_._2).mapValues(x => x.map(_._3)))
-      groupedW.foreach { g =>
-        val w                   = g._1
-        val grouped             = g._2
-        val groupedNonIslands   = grouped.filter(x => x._2.size > 1)
-        val sorted              = grouped.toArray.sortBy(_._2.size)(sortOrdering)
-        val top5                = sorted.map(_._2.size).take(5)
-        val total               = grouped.size
-        val totalWithoutIslands = groupedNonIslands.size
-        val totalIslands        = total - totalWithoutIslands
-        val communities         = if (top == 0) sorted.map(_._2) else sorted.map(_._2).take(top)
-
-        output_file match {
-          case "" =>
-                        val commtxt = communities.map(x => s"""[${x.mkString(",")}]""")
-            val text =
-<<<<<<< HEAD
-              s"""{"omega": $w, "top5":[${top5
-                .mkString(",")}],"total":$total,"totalIslands":$totalIslands}"""
-                //          s""" "communities": [${commtxt.mkString(",")}],""" +
-
-=======
-              s"""{"time":$timestamp, "omega": $w, "top5":[${top5
-                .mkString(",")}],"total":$total,"totalIslands":$totalIslands,""" +
-                          s""" "communities": [${commtxt.mkString(",")}],""" +
-                s"""viewTime":$viewCompleteTime}"""
->>>>>>> c07ceafc
-            println(text)
-          case _ =>
-            val text =
-              s"""{"omega": $w,"top5":[${top5
-                .mkString(",")}],"total":$total,"totalIslands":$totalIslands}"""
-            println(text)
-            case class Data(omega: Double, comm: Array[String])
-            val writer =
-              ParquetWriter.writer[Data](
-                      output_file + s"omega-$w.parquet",
-                      ParquetWriter.Options(writeMode = ParquetFileWriter.Mode.OVERWRITE)
-              )
-            try communities.foreach(c => writer.write(Data(w, c.toArray)))
-            finally writer.close()
-        }
-      }
-    }
-    Map[String,Any]()
-  }
-}+//        s"Superstep: ${view.superStep}    Time: ${LocalDateTime.now()}   ExecTime: ${System.currentTimeMillis() - t1}"
+//      )
+//  }
+//
+//  def weightFunction(v: Vertex, ts: Long): ParMap[Long, Double] = {
+//=======
+////    if (debug & (workerID==1)) {
+////      println(
+////              s"Superstep: ${view.superStep()}    Time: ${LocalDateTime.now()}   ExecTime: ${System.currentTimeMillis() - t1}"
+////      )
+////      t1 = System.currentTimeMillis()
+////    }
+//  }
+//
+//  def weightFunction(v: VertexVisitor, ts: Long): ParMap[Long, Float] = {
+//>>>>>>> c07ceafc5b70f3adfd1fb167d0b0ebc21a713f06
+//    var nei_weights =
+//      (v.getInCEdgesBetween(ts - snapshotSize, ts) ++ v.getOutEdgesBetween(ts - snapshotSize, ts)).map(e =>
+//        (e.ID(), e.getPropertyValue(weight).getOrElse(1.0F).asInstanceOf[Float])
+//      )
+//    if (scaled) {
+//      val scale = scaling(nei_weights.map(_._2).toArray)
+//      nei_weights = nei_weights.map(x => (x._1, x._2 / scale))
+//
+//    }
+//    nei_weights.groupBy(_._1).mapValues(x => x.map(_._2).sum) // (ID -> Freq)
+//  }
+//
+//  def scaling(freq: Array[Float]): Float = math.sqrt(freq.map(math.pow(_, 2)).sum).toFloat
+//
+//  override def returnResults(): Any =
+//    view
+//      .getVertices()
+//      .map(vertex =>
+//        (
+//                vertex.getState[Array[(Long, Long)]]("mlpalabel"),
+//                vertex.getPropertyValue("Word").getOrElse(vertex.ID()).toString
+//        )
+//      )
+//      .flatMap(f =>
+//        f._1
+//          .groupBy(_._1)
+//          .mapValues(x => x.map(_._2))
+//          .flatMap(ts => ts._2.zipWithIndex.map { case (lab, w) => (omega(w), lab, s"""${f._2}_${ts._1}""") })
+//      )
+//
+//<<<<<<< HEAD
+//  override def extractResults(results: List[Any]): Map[String,Any] = {
+//    val endResults = results.asInstanceOf[ArrayBuffer[ParIterable[(Double, Long, String)]]]
+//=======
+//  override def processResults(results: ArrayBuffer[Any], timestamp: Long, viewCompleteTime: Long): Unit = {
+//    val endResults = results.asInstanceOf[ArrayBuffer[ParIterable[(Float, Long, String)]]]
+//>>>>>>> c07ceafc5b70f3adfd1fb167d0b0ebc21a713f06
+//    try {
+//      println(s"Printing output to $output_file")
+//      val groupedW = endResults.flatten.groupBy(f => f._1).mapValues(x => x.groupBy(_._2).mapValues(x => x.map(_._3)))
+//      groupedW.foreach { g =>
+//        val w                   = g._1
+//        val grouped             = g._2
+//        val groupedNonIslands   = grouped.filter(x => x._2.size > 1)
+//        val sorted              = grouped.toArray.sortBy(_._2.size)(sortOrdering)
+//        val top5                = sorted.map(_._2.size).take(5)
+//        val total               = grouped.size
+//        val totalWithoutIslands = groupedNonIslands.size
+//        val totalIslands        = total - totalWithoutIslands
+//        val communities         = if (top == 0) sorted.map(_._2) else sorted.map(_._2).take(top)
+//
+//        output_file match {
+//          case "" =>
+//                        val commtxt = communities.map(x => s"""[${x.mkString(",")}]""")
+//            val text =
+//<<<<<<< HEAD
+//              s"""{"omega": $w, "top5":[${top5
+//                .mkString(",")}],"total":$total,"totalIslands":$totalIslands}"""
+//                //          s""" "communities": [${commtxt.mkString(",")}],""" +
+//
+//=======
+//              s"""{"time":$timestamp, "omega": $w, "top5":[${top5
+//                .mkString(",")}],"total":$total,"totalIslands":$totalIslands,""" +
+//                          s""" "communities": [${commtxt.mkString(",")}],""" +
+//                s"""viewTime":$viewCompleteTime}"""
+//>>>>>>> c07ceafc5b70f3adfd1fb167d0b0ebc21a713f06
+//            println(text)
+//          case _ =>
+//            val text =
+//              s"""{"omega": $w,"top5":[${top5
+//                .mkString(",")}],"total":$total,"totalIslands":$totalIslands}"""
+//            println(text)
+//            case class Data(omega: Double, comm: Array[String])
+//            val writer =
+//              ParquetWriter.writer[Data](
+//                      output_file + s"omega-$w.parquet",
+//                      ParquetWriter.Options(writeMode = ParquetFileWriter.Mode.OVERWRITE)
+//              )
+//            try communities.foreach(c => writer.write(Data(w, c.toArray)))
+//            finally writer.close()
+//        }
+//      }
+//    }
+//    Map[String,Any]()
+//  }
+//}