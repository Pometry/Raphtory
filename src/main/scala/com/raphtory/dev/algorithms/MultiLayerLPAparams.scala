--- conflicted
+++ resolved
@@ -1,11 +1,7 @@
 package com.raphtory.dev.algorithms
 
-<<<<<<< HEAD
-import com.raphtory.core.model.analysis.entityVisitors.VertexVisitor
-=======
 import com.github.mjakubowski84.parquet4s.ParquetWriter
 import com.raphtory.core.analysis.entity.Vertex
->>>>>>> 40038b02
 import org.apache.parquet.hadoop.ParquetFileWriter
 
 import scala.collection.mutable.ArrayBuffer
@@ -25,16 +21,11 @@
   val nodesf: String = if (arg.length < 11) url else args(10)
   val commlab: Array[String] = if (nodesf.isEmpty) Array[String]() else dllCommFile(nodesf)
 
-<<<<<<< HEAD
-
-  override def selectiveProc(v: VertexVisitor, ts: Long, gp: Array[Long]): Unit = {
-=======
   def dllCommFile(url:String): Array[String] ={
     val html = if(url.startsWith("http")) Source.fromURL(url) else Source.fromFile(url)
     html.mkString.split("\n")
   }
   override def selectiveProc(v: Vertex, ts: Long, gp: Array[Long]): Unit = {
->>>>>>> 40038b02
     val word = v.getPropertyValue("Word").get.asInstanceOf[String]
     if (commlab.contains(word)) {
       var neiLab = v.getOrSetState[Map[Long, Array[Long]]]("neilab",Map[Long, Array[Long]]())
@@ -52,40 +43,13 @@
           vertex.getState[Array[(Long, Long)]]("mlpalabel")
         )
       )
-<<<<<<< HEAD
-      .flatMap(f=> f._3.map(x=> (f._1, x._1, x._2, f._2.getOrElse(x._1,Array[Long]()))))
-//      .flatMap(f => f._2.map(x => (f._1, x._1, x._2)))
-//      //      .flatMap(f =>  f._1.toArray.map(x => (x._2._2, "\""+x._1.toString+f._2+"\"")))
-=======
       .flatMap(f => f._2.map(x => (f._1, x._1, x._2)))
 //          //  .flatMap(f =>  f._1.toArray.map(x => (x._2._2, "\""+x._1.toString+f._2+"\"")))
->>>>>>> 40038b02
       .groupBy(f => f._1)
       .map(f => (f._1, f._2.map(x=>(x._2,x._3, x._4)).toArray))
 //      .map(f => (f._1, f._2.map(x=>(x._2,x._3)).toArray))
 
 
-<<<<<<< HEAD
-  override def processResults(results: ArrayBuffer[Any], timestamp: Long, viewCompleteTime: Long): Unit = {
-    val endResults = results.asInstanceOf[ArrayBuffer[immutable.ParHashMap[String, Array[(Long, Long, Array[Long])]]]].flatten
-    val selc = "{" + endResults
-      .filter(x=> x._2.head._3.nonEmpty)
-      .map { wd =>
-      val comts =  wd._2.map{cts =>
-        s""""${cts._1}": [ ${cts._3.mkString(",")} ]"""
-      }.mkString(",")
-      s""""${wd._1}": { $comts } """
-    }.mkString(",") + "}"
-
-    val comms = s"""[ ${endResults.flatMap(x=> x._2.map(f=>(f._2, x._1+"_"+f._1.toString)))
-      .groupBy(f => f._1).mapValues(x => x.map(_._2)).values
-      .map(x => s"""["${x.mkString("\",\"")}"]""")
-      .mkString(",")}]"""
-
-    val text = s""" {"communities": $comms, "selc": $selc } """
-//    println(text)
-    writeOut(text, output_file)
-=======
   override def extractResults(results: List[Any]): Map[String,Any]  = {
 //    val er = extractData(results)
 //  override def processResults(results: ArrayBuffer[Any], timestamp: Long, viewCompleteTime: Long): Unit = {
@@ -102,69 +66,10 @@
       case _ => Path(output_file).createFile().appendAll(text + "\n")
     }
     Map[String,Any]()
->>>>>>> 40038b02
   }
 
-//  override def processWindowResults(
-//                                     results: ArrayBuffer[Any],
-//                                     timestamp: Long,
-//                                     windowSize: Long,
-//                                     viewCompleteTime: Long
-//                                   ): Unit = {
-//    val er      = extractData(results)
-//    val commtxt = er.communities.map(x => s"""[${x.mkString(",")}]""")
-//    val text = s"""{"time":$timestamp,"windowsize":$windowSize,"total":${er.total},"totalIslands":${er.totalIslands},"top5":[${er.top5
-//      .mkString(",")}],"""+
-//      s""""communities": [${commtxt.mkString(",")}],"""+
-//      s""""viewTime":$viewCompleteTime}"""
-//    writeOut(text, output_file)
+//  def dllCommFile(url:String): Array[String] ={
+//    val html = if(url.startsWith("http")) Source.fromURL(url) else Source.fromFile(url)
+//    html.mkString.split("\n")
 //  }
-
-
-  //args = [top, weight, maxiter, start, end, layer-size, omega, theta]
-//  val theta: Double = if (arg.length < 8) 0.0 else args(7).toDouble
-//  val scaled: Boolean = if (arg.length < 8) false else args(7).toBoolean
-
-
-//  override def weightFunction(v: VertexVisitor, ts: Long): ParMap[Long, Double] = {
-//    var nei_weights =
-//      (v.getInCEdgesBetween(ts - snapshotSize, ts) ++ v.getOutEdgesBetween(ts - snapshotSize, ts)).map(e =>
-//        (e.ID(), e.getPropertyValue(weight).getOrElse(1.0).asInstanceOf[Double])
-//      )
-//    if (scaled) {
-//      val scale = scaling(nei_weights.map(_._2).toArray)
-//      nei_weights = nei_weights.map(x => (x._1, x._2 / scale))
-//
-//    }
-//    nei_weights.groupBy(_._1).mapValues(x => x.map(_._2).sum / x.size) // (ID -> Freq)
-//  }
-
-//  def scaling(freq: Array[Double]): Double = math.sqrt(freq.map(math.pow(_, 2)).sum)
-
-//  override def processResults(results: ArrayBuffer[Any], timestamp: Long, viewCompleteTime: Long): Unit = {
-//    val er = extractData(results)
-//    output_file match {
-//      case "" =>
-//        val commtxt = er.communities.map(x => s"""[${x.mkString(",")}]""")
-//        val text = s"""{"time":$timestamp,"top5":[${er.top5
-//          .mkString(",")}],"total":${er.total},"totalIslands":${er.totalIslands},""" +
-//          s""" "communities": [${commtxt.mkString(",")}],""" +
-//          s"""viewTime":$viewCompleteTime}"""
-//        println(text)
-//      case _ =>
-//        val text = s"""{"time":$timestamp,"top5":[${er.top5
-//          .mkString(",")}],"total":${er.total},"totalIslands":${er.totalIslands}, "viewTime":$viewCompleteTime}"""
-//        println(text)
-//        case class Data(comm: Array[String])
-//        val writer =
-//          ParquetWriter.writer[Data](output_file, ParquetWriter.Options(writeMode = ParquetFileWriter.Mode.OVERWRITE))
-//        try er.communities.foreach(c => writer.write(Data(c.toArray)))
-//        finally writer.close()
-//    }
-//  }
-
-  def dllCommFile(url:String): Array[String] ={
-    val html = if(url.startsWith("http")) Source.fromURL(url) else Source.fromFile(url)
-    html.mkString.split("\n")
-  }
 }