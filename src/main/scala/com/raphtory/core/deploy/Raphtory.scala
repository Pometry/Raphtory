--- conflicted
+++ resolved
@@ -117,19 +117,11 @@
                 pulsarController,
                 scheduler
         )
-<<<<<<< HEAD
-      case IdentitySpout() => new IdentitySpoutExecutor[T](conf, pulsarController)
-      case ResourceSpout(resource) =>
-        new ResourceSpoutExecutor(resource, conf, pulsarController).asInstanceOf[SpoutExecutor[T]]
-      case StaticGraphSpout(fileDataPath) =>
-        new StaticGraphSpoutExecutor(fileDataPath, conf, pulsarController).asInstanceOf[SpoutExecutor[T]]
-=======
       case IdentitySpout() => new IdentitySpoutExecutor[T](conf, pulsarController, scheduler)
       case ResourceSpout(resource) =>
         new ResourceSpoutExecutor(resource, conf, pulsarController, scheduler).asInstanceOf[SpoutExecutor[T]]
       case StaticGraphSpout(fileDataPath) =>
         new StaticGraphSpoutExecutor(fileDataPath, conf, pulsarController, scheduler).asInstanceOf[SpoutExecutor[T]]
->>>>>>> 756bb808
 
     }
 
