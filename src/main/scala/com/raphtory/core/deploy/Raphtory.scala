--- conflicted
+++ resolved
@@ -21,10 +21,8 @@
 import com.raphtory.core.client.RaphtoryClient
 import com.raphtory.core.client.RaphtoryGraph
 import com.typesafe.config.Config
-import org.apache.pulsar.client.api.Schema
 
 import scala.reflect.ClassTag
-import scala.reflect.runtime.universe._
 
 object Raphtory {
 
@@ -43,29 +41,16 @@
     new RaphtoryGraph[T](
             spoutExecutor,
             graphBuilder,
-<<<<<<< HEAD
-            schema,
             queryBuilder,
-=======
->>>>>>> 21c6cfc7
             conf,
             componentFactory,
             scheduler
     )
   }
 
-<<<<<<< HEAD
-  def createGraph(
-      spout: Spout[String],
-      graphBuilder: GraphBuilder[String],
-      customConfig: Map[String, Any] = Map()
-  ): RaphtoryGraph[String] =
-    createTypedGraph[String](spout, graphBuilder, Schema.STRING, customConfig)
-
-  def deployTypedGraph[T: TypeTag: ClassTag](
+  def deployGraph[T: ClassTag](
       spout: Spout[T] = new IdentitySpout[T](),
       graphBuilder: GraphBuilder[T],
-      schema: Schema[T],
       customConfig: Map[String, Any] = Map()
   ): TemporalGraph = {
     val conf             = confBuilder(customConfig)
@@ -76,7 +61,6 @@
     new RaphtoryGraph[T](
             spoutExecutor,
             graphBuilder,
-            schema,
             queryBuilder,
             conf,
             componentFactory,
@@ -86,14 +70,7 @@
     new GenericTemporalGraph(queryBuilder)
   }
 
-  def deployGraph(
-      spout: Spout[String],
-      graphBuilder: GraphBuilder[String],
-      customConfig: Map[String, Any] = Map()
-  ): TemporalGraph =
-    deployTypedGraph[String](spout, graphBuilder, Schema.STRING, customConfig)
-
-  def getGraph(deploymentID: String = "", customConfig: Map[String, Any] = Map()): TemporalGraph = {
+  def getGraph(customConfig: Map[String, Any] = Map()): TemporalGraph = {
     val conf             = confBuilder(customConfig)
     val pulsarController = new PulsarController(conf)
     val componentFactory = new ComponentFactory(conf, pulsarController)
@@ -101,8 +78,6 @@
     new GenericTemporalGraph(queryBuilder)
   }
 
-=======
->>>>>>> 21c6cfc7
   def createClient(
       deploymentID: String = "",
       customConfig: Map[String, Any] = Map()
