package com.raphtory.core.algorithm

import com.raphtory.core.components.querymanager.QueryManagement
import com.raphtory.core.components.querytracker.QueryProgressTracker

sealed trait TableFunction extends QueryManagement

final case class TableFilter(f: (Row) => Boolean)    extends TableFunction
final case class Explode(f: Row => List[Row])        extends TableFunction
final case class WriteTo(outputFormat: OutputFormat) extends TableFunction

/**
  * {s}`Table`
  *  : Interface for table operations
  *
  * ## Methods
  *
  *  {s}`filter(f: Row => Boolean): Table`
  *    : add a filter operation to table
  *
  *      {s}`f: Row => Boolean`
  *        : function that runs once for each row (only rows for which {s}`f ` returns {s}`true` are kept)
  *
  *  {s}`explode(f: Row => List[Row]): Table`
  *    : add an explode operation to table. This creates a new table where each row in the old table
  *      is mapped to multiple rows in the new table.
  *
  *      {s}`f: Row => List[Row]`
  *        : function that runs once for each row and returns a list of new rows
  *
  *  {s}`writeTo(outputFormat: OutputFormat)`
  *    : write out data based on [{s}`outputFormat`](com.raphtory.core.algorithm.OutputFormat)
  *
  *  ```{seealso}
  *  [](com.raphtory.core.algorithm.Row), [](com.raphtory.core.algorithm.OutputFormat)
  *  ```
  */
abstract class Table {
  def filter(f: Row => Boolean): Table
  def explode(f: Row => List[Row]): Table
<<<<<<< HEAD
  def writeTo(outputFormat: OutputFormat): QueryProgressTracker
=======
  def writeTo(outputFormat: OutputFormat): Unit
>>>>>>> 21c6cfc7
}<|MERGE_RESOLUTION|>--- conflicted
+++ resolved
@@ -38,9 +38,5 @@
 abstract class Table {
   def filter(f: Row => Boolean): Table
   def explode(f: Row => List[Row]): Table
-<<<<<<< HEAD
   def writeTo(outputFormat: OutputFormat): QueryProgressTracker
-=======
-  def writeTo(outputFormat: OutputFormat): Unit
->>>>>>> 21c6cfc7
 }