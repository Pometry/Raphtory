--- conflicted
+++ resolved
@@ -58,7 +58,6 @@
     table
   }
 
-<<<<<<< HEAD
   override def select(f: (Vertex, GraphState) => Row): Table = {
     graphOpps.enqueue(SelectWithGraph(f, None))
     table
@@ -66,10 +65,11 @@
 
   override def globalSelect(f: GraphState => Row): Table = {
     graphOpps.enqueue(GlobalSelect(f, None))
-=======
+    table
+  }
+
   override def explodeSelect(f: Vertex => List[Row]): Table = {
     graphOpps.enqueue(ExplodeSelect(f))
->>>>>>> ec804b31
     table
   }
 
