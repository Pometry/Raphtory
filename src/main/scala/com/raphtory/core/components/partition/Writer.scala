--- conflicted
+++ resolved
@@ -23,6 +23,7 @@
 import org.apache.pulsar.client.api.Consumer
 import org.apache.pulsar.client.api.Message
 import org.apache.pulsar.client.api.Schema
+import com.raphtory.core.components.graphbuilder.GraphAlteration
 
 import java.util.Calendar
 import scala.collection.mutable
@@ -35,23 +36,14 @@
     pulsarController: PulsarController
 ) extends Component[GraphAlteration](conf: Config, pulsarController: PulsarController) {
 
-<<<<<<< HEAD
   private val neighbours = writerSyncProducers()
   private var mgsCount   = 0
 
   private val monixScheduler      = new MonixScheduler
-  override val cancelableConsumer = Some(startPartitionConsumer(Schema.BYTES, partitionID))
+  override val cancelableConsumer = Some(startPartitionConsumer(GraphAlteration.schema, partitionID))
 
   override def run(): Unit =
     monixScheduler.scheduler.execute(AsyncConsumer(this))
-=======
-  private val neighbours                                    = writerSyncProducers()
-  private var mgsCount                                      = 0
-  var cancelableConsumer: Option[Consumer[GraphAlteration]] = None
-
-  override def run(): Unit =
-    cancelableConsumer = Some(startPartitionConsumer(GraphAlteration.schema, partitionID))
->>>>>>> ea8d390f
 
   override def stop(): Unit = {
     cancelableConsumer match {
@@ -61,14 +53,10 @@
     neighbours.foreach(_._2.close())
   }
 
-<<<<<<< HEAD
-  override def handleMessage(msg: Message[Array[Byte]]): Boolean = {
+
+  override def handleMessage(msg: Message[GraphAlteration]): Boolean = {
     var reschedule = true
-    deserialise[Any](msg.getValue) match {
-=======
-  override def handleMessage(msg: Message[GraphAlteration]): Unit = {
     msg.getValue match {
->>>>>>> ea8d390f
       //Updates from the Graph Builder
       case update: VertexAdd                    => processVertexAdd(update)
       case update: EdgeAdd                      => processEdgeAdd(update)
