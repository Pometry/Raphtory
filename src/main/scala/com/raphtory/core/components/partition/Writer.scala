package com.raphtory.core.components.partition

import com.raphtory.core.components.Component
import com.raphtory.core.components.graphbuilder.EdgeAdd
import com.raphtory.core.components.graphbuilder.EdgeDelete
import com.raphtory.core.components.graphbuilder.EdgeSyncAck
import com.raphtory.core.components.graphbuilder.GraphAlteration
import com.raphtory.core.components.graphbuilder.InboundEdgeRemovalViaVertex
import com.raphtory.core.components.graphbuilder.OutboundEdgeRemovalViaVertex
import com.raphtory.core.components.graphbuilder.SyncExistingEdgeAdd
import com.raphtory.core.components.graphbuilder.SyncExistingEdgeRemoval
import com.raphtory.core.components.graphbuilder.SyncExistingRemovals
import com.raphtory.core.components.graphbuilder.SyncNewEdgeAdd
import com.raphtory.core.components.graphbuilder.SyncNewEdgeRemoval
import com.raphtory.core.components.graphbuilder.VertexAdd
import com.raphtory.core.components.graphbuilder.VertexDelete
import com.raphtory.core.components.graphbuilder.VertexRemoveSyncAck
import com.raphtory.core.config.{AsyncConsumer, MonixScheduler, PulsarController}
import com.raphtory.core.graph._
import com.typesafe.config.Config
import org.apache.pulsar.client.api.Consumer
import org.apache.pulsar.client.api.Message
import org.apache.pulsar.client.api.Schema

import java.util.Calendar
import scala.collection.mutable
import scala.language.postfixOps

class Writer(
<<<<<<< HEAD
              partitionID: Int,
              storage: GraphPartition,
              conf: Config,
              pulsarController: PulsarController
            ) extends Component[Array[Byte]](conf: Config, pulsarController: PulsarController) {

  private val neighbours                                = writerSyncProducers()
  private var mgsCount                                  = 0

  private val monixScheduler = new MonixScheduler
  override val cancelableConsumer =  Some(startPartitionConsumer(Schema.BYTES,partitionID))

  override def run(): Unit = {
    monixScheduler.scheduler.execute(AsyncConsumer(this))
  }
=======
    partitionID: Int,
    storage: GraphPartition,
    conf: Config,
    pulsarController: PulsarController
) extends Component[GraphAlteration](conf: Config, pulsarController: PulsarController) {

  private val neighbours                                    = writerSyncProducers()
  private var mgsCount                                      = 0
  var cancelableConsumer: Option[Consumer[GraphAlteration]] = None

  override def run(): Unit =
    cancelableConsumer = Some(startPartitionConsumer(GraphAlteration.schema, partitionID))
>>>>>>> ea8d390f

  override def stop(): Unit = {
    cancelableConsumer match {
      case Some(value) =>
        value.close()
    }
    neighbours.foreach(_._2.close())
  }

<<<<<<< HEAD
  override def handleMessage(msg: Message[Array[Byte]]): Boolean = {
    var reschedule = true
    deserialise[Any](msg.getValue) match {
=======
  override def handleMessage(msg: Message[GraphAlteration]): Unit = {
    msg.getValue match {
>>>>>>> ea8d390f
      //Updates from the Graph Builder
      case update: VertexAdd                    => processVertexAdd(update)
      case update: EdgeAdd                      => processEdgeAdd(update)
      case update: EdgeDelete                   => processEdgeDelete(update)
      case update: VertexDelete                 =>
        processVertexDelete(update) //Delete a vertex and all associated edges

      //Syncing Edge Additions
      case update: SyncNewEdgeAdd               =>
        processSyncNewEdgeAdd(
          update
        ) //A writer has requested a new edge sync for a destination node in this worker
      case update: SyncExistingEdgeAdd          =>
        processSyncExistingEdgeAdd(
          update
        ) // A writer has requested an existing edge sync for a destination node on in this worker

      //Syncing Edge Removals
      case update: SyncNewEdgeRemoval           =>
        processSyncNewEdgeRemoval(
          update
        ) //A remote worker is asking for a new edge to be removed for a destination node in this worker
      case update: SyncExistingEdgeRemoval      =>
        processSyncExistingEdgeRemoval(
          update
        ) //A remote worker is asking for the deletion of an existing edge

      //Syncing Vertex Removals
      case update: OutboundEdgeRemovalViaVertex =>
        processOutboundEdgeRemovalViaVertex(
          update
        ) //Syncs the deletion of an edge, but for when the removal comes from a vertex
      case update: InboundEdgeRemovalViaVertex  => processInboundEdgeRemovalViaVertex(update)

      //Response from storing the destination node being synced
      case update: SyncExistingRemovals =>
        processSyncExistingRemovals(
          update
        ) //The remote worker has returned all removals in the destination node -- for new edges
      case update: EdgeSyncAck          =>
        processEdgeSyncAck(update) //The remote worker acknowledges the completion of an edge sync
      case update: VertexRemoveSyncAck  => processVertexRemoveSyncAck(update)

      case other =>
        logger.error(s"Partition '$partitionID': Received unsupported message type '$other'.")
        reschedule = false
        throw new IllegalStateException(
          s"Partition '$partitionID': Received unsupported message '$other'."
        )
    }

    printUpdateCount()
    reschedule
  }

  /**
    * Graph Updates from the builders
    */
  def processVertexAdd(update: VertexAdd): Unit = {
    logger.trace(s"Partition $partitionID: Received VertexAdd message '$update'.")

    storage.addVertex(update.updateTime, update.srcId, update.properties, update.vType)
    storage.timings(update.updateTime)
  }

  def processEdgeAdd(update: EdgeAdd): Unit = {
    logger.trace(s"Partition $partitionID: Received EdgeAdd message '$update'.")

    storage.timings(update.updateTime)
    storage.addEdge(
      update.updateTime,
      update.srcId,
      update.dstId,
      update.properties,
      update.eType
    ) match {
      case Some(value) =>
        neighbours(getWriter(value.updateId)).sendAsync(value)
        storage.trackEdgeAddition(update.updateTime, update.srcId, update.dstId)
      case None        => //Edge is local
    }
  }

  def processEdgeDelete(update: EdgeDelete): Unit = {
    logger.trace(s"Partition $partitionID: Received EdgeDelete message '$update'.")

    storage.timings(update.updateTime)
    storage.removeEdge(update.updateTime, update.srcId, update.dstId) match {
      case Some(value) =>
        neighbours(getWriter(value.updateId)).sendAsync(value)
        storage.trackEdgeDeletion(update.updateTime, update.srcId, update.dstId)
      case None        => //Edge is local
    }
  }

  def processVertexDelete(update: VertexDelete): Unit = {
    logger.trace(s"Partition $partitionID: Received VertexDelete message '$update'.")

    val edgeRemovals = storage.removeVertex(update.updateTime, update.srcId)
    if (edgeRemovals.nonEmpty) {
      edgeRemovals.foreach(effect => neighbours(getWriter(effect.updateId)).sendAsync(effect))
      storage.trackVertexDeletion(update.updateTime, update.srcId, edgeRemovals.size)
    }
  }

  /**
    * Graph Effects for syncing edge adds
    */
  def processSyncNewEdgeAdd(req: SyncNewEdgeAdd): Unit = {
    logger.trace("A writer has requested a new edge sync for a destination node in this worker.")

    storage.timings(req.msgTime)
    val effect = storage
      .syncNewEdgeAdd(req.msgTime, req.srcId, req.dstId, req.properties, req.removals, req.vType)
    neighbours(getWriter(effect.updateId)).sendAsync(effect)
  }

  def processSyncExistingEdgeAdd(req: SyncExistingEdgeAdd): Unit = {
    logger.trace(
      s"Partition '$partitionID': A writer has requested an existing edge sync for a destination node on in this worker."
    )

    storage.timings(req.msgTime)
    val effect = storage.syncExistingEdgeAdd(req.msgTime, req.srcId, req.dstId, req.properties)
    neighbours(getWriter(effect.updateId)).sendAsync(effect)
  }

  /**
    * Graph Effects for syncing edge deletions
    */
  def processSyncNewEdgeRemoval(req: SyncNewEdgeRemoval): Unit = {
    logger.trace(
      s"Partition '$partitionID': A remote worker is asking for a new edge to be removed for a destination node in this worker."
    )

    storage.timings(req.msgTime)
    val effect = storage.syncNewEdgeRemoval(req.msgTime, req.srcId, req.dstId, req.removals)
    neighbours(getWriter(effect.updateId)).sendAsync(effect)
  }

  def processSyncExistingEdgeRemoval(req: SyncExistingEdgeRemoval): Unit = {
    logger.trace(
      s"Partition '$partitionID': A remote worker is asking for the deletion of an existing edge."
    )

    storage.timings(req.msgTime)
    val effect = storage.syncExistingEdgeRemoval(req.msgTime, req.srcId, req.dstId)
    neighbours(getWriter(effect.updateId)).sendAsync(effect)
  }

  /**
    * Graph Effects for syncing vertex deletions
    */
  def processOutboundEdgeRemovalViaVertex(req: OutboundEdgeRemovalViaVertex): Unit = {
    logger.trace(
      s"Partition '$partitionID': Syncs the deletion of an edge, but for when the removal comes from a vertex."
    )

    storage.timings(req.msgTime)
    val effect = storage.outboundEdgeRemovalViaVertex(req.msgTime, req.srcId, req.dstId)
    neighbours(getWriter(effect.updateId)).sendAsync(effect)
  }

  def processInboundEdgeRemovalViaVertex(req: InboundEdgeRemovalViaVertex): Unit = { //remote worker same as above
    logger.trace(
      s"Partition '$partitionID': Syncs the deletion of an edge, but for when the removal comes to a vertex."
    )

    val effect = storage.inboundEdgeRemovalViaVertex(req.msgTime, req.srcId, req.dstId)
    neighbours(getWriter(effect.updateId)).sendAsync(effect)
  }

  /**
    * Responses from the secondary server
    */
  def processSyncExistingRemovals(req: SyncExistingRemovals): Unit = { //when the new edge add is responded to we can say it is synced
    logger.trace(
      s"Partition '$partitionID': The remote worker has returned all removals in the destination node -- for new edges"
    )

    storage.syncExistingRemovals(req.msgTime, req.srcId, req.dstId, req.removals)
    untrackEdgeUpdate(req.msgTime, req.srcId, req.dstId, req.fromAddition)
  }

  def processEdgeSyncAck(req: EdgeSyncAck): Unit = {
    logger.trace(
      s"Partition '$partitionID': The remote worker acknowledges the completion of an edge sync."
    )

    untrackEdgeUpdate(
      req.msgTime,
      req.srcId,
      req.dstId,
      req.fromAddition
    ) //when the edge isn't new we will get this response instead
  }

  private def untrackEdgeUpdate(msgTime: Long, srcId: Long, dstId: Long, fromAddition: Boolean) =
    if (fromAddition)
      storage.untrackEdgeAddition(msgTime, srcId, dstId)
    else
      storage.untrackEdgeDeletion(msgTime, srcId, dstId)

  def processVertexRemoveSyncAck(req: VertexRemoveSyncAck): Unit = {
    logger.trace(
      s"Partition '$partitionID': The remote worker acknowledges the completion of vertex removal."
    )

    storage.untrackVertexDeletion(req.msgTime, req.updateId)
  }

  private def dedupe(): Unit = storage.deduplicate()

  def printUpdateCount() = {
    mgsCount += 1

    // TODO Should this be externalised?
    //  Do we need it now that we have progress tracker?
    if (mgsCount % 10000 == 0) {
      val currentHour   = Calendar.getInstance().get(Calendar.HOUR)
      val currentMinute = Calendar.getInstance().get(Calendar.MINUTE)
      val currentSecond = Calendar.getInstance().get(Calendar.SECOND)
      val currentMilli  = Calendar.getInstance().get(Calendar.MILLISECOND)

      logger.debug(
        s"Partition '$partitionID': " +
          s"'$currentHour:$currentMinute:$currentSecond:$currentMilli' -- Processed '$mgsCount' messages."
      )
    }
  }

}<|MERGE_RESOLUTION|>--- conflicted
+++ resolved
@@ -15,7 +15,9 @@
 import com.raphtory.core.components.graphbuilder.VertexAdd
 import com.raphtory.core.components.graphbuilder.VertexDelete
 import com.raphtory.core.components.graphbuilder.VertexRemoveSyncAck
-import com.raphtory.core.config.{AsyncConsumer, MonixScheduler, PulsarController}
+import com.raphtory.core.config.AsyncConsumer
+import com.raphtory.core.config.MonixScheduler
+import com.raphtory.core.config.PulsarController
 import com.raphtory.core.graph._
 import com.typesafe.config.Config
 import org.apache.pulsar.client.api.Consumer
@@ -27,23 +29,6 @@
 import scala.language.postfixOps
 
 class Writer(
-<<<<<<< HEAD
-              partitionID: Int,
-              storage: GraphPartition,
-              conf: Config,
-              pulsarController: PulsarController
-            ) extends Component[Array[Byte]](conf: Config, pulsarController: PulsarController) {
-
-  private val neighbours                                = writerSyncProducers()
-  private var mgsCount                                  = 0
-
-  private val monixScheduler = new MonixScheduler
-  override val cancelableConsumer =  Some(startPartitionConsumer(Schema.BYTES,partitionID))
-
-  override def run(): Unit = {
-    monixScheduler.scheduler.execute(AsyncConsumer(this))
-  }
-=======
     partitionID: Int,
     storage: GraphPartition,
     conf: Config,
@@ -53,10 +38,11 @@
   private val neighbours                                    = writerSyncProducers()
   private var mgsCount                                      = 0
   var cancelableConsumer: Option[Consumer[GraphAlteration]] = None
+  cancelableConsumer = Some(startPartitionConsumer(GraphAlteration.schema, partitionID))
+  private val monixScheduler = new MonixScheduler
 
   override def run(): Unit =
-    cancelableConsumer = Some(startPartitionConsumer(GraphAlteration.schema, partitionID))
->>>>>>> ea8d390f
+    monixScheduler.scheduler.execute(AsyncConsumer(this))
 
   override def stop(): Unit = {
     cancelableConsumer match {
@@ -66,62 +52,57 @@
     neighbours.foreach(_._2.close())
   }
 
-<<<<<<< HEAD
-  override def handleMessage(msg: Message[Array[Byte]]): Boolean = {
+  override def handleMessage(msg: Message[GraphAlteration]): Boolean = {
     var reschedule = true
-    deserialise[Any](msg.getValue) match {
-=======
-  override def handleMessage(msg: Message[GraphAlteration]): Unit = {
     msg.getValue match {
->>>>>>> ea8d390f
       //Updates from the Graph Builder
-      case update: VertexAdd                    => processVertexAdd(update)
-      case update: EdgeAdd                      => processEdgeAdd(update)
-      case update: EdgeDelete                   => processEdgeDelete(update)
-      case update: VertexDelete                 =>
+      case update: VertexAdd  => processVertexAdd(update)
+      case update: EdgeAdd    => processEdgeAdd(update)
+      case update: EdgeDelete => processEdgeDelete(update)
+      case update: VertexDelete =>
         processVertexDelete(update) //Delete a vertex and all associated edges
 
       //Syncing Edge Additions
-      case update: SyncNewEdgeAdd               =>
+      case update: SyncNewEdgeAdd =>
         processSyncNewEdgeAdd(
-          update
+                update
         ) //A writer has requested a new edge sync for a destination node in this worker
-      case update: SyncExistingEdgeAdd          =>
+      case update: SyncExistingEdgeAdd =>
         processSyncExistingEdgeAdd(
-          update
+                update
         ) // A writer has requested an existing edge sync for a destination node on in this worker
 
       //Syncing Edge Removals
-      case update: SyncNewEdgeRemoval           =>
+      case update: SyncNewEdgeRemoval =>
         processSyncNewEdgeRemoval(
-          update
+                update
         ) //A remote worker is asking for a new edge to be removed for a destination node in this worker
-      case update: SyncExistingEdgeRemoval      =>
+      case update: SyncExistingEdgeRemoval =>
         processSyncExistingEdgeRemoval(
-          update
+                update
         ) //A remote worker is asking for the deletion of an existing edge
 
       //Syncing Vertex Removals
       case update: OutboundEdgeRemovalViaVertex =>
         processOutboundEdgeRemovalViaVertex(
-          update
+                update
         ) //Syncs the deletion of an edge, but for when the removal comes from a vertex
-      case update: InboundEdgeRemovalViaVertex  => processInboundEdgeRemovalViaVertex(update)
+      case update: InboundEdgeRemovalViaVertex => processInboundEdgeRemovalViaVertex(update)
 
       //Response from storing the destination node being synced
       case update: SyncExistingRemovals =>
         processSyncExistingRemovals(
-          update
+                update
         ) //The remote worker has returned all removals in the destination node -- for new edges
-      case update: EdgeSyncAck          =>
+      case update: EdgeSyncAck =>
         processEdgeSyncAck(update) //The remote worker acknowledges the completion of an edge sync
-      case update: VertexRemoveSyncAck  => processVertexRemoveSyncAck(update)
+      case update: VertexRemoveSyncAck => processVertexRemoveSyncAck(update)
 
       case other =>
         logger.error(s"Partition '$partitionID': Received unsupported message type '$other'.")
         reschedule = false
         throw new IllegalStateException(
-          s"Partition '$partitionID': Received unsupported message '$other'."
+                s"Partition '$partitionID': Received unsupported message '$other'."
         )
     }
 
@@ -144,16 +125,16 @@
 
     storage.timings(update.updateTime)
     storage.addEdge(
-      update.updateTime,
-      update.srcId,
-      update.dstId,
-      update.properties,
-      update.eType
+            update.updateTime,
+            update.srcId,
+            update.dstId,
+            update.properties,
+            update.eType
     ) match {
       case Some(value) =>
         neighbours(getWriter(value.updateId)).sendAsync(value)
         storage.trackEdgeAddition(update.updateTime, update.srcId, update.dstId)
-      case None        => //Edge is local
+      case None => //Edge is local
     }
   }
 
@@ -165,7 +146,7 @@
       case Some(value) =>
         neighbours(getWriter(value.updateId)).sendAsync(value)
         storage.trackEdgeDeletion(update.updateTime, update.srcId, update.dstId)
-      case None        => //Edge is local
+      case None => //Edge is local
     }
   }
 
@@ -186,14 +167,13 @@
     logger.trace("A writer has requested a new edge sync for a destination node in this worker.")
 
     storage.timings(req.msgTime)
-    val effect = storage
-      .syncNewEdgeAdd(req.msgTime, req.srcId, req.dstId, req.properties, req.removals, req.vType)
+    val effect = storage.syncNewEdgeAdd(req.msgTime, req.srcId, req.dstId, req.properties, req.removals, req.vType)
     neighbours(getWriter(effect.updateId)).sendAsync(effect)
   }
 
   def processSyncExistingEdgeAdd(req: SyncExistingEdgeAdd): Unit = {
     logger.trace(
-      s"Partition '$partitionID': A writer has requested an existing edge sync for a destination node on in this worker."
+            s"Partition '$partitionID': A writer has requested an existing edge sync for a destination node on in this worker."
     )
 
     storage.timings(req.msgTime)
@@ -206,7 +186,7 @@
     */
   def processSyncNewEdgeRemoval(req: SyncNewEdgeRemoval): Unit = {
     logger.trace(
-      s"Partition '$partitionID': A remote worker is asking for a new edge to be removed for a destination node in this worker."
+            s"Partition '$partitionID': A remote worker is asking for a new edge to be removed for a destination node in this worker."
     )
 
     storage.timings(req.msgTime)
@@ -216,7 +196,7 @@
 
   def processSyncExistingEdgeRemoval(req: SyncExistingEdgeRemoval): Unit = {
     logger.trace(
-      s"Partition '$partitionID': A remote worker is asking for the deletion of an existing edge."
+            s"Partition '$partitionID': A remote worker is asking for the deletion of an existing edge."
     )
 
     storage.timings(req.msgTime)
@@ -229,7 +209,7 @@
     */
   def processOutboundEdgeRemovalViaVertex(req: OutboundEdgeRemovalViaVertex): Unit = {
     logger.trace(
-      s"Partition '$partitionID': Syncs the deletion of an edge, but for when the removal comes from a vertex."
+            s"Partition '$partitionID': Syncs the deletion of an edge, but for when the removal comes from a vertex."
     )
 
     storage.timings(req.msgTime)
@@ -239,7 +219,7 @@
 
   def processInboundEdgeRemovalViaVertex(req: InboundEdgeRemovalViaVertex): Unit = { //remote worker same as above
     logger.trace(
-      s"Partition '$partitionID': Syncs the deletion of an edge, but for when the removal comes to a vertex."
+            s"Partition '$partitionID': Syncs the deletion of an edge, but for when the removal comes to a vertex."
     )
 
     val effect = storage.inboundEdgeRemovalViaVertex(req.msgTime, req.srcId, req.dstId)
@@ -251,7 +231,7 @@
     */
   def processSyncExistingRemovals(req: SyncExistingRemovals): Unit = { //when the new edge add is responded to we can say it is synced
     logger.trace(
-      s"Partition '$partitionID': The remote worker has returned all removals in the destination node -- for new edges"
+            s"Partition '$partitionID': The remote worker has returned all removals in the destination node -- for new edges"
     )
 
     storage.syncExistingRemovals(req.msgTime, req.srcId, req.dstId, req.removals)
@@ -260,14 +240,14 @@
 
   def processEdgeSyncAck(req: EdgeSyncAck): Unit = {
     logger.trace(
-      s"Partition '$partitionID': The remote worker acknowledges the completion of an edge sync."
+            s"Partition '$partitionID': The remote worker acknowledges the completion of an edge sync."
     )
 
     untrackEdgeUpdate(
-      req.msgTime,
-      req.srcId,
-      req.dstId,
-      req.fromAddition
+            req.msgTime,
+            req.srcId,
+            req.dstId,
+            req.fromAddition
     ) //when the edge isn't new we will get this response instead
   }
 
@@ -279,7 +259,7 @@
 
   def processVertexRemoveSyncAck(req: VertexRemoveSyncAck): Unit = {
     logger.trace(
-      s"Partition '$partitionID': The remote worker acknowledges the completion of vertex removal."
+            s"Partition '$partitionID': The remote worker acknowledges the completion of vertex removal."
     )
 
     storage.untrackVertexDeletion(req.msgTime, req.updateId)
@@ -299,8 +279,8 @@
       val currentMilli  = Calendar.getInstance().get(Calendar.MILLISECOND)
 
       logger.debug(
-        s"Partition '$partitionID': " +
-          s"'$currentHour:$currentMinute:$currentSecond:$currentMilli' -- Processed '$mgsCount' messages."
+              s"Partition '$partitionID': " +
+                s"'$currentHour:$currentMinute:$currentSecond:$currentMilli' -- Processed '$mgsCount' messages."
       )
     }
   }
