package com.raphtory.core.components.partition

import com.raphtory.core.components.querymanager._
import com.raphtory.core.algorithm._
import com.raphtory.core.components.Component
import com.raphtory.core.components.querymanager.CheckMessages
import com.raphtory.core.components.querymanager.CreatePerspective
import com.raphtory.core.components.querymanager.EndQuery
import com.raphtory.core.components.querymanager.ExecutorEstablished
import com.raphtory.core.components.querymanager.GraphFunctionComplete
import com.raphtory.core.components.querymanager.MetaDataSet
import com.raphtory.core.components.querymanager.PerspectiveEstablished
import com.raphtory.core.components.querymanager.QueryManagement
import com.raphtory.core.components.querymanager.SetMetaData
import com.raphtory.core.components.querymanager.TableBuilt
import com.raphtory.core.components.querymanager.TableFunctionComplete
import com.raphtory.core.components.querymanager.VertexMessage
import com.raphtory.core.components.querymanager.VertexMessageBatch
import com.raphtory.core.config.MonixScheduler
import com.raphtory.core.config.PulsarController
import com.raphtory.core.graph.GraphPartition
import com.raphtory.core.graph.LensInterface
import com.raphtory.core.storage.pojograph.PojoGraphLens
import com.raphtory.core.storage.pojograph.messaging.VertexMessageHandler
import com.raphtory.output.PulsarOutputFormat
import com.typesafe.config.Config
import org.apache.pulsar.client.api._

class QueryExecutor(
    partitionID: Int,
    storage: GraphPartition,
    jobID: String,
    conf: Config,
    pulsarController: PulsarController
) extends Component[Array[Byte]](conf: Config, pulsarController) {

  var graphLens: LensInterface  = _
  var sentMessageCount: Int     = 0
  var receivedMessageCount: Int = 0
  var votedToHalt: Boolean      = false

  private val taskManager: Producer[Array[Byte]]          = toQueryHandlerProducer(jobID)
  private val neighbours: Map[Int, Producer[Array[Byte]]] = toQueryExecutorProducers(jobID)
  var cancelableConsumer: Option[Consumer[Array[Byte]]]   = None

  override def run(): Unit = {
    logger.debug(s"Job '$jobID' at Partition '$partitionID': Starting query executor consumer.")

    taskManager sendAsync serialise(ExecutorEstablished(partitionID))
    cancelableConsumer = Some(startQueryExecutorConsumer(Schema.BYTES, partitionID, jobID))
  }

  override def stop(): Unit = {
    cancelableConsumer match {
      case Some(value) =>
        value.close()
      case None        =>
    }
    taskManager.close()
    neighbours.foreach(_._2.close())
  }

  override def handleMessage(msg: Message[Array[Byte]]): Unit = {
    deserialise[QueryManagement](msg.getValue) match {

      case VertexMessageBatch(msgBatch)                                     =>
        logger.trace(
                s"Job '$jobID' at Partition '$partitionID': Executing 'VertexMessageBatch', '[${msgBatch
                  .mkString(",")}]'."
        )
        msgBatch.foreach(message => graphLens.receiveMessage(message))
        receivedMessageCount += msgBatch.size

      case msg: VertexMessage[_]                                            =>
        logger.trace(
                s"Job '$jobID' at Partition '$partitionID': Executing 'VertexMessage', '$msg'."
        )
        graphLens.receiveMessage(msg)
        receivedMessageCount += 1

      case CreatePerspective(timestamp, window)                             =>
        logger.debug(
                s"Job '$jobID' at Partition '$partitionID': Creating perspective at time '$timestamp' with window '$window'."
        )
        val lens = PojoGraphLens(
                jobID,
                timestamp,
                window,
                0,
                storage,
                VertexMessageHandler(conf, neighbours)
        )
        graphLens = lens
        sentMessageCount = 0
        receivedMessageCount = 0
        taskManager sendAsync serialise(PerspectiveEstablished(lens.getSize()))

      case SetMetaData(vertices)                                            =>
        logger.debug(
                s"Job $jobID at Partition '$partitionID': Executing 'SetMetaData' function on graph."
        )

        graphLens.setFullGraphSize(vertices)
        //TODO currently no handlers, to be added back?
        taskManager sendAsync serialise(MetaDataSet)

      case Step(f)                                                          =>
        logger.debug(s"Job $jobID at Partition '$partitionID': Executing 'Step' function on graph.")

        graphLens.nextStep()
        graphLens.runGraphFunction(f)

        val sentMessages = graphLens.getMessageHandler().getCount()
        graphLens.getMessageHandler().flushMessages()
        taskManager sendAsync serialise(GraphFunctionComplete(sentMessages, receivedMessageCount))
        logger.debug(
                s"Job '$jobID' at Partition '$partitionID': Step function produced and sent '$sentMessages' messages."
        )
        sentMessageCount = sentMessages

      case StepWithGraph(f, graphState)                                     =>
        logger.debug(
                s"Job $jobID at Partition '$partitionID': Executing 'Step' function on graph with accumulators."
        )
        graphLens.nextStep()
        graphState match {
          case Some(graphState) => graphLens.runGraphFunction(f, graphState)
          case None             => throw new Error("Graph state missing")
        }
        val sentMessages = graphLens.getMessageHandler().getCount()
        graphLens.getMessageHandler().flushMessages()
        taskManager sendAsync serialise(
                GraphFunctionComplete(sentMessages, receivedMessageCount, graphState = graphState)
        )
        logger.debug(
                s"Job '$jobID' at Partition '$partitionID': Step function produced and sent '$sentMessages' messages."
        )
        sentMessageCount = sentMessages

      case Iterate(f, iterations, executeMessagedOnly)                      =>
        graphLens.nextStep()

        if (executeMessagedOnly) {
          logger.debug(
                  s"Job '$jobID' at Partition '$partitionID': Executing 'Iterate' function on messaged vertices only."
          )

          graphLens.runMessagedGraphFunction(f)
        }
        else {
          logger.debug(
                  s"Job '$jobID' at Partition '$partitionID': Executing 'Iterate' function on all vertices."
          )

          graphLens.runGraphFunction(f)
        }

        val sentMessages = graphLens.getMessageHandler().getCount()
        graphLens.getMessageHandler().flushMessages()
        taskManager sendAsync serialise(
                GraphFunctionComplete(receivedMessageCount, sentMessages, graphLens.checkVotes())
        )
        votedToHalt = graphLens.checkVotes()
        sentMessageCount = sentMessages

        logger.debug(
                s"Job '$jobID' at Partition '$partitionID': Iterate function produced and sent '$sentMessages' messages."
        )

      case IterateWithGraph(f, iterations, executeMessagedOnly, graphState) =>
        graphLens.nextStep()
        graphState match {
          case Some(graphState) =>
            if (executeMessagedOnly) {
              logger.debug(
                      s"Job '$jobID' at Partition '$partitionID': Executing 'Iterate' function on messaged vertices only."
              )
              graphLens.runMessagedGraphFunction(f, graphState)
            }
            else {
              logger.debug(
                      s"Job '$jobID' at Partition '$partitionID': Executing 'Iterate' function on all vertices."
              )

              graphLens.runGraphFunction(f, graphState)
            }
          case None             => throw new Error("Graph state missing")
        }
        val sentMessages = graphLens.getMessageHandler().getCount()
        graphLens.getMessageHandler().flushMessages()
        taskManager sendAsync serialise(
                GraphFunctionComplete(
                        receivedMessageCount,
                        sentMessages,
                        graphLens.checkVotes(),
                        graphState
                )
        )
        votedToHalt = graphLens.checkVotes()
        sentMessageCount = sentMessages

        logger.debug(
                s"Job '$jobID' at Partition '$partitionID': Iterate function produced and sent '$sentMessages' messages."
        )

      case VertexFilter(f)                                                  =>
        taskManager sendAsync serialise(GraphFunctionComplete(0, 0))

      case VertexFilterWithGraph(f, graphState)                             =>
        taskManager sendAsync serialise(GraphFunctionComplete(0, 0))

      case ClearChain()                                                     =>
        logger.debug(s"Job $jobID at Partition '$partitionID': Executing 'ClearChain' on graph.")
        graphLens.clearMessages()
        taskManager sendAsync serialise(GraphFunctionComplete(0, 0))

      case Select(f)                                                        =>
        logger.debug(s"Job '$jobID' at Partition '$partitionID': Executing 'Select' query on graph")
        graphLens.nextStep()
        graphLens.executeSelect(f)
        taskManager sendAsync serialise(TableBuilt)

<<<<<<< HEAD
      case SelectWithGraph(f, graphState)                                   =>
        logger.debug(s"Job '$jobID' at Partition '$partitionID': Executing 'Select' query on graph")
        graphLens.nextStep()
        graphState match {
          case Some(graphState) =>
            graphLens.executeSelect(f, graphState)
          case None             =>
            throw new Error("Graph state missing")
        }
        taskManager sendAsync serialise(TableBuilt)

      case GlobalSelect(f, graphState)                                      =>
        logger.debug(s"Job '$jobID' at Partition '$partitionID': Executing 'Select' query on graph")
        graphLens.nextStep()
        if (partitionID == 0)
          graphState match {
            case Some(graphState) =>
              graphLens.executeSelect(f, graphState)
            case None             =>
              throw new Error("Graph state missing")
          }
        taskManager sendAsync serialise(TableBuilt)

      case TableFilter(f)                                                   =>
=======
      case ExplodeSelect(f)                            =>
        logger.debug(s"Job '$jobID' at Partition '$partitionID': Executing 'ExplodeSelect' query on graph")
        graphLens.nextStep()
        graphLens.explodeSelect(f)
        taskManager sendAsync serialise(TableBuilt)

      case TableFilter(f)                              =>
>>>>>>> ec804b31
        logger.debug(
                s"Job '$jobID' at Partition '$partitionID': Executing 'TableFilter' query on graph."
        )
        graphLens.filteredTable(f)
        taskManager sendAsync serialise(TableFunctionComplete)

      case Explode(f)                                                       =>
        logger.debug(
                s"Job '$jobID' at Partition '$partitionID': Executing 'Explode' query on graph."
        )
        graphLens.explodeTable(f)
        taskManager sendAsync serialise(TableFunctionComplete)

      case WriteTo(outputFormat)                                            =>
        logger.debug(
                s"Job '$jobID' at Partition '$partitionID': Writing results to '$outputFormat'."
        )
        val producer =
          if (outputFormat.isInstanceOf[PulsarOutputFormat])
            Some(
                    pulsarController.accessClient
                      .newProducer(Schema.STRING)
                      .topic(outputFormat.asInstanceOf[PulsarOutputFormat].pulsarTopic)
                      .create()
            )
          else
            None

        graphLens
          .getDataTable()
          .foreach(row =>
            outputFormat match {
              case format: PulsarOutputFormat =>
                format.writeToPulsar(
                        graphLens.getTimestamp(),
                        graphLens.getWindow(),
                        jobID,
                        row,
                        partitionID,
                        producer.get
                )
              case format                     =>
                format
                  .write(graphLens.getTimestamp(), graphLens.getWindow(), jobID, row, partitionID)

            }
          )

        taskManager sendAsync serialise(TableFunctionComplete)

      case EndQuery(jobID)                                                  =>
        // It's a Warning, but not a severe one
        if (logger.underlying.isDebugEnabled)
          logger.warn(
                  s"Job '$jobID' at Partition '$partitionID': Received 'EndQuery' message. " +
                    s"This function is not supported yet."
          )

      case _: CheckMessages                                                 =>
        logger.debug(s"Job '$jobID' at Partition '$partitionID': Received 'CheckMessages'.")
        taskManager sendAsync serialise(
                GraphFunctionComplete(receivedMessageCount, sentMessageCount, votedToHalt)
        )
    }
  }

}<|MERGE_RESOLUTION|>--- conflicted
+++ resolved
@@ -220,7 +220,6 @@
         graphLens.executeSelect(f)
         taskManager sendAsync serialise(TableBuilt)
 
-<<<<<<< HEAD
       case SelectWithGraph(f, graphState)                                   =>
         logger.debug(s"Job '$jobID' at Partition '$partitionID': Executing 'Select' query on graph")
         graphLens.nextStep()
@@ -244,16 +243,13 @@
           }
         taskManager sendAsync serialise(TableBuilt)
 
-      case TableFilter(f)                                                   =>
-=======
       case ExplodeSelect(f)                            =>
         logger.debug(s"Job '$jobID' at Partition '$partitionID': Executing 'ExplodeSelect' query on graph")
         graphLens.nextStep()
         graphLens.explodeSelect(f)
         taskManager sendAsync serialise(TableBuilt)
 
-      case TableFilter(f)                              =>
->>>>>>> ec804b31
+      case TableFilter(f)                                                   =>
         logger.debug(
                 s"Job '$jobID' at Partition '$partitionID': Executing 'TableFilter' query on graph."
         )
