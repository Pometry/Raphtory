--- conflicted
+++ resolved
@@ -118,6 +118,7 @@
     // check if exists
     if (!Files.exists(Paths.get(source)))
       throw new FileNotFoundException(s"File '$source' does not exist.")
+
     logger.debug(s"Found file '$source'.")
 
     if (!Files.isReadable(Paths.get(source))) {
@@ -158,26 +159,16 @@
         )
 
         return
-<<<<<<< HEAD
+
       case error: FileAlreadyExistsException =>
-        logger.error(
-=======
-      
-      case error: FileAlreadyExistsException    =>
         logger.warn(
->>>>>>> 756bb808
                 "FileAlreadyExistsException: Could not create hardlink, file already exists."
         )
 
         return
-<<<<<<< HEAD
-      case error: IOException => logger.warn("ERROR(IOException): an I/O error occured "); return;
+
+      case error: IOException => logger.warn("ERROR(IOException): an I/O error occurred "); return;
       case error: SecurityException =>
-=======
-      
-      case error: IOException                   => logger.warn("ERROR(IOException): an I/O error occurred "); return;
-      case error: SecurityException             =>
->>>>>>> 756bb808
         logger.warn("ERROR(SecurityException): Invalid permissions to create hardlink"); return;
     }
 
