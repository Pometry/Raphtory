package com.raphtory.core.components.spout

import com.raphtory.core.components.Component
import com.raphtory.core.config.PulsarController
import com.typesafe.config.Config
import monix.execution.Scheduler
import org.apache.pulsar.client.api.Message

<<<<<<< HEAD
abstract class SpoutExecutor[T](conf: Config, private val pulsarController: PulsarController)
        extends Component[T](conf: Config, pulsarController: PulsarController) {
  override def handleMessage(msg: Message[T]): Boolean = false
=======
abstract class SpoutExecutor[T](
    conf: Config,
    private val pulsarController: PulsarController,
    scheduler: Scheduler
) extends Component[T](conf: Config, pulsarController: PulsarController) {
  override def handleMessage(msg: Message[T]): Unit = {}
>>>>>>> ea8d390f

}<|MERGE_RESOLUTION|>--- conflicted
+++ resolved
@@ -6,17 +6,8 @@
 import monix.execution.Scheduler
 import org.apache.pulsar.client.api.Message
 
-<<<<<<< HEAD
-abstract class SpoutExecutor[T](conf: Config, private val pulsarController: PulsarController)
+abstract class SpoutExecutor[T](conf: Config, private val pulsarController: PulsarController, scheduler: Scheduler)
         extends Component[T](conf: Config, pulsarController: PulsarController) {
   override def handleMessage(msg: Message[T]): Boolean = false
-=======
-abstract class SpoutExecutor[T](
-    conf: Config,
-    private val pulsarController: PulsarController,
-    scheduler: Scheduler
-) extends Component[T](conf: Config, pulsarController: PulsarController) {
-  override def handleMessage(msg: Message[T]): Unit = {}
->>>>>>> ea8d390f
 
 }