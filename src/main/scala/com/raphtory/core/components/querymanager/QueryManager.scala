package com.raphtory.core.components.querymanager

import com.raphtory.core.components.Component
import com.raphtory.core.config.PulsarController
import com.typesafe.config.Config
import monix.execution.Scheduler
import org.apache.pulsar.client.admin.PulsarAdminException
import org.apache.pulsar.client.api.Consumer
import org.apache.pulsar.client.api.Message
import org.apache.pulsar.client.api.Schema

import scala.collection.mutable

/** @DoNotDocument */
class QueryManager(scheduler: Scheduler, conf: Config, pulsarController: PulsarController)
        extends Component[QueryManagement](conf: Config, pulsarController: PulsarController) {
  private val currentQueries                            = mutable.Map[String, QueryHandler]()
  private val watermarkGlobal                           = pulsarController.globalwatermarkPublisher()
  private val watermarks                                = mutable.Map[Int, WatermarkTime]()
  var cancelableConsumer: Option[Consumer[Array[Byte]]] = None

  override def run(): Unit = {
    logger.debug("Starting Query Manager Consumer.")

    cancelableConsumer = Some(pulsarController.startQueryManagerConsumer(messageListener()))
  }

  override def stop(): Unit = {
    cancelableConsumer match {
      case Some(value) =>
        value.close()
      case None        =>
    }
    currentQueries.foreach(_._2.stop())
    watermarkGlobal.close()
  }

<<<<<<< HEAD
  override def handleMessage(msg: Array[Byte]): Unit =
    deserialise[QueryManagement](msg) match {
      case query: Query             =>
=======
  override def handleMessage(msg: QueryManagement): Unit =
    msg match {
      case query: PointQuery        =>
>>>>>>> 21c6cfc7
        val jobID        = query.name
        logger.debug(
                s"Handling query name: ${query.name}, start: ${query.startTime}, end: ${query.endTime}, increment: ${query.increment}, windows: ${query.windows}"
        )
        val queryHandler = spawnQuery(jobID, query)
        trackNewQuery(jobID, queryHandler)

      case req: EndQuery            =>
        currentQueries.get(req.jobID) match {
          case Some(queryhandler) =>
            currentQueries.remove(req.jobID)
          case None               => //sender ! QueryNotPresent(req.jobID)
        }
      case watermark: WatermarkTime =>
        logger.debug(s"Setting watermark to '$watermark' for partition '${watermark.partitionID}'.")
        watermarks.put(watermark.partitionID, watermark)
    }

  private def spawnQuery(id: String, query: Query): QueryHandler = {
    logger.info(s"Query '${query.name}' received, your job ID is '$id'.")

    val queryHandler = new QueryHandler(
            this,
            scheduler,
            id,
            query,
            conf,
            pulsarController
    )
    scheduler.execute(queryHandler)
    queryHandler
  }

  private def trackNewQuery(jobID: String, queryHandler: QueryHandler): Unit =
    //sender() ! ManagingTask(queryHandler)
    currentQueries += ((jobID, queryHandler))

  def whatsTheTime(): Long = {
    val watermark = if (watermarks.size == totalPartitions) {
      var safe    = true
      var minTime = Long.MaxValue
      var maxTime = Long.MinValue
      watermarks.foreach {
        case (key, watermark) =>
          safe = watermark.safe && safe
          minTime = Math.min(minTime, watermark.time)
          maxTime = Math.max(maxTime, watermark.time)
      }
      if (safe) maxTime else minTime
    }
    else 0 // not received a message from each partition yet
    watermarkGlobal.sendAsync(serialise(watermark))
    watermark
  }
}<|MERGE_RESOLUTION|>--- conflicted
+++ resolved
@@ -35,15 +35,9 @@
     watermarkGlobal.close()
   }
 
-<<<<<<< HEAD
-  override def handleMessage(msg: Array[Byte]): Unit =
-    deserialise[QueryManagement](msg) match {
-      case query: Query             =>
-=======
   override def handleMessage(msg: QueryManagement): Unit =
     msg match {
-      case query: PointQuery        =>
->>>>>>> 21c6cfc7
+      case query: Query             =>
         val jobID        = query.name
         logger.debug(
                 s"Handling query name: ${query.name}, start: ${query.startTime}, end: ${query.endTime}, increment: ${query.increment}, windows: ${query.windows}"
