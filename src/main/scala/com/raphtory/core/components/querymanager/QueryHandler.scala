--- conflicted
+++ resolved
@@ -171,14 +171,9 @@
   //execute the steps of the graph algorithm until a select is run
   private def executeGraph(msg: QueryManagement): Stage =
     msg match {
-<<<<<<< HEAD
-      case StartGraph                                                                         =>
+      case StartGraph                                                                      =>
         graphFunctions = mutable.Queue.from(query.graphFunctions)
         tableFunctions = mutable.Queue.from(query.tableFunctions)
-=======
-      case StartGraph                                                                      =>
-        graphPerspective = new GenericGraphPerspective(vertexCount)
->>>>>>> 96f2669f
         graphState = GraphStateImplementation()
         val startingGraphTime = System.currentTimeMillis() - timeTaken
         logger.debug(
