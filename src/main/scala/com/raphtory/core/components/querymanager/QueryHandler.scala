--- conflicted
+++ resolved
@@ -192,16 +192,6 @@
 
         nextGraphOperation(vertexCount)
 
-<<<<<<< HEAD
-      case GraphFunctionCompleteWithState(receivedMessages, sentMessages, votedToHalt, state) =>
-        sentMessageCount += sentMessages
-        QueryTelemetry.sentMessageCount.inc(sentMessages)
-        receivedMessageCount += receivedMessages
-        QueryTelemetry.receivedMessageCount.inc(receivedMessages)
-        allVoteToHalt = votedToHalt & allVoteToHalt
-        readyCount += 1
-        QueryTelemetry.readyCount.inc()
-=======
       case GraphFunctionCompleteWithState(
                   partitionID,
                   receivedMessages,
@@ -209,22 +199,13 @@
                   votedToHalt,
                   state
           ) =>
->>>>>>> 96f2669f
         graphState.update(state)
+        QueryTelemetry.readyCount.inc()
         if (readyCount + 1 == totalPartitions)
           graphState.rotate()
         processGraphFunctionComplete(partitionID, receivedMessages, sentMessages, votedToHalt)
 
-<<<<<<< HEAD
-      case GraphFunctionComplete(partitionID, receivedMessages, sentMessages, votedToHalt)    =>
-        sentMessageCount += sentMessages
-        QueryTelemetry.sentMessageCount.inc(sentMessages)
-        receivedMessageCount += receivedMessages
-        QueryTelemetry.receivedMessageCount.inc(receivedMessageCount)
-        allVoteToHalt = votedToHalt & allVoteToHalt
-        readyCount += 1
-        QueryTelemetry.readyCount.inc()
-=======
+
       case GraphFunctionComplete(partitionID, receivedMessages, sentMessages, votedToHalt) =>
         processGraphFunctionComplete(partitionID, receivedMessages, sentMessages, votedToHalt)
 
@@ -240,13 +221,15 @@
     receivedMessageCount += receivedMessages
     allVoteToHalt = votedToHalt & allVoteToHalt
     readyCount += 1
+    QueryTelemetry.readyCount.inc()
     logger.debug(
             s"Job '$jobID': Partition $partitionID Received messages:$receivedMessages , Sent messages: $sentMessages."
     )
     if (readyCount == totalPartitions)
       if (receivedMessageCount == sentMessageCount) {
         val graphFuncCompleteTime = System.currentTimeMillis() - timeTaken
->>>>>>> 96f2669f
+
+
         logger.debug(
                 s"Job '$jobID': Graph Function Complete in ${graphFuncCompleteTime}ms Received messages Total:$receivedMessageCount , Sent messages: $sentMessageCount."
         )
