package com.raphtory.core.storage.pojograph

import com.raphtory.core.algorithm.GraphState
import com.raphtory.core.algorithm.Row
import com.raphtory.core.components.querymanager.VertexMessage
import com.raphtory.core.graph.visitor.Vertex
import com.raphtory.core.graph.GraphLens
import com.raphtory.core.graph.GraphPartition
import com.raphtory.core.graph.LensInterface
import com.raphtory.core.storage.pojograph.entities.external.PojoExVertex
import com.raphtory.core.storage.pojograph.messaging.VertexMessageHandler

import java.util.concurrent.atomic.AtomicInteger
import scala.collection.mutable

final case class PojoGraphLens(
    jobId: String,
    timestamp: Long,
    window: Option[Long],
    var superStep: Int,
    private val storage: GraphPartition,
    messageHandler: VertexMessageHandler
) extends GraphLens(jobId, timestamp, window)
        with LensInterface {
  private val voteCount     = new AtomicInteger(0)
  private val vertexCount   = new AtomicInteger(0)
  var t1                    = System.currentTimeMillis()
  private var fullGraphSize = 0

  def getFullGraphSize: Int = {
    logger.trace(s"Current Graph size at '$fullGraphSize'.")
    fullGraphSize
  }

  def setFullGraphSize(size: Int): Unit = {
    fullGraphSize = size
    logger.trace(s"Set Graph Size to '$fullGraphSize'.")
  }

  private lazy val vertexMap: mutable.Map[Long, Vertex] = {
    val result = window match {
      case None    =>
        storage.getVertices(this, timestamp)
      case Some(w) =>
        storage.getVertices(this, timestamp, w)
    }
    result
  }

  private lazy val vertices: Array[(Long, Vertex)] = vertexMap.toArray

  def getSize(): Int = vertices.size

  private var dataTable: List[Row] = List()

  def executeSelect(f: Vertex => Row): Unit =
    dataTable = vertices.collect {
      case (id, vertex) => f(vertex)
    }.toList

<<<<<<< HEAD
  def executeSelect(
      f: (Vertex, GraphState) => Row,
      graphState: GraphState
  ): Unit =
    dataTable = vertices.collect {
      case (id, vertex) => f(vertex, graphState)
    }.toList

  def executeSelect(
      f: GraphState => Row,
      graphState: GraphState
  ): Unit =
    dataTable = List(f(graphState))
=======
  def explodeSelect(f: Vertex => List[Row]): Unit =
    dataTable = vertices.collect {
      case (_ , vertex) => f(vertex)
    }.flatten.toList
>>>>>>> ec804b31

  def filteredTable(f: Row => Boolean): Unit =
    dataTable = dataTable.filter(f)

  def explodeTable(f: Row => List[Row]): Unit =
    dataTable = dataTable.flatMap(f)

  def getDataTable(): List[Row] =
    dataTable

  def runGraphFunction(f: Vertex => Unit): Unit = {
    vertices.foreach { case (id, vertex) => f(vertex) }
    vertexCount.set(vertices.size)
  }

  override def runGraphFunction(
      f: (Vertex, GraphState) => Unit,
      graphState: GraphState
  ): Unit = {
    vertices.foreach { case (id, vertex) => f(vertex, graphState) }
    vertexCount.set(vertices.size)
  }

  override def runMessagedGraphFunction(f: Vertex => Unit): Unit = {
    val size = vertices.collect { case (id, vertex) if vertex.hasMessage() => f(vertex) }.size
    vertexCount.set(size)
  }

  override def runMessagedGraphFunction(
      f: (Vertex, GraphState) => Unit,
      graphState: GraphState
  ): Unit = {
    val size = vertices.collect {
      case (id, vertex) if vertex.hasMessage() => f(vertex, graphState)
    }.size
    vertexCount.set(size)
  }

  def getMessageHandler(): VertexMessageHandler =
    messageHandler

  def checkVotes(): Boolean = vertexCount.get() == voteCount.get()

  def sendMessage[T](msg: VertexMessage[T]): Unit = messageHandler.sendMessage(msg)

  def vertexVoted(): Unit = voteCount.incrementAndGet()

  def nextStep(): Unit = {
    t1 = System.currentTimeMillis()
    voteCount.set(0)
    vertexCount.set(0)
    superStep += 1
  }

  def receiveMessage[T](msg: VertexMessage[T]): Unit =
    try vertexMap(msg.vertexId).asInstanceOf[PojoExVertex].receiveMessage(msg)
    catch {
      case e: java.util.NoSuchElementException =>
        logger.warn(
                s"Job '$jobId': Vertex '${msg.vertexId}' is yet to be created in " +
                  s"Partition '${storage.getPartitionID}'. Please consider rerunning computation on this perspective."
        )
    }

  override def getWindow(): Option[Long] = window

  override def getTimestamp(): Long = timestamp

  def clearMessages(): Unit =
    vertexMap.foreach {
      case (key, vertex) => vertex.asInstanceOf[PojoExVertex].clearMessageQueue()
    }

}<|MERGE_RESOLUTION|>--- conflicted
+++ resolved
@@ -58,7 +58,6 @@
       case (id, vertex) => f(vertex)
     }.toList
 
-<<<<<<< HEAD
   def executeSelect(
       f: (Vertex, GraphState) => Row,
       graphState: GraphState
@@ -72,12 +71,11 @@
       graphState: GraphState
   ): Unit =
     dataTable = List(f(graphState))
-=======
+
   def explodeSelect(f: Vertex => List[Row]): Unit =
     dataTable = vertices.collect {
       case (_ , vertex) => f(vertex)
     }.flatten.toList
->>>>>>> ec804b31
 
   def filteredTable(f: Row => Boolean): Unit =
     dataTable = dataTable.filter(f)
