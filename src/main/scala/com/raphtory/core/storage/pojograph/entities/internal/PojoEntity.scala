--- conflicted
+++ resolved
@@ -22,7 +22,7 @@
   var history: mutable.ArrayBuffer[(Long, Boolean)] = mutable.ArrayBuffer()
   var deletions: mutable.ListBuffer[Long]           = mutable.ListBuffer.empty
   history += ((creationTime, isInitialValue))
-  var toClean = false
+  var toClean                                       = false
 
   def dedupe() =
     if (toClean) {
@@ -37,17 +37,12 @@
   //.filter(f => if(!f._2) f._1).toList
 
   def setType(newType: Option[String]): Unit =
-<<<<<<< HEAD
-    newType.foreach(nt => entityType = entityType.orElse(Some(nt)))
-  def getType: String = entityType.getOrElse("")
-=======
     newType match {
       case Some(t) => entityType = t
       case None    =>
     }
 
   def getType: String = entityType
->>>>>>> b5029565
 
   def revive(msgTime: Long): Unit = {
     checkOldestTime(msgTime)
@@ -78,7 +73,7 @@
     properties.get(key) match {
       case Some(p) =>
         p update (msgTime, value)
-      case None =>
+      case None    =>
         if (immutable) properties.put(key, new ImmutableProperty(msgTime, value))
         else
           properties.put(key, new MutableProperty(msgTime, value))
