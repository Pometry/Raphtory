--- conflicted
+++ resolved
@@ -15,7 +15,6 @@
 import scala.reflect.ClassTag
 import scala.reflect.runtime.universe._
 
-<<<<<<< HEAD
 /**
   * {s}`RaphtoryGraph`
   *    : Raphtory Graph extends Raphtory Client to initialise Query Manager, Partitions, Spout Worker
@@ -35,10 +34,7 @@
   *  [](com.raphtory.core.client.RaphtoryClient), [](com.raphtory.core.deploy.Raphtory)
   *  ```
   */
-private[core] class RaphtoryGraph[T: TypeTag: ClassTag](
-=======
 private[core] class RaphtoryGraph[T: ClassTag](
->>>>>>> b8a0ea63
     spout: SpoutExecutor[T],
     graphBuilder: GraphBuilder[T],
     private val conf: Config,
