--- conflicted
+++ resolved
@@ -13,16 +13,13 @@
   def setFullGraphSize(size: Int): Unit
 
   def executeSelect(f: Vertex => Row): Unit
-<<<<<<< HEAD
 
   def executeSelect(
       f: (Vertex, GraphState) => Row,
       graphState: GraphState
   ): Unit
   def executeSelect(f: GraphState => Row, graphState: GraphState): Unit
-=======
   def explodeSelect(f: Vertex => List[Row]): Unit
->>>>>>> ec804b31
   def filteredTable(f: Row => Boolean): Unit
   def explodeTable(f: Row => List[Row]): Unit
   def getDataTable(): List[Row]
