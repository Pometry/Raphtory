--- conflicted
+++ resolved
@@ -6,15 +6,10 @@
 import com.raphtory.core.time.Interval
 import com.raphtory.core.time.TimeConverters._
 
-<<<<<<< HEAD
-/** @DoNotDocument */
-case class Perspective(timestamp: Long, window: Option[Interval]) extends QueryManagement
-=======
 /** @DoNotDocument
   * The PerspectiveController is responsible for constructing graph views
   */
-case class Perspective(timestamp: Long, window: Option[Long]) extends QueryManagement
->>>>>>> 3619d596
+case class Perspective(timestamp: Long, window: Option[Interval]) extends QueryManagement
 
 class PerspectiveController(timestamps: Stream[Long], windows: List[Interval]) {
 
