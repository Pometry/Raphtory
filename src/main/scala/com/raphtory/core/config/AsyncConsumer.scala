--- conflicted
+++ resolved
@@ -9,17 +9,11 @@
     val monixScheduler = new MonixScheduler
     worker.cancelableConsumer match {
       case Some(consumer) =>
-<<<<<<< HEAD
-        consumer.receiveAsync().thenApplyAsync { msg =>
-          val reschedule = worker.handleMessage(msg)
-          consumer.acknowledgeAsync(msg)
-          if (reschedule)
-=======
+//    Receive async without batch:
 //        consumer.receiveAsync().thenApplyAsync { msg =>
 //          val reschedule = worker.handleMessage(msg)
 //          consumer.acknowledgeAsync(msg)
 //          if (reschedule)
-//            //monixScheduler.scheduler.execute(this)
 //            worker.getScheduler().execute(this)
 //          else
 //            worker.stop()
@@ -38,7 +32,6 @@
 
           // all handlers return true -> reschedule, else stop the worker
           if (allReschedule)
->>>>>>> c2c10491
             worker.getScheduler().execute(this)
           else worker.stop()
         }
