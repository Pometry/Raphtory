package com.raphtory.core.config

import com.raphtory.core.components.Component
import com.raphtory.core.components.graphbuilder.BuilderExecutor
import com.raphtory.core.components.graphbuilder.GraphBuilder
import com.raphtory.core.components.graphbuilder.GraphUpdate
import com.raphtory.core.components.partition.Reader
import com.raphtory.core.components.partition.Writer
import com.raphtory.core.components.querymanager.QueryManagement
import com.raphtory.core.components.querymanager.QueryManager
import com.raphtory.core.components.querytracker.QueryProgressTracker
import com.raphtory.core.components.spout.SpoutExecutor
import com.raphtory.core.storage.pojograph.PojoBasedPartition
import com.typesafe.config.Config
import com.typesafe.scalalogging.Logger
import monix.execution.Scheduler
import org.apache.pulsar.client.api.Schema
import org.slf4j.LoggerFactory

import scala.reflect.ClassTag
<<<<<<< HEAD
import scala.reflect.runtime.universe.TypeTag
=======
>>>>>>> ec804b31

private[core] class ComponentFactory(conf: Config, pulsarController: PulsarController) {
  val logger: Logger = Logger(LoggerFactory.getLogger(this.getClass))

<<<<<<< HEAD
  def builder[R: TypeTag: ClassTag](
      graphbuilder: GraphBuilder[R],
      scheduler: Scheduler
  ): List[ThreadedWorker[GraphUpdate, R]] = {
=======
  def builder[T: ClassTag](
      graphbuilder: GraphBuilder[T],
      scheduler: Scheduler,
      schema: Schema[T]
  ): List[ThreadedWorker[T]] = {
>>>>>>> ec804b31
    val totalBuilders = conf.getInt("raphtory.builders.countPerServer")
    logger.info(s"Creating '$totalBuilders' Graph Builders.")

    val builders = for (i <- (0 until totalBuilders)) yield {
      val builderExecutor =
        new BuilderExecutor[R](graphbuilder, conf, pulsarController, scheduler)
      scheduler.execute(builderExecutor)
      ThreadedWorker(builderExecutor)
    }
    builders.toList
  }

  def partition(scheduler: Scheduler): List[Partition] = {
    val totalPartitions = conf.getInt("raphtory.partitions.countPerServer")
    logger.info(s"Creating '$totalPartitions' Partition Managers.")

    val deploymentID = conf.getString("raphtory.deploy.id")
    logger.debug(s"Deployment ID set to '$deploymentID'.")

    val zookeeperAddress = conf.getString("raphtory.zookeeper.address")
    logger.debug(s"Zookeeper Address set to '$deploymentID'.")

    val idManager = new ZookeeperIDManager(zookeeperAddress, s"/$deploymentID/partitionCount")

    val partitions = for (i <- 0 until totalPartitions) yield {
      val partitionID = idManager.getNextAvailableID() match {
        case Some(id) => id
        case None     =>
          throw new Exception(
                  s"Failed to retrieve Partition ID. " +
                    s"ID Manager at Zookeeper '$idManager' was unreachable."
          )
      }

      val storage = new PojoBasedPartition(partitionID, conf)
      val writer  = new Writer(partitionID, storage, conf, pulsarController, scheduler)
      val reader  = new Reader(partitionID, storage, scheduler, conf, pulsarController)

      scheduler.execute(writer)
      scheduler.execute(reader)
      Partition(writer, reader)
    }

    partitions.toList
  }

  def spout[S](spout: SpoutExecutor[S], scheduler: Scheduler): ThreadedWorker[S, Nothing] = {
    logger.info(s"Creating new Spout '${spout.spoutTopic}'.")

    scheduler.execute(spout)
    ThreadedWorker[S, Nothing](spout)
  }

  def query(scheduler: Scheduler): ThreadedWorker[Long, QueryManagement] = {
    logger.info(s"Creating new Query Manager.")
    val queryManager = new QueryManager(scheduler, conf, pulsarController)

    scheduler.execute(queryManager)
    ThreadedWorker[Long, QueryManagement](queryManager)
  }

  def queryProgressTracker(
      topicId: String,
      deploymentID: String,
      jobID: String,
      scheduler: Scheduler
  ): QueryProgressTracker = {
    logger.info(
            s"Creating new Query Progress Tracker for deployment " +
              s"'$deploymentID' and job '$jobID' at topic '$topicId'."
    )

    val queryTracker =
      new QueryProgressTracker(topicId, deploymentID, jobID, scheduler, conf, pulsarController)

    scheduler.execute(queryTracker)
    ThreadedWorker[Nothing, QueryManagement](queryTracker)

    queryTracker
  }

}

case class Partition(writer: Writer, reader: Reader)
case class ThreadedWorker[S, R](worker: Component[S, R])<|MERGE_RESOLUTION|>--- conflicted
+++ resolved
@@ -17,27 +17,16 @@
 import org.apache.pulsar.client.api.Schema
 import org.slf4j.LoggerFactory
 
+import scala.reflect.runtime.universe.TypeTag
 import scala.reflect.ClassTag
-<<<<<<< HEAD
-import scala.reflect.runtime.universe.TypeTag
-=======
->>>>>>> ec804b31
 
 private[core] class ComponentFactory(conf: Config, pulsarController: PulsarController) {
   val logger: Logger = Logger(LoggerFactory.getLogger(this.getClass))
 
-<<<<<<< HEAD
   def builder[R: TypeTag: ClassTag](
       graphbuilder: GraphBuilder[R],
       scheduler: Scheduler
   ): List[ThreadedWorker[GraphUpdate, R]] = {
-=======
-  def builder[T: ClassTag](
-      graphbuilder: GraphBuilder[T],
-      scheduler: Scheduler,
-      schema: Schema[T]
-  ): List[ThreadedWorker[T]] = {
->>>>>>> ec804b31
     val totalBuilders = conf.getInt("raphtory.builders.countPerServer")
     logger.info(s"Creating '$totalBuilders' Graph Builders.")
 
