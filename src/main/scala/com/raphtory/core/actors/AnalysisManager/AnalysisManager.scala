--- conflicted
+++ resolved
@@ -16,15 +16,8 @@
 import com.raphtory.core.analysis.api.{AggregateSerialiser, Analyser, LoadExternalAnalyser}
 import com.raphtory.core.utils.AnalyserUtils
 
-<<<<<<< HEAD
 import scala.concurrent.ExecutionContext
 import scala.concurrent.duration._
-=======
-import java.time.LocalDateTime
-import scala.collection.parallel.mutable.ParTrieMap
-import scala.concurrent.Await
-import scala.concurrent.duration.{Duration, _}
->>>>>>> c07ceafc
 import scala.language.postfixOps
 import scala.util.Failure
 import scala.util.Success
@@ -126,7 +119,6 @@
         (jobId, ref)
     }
   }
-<<<<<<< HEAD
 
   private def spawnViewAnalysisManager(managerCount: Int, request: ViewAnalysisRequest): Option[(String, ActorRef)] = {
     import request._
@@ -135,31 +127,7 @@
     getAnalyser(analyserName, args, rawFile).map {
       case (newAnalyser, analyser) =>
         val ref =
-=======
-  def spawnViewAnalysisManager(request: ViewAnalysisRequest): Unit = {
-
-    try{
-      val jobID = request.analyserName+"_"+System.currentTimeMillis().toString
-      println(s"${LocalDateTime.now()} View Analysis Task received, your job ID is ${jobID}")
-      val timestamp = request.timestamp
-      val args = request.args
-      val buildAnalyser = getAnalyser(request.analyserName,args,request.rawFile)
-      val newAnalyser = buildAnalyser._1
-      val analyser = buildAnalyser._2
-      if(analyser.isInstanceOf[BlankAnalyser])
-        return
-
-      val analyserFile = request.rawFile
-      val ref =request.windowType match {
-        case "false" =>
-          context.system.actorOf(Props(new ViewAnalysisTask(managerCount,jobID,args,analyser, timestamp,newAnalyser,analyserFile)).withDispatcher("analysis-dispatcher"), s"ViewAnalysisTask_$jobID")
-        case "true" =>
-          context.system.actorOf(
-            Props(new WindowedViewAnalysisTask(managerCount,jobID,args, analyser, timestamp, request.windowSize,newAnalyser,analyserFile)).withDispatcher("analysis-dispatcher"),
-            s"ViewAnalysisTask_windowed_$jobID"
-          )
-        case "batched" =>
->>>>>>> c07ceafc
+
           context.system.actorOf(
                   Props(
                           ViewAnalysisTask(
