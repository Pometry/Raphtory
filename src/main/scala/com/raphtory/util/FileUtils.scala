--- conflicted
+++ resolved
@@ -36,11 +36,7 @@
     catch {
       case ex: Exception =>
         logger.error(
-<<<<<<< HEAD
                 s"Failed to create temporary directory '$tempDirectory', error: ${ex.getMessage}."
-=======
-          s"Failed to create temporary directory '$tempDirectory', error: ${ex.getMessage}."
->>>>>>> d22ad77b
         )
         throw ex
     }
@@ -89,7 +85,7 @@
     }
     else
       throw new IllegalStateException(
-        s"Failed to retrieve files. $file is neither a directory nor a file."
+              s"Failed to retrieve files. $file is neither a directory nor a file."
       )
   }
 
