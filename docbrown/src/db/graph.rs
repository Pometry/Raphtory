//! Defines the `Graph` struct, which represents a docbrown graph in memory.
//!
//! This is the base class used to create a temporal graph, add vertices and edges,
//! create windows, and query the graph with a variety of algorithms.
//! It is a wrapper around a set of shards, which are the actual graph data structures.
//!
//! # Examples
//!
//! ```rust
//! use docbrown::db::graph::Graph;
//! use docbrown::db::view_api::*;
//! let graph = Graph::new(2);
//! graph.add_vertex(0, "Alice", &vec![]);
//! graph.add_vertex(1, "Bob", &vec![]);
//! graph.add_edge(2, "Alice", "Bob", &vec![], None);
//! graph.num_edges();
//! ```
//!

use crate::core::tgraph::TemporalGraph;
use crate::core::tgraph_shard::TGraphShard;
use crate::core::time::{IntoTime, IntoTimeWithFormat};
use crate::core::{
    tgraph::{EdgeRef, VertexRef},
    tgraph_shard::errors::GraphError,
    utils,
    vertex::InputVertex,
    Direction, Prop,
};

use crate::db::graph_immutable::ImmutableGraph;
use crate::db::view_api::internal::GraphViewInternalOps;
use itertools::Itertools;
use rayon::prelude::*;
use rustc_hash::FxHashMap;
use serde::{Deserialize, Serialize};
use std::cmp::{max, min};
use std::{
    collections::HashMap,
    ops::Range,
    path::{Path, PathBuf},
    sync::Arc,
};

/// A temporal graph composed of multiple shards.
///
/// This is the public facing struct used to create a temporal graph, add vertices and edges,
/// create windows, and query the graph with a variety of algorithms.
/// It is a wrapper around a set of shards, which are the actual graph data structures.
#[derive(Debug, Clone, Serialize, Deserialize)]
pub struct Graph {
    /// The number of shards in the graph.
    pub(crate) nr_shards: usize,
    /// A vector of `TGraphShard<TemporalGraph>` representing the shards in the graph.
    pub(crate) shards: Vec<TGraphShard<TemporalGraph>>,
    /// Translates layer names to layer ids
    pub(crate) layer_ids: Arc<parking_lot::RwLock<FxHashMap<String, usize>>>,
}

impl GraphViewInternalOps for Graph {
    fn get_layer(&self, key: Option<&str>) -> Option<usize> {
        match key {
            None => Some(0),
            Some(key) => self.layer_ids.read().get(key).copied(),
        }
    }

    fn view_start(&self) -> Option<i64> {
        self.earliest_time_global()
    }

    fn view_end(&self) -> Option<i64> {
        self.latest_time_global().map(|t| t + 1) // so it is exclusive
    }

    fn earliest_time_global(&self) -> Option<i64> {
        let min_from_shards = self.shards.iter().map(|shard| shard.earliest_time()).min();
        min_from_shards.filter(|&min| min != i64::MAX)
    }

    fn earliest_time_window(&self, t_start: i64, t_end: i64) -> Option<i64> {
        //FIXME: this is not correct, should actually be the earliest activity in window
        let earliest = self.earliest_time_global()?;
        if earliest > t_end {
            None
        } else {
            Some(max(earliest, t_start))
        }
    }

    fn latest_time_global(&self) -> Option<i64> {
        let max_from_shards = self.shards.iter().map(|shard| shard.latest_time()).max();
        max_from_shards.filter(|&max| max != i64::MIN)
    }

    fn latest_time_window(&self, t_start: i64, t_end: i64) -> Option<i64> {
        //FIXME: this is not correct, should actually be the latest activity in window
        let latest = self.latest_time_global()?;
        if latest < t_start {
            None
        } else {
            Some(min(latest, t_end))
        }
    }

    fn vertices_len(&self) -> usize {
        let vs: Vec<usize> = self.shards.iter().map(|shard| shard.len()).collect();
        vs.iter().sum()
    }

    fn vertices_len_window(&self, t_start: i64, t_end: i64) -> usize {
        //FIXME: This nees to be optimised ideally
        self.shards
            .iter()
            .map(|shard| shard.vertices_window(t_start..t_end).count())
            .sum()
    }

    fn edges_len(&self, layer: Option<usize>) -> usize {
        let vs: Vec<usize> = self
            .shards
            .iter()
            .map(|shard| shard.out_edges_len(layer))
            .collect();
        vs.iter().sum()
    }

    fn edges_len_window(&self, t_start: i64, t_end: i64, layer: Option<usize>) -> usize {
        self.shards
            .iter()
            .map(|shard| shard.out_edges_len_window(&(t_start..t_end), layer))
            .sum()
    }

    fn has_edge_ref(&self, src: VertexRef, dst: VertexRef, layer: usize) -> bool {
        self.get_shard_from_v(src)
            .has_edge(src.g_id, dst.g_id, layer)
    }

    fn has_edge_ref_window(
        &self,
        src: VertexRef,
        dst: VertexRef,
        t_start: i64,
        t_end: i64,
        layer: usize,
    ) -> bool {
        self.get_shard_from_v(src)
            .has_edge_window(src.g_id, dst.g_id, t_start..t_end, layer)
    }

    fn has_vertex_ref(&self, v: VertexRef) -> bool {
        self.get_shard_from_v(v).has_vertex(v.g_id)
    }

    fn has_vertex_ref_window(&self, v: VertexRef, t_start: i64, t_end: i64) -> bool {
        self.get_shard_from_v(v)
            .has_vertex_window(v.g_id, t_start..t_end)
    }

    fn degree(&self, v: VertexRef, d: Direction, layer: Option<usize>) -> usize {
        self.get_shard_from_v(v).degree(v.g_id, d, layer)
    }

    fn degree_window(
        &self,
        v: VertexRef,
        t_start: i64,
        t_end: i64,
        d: Direction,
        layer: Option<usize>,
    ) -> usize {
        self.get_shard_from_v(v)
            .degree_window(v.g_id, t_start..t_end, d, layer)
    }

    fn vertex_ref(&self, v: u64) -> Option<VertexRef> {
        self.get_shard_from_id(v).vertex(v)
    }

    fn vertex_ref_window(&self, v: u64, t_start: i64, t_end: i64) -> Option<VertexRef> {
        self.get_shard_from_id(v).vertex_window(v, t_start..t_end)
    }

    fn vertex_earliest_time(&self, v: VertexRef) -> Option<i64> {
        self.get_shard_from_v(v).vertex_earliest_time(v)
    }

    fn vertex_earliest_time_window(&self, v: VertexRef, t_start: i64, t_end: i64) -> Option<i64> {
        self.get_shard_from_v(v)
            .vertex_earliest_time_window(v, t_start..t_end)
    }

    fn vertex_latest_time(&self, v: VertexRef) -> Option<i64> {
        self.get_shard_from_v(v).vertex_latest_time(v)
    }

    fn vertex_latest_time_window(&self, v: VertexRef, t_start: i64, t_end: i64) -> Option<i64> {
        self.get_shard_from_v(v)
            .vertex_latest_time_window(v, t_start..t_end)
    }

    fn vertex_ids(&self) -> Box<dyn Iterator<Item = u64> + Send> {
        let shards = self.shards.clone();
        Box::new(shards.into_iter().flat_map(|s| s.vertex_ids()))
    }

    fn vertex_ids_window(&self, t_start: i64, t_end: i64) -> Box<dyn Iterator<Item = u64> + Send> {
        let shards = self.shards.clone();
        Box::new(
            shards
                .into_iter()
                .flat_map(move |s| s.vertex_ids_window(t_start..t_end)),
        )
    }

    fn vertex_refs(&self) -> Box<dyn Iterator<Item = VertexRef> + Send> {
        let shards = self.shards.clone();
        Box::new(shards.into_iter().flat_map(|s| s.vertices()))
    }

    fn vertex_refs_window(
        &self,
        t_start: i64,
        t_end: i64,
    ) -> Box<dyn Iterator<Item = VertexRef> + Send> {
        let shards = self.shards.clone();
        Box::new(
            shards
                .into_iter()
                .flat_map(move |s| s.vertices_window(t_start..t_end)),
        )
    }

    fn vertex_refs_shard(&self, shard: usize) -> Box<dyn Iterator<Item = VertexRef> + Send> {
        let shard = self.shards[shard].clone();
        Box::new(shard.vertices())
    }

    fn vertex_refs_window_shard(
        &self,
        shard: usize,
        t_start: i64,
        t_end: i64,
    ) -> Box<dyn Iterator<Item = VertexRef> + Send> {
        let shard = self.shards[shard].clone();
        Box::new(shard.vertices_window(t_start..t_end))
    }

    fn edge_ref(&self, src: VertexRef, dst: VertexRef, layer: usize) -> Option<EdgeRef> {
        self.get_shard_from_v(src).edge(src.g_id, dst.g_id, layer)
    }

    fn edge_ref_window(
        &self,
        src: VertexRef,
        dst: VertexRef,
        t_start: i64,
        t_end: i64,
        layer: usize,
    ) -> Option<EdgeRef> {
        self.get_shard_from_v(src)
            .edge_window(src.g_id, dst.g_id, t_start..t_end, layer)
    }

    fn edge_refs(&self, layer: Option<usize>) -> Box<dyn Iterator<Item = EdgeRef> + Send> {
        //FIXME: needs low-level primitive
        let g = self.clone();
        match layer {
            Some(layer) => Box::new(
                self.vertex_refs()
                    .flat_map(move |v| g.vertex_edges_single_layer(v, Direction::OUT, layer)),
            ),
            None => Box::new(
                self.vertex_refs()
                    .flat_map(move |v| g.vertex_edges_all_layers(v, Direction::OUT)),
            ),
        }
    }

    fn edge_refs_window(
        &self,
        t_start: i64,
        t_end: i64,
        layer: Option<usize>,
    ) -> Box<dyn Iterator<Item = EdgeRef> + Send> {
        //FIXME: needs low-level primitive
        let g = self.clone();
        Box::new(
            self.vertex_refs()
                .flat_map(move |v| g.vertex_edges_window(v, t_start, t_end, Direction::OUT, layer)),
        )
    }

    // FIXME: we should be able to have just `vertex_edges` which gets layer: Option<usize>
    // fn vertex_edges(
    //     &self,
    //     v: VertexRef,
    //     d: Direction,
    //     layer: Option<usize>,
    // ) -> Box<dyn Iterator<Item = EdgeRef> + Send> {
    //     Box::new(self.get_shard_from_v(v).vertex_edges(v.g_id, d, layer))
    // }

    fn vertex_edges_all_layers(
        &self,
        v: VertexRef,
        d: Direction,
    ) -> Box<dyn Iterator<Item = EdgeRef> + Send> {
        Box::new(self.get_shard_from_v(v).vertex_edges(v.g_id, d, None))
    }

    fn vertex_edges_single_layer(
        &self,
        v: VertexRef,
        d: Direction,
        layer: usize,
    ) -> Box<dyn Iterator<Item = EdgeRef> + Send> {
        Box::new(
            self.get_shard_from_v(v)
                .vertex_edges(v.g_id, d, Some(layer)),
        )
    }

    fn vertex_edges_t(
        &self,
        v: VertexRef,
        d: Direction,
        layer: Option<usize>,
    ) -> Box<dyn Iterator<Item = EdgeRef> + Send> {
        // FIXME: missing low-level implementation
        Box::new(self.get_shard_from_v(v).vertex_edges_window_t(
            v.g_id,
            i64::MIN..i64::MAX,
            d,
            layer,
        ))
    }

    fn vertex_edges_window(
        &self,
        v: VertexRef,
        t_start: i64,
        t_end: i64,
        d: Direction,
        layer: Option<usize>,
    ) -> Box<dyn Iterator<Item = EdgeRef> + Send> {
        Box::new(
            self.get_shard_from_v(v)
                .vertex_edges_window(v.g_id, t_start..t_end, d, layer),
        )
    }

    fn vertex_edges_window_t(
        &self,
        v: VertexRef,
        t_start: i64,
        t_end: i64,
        d: Direction,
        layer: Option<usize>,
    ) -> Box<dyn Iterator<Item = EdgeRef> + Send> {
        Box::new(
            self.get_shard_from_v(v)
                .vertex_edges_window_t(v.g_id, t_start..t_end, d, layer),
        )
    }

    fn neighbours(
        &self,
        v: VertexRef,
        d: Direction,
        layer: Option<usize>,
    ) -> Box<dyn Iterator<Item = VertexRef> + Send> {
        Box::new(self.get_shard_from_v(v).neighbours(v.g_id, d, layer))
    }

    fn neighbours_window(
        &self,
        v: VertexRef,
        t_start: i64,
        t_end: i64,
        d: Direction,
        layer: Option<usize>,
    ) -> Box<dyn Iterator<Item = VertexRef> + Send> {
        Box::new(
            self.get_shard_from_v(v)
                .neighbours_window(v.g_id, t_start..t_end, d, layer),
        )
    }

    fn neighbours_ids(
        &self,
        v: VertexRef,
        d: Direction,
        layer: Option<usize>,
    ) -> Box<dyn Iterator<Item = u64> + Send> {
        Box::new(self.get_shard_from_v(v).neighbours_ids(v.g_id, d, layer))
    }

    fn neighbours_ids_window(
        &self,
        v: VertexRef,
        t_start: i64,
        t_end: i64,
        d: Direction,
        layer: Option<usize>,
    ) -> Box<dyn Iterator<Item = u64> + Send> {
        Box::new(
            self.get_shard_from_v(v)
                .neighbours_ids_window(v.g_id, t_start..t_end, d, layer),
        )
    }

    fn static_vertex_prop(&self, v: VertexRef, name: String) -> Option<Prop> {
        self.get_shard_from_v(v).static_vertex_prop(v.g_id, name)
    }

    fn static_vertex_prop_names(&self, v: VertexRef) -> Vec<String> {
        self.get_shard_from_v(v).static_vertex_prop_names(v.g_id)
    }

    fn temporal_vertex_prop_names(&self, v: VertexRef) -> Vec<String> {
        self.get_shard_from_v(v).temporal_vertex_prop_names(v.g_id)
    }

    fn temporal_vertex_prop_vec(&self, v: VertexRef, name: String) -> Vec<(i64, Prop)> {
        self.get_shard_from_v(v)
            .temporal_vertex_prop_vec(v.g_id, name)
    }

    fn temporal_vertex_prop_vec_window(
        &self,
        v: VertexRef,
        name: String,
        t_start: i64,
        t_end: i64,
    ) -> Vec<(i64, Prop)> {
        self.get_shard_from_v(v)
            .temporal_vertex_prop_vec_window(v.g_id, name, t_start..t_end)
    }

    fn temporal_vertex_props(&self, v: VertexRef) -> HashMap<String, Vec<(i64, Prop)>> {
        self.get_shard_from_v(v).temporal_vertex_props(v.g_id)
    }

    fn temporal_vertex_props_window(
        &self,
        v: VertexRef,
        t_start: i64,
        t_end: i64,
    ) -> HashMap<String, Vec<(i64, Prop)>> {
        self.get_shard_from_v(v)
            .temporal_vertex_props_window(v.g_id, t_start..t_end)
    }

    fn static_edge_prop(&self, e: EdgeRef, name: String) -> Option<Prop> {
        self.get_shard_from_e(e)
            .static_edge_prop(e.edge_id, e.layer_id, name)
    }

    fn static_edge_prop_names(&self, e: EdgeRef) -> Vec<String> {
        self.get_shard_from_e(e)
            .static_edge_prop_names(e.edge_id, e.layer_id)
    }

    fn temporal_edge_prop_names(&self, e: EdgeRef) -> Vec<String> {
        self.get_shard_from_e(e)
            .temporal_edge_prop_names(e.edge_id, e.layer_id)
    }

    fn temporal_edge_props_vec(&self, e: EdgeRef, name: String) -> Vec<(i64, Prop)> {
        self.get_shard_from_e(e)
            .temporal_edge_prop_vec(e.edge_id, e.layer_id, name)
    }

    fn temporal_edge_props_vec_window(
        &self,
        e: EdgeRef,
        name: String,
        t_start: i64,
        t_end: i64,
    ) -> Vec<(i64, Prop)> {
        self.get_shard_from_e(e).temporal_edge_props_vec_window(
            e.edge_id,
            e.layer_id,
            name,
            t_start..t_end,
        )
    }

    fn vertex_timestamps(&self, v: VertexRef) -> Vec<i64> {
        self.get_shard_from_v(v).vertex_timestamps(v.g_id)
    }

    fn vertex_timestamps_window(&self, v: VertexRef, t_start: i64, t_end: i64) -> Vec<i64> {
        self.get_shard_from_v(v)
            .vertex_timestamps_window(v.g_id, t_start..t_end)
    }

    fn edge_timestamps(&self, e: EdgeRef, window: Option<Range<i64>>) -> Vec<i64> {
        self.get_shard_from_e(e).edge_timestamps(
            e.src_g_id,
            e.dst_g_id,
            e.layer_id,
            window,
            self.nr_shards,
        )
    }

    fn temporal_edge_props(&self, e: EdgeRef) -> HashMap<String, Vec<(i64, Prop)>> {
        self.get_shard_from_e(e)
            .temporal_edge_props(e.edge_id, e.layer_id)
    }

    fn temporal_edge_props_window(
        &self,
        e: EdgeRef,
        t_start: i64,
        t_end: i64,
    ) -> HashMap<String, Vec<(i64, Prop)>> {
        self.get_shard_from_e(e)
            .temporal_edge_props_window(e.edge_id, e.layer_id, t_start..t_end)
    }

    fn num_shards(&self) -> usize {
        self.nr_shards
    }

    fn vertices_shard(&self, shard_id: usize) -> Box<dyn Iterator<Item = VertexRef> + Send> {
        Box::new(self.shards[shard_id].vertices())
    }

    fn vertices_shard_window(
        &self,
        shard_id: usize,
        t_start: i64,
        t_end: i64,
    ) -> Box<dyn Iterator<Item = VertexRef> + Send> {
        Box::new(self.shards[shard_id].vertices_window(t_start..t_end))
    }
}

/// The implementation of a temporal graph composed of multiple shards.
impl Graph {
    /// Freezes the current mutable graph into an immutable graph.
    ///
    /// This removes the internal locks, allowing the graph to be queried in
    /// a read-only fashion.
    ///
    /// # Returns
    ///
    /// An `ImmutableGraph` which is an immutable copy of the current graph.
    ///
    /// # Example
    /// ```
    /// use docbrown::db::view_api::*;
    /// use docbrown::db::graph::Graph;
    ///
    /// let mut mutable_graph = Graph::new(1);
    /// // ... add vertices and edges to the graph
    ///
    /// // Freeze the mutable graph into an immutable graph
    /// let immutable_graph = mutable_graph.freeze();
    /// ```
    pub fn freeze(self) -> ImmutableGraph {
        ImmutableGraph {
            nr_shards: self.nr_shards,
            shards: self.shards.iter().map(|s| s.freeze()).collect_vec(),
            layer_ids: Arc::new(self.layer_ids.read().clone()),
        }
    }

    /// Get the shard id from a global vertex id
    ///
    /// # Arguments
    ///
    /// * `g_id` - The global vertex id
    ///
    /// # Returns
    ///
    /// The shard id
    fn shard_id(&self, g_id: u64) -> usize {
        utils::get_shard_id_from_global_vid(g_id, self.nr_shards)
    }

    /// Get the shard from a global vertex id
    ///
    /// # Arguments
    ///
    /// * `g_id` - The global vertex id
    ///
    /// # Returns
    ///
    /// The shard reference
    fn get_shard_from_id(&self, g_id: u64) -> &TGraphShard<TemporalGraph> {
        &self.shards[self.shard_id(g_id)]
    }

    /// Get the shard from a global vertex id
    ///
    /// # Arguments
    ///
    /// * `g_id` - The global vertex id
    ///
    /// # Returns
    ///
    /// The shard reference
    fn get_shard_from_v(&self, v: VertexRef) -> &TGraphShard<TemporalGraph> {
        &self.shards[self.shard_id(v.g_id)]
    }

    /// Get the shard from an edge reference
    ///
    /// # Arguments
    ///
    /// * `e` - The edge reference
    ///
    /// # Returns
    ///
    /// The shard reference
    fn get_shard_from_e(&self, e: EdgeRef) -> &TGraphShard<TemporalGraph> {
        &self.shards[self.shard_id(e.src_g_id)]
    }

    /// Create a new graph with the specified number of shards
    ///
    /// # Arguments
    ///
    /// * `nr_shards` - The number of shards
    ///
    /// # Returns
    ///
    /// A docbrown graph
    ///
    /// # Example
    ///
    /// ```
    /// use docbrown::db::graph::Graph;
    /// let g = Graph::new(4);
    /// ```
    pub fn new(nr_shards: usize) -> Self {
        Graph {
            nr_shards,
            shards: (0..nr_shards).map(|_| TGraphShard::default()).collect(),
            layer_ids: Default::default(),
        }
    }

    /// Load a graph from a directory
    ///
    /// # Arguments
    ///
    /// * `path` - The path to the directory
    ///
    /// # Returns
    ///
    /// A docbrown graph
    ///
    /// # Example
    ///
    /// ```
    /// use docbrown::db::graph::Graph;
    /// // let g = Graph::load_from_file("path/to/graph");
    /// ```
    pub fn load_from_file<P: AsRef<Path>>(path: P) -> Result<Self, Box<bincode::ErrorKind>> {
        // use BufReader for better performance

        //TODO turn to logging?
        //println!("loading from {:?}", path.as_ref());
        let mut p = PathBuf::from(path.as_ref());
        p.push("graphdb_nr_shards");

        let f = std::fs::File::open(p).unwrap();
        let mut reader = std::io::BufReader::new(f);
        let (nr_shards, layer_ids) = bincode::deserialize_from(&mut reader)?;

        let mut shard_paths = vec![];
        for i in 0..nr_shards {
            let mut p = PathBuf::from(path.as_ref());
            p.push(format!("shard_{}", i));
            shard_paths.push((i, p));
        }
        let mut shards = shard_paths
            .par_iter()
            .map(|(i, path)| {
                let shard = TGraphShard::load_from_file(path)?;
                Ok((*i, shard))
            })
            .collect::<Result<Vec<_>, Box<bincode::ErrorKind>>>()?;

        shards.sort_by_cached_key(|(i, _)| *i);

        let shards = shards.into_iter().map(|(_, shard)| shard).collect();
        Ok(Graph {
            nr_shards,
            shards,
            layer_ids,
        }) //TODO I need to put in the actual values here
    }

    /// Save a graph to a directory
    ///
    /// # Arguments
    ///
    /// * `path` - The path to the directory
    ///
    /// # Returns
    ///
    /// A docbrown graph
    ///
    /// # Example
    ///
    /// ```
    /// use docbrown::db::graph::Graph;
    /// use std::fs::File;
    /// let g = Graph::new(4);
    /// g.add_vertex(1, 1, &vec![]);
    /// // g.save_to_file("path_str");
    /// ```
    pub fn save_to_file<P: AsRef<Path>>(&self, path: P) -> Result<(), Box<bincode::ErrorKind>> {
        // write each shard to a different file

        // crate directory path if it doesn't exist
        std::fs::create_dir_all(path.as_ref())?;

        let mut shard_paths = vec![];
        for i in 0..self.nr_shards {
            let mut p = PathBuf::from(path.as_ref());
            p.push(format!("shard_{}", i));
            //TODO turn to logging?
            //println!("saving shard {} to {:?}", i, p);
            shard_paths.push((i, p));
        }
        shard_paths
            .par_iter()
            .try_for_each(|(i, path)| self.shards[*i].save_to_file(path))?;

        let mut p = PathBuf::from(path.as_ref());
        p.push("graphdb_nr_shards");

        let f = std::fs::File::create(p)?;
        let writer = std::io::BufWriter::new(f);
        bincode::serialize_into(writer, &(self.nr_shards, self.layer_ids.clone()))?;
        Ok(())
    }

    // TODO: Probably add vector reference here like add
    /// Add a vertex to the graph
    ///
    /// # Arguments
    ///
    /// * `t` - The time
    /// * `v` - The vertex (can be a string or integer)
    /// * `props` - The properties of the vertex
    ///
    /// # Returns
    ///
    /// A result containing the vertex id
    ///
    /// # Example
    ///
    /// ```
    /// use docbrown::db::graph::Graph;
    /// let g = Graph::new(1);
    /// let v = g.add_vertex(0, "Alice", &vec![]);
    /// let v = g.add_vertex(0, 5, &vec![]);
    /// ```
    pub fn add_vertex<V: InputVertex, T: IntoTime>(
        &self,
        t: T,
        v: V,
        props: &Vec<(String, Prop)>,
    ) -> Result<(), GraphError> {
        let shard_id = utils::get_shard_id_from_global_vid(v.id(), self.nr_shards);
        self.shards[shard_id].add_vertex(t.into_time()?, v, props)
    }

    pub fn add_vertex_with_custom_time_format<V: InputVertex>(
        &self,
        t: &str,
        fmt: &str,
        v: V,
        props: &Vec<(String, Prop)>,
    ) -> Result<(), GraphError> {
        let time: i64 = t.parse_time(fmt)?;
        self.add_vertex(time, v, props)
    }

    /// Adds properties to the given input vertex.
    ///
    /// # Arguments
    ///
    /// * `v` - A vertex
    /// * `data` - A vector of tuples containing the property name and value pairs to add to the vertex.
    ///
    /// # Example
    ///
    /// ```
    /// use docbrown::db::graph::Graph;
    /// use docbrown::core::Prop;
    /// let graph = Graph::new(1);
    /// graph.add_vertex(0, "Alice", &vec![]);
    /// let properties = vec![("color".to_owned(), Prop::Str("blue".to_owned())), ("weight".to_owned(), Prop::I64(11))];
    /// let result = graph.add_vertex_properties("Alice", &properties);
    /// ```
    pub fn add_vertex_properties<V: InputVertex>(
        &self,
        v: V,
        data: &Vec<(String, Prop)>,
    ) -> Result<(), GraphError> {
        let shard_id = utils::get_shard_id_from_global_vid(v.id(), self.nr_shards);
        self.shards[shard_id].add_vertex_properties(v.id(), data)
    }

    // TODO: Vertex.name which gets ._id property else numba as string
    /// Adds an edge between the source and destination vertices with the given timestamp and properties.
    ///
    /// # Arguments
    ///
    /// * `t` - The timestamp of the edge.
    /// * `src` - An instance of `T` that implements the `InputVertex` trait representing the source vertex.
    /// * `dst` - An instance of `T` that implements the `InputVertex` trait representing the destination vertex.
    /// * `props` - A vector of tuples containing the property name and value pairs to add to the edge.
    ///
    /// # Example
    ///
    /// ```
    /// use docbrown::db::graph::Graph;
    ///
    /// let graph = Graph::new(1);
    /// graph.add_vertex(1, "Alice", &vec![]);
    /// graph.add_vertex(2, "Bob", &vec![]);
    /// graph.add_edge(3, "Alice", "Bob", &vec![], None);
    /// ```    
    pub fn add_edge<V: InputVertex, T: IntoTime>(
        &self,
        t: T,
        src: V,
        dst: V,
        props: &Vec<(String, Prop)>,
        layer: Option<&str>,
    ) -> Result<(), GraphError> {
        let time = t.into_time()?;
        let src_shard_id = utils::get_shard_id_from_global_vid(src.id(), self.nr_shards);
        let dst_shard_id = utils::get_shard_id_from_global_vid(dst.id(), self.nr_shards);

        let layer_id = self.get_or_allocate_layer(layer);

        if src_shard_id == dst_shard_id {
            self.shards[src_shard_id].add_edge(time, src, dst, props, layer_id)
        } else {
            // FIXME these are sort of connected, we need to hold both locks for
            // the src partition and dst partition to add a remote edge between both
            self.shards[src_shard_id].add_edge_remote_out(
                time,
                src.clone(),
                dst.clone(),
                props,
                layer_id,
            )?;
            self.shards[dst_shard_id].add_edge_remote_into(time, src, dst, props, layer_id)?;
            Ok(())
        }
    }

    pub fn add_edge_with_custom_time_format<V: InputVertex>(
        &self,
        t: &str,
        fmt: &str,
        src: V,
        dst: V,
        props: &Vec<(String, Prop)>,
        layer: Option<&str>,
    ) -> Result<(), GraphError> {
        let time: i64 = t.parse_time(fmt)?;
        self.add_edge(time, src, dst, props, layer)
    }

    /// Adds properties to an existing edge between a source and destination vertices
    ///
    /// # Arguments
    ///
    /// * `src` - An instance of `T` that implements the `InputVertex` trait representing the source vertex.
    /// * `dst` - An instance of `T` that implements the `InputVertex` trait representing the destination vertex.
    /// * `props` - A vector of tuples containing the property name and value pairs to add to the edge.
    ///
    /// # Example
    ///
    /// ```
    /// use docbrown::db::graph::Graph;
    /// use docbrown::core::Prop;
    /// let graph = Graph::new(1);
    /// graph.add_vertex(1, "Alice", &vec![]);
    /// graph.add_vertex(2, "Bob", &vec![]);
    /// graph.add_edge(3, "Alice", "Bob", &vec![], None);
    /// let properties = vec![("price".to_owned(), Prop::I64(100))];
    /// let result = graph.add_edge_properties("Alice", "Bob", &properties, None);
    /// ```
    pub fn add_edge_properties<V: InputVertex>(
        &self,
        src: V,
        dst: V,
        props: &Vec<(String, Prop)>,
        layer: Option<&str>,
    ) -> Result<(), GraphError> {
        let layer_id = self.get_layer(layer).unwrap(); // FIXME: bubble up instead

        // TODO: we don't add properties to dst shard, but may need to depending on the plans
        self.get_shard_from_id(src.id())
            .add_edge_properties(src.id(), dst.id(), props, layer_id)
    }

    fn get_or_allocate_layer(&self, key: Option<&str>) -> usize {
        self.get_layer(key).unwrap_or_else(|| {
            let mut layer_ids = self.layer_ids.write();
            let layer_id = layer_ids.len() + 1; // default layer not included in the hashmap
            layer_ids.insert(key.unwrap().to_string(), layer_id);
            for shard in &self.shards {
                shard.allocate_layer(layer_id).unwrap() // FIXME: bubble up error
            }
            layer_id
        })
    }
}

#[cfg(test)]
mod db_tests {
    use super::*;
    use crate::core::utils;
    use crate::db::edge::EdgeView;
    use crate::db::path::PathFromVertex;
    use crate::db::view_api::*;
    use crate::graphgen::random_attachment::random_attachment;
    use csv::StringRecord;
    use itertools::Itertools;
    use std::fs;
    use std::sync::Arc;
    use tempdir::TempDir;
    use uuid::Uuid;

    #[test]
    fn cloning_vec() {
        let mut vs = vec![];
        for i in 0..10 {
            vs.push(Arc::new(i))
        }
        let should_be_10: usize = vs.iter().map(Arc::strong_count).sum();
        assert_eq!(should_be_10, 10);

        let vs2 = vs.clone();

        let should_be_10: usize = vs2.iter().map(Arc::strong_count).sum();
        assert_eq!(should_be_10, 20)
    }

    #[quickcheck]
    fn add_vertex_grows_graph_len(vs: Vec<(i64, u64)>) {
        let g = Graph::new(2);

        let expected_len = vs.iter().map(|(_, v)| v).sorted().dedup().count();
        for (t, v) in vs {
            g.add_vertex(t, v, &vec![])
                .map_err(|err| println!("{:?}", err))
                .ok();
        }

        assert_eq!(g.num_vertices(), expected_len)
    }

    #[quickcheck]
    fn add_edge_grows_graph_edge_len(edges: Vec<(i64, u64, u64)>) {
        let nr_shards: usize = 2;

        let g = Graph::new(nr_shards);

        let unique_vertices_count = edges
            .iter()
            .flat_map(|(_, src, dst)| vec![src, dst])
            .sorted()
            .dedup()
            .count();

        let unique_edge_count = edges
            .iter()
            .map(|(_, src, dst)| (src, dst))
            .unique()
            .count();

        for (t, src, dst) in edges {
            g.add_edge(t, src, dst, &vec![], None).unwrap();
        }

        assert_eq!(g.num_vertices(), unique_vertices_count);
        assert_eq!(g.num_edges(), unique_edge_count);
    }

    #[test]
    fn graph_save_to_load_from_file() {
        let vs = vec![
            (1, 1, 2),
            (2, 1, 3),
            (-1, 2, 1),
            (0, 1, 1),
            (7, 3, 2),
            (1, 1, 1),
        ];

        let g = Graph::new(2);

        for (t, src, dst) in &vs {
            g.add_edge(*t, *src, *dst, &vec![], None).unwrap();
        }

        let rand_dir = Uuid::new_v4();
        let tmp_docbrown_path: TempDir = TempDir::new("docbrown").unwrap();
        let shards_path =
            format!("{:?}/{}", tmp_docbrown_path.path().display(), rand_dir).replace('\"', "");

        println!("shards_path: {}", shards_path);

        // Save to files
        let mut expected = vec![
            format!("{}/shard_1", shards_path),
            format!("{}/shard_0", shards_path),
            format!("{}/graphdb_nr_shards", shards_path),
        ]
        .iter()
        .map(Path::new)
        .map(PathBuf::from)
        .collect::<Vec<_>>();

        expected.sort();

        match g.save_to_file(&shards_path) {
            Ok(()) => {
                let mut actual = fs::read_dir(&shards_path)
                    .unwrap()
                    .map(|f| f.unwrap().path())
                    .collect::<Vec<_>>();

                actual.sort();

                assert_eq!(actual, expected);
            }
            Err(e) => panic!("{e}"),
        }

        // Load from files
        match Graph::load_from_file(Path::new(&shards_path)) {
            Ok(g) => {
                assert!(g.has_vertex_ref(1.into()));
                assert_eq!(g.nr_shards, 2);
            }
            Err(e) => panic!("{e}"),
        }

        let _ = tmp_docbrown_path.close();
    }

    #[test]
    fn has_edge() {
        let g = Graph::new(2);
        g.add_edge(1, 7, 8, &vec![], None).unwrap();

        assert!(!g.has_edge(8, 7, None));
        assert!(g.has_edge(7, 8, None));

        g.add_edge(1, 7, 9, &vec![], None).unwrap();

        assert!(!g.has_edge(9, 7, None));
        assert!(g.has_edge(7, 9, None));

        g.add_edge(2, "haaroon", "northLondon", &vec![], None)
            .unwrap();
        assert!(g.has_edge("haaroon", "northLondon", None));
    }

    #[test]
    fn graph_edge() {
        let g = Graph::new(2);
        let es = vec![
            (1, 1, 2),
            (2, 1, 3),
            (-1, 2, 1),
            (0, 1, 1),
            (7, 3, 2),
            (1, 1, 1),
        ];
        for (t, src, dst) in es {
            g.add_edge(t, src, dst, &vec![], None).unwrap()
        }

        assert_eq!(
            g.edge_ref_window(1.into(), 3.into(), i64::MIN, i64::MAX, 0)
                .unwrap()
                .src_g_id,
            1u64
        );
        assert_eq!(
            g.edge_ref_window(1.into(), 3.into(), i64::MIN, i64::MAX, 0)
                .unwrap()
                .dst_g_id,
            3u64
        );
    }

    #[test]
    fn graph_degree_window() {
        let vs = vec![
            (1, 1, 2),
            (2, 1, 3),
            (-1, 2, 1),
            (0, 1, 1),
            (7, 3, 2),
            (1, 1, 1),
        ];

        let g = Graph::new(1);

        for (t, src, dst) in &vs {
            g.add_edge(*t, *src, *dst, &vec![], None).unwrap();
        }

        let expected = vec![(2, 3, 1), (1, 0, 0), (1, 0, 0)];
        let actual = (1..=3)
            .map(|i| {
                let i = VertexRef::new_remote(i);
                (
                    g.degree_window(i, -1, 7, Direction::IN, None),
                    g.degree_window(i, 1, 7, Direction::OUT, None),
                    g.degree_window(i, 0, 1, Direction::BOTH, None),
                )
            })
            .collect::<Vec<_>>();

        assert_eq!(actual, expected);

        // Check results from multiple graphs with different number of shards
        let g = Graph::new(3);

        for (t, src, dst) in &vs {
            g.add_edge(*t, *src, *dst, &vec![], None).unwrap();
        }

        let expected = (1..=3)
            .map(|i| {
                let i = VertexRef::new_remote(i);
                (
                    g.degree_window(i, -1, 7, Direction::IN, None),
                    g.degree_window(i, 1, 7, Direction::OUT, None),
                    g.degree_window(i, 0, 1, Direction::BOTH, None),
                )
            })
            .collect::<Vec<_>>();

        assert_eq!(actual, expected);
    }

    #[test]
    fn graph_edges_window() {
        let vs = vec![
            (1, 1, 2),
            (2, 1, 3),
            (-1, 2, 1),
            (0, 1, 1),
            (7, 3, 2),
            (1, 1, 1),
        ];

        let g = Graph::new(1);

        for (t, src, dst) in &vs {
            g.add_edge(*t, *src, *dst, &vec![], None).unwrap();
        }

        let expected = vec![(2, 3, 2), (1, 0, 0), (1, 0, 0)];
        let actual = (1..=3)
            .map(|i| {
                let i = VertexRef { g_id: i, pid: None };
                (
                    g.vertex_edges_window(i, -1, 7, Direction::IN, None)
                        .collect::<Vec<_>>()
                        .len(),
                    g.vertex_edges_window(i, 1, 7, Direction::OUT, None)
                        .collect::<Vec<_>>()
                        .len(),
                    g.vertex_edges_window(i, 0, 1, Direction::BOTH, None)
                        .collect::<Vec<_>>()
                        .len(),
                )
            })
            .collect::<Vec<_>>();

        assert_eq!(actual, expected);

        // Check results from multiple graphs with different number of shards
        let g = Graph::new(10);

        for (t, src, dst) in &vs {
            g.add_edge(*t, *src, *dst, &vec![], None).unwrap();
        }

        let expected = (1..=3)
            .map(|i| {
                let i = VertexRef { g_id: i, pid: None };
                (
                    g.vertex_edges_window(i, -1, 7, Direction::IN, None)
                        .collect::<Vec<_>>()
                        .len(),
                    g.vertex_edges_window(i, 1, 7, Direction::OUT, None)
                        .collect::<Vec<_>>()
                        .len(),
                    g.vertex_edges_window(i, 0, 1, Direction::BOTH, None)
                        .collect::<Vec<_>>()
                        .len(),
                )
            })
            .collect::<Vec<_>>();

        assert_eq!(actual, expected);
    }

    #[test]
    fn graph_edges_window_t() {
        let vs = vec![
            (1, 1, 2),
            (2, 1, 3),
            (-1, 2, 1),
            (0, 1, 1),
            (7, 3, 2),
            (1, 1, 1),
        ];

        let g = Graph::new(1);

        for (t, src, dst) in &vs {
            g.add_edge(*t, *src, *dst, &vec![], None).unwrap();
        }

        let in_actual = (1..=3)
            .map(|i| {
                g.vertex_edges_window_t(i.into(), -1, 7, Direction::IN, None)
                    .map(|e| e.time.unwrap())
                    .collect::<Vec<_>>()
            })
            .collect::<Vec<_>>();
        assert_eq!(vec![vec![-1, 0, 1], vec![1], vec![2]], in_actual);

        let out_actual = (1..=3)
            .map(|i| {
                g.vertex_edges_window_t(i.into(), 1, 7, Direction::OUT, None)
                    .map(|e| e.time.unwrap())
                    .collect::<Vec<_>>()
            })
            .collect::<Vec<_>>();
        assert_eq!(vec![vec![1, 1, 2], vec![], vec![]], out_actual);

        let both_actual = (1..=3)
            .map(|i| {
                g.vertex_edges_window_t(i.into(), 0, 1, Direction::BOTH, None)
                    .map(|e| e.time.unwrap())
                    .collect::<Vec<_>>()
            })
            .collect::<Vec<_>>();
        assert_eq!(vec![vec![0, 0], vec![], vec![]], both_actual);

        // Check results from multiple graphs with different number of shards
        let g = Graph::new(4);

        for (src, dst, t) in &vs {
            g.add_edge(*src, *dst, *t, &vec![], None).unwrap();
        }

        let in_expected = (1..=3)
            .map(|i| {
                let mut e = g
                    .vertex_edges_window_t(i.into(), -1, 7, Direction::IN, None)
                    .map(|e| e.time.unwrap())
                    .collect::<Vec<_>>();
                e.sort();
                e
            })
            .collect::<Vec<_>>();
        assert_eq!(in_expected, in_actual);

        let out_expected = (1..=3)
            .map(|i| {
                let mut e = g
                    .vertex_edges_window_t(i.into(), 1, 7, Direction::OUT, None)
                    .map(|e| e.time.unwrap())
                    .collect::<Vec<_>>();
                e.sort();
                e
            })
            .collect::<Vec<_>>();
        assert_eq!(out_expected, out_actual);

        let both_expected = (1..=3)
            .map(|i| {
                let mut e = g
                    .vertex_edges_window_t(i.into(), 0, 1, Direction::BOTH, None)
                    .map(|e| e.time.unwrap())
                    .collect::<Vec<_>>();
                e.sort();
                e
            })
            .collect::<Vec<_>>();
        assert_eq!(both_expected, both_actual);
    }

    #[test]
    fn time_test() {
        let g = Graph::new(4);

        assert_eq!(g.latest_time(), None);
        assert_eq!(g.earliest_time(), None);

        g.add_vertex(5, 1, &vec![])
            .map_err(|err| println!("{:?}", err))
            .ok();

        assert_eq!(g.latest_time(), Some(5));
        assert_eq!(g.earliest_time(), Some(5));

        let g = Graph::new(4);

        g.add_edge(10, 1, 2, &vec![], None).unwrap();
        assert_eq!(g.latest_time(), Some(10));
        assert_eq!(g.earliest_time(), Some(10));

        g.add_vertex(5, 1, &vec![])
            .map_err(|err| println!("{:?}", err))
            .ok();
        assert_eq!(g.latest_time(), Some(10));
        assert_eq!(g.earliest_time(), Some(5));

        g.add_edge(20, 3, 4, &vec![], None).unwrap();
        assert_eq!(g.latest_time(), Some(20));
        assert_eq!(g.earliest_time(), Some(5));

        random_attachment(&g, 100, 10);
        assert_eq!(g.latest_time(), Some(126));
        assert_eq!(g.earliest_time(), Some(5));
    }

    #[test]
    fn static_properties() {
        let g = Graph::new(100); // big enough so all edges are very likely remote
        g.add_edge(0, 11, 22, &vec![], None).unwrap();
        g.add_edge(
            0,
            11,
            11,
            &vec![("temp".to_string(), Prop::Bool(true))],
            None,
        )
        .unwrap();
        g.add_edge(0, 22, 33, &vec![], None).unwrap();
        g.add_edge(0, 33, 11, &vec![], None).unwrap();
        g.add_vertex(0, 11, &vec![("temp".to_string(), Prop::Bool(true))])
            .unwrap();

        let edges11 = g
            .vertex_edges_window(11.into(), 0, 1, Direction::OUT, None)
            .collect_vec();
        let _edge1122 = *edges11.iter().find(|e| e.dst_g_id == 22).unwrap();
        let edge1111 = *edges11.iter().find(|e| e.dst_g_id == 11).unwrap();
        let edge2233 = g
            .vertex_edges_window(22.into(), 0, 1, Direction::OUT, None)
            .next()
            .unwrap();
        let edge3311 = g
            .vertex_edges_window(33.into(), 0, 1, Direction::OUT, None)
            .next()
            .unwrap();

        g.add_vertex_properties(
            11,
            &vec![
                ("a".to_string(), Prop::U64(11)),
                ("b".to_string(), Prop::I64(11)),
            ],
        )
        .unwrap();
        g.add_vertex_properties(11, &vec![("c".to_string(), Prop::U32(11))])
            .unwrap();
        g.add_vertex_properties(22, &vec![("b".to_string(), Prop::U64(22))])
            .unwrap();
        g.add_edge_properties(11, 11, &vec![("d".to_string(), Prop::U64(1111))], None)
            .unwrap();
        g.add_edge_properties(33, 11, &vec![("a".to_string(), Prop::U64(3311))], None)
            .unwrap();

        assert_eq!(g.static_vertex_prop_names(11.into()), vec!["a", "b", "c"]);
        assert_eq!(g.static_vertex_prop_names(22.into()), vec!["b"]);
        assert!(g.static_vertex_prop_names(33.into()).is_empty());
        assert_eq!(g.static_edge_prop_names(edge1111), vec!["d"]);
        assert_eq!(g.static_edge_prop_names(edge3311), vec!["a"]);
        assert!(g.static_edge_prop_names(edge2233).is_empty());

        assert_eq!(
            g.static_vertex_prop(11.into(), "a".to_string()),
            Some(Prop::U64(11))
        );
        assert_eq!(
            g.static_vertex_prop(11.into(), "b".to_string()),
            Some(Prop::I64(11))
        );
        assert_eq!(
            g.static_vertex_prop(11.into(), "c".to_string()),
            Some(Prop::U32(11))
        );
        assert_eq!(
            g.static_vertex_prop(22.into(), "b".to_string()),
            Some(Prop::U64(22))
        );
        assert_eq!(g.static_vertex_prop(22.into(), "a".to_string()), None);
        assert_eq!(
            g.static_edge_prop(edge1111, "d".to_string()),
            Some(Prop::U64(1111))
        );
        assert_eq!(
            g.static_edge_prop(edge3311, "a".to_string()),
            Some(Prop::U64(3311))
        );
        assert_eq!(g.static_edge_prop(edge2233, "a".to_string()), None);
    }

    #[test]
    #[should_panic]
    fn changing_property_type_for_vertex_panics() {
        let g = Graph::new(4);
        g.add_vertex(0, 11, &vec![("test".to_string(), Prop::Bool(true))])
            .unwrap();
        g.add_vertex_properties(11, &vec![("test".to_string(), Prop::Bool(true))])
            .unwrap();
    }

    #[test]
    #[should_panic]
    fn changing_property_type_for_edge_panics() {
        let g = Graph::new(4);
        g.add_edge(
            0,
            11,
            22,
            &vec![("test".to_string(), Prop::Bool(true))],
            None,
        )
        .unwrap();
        g.add_edge_properties(11, 22, &vec![("test".to_string(), Prop::Bool(true))], None)
            .unwrap();
    }

    #[test]
    fn graph_neighbours_window() {
        let vs = vec![
            (1, 1, 2),
            (2, 1, 3),
            (-1, 2, 1),
            (0, 1, 1),
            (7, 3, 2),
            (1, 1, 1),
        ];

        let g = Graph::new(2);

        for (t, src, dst) in &vs {
            g.add_edge(*t, *src, *dst, &vec![], None).unwrap();
        }

        let expected = [
            (
                vec![
                    VertexRef {
                        g_id: 1,
                        pid: Some(0),
                    },
                    VertexRef { g_id: 2, pid: None },
                ],
                vec![
                    VertexRef {
                        g_id: 1,
                        pid: Some(0),
                    },
                    VertexRef {
                        g_id: 3,
                        pid: Some(1),
                    },
                    VertexRef { g_id: 2, pid: None },
                ],
                vec![VertexRef {
                    g_id: 1,
                    pid: Some(0),
                }],
            ),
            (vec![VertexRef { g_id: 1, pid: None }], vec![], vec![]),
            (
                vec![VertexRef {
                    g_id: 1,
                    pid: Some(0),
                }],
                vec![],
                vec![],
            ),
        ];
        let actual = (1..=3)
            .map(|i| {
                let i = i.into();
                (
                    g.neighbours_window(i, -1, 7, Direction::IN, None)
                        .collect::<Vec<_>>(),
                    g.neighbours_window(i, 1, 7, Direction::OUT, None)
                        .collect::<Vec<_>>(),
                    g.neighbours_window(i, 0, 1, Direction::BOTH, None)
                        .collect::<Vec<_>>(),
                )
            })
            .collect::<Vec<_>>();

        assert_eq!(actual, expected);
    }

    #[test]
    fn db_lotr() {
        let g = Graph::new(4);

        let data_dir = crate::graph_loader::example::lotr_graph::lotr_file()
            .expect("Failed to get lotr.csv file");

        fn parse_record(rec: &StringRecord) -> Option<(String, String, i64)> {
            let src = rec.get(0).and_then(|s| s.parse::<String>().ok())?;
            let dst = rec.get(1).and_then(|s| s.parse::<String>().ok())?;
            let t = rec.get(2).and_then(|s| s.parse::<i64>().ok())?;
            Some((src, dst, t))
        }

        if let Ok(mut reader) = csv::Reader::from_path(data_dir) {
            for rec in reader.records().flatten() {
                if let Some((src, dst, t)) = parse_record(&rec) {
                    let src_id = utils::calculate_hash(&src);
                    let dst_id = utils::calculate_hash(&dst);

                    g.add_vertex(
                        t,
                        src_id,
                        &vec![("name".to_string(), Prop::Str("Character".to_string()))],
                    )
                    .unwrap();
                    g.add_vertex(
                        t,
                        dst_id,
                        &vec![("name".to_string(), Prop::Str("Character".to_string()))],
                    )
                    .unwrap();
                    g.add_edge(
                        t,
                        src_id,
                        dst_id,
                        &vec![(
                            "name".to_string(),
                            Prop::Str("Character Co-occurrence".to_string()),
                        )],
                        None,
                    )
                    .unwrap();
                }
            }
        }

        let gandalf = utils::calculate_hash(&"Gandalf");
        assert!(g.has_vertex(gandalf));
        assert!(g.has_vertex("Gandalf"))
    }

    #[test]
    fn test_time_range_on_empty_graph() {
        let g = Graph::new(1);

        let rolling = g.rolling(1, None).unwrap().collect_vec();
        assert!(rolling.is_empty());

        let expanding = g.expanding(1).unwrap().collect_vec();
        assert!(expanding.is_empty());
    }

    #[test]
    fn test_lotr_load_graph() {
        let g = crate::graph_loader::example::lotr_graph::lotr_graph(4);
        assert_eq!(g.num_edges(), 701);
    }

    #[test]
    fn test_graph_at() {
        let g = crate::graph_loader::example::lotr_graph::lotr_graph(1);

        let g_at_empty = g.at(1);
        let g_at_start = g.at(7059);
        let g_at_another = g.at(28373);
        let g_at_max = g.at(i64::MAX);
        let g_at_min = g.at(i64::MIN);

        assert_eq!(g_at_empty.num_vertices(), 0);
        assert_eq!(g_at_start.num_vertices(), 70);
        assert_eq!(g_at_another.num_vertices(), 123);
        assert_eq!(g_at_max.num_vertices(), 139);
        assert_eq!(g_at_min.num_vertices(), 0);
    }

    #[test]
    fn test_add_vertex_with_strings() {
        let g = Graph::new(1);

        g.add_vertex(0, "haaroon", &vec![]).unwrap();
        g.add_vertex(1, "hamza", &vec![]).unwrap();
        g.add_vertex(1, 831, &vec![]).unwrap();

        assert!(g.has_vertex(831));
        assert!(g.has_vertex("haaroon"));
        assert!(g.has_vertex("hamza"));

        assert_eq!(g.num_vertices(), 3);
    }

    #[test]
    fn layers() {
        let g = Graph::new(4);
        g.add_edge(0, 11, 22, &vec![], None).unwrap();
        g.add_edge(0, 11, 33, &vec![], None).unwrap();
        g.add_edge(0, 33, 11, &vec![], None).unwrap();
        g.add_edge(0, 11, 22, &vec![], Some("layer1")).unwrap();
        g.add_edge(0, 11, 33, &vec![], Some("layer2")).unwrap();
        g.add_edge(0, 11, 44, &vec![], Some("layer2")).unwrap();

        assert_eq!(g.has_edge(11, 22, None), true);
        assert_eq!(g.has_edge(11, 44, None), false);
        assert_eq!(g.has_edge(11, 22, Some("layer2")), false);
        assert_eq!(g.has_edge(11, 44, Some("layer2")), true);

        assert!(g.edge(11, 22, None).is_some());
        assert!(g.edge(11, 44, None).is_none());
        assert!(g.edge(11, 22, Some("layer2")).is_none());
        assert!(g.edge(11, 44, Some("layer2")).is_some());

        let dft_layer = g.default_layer();
        let layer1 = g.layer("layer1").unwrap();
        let layer2 = g.layer("layer2").unwrap();
        assert!(g.layer("missing layer").is_none());

        assert_eq!(g.num_edges(), 6);
        assert_eq!(dft_layer.num_edges(), 3);
        assert_eq!(layer1.num_edges(), 1);
        assert_eq!(layer2.num_edges(), 2);

        let vertex = g.vertex(11).unwrap();
        let vertex_dft = dft_layer.vertex(11).unwrap();
        let vertex1 = layer1.vertex(11).unwrap();
        let vertex2 = layer2.vertex(11).unwrap();

        assert_eq!(vertex.degree(), 3);
        assert_eq!(vertex_dft.degree(), 2);
        assert_eq!(vertex1.degree(), 1);
        assert_eq!(vertex2.degree(), 2);

        assert_eq!(vertex.out_degree(), 3);
        assert_eq!(vertex_dft.out_degree(), 2);
        assert_eq!(vertex1.out_degree(), 1);
        assert_eq!(vertex2.out_degree(), 2);

        assert_eq!(vertex.in_degree(), 1);
        assert_eq!(vertex_dft.in_degree(), 1);
        assert_eq!(vertex1.in_degree(), 0);
        assert_eq!(vertex2.in_degree(), 0);

        fn to_tuples<G: GraphViewOps, I: Iterator<Item = EdgeView<G>>>(
            edges: I,
        ) -> Vec<(u64, u64)> {
            edges
                .map(|e| (e.src().id(), e.dst().id()))
                .sorted()
                .collect_vec()
        }

        assert_eq!(
            to_tuples(vertex.edges()),
            vec![(11, 22), (11, 22), (11, 33), (11, 33), (11, 44), (33, 11)]
        );
        assert_eq!(
            to_tuples(vertex_dft.edges()),
            vec![(11, 22), (11, 33), (33, 11)]
        );
        assert_eq!(to_tuples(vertex1.edges()), vec![(11, 22)]);
        assert_eq!(to_tuples(vertex2.edges()), vec![(11, 33), (11, 44)]);

        assert_eq!(to_tuples(vertex.in_edges()), vec![(33, 11)]);
        assert_eq!(to_tuples(vertex_dft.in_edges()), vec![(33, 11)]);
        assert_eq!(to_tuples(vertex1.in_edges()), vec![]);
        assert_eq!(to_tuples(vertex2.in_edges()), vec![]);

        assert_eq!(
            to_tuples(vertex.out_edges()),
            vec![(11, 22), (11, 22), (11, 33), (11, 33), (11, 44)]
        );
        assert_eq!(to_tuples(vertex_dft.out_edges()), vec![(11, 22), (11, 33)]);
        assert_eq!(to_tuples(vertex1.out_edges()), vec![(11, 22)]);
        assert_eq!(to_tuples(vertex2.out_edges()), vec![(11, 33), (11, 44)]);

        fn to_ids<G: GraphViewOps>(neighbours: PathFromVertex<G>) -> Vec<u64> {
            neighbours.iter().map(|n| n.id()).sorted().collect_vec()
        }

        assert_eq!(to_ids(vertex.neighbours()), vec![22, 33, 44]);
        assert_eq!(to_ids(vertex_dft.neighbours()), vec![22, 33]);
        assert_eq!(to_ids(vertex1.neighbours()), vec![22]);
        assert_eq!(to_ids(vertex2.neighbours()), vec![33, 44]);

        assert_eq!(to_ids(vertex.out_neighbours()), vec![22, 33, 44]);
        assert_eq!(to_ids(vertex_dft.out_neighbours()), vec![22, 33]);
        assert_eq!(to_ids(vertex1.out_neighbours()), vec![22]);
        assert_eq!(to_ids(vertex2.out_neighbours()), vec![33, 44]);

        assert_eq!(to_ids(vertex.in_neighbours()), vec![33]);
        assert_eq!(to_ids(vertex_dft.in_neighbours()), vec![33]);
        assert_eq!(to_ids(vertex1.in_neighbours()), vec![]);
        assert_eq!(to_ids(vertex2.in_neighbours()), vec![]);
    }

    #[test]
    fn test_exploded_edge() {
        let g = Graph::new(1);
        g.add_edge(0, 1, 2, &vec![("weight".to_string(), Prop::I64(1))], None)
            .unwrap();
        g.add_edge(1, 1, 2, &vec![("weight".to_string(), Prop::I64(2))], None)
            .unwrap();
        g.add_edge(2, 1, 2, &vec![("weight".to_string(), Prop::I64(3))], None)
            .unwrap();

        let exploded = g.edge(1, 2, None).unwrap().explode();

        let res = exploded.map(|e| e.properties(false)).collect_vec();

        let mut expected = Vec::new();
        for i in 1..4 {
            let mut map = HashMap::new();
            map.insert("weight".to_string(), Prop::I64(i));
            expected.push(map);
        }

        assert_eq!(res, expected);

        let e = g
            .vertex(1)
            .unwrap()
            .edges()
            .explode()
            .map(|e| e.properties(false))
            .collect_vec();
        assert_eq!(e, expected);
    }

    #[test]
    fn test_edge_earliest_latest() {
        let g = Graph::new(1);
        g.add_edge(0, 1, 2, &vec![], None).unwrap();
        g.add_edge(1, 1, 2, &vec![], None).unwrap();
        g.add_edge(2, 1, 2, &vec![], None).unwrap();
        g.add_edge(0, 1, 3, &vec![], None).unwrap();
        g.add_edge(1, 1, 3, &vec![], None).unwrap();
        g.add_edge(2, 1, 3, &vec![], None).unwrap();

        let mut res = g.edge(1, 2, None).unwrap().earliest_time().unwrap();
        assert_eq!(res, 0);

        res = g.edge(1, 2, None).unwrap().latest_time().unwrap();
        assert_eq!(res, 2);

        res = g.at(1).edge(1, 2, None).unwrap().earliest_time().unwrap();
        assert_eq!(res, 0);

        res = g.at(1).edge(1, 2, None).unwrap().latest_time().unwrap();
        assert_eq!(res, 1);

        let res_list: Vec<i64> = g.vertex(1).unwrap().edges().earliest_time().collect();
        assert_eq!(res_list, vec![0, 0]);

        let res_list: Vec<i64> = g.vertex(1).unwrap().edges().latest_time().collect();
        assert_eq!(res_list, vec![2, 2]);

        let res_list: Vec<i64> = g.vertex(1).unwrap().at(1).edges().earliest_time().collect();
        assert_eq!(res_list, vec![0, 0]);

        let res_list: Vec<i64> = g.vertex(1).unwrap().at(1).edges().latest_time().collect();
        assert_eq!(res_list, vec![1, 1]);
    }

    #[test]
    fn check_vertex_history() {
        let g = Graph::new(1);

        g.add_vertex(1, 1, &vec![]).unwrap();
        g.add_vertex(2, 1, &vec![]).unwrap();
        g.add_vertex(3, 1, &vec![]).unwrap();
        g.add_vertex(4, 1, &vec![]).unwrap();
        g.add_vertex(8, 1, &vec![]).unwrap();

        g.add_vertex(4, "Lord Farquaad", &vec![]).unwrap();
        g.add_vertex(6, "Lord Farquaad", &vec![]).unwrap();
        g.add_vertex(7, "Lord Farquaad", &vec![]).unwrap();
        g.add_vertex(8, "Lord Farquaad", &vec![]).unwrap();

        let times_of_one = g.vertex(1).unwrap().history();
        let times_of_farquaad = g.vertex("Lord Farquaad").unwrap().history();

        assert_eq!(times_of_one, [1, 2, 3, 4, 8]);
        assert_eq!(times_of_farquaad, [4, 6, 7, 8]);

        let view = g.window(1, 8);

        let windowed_times_of_one = view.vertex(1).unwrap().history();
        let windowed_times_of_farquaad = view.vertex("Lord Farquaad").unwrap().history();
        assert_eq!(windowed_times_of_one, [1, 2, 3, 4]);
        assert_eq!(windowed_times_of_farquaad, [4, 6, 7]);
    }

    #[test]
    fn check_edge_history() {
        let g = Graph::new(1);

        g.add_edge(1, 1, 2, &vec![], None).unwrap();
        g.add_edge(2, 1, 3, &vec![], None).unwrap();
        g.add_edge(3, 1, 2, &vec![], None).unwrap();
        g.add_edge(4, 1, 4, &vec![], None).unwrap();

        let times_of_onetwo = g.edge(1, 2, None).unwrap().history();
        let times_of_four = g.edge(1, 4, None).unwrap().window(1, 5).history();
        let view = g.window(2, 5);
        let windowed_times_of_four = view.edge(1, 4, None).unwrap().window(2, 4).history();

        assert_eq!(times_of_onetwo, [1, 3]);
        assert_eq!(times_of_four, [4]);
        assert_eq!(windowed_times_of_four, []);
    }

    #[test]
    fn check_edge_history_on_multiple_shards() {
        let g = Graph::new(10);

        g.add_edge(1, 1, 2, &vec![], None).unwrap();
        g.add_edge(2, 1, 3, &vec![], None).unwrap();
        g.add_edge(3, 1, 2, &vec![], None).unwrap();
        g.add_edge(4, 1, 4, &vec![], None).unwrap();
        g.add_edge(5, 1, 4, &vec![], None).unwrap();
        g.add_edge(6, 1, 4, &vec![], None).unwrap();
        g.add_edge(7, 1, 4, &vec![], None).unwrap();
        g.add_edge(8, 1, 4, &vec![], None).unwrap();
        g.add_edge(9, 1, 4, &vec![], None).unwrap();
        g.add_edge(10, 1, 4, &vec![], None).unwrap();

        let times_of_onetwo = g.edge(1, 2, None).unwrap().history();
        let times_of_four = g.edge(1, 4, None).unwrap().window(1, 5).history();
        let times_of_outside_window = g.edge(1, 4, None).unwrap().window(1, 4).history();
        let times_of_four_higher = g.edge(1, 4, None).unwrap().window(6, 11).history();

        let view = g.window(1, 11);
        let windowed_times_of_four = view.edge(1, 4, None).unwrap().window(2, 5).history();
        let windowed_times_of_four_higher = view.edge(1, 4, None).unwrap().window(8, 11).history();

        assert_eq!(times_of_onetwo, [1, 3]);
        assert_eq!(times_of_four, [4]);
        assert_eq!(times_of_four_higher, [6, 7, 8, 9, 10]);
        assert_eq!(times_of_outside_window, []);
        assert_eq!(windowed_times_of_four, [4]);
        assert_eq!(windowed_times_of_four_higher, [8, 9, 10]);
    }

    #[test]
    fn check_vertex_history_multiple_shards() {
        let g = Graph::new(10);

        g.add_vertex(1, 1, &vec![]).unwrap();
        g.add_vertex(2, 1, &vec![]).unwrap();
        g.add_vertex(3, 1, &vec![]).unwrap();
        g.add_vertex(4, 1, &vec![]).unwrap();
        g.add_vertex(5, 2, &vec![]).unwrap();
        g.add_vertex(6, 2, &vec![]).unwrap();
        g.add_vertex(7, 2, &vec![]).unwrap();
        g.add_vertex(8, 1, &vec![]).unwrap();
        g.add_vertex(9, 2, &vec![]).unwrap();
        g.add_vertex(10, 2, &vec![]).unwrap();

        g.add_vertex(4, "Lord Farquaad", &vec![]).unwrap();
        g.add_vertex(6, "Lord Farquaad", &vec![]).unwrap();
        g.add_vertex(7, "Lord Farquaad", &vec![]).unwrap();
        g.add_vertex(8, "Lord Farquaad", &vec![]).unwrap();

        let times_of_one = g.vertex(1).unwrap().history();
        let times_of_farquaad = g.vertex("Lord Farquaad").unwrap().history();
        let times_of_upper = g.vertex(2).unwrap().history();

        assert_eq!(times_of_one, [1, 2, 3, 4, 8]);
        assert_eq!(times_of_farquaad, [4, 6, 7, 8]);
        assert_eq!(times_of_upper, [5, 6, 7, 9, 10]);

        let view = g.window(1, 8);
        let windowed_times_of_one = view.vertex(1).unwrap().history();
        let windowed_times_of_two = view.vertex(2).unwrap().history();
        let windowed_times_of_farquaad = view.vertex("Lord Farquaad").unwrap().history();

        assert_eq!(windowed_times_of_one, [1, 2, 3, 4]);
        assert_eq!(windowed_times_of_farquaad, [4, 6, 7]);
        assert_eq!(windowed_times_of_two, [5, 6, 7]);
    }

    #[test]
<<<<<<< HEAD
    fn test_prop_display_str() {
        let mut prop = Prop::Str(String::from("hello"));
        assert_eq!(format!("{}", prop), "hello");

        prop = Prop::I32(42);
        assert_eq!(format!("{}", prop), "42");

        prop = Prop::I64(9223372036854775807);
        assert_eq!(format!("{}", prop), "9223372036854775807");

        prop = Prop::U32(4294967295);
        assert_eq!(format!("{}", prop), "4294967295");

        prop = Prop::U64(18446744073709551615);
        assert_eq!(format!("{}", prop), "18446744073709551615");

        prop = Prop::F32(3.14159);
        assert_eq!(format!("{}", prop), "3.14159");

        prop = Prop::F64(3.141592653589793);
        assert_eq!(format!("{}", prop), "3.141592653589793");

        prop = Prop::Bool(true);
        assert_eq!(format!("{}", prop), "true");
    }

    #[test]
    fn test_temporral_edge_props_window() {
        let g = Graph::new(1);
        g.add_edge(1, 1, 2, &vec![("weight".to_string(), Prop::I64(1))], None)
            .unwrap();
        g.add_edge(2, 1, 2, &vec![("weight".to_string(), Prop::I64(2))], None)
            .unwrap();
        g.add_edge(3, 1, 2, &vec![("weight".to_string(), Prop::I64(3))], None)
            .unwrap();

        let e = g.vertex(1).unwrap().out_edges().next().unwrap();

        let res = g.temporal_edge_props_window(EdgeRef::from(e), 1, 3);
        let mut exp = HashMap::new();
        exp.insert(
            "weight".to_string(),
            vec![(1, Prop::I64(1)), (2, Prop::I64(2))],
        );
        assert_eq!(res, exp);
    }

    #[test]
    fn test_vertex_early_late_times() {
        let g = Graph::new(1);
        g.add_vertex(1, 1, &vec![]).unwrap();
        g.add_vertex(2, 1, &vec![]).unwrap();
        g.add_vertex(3, 1, &vec![]).unwrap();

        assert_eq!(g.vertex(1).unwrap().earliest_time(), Some(1));
        assert_eq!(g.vertex(1).unwrap().latest_time(), Some(3));

        assert_eq!(g.at(2).vertex(1).unwrap().earliest_time(), Some(1));
        assert_eq!(g.at(2).vertex(1).unwrap().latest_time(), Some(2));
    }

    #[test]
    fn test_vertex_ids() {
        let g = Graph::new(1);
        g.add_vertex(1, 1, &vec![]).unwrap();
        g.add_vertex(1, 2, &vec![]).unwrap();
        g.add_vertex(2, 3, &vec![]).unwrap();

        assert_eq!(g.vertex_ids().collect::<Vec<u64>>(), vec![1, 2, 3]);

        let g_at = g.at(1);
        assert_eq!(g.vertex_ids().collect::<Vec<u64>>(), vec![1, 2]);
    }

    // #[test]
    // fn test_vertex_refs_shard() {
    //     let g = Graph::new(2);
    //     g.add_vertex(1, 1, &vec![]).unwrap();
    //     g.add_vertex(1, 2, &vec![]).unwrap();
    //     g.add_vertex(2, 3, &vec![]).unwrap();
    //
    //     assert_eq!(g.vertex_refs_shard(0).collect::<Vec<_>>(), vec![1, 2]);
    // }
=======
    fn test_ingesting_timestamps() {
        let earliest_time = "2022-06-06 12:34:00".into_time().unwrap();
        let latest_time = "2022-06-07 12:34:00".into_time().unwrap();

        let g = Graph::new(4);
        g.add_vertex("2022-06-06T12:34:00.000", 0, &vec![]).unwrap();
        g.add_edge("2022-06-07T12:34:00", 1, 2, &vec![], None)
            .unwrap();
        assert_eq!(g.earliest_time().unwrap(), earliest_time);
        assert_eq!(g.latest_time().unwrap(), latest_time);

        let g = Graph::new(4);
        let fmt = "%Y-%m-%d %H:%M";
        g.add_vertex_with_custom_time_format("2022-06-06 12:34", fmt, 0, &vec![])
            .unwrap();
        g.add_edge_with_custom_time_format("2022-06-07 12:34", fmt, 1, 2, &vec![], None)
            .unwrap();
        assert_eq!(g.earliest_time().unwrap(), earliest_time);
        assert_eq!(g.latest_time().unwrap(), latest_time);
    }
>>>>>>> d7cebff6
}<|MERGE_RESOLUTION|>--- conflicted
+++ resolved
@@ -1912,7 +1912,28 @@
     }
 
     #[test]
-<<<<<<< HEAD
+    fn test_ingesting_timestamps() {
+        let earliest_time = "2022-06-06 12:34:00".into_time().unwrap();
+        let latest_time = "2022-06-07 12:34:00".into_time().unwrap();
+
+        let g = Graph::new(4);
+        g.add_vertex("2022-06-06T12:34:00.000", 0, &vec![]).unwrap();
+        g.add_edge("2022-06-07T12:34:00", 1, 2, &vec![], None)
+            .unwrap();
+        assert_eq!(g.earliest_time().unwrap(), earliest_time);
+        assert_eq!(g.latest_time().unwrap(), latest_time);
+
+        let g = Graph::new(4);
+        let fmt = "%Y-%m-%d %H:%M";
+        g.add_vertex_with_custom_time_format("2022-06-06 12:34", fmt, 0, &vec![])
+            .unwrap();
+        g.add_edge_with_custom_time_format("2022-06-07 12:34", fmt, 1, 2, &vec![], None)
+            .unwrap();
+        assert_eq!(g.earliest_time().unwrap(), earliest_time);
+        assert_eq!(g.latest_time().unwrap(), latest_time);
+    }
+
+    #[test]
     fn test_prop_display_str() {
         let mut prop = Prop::Str(String::from("hello"));
         assert_eq!(format!("{}", prop), "hello");
@@ -1996,26 +2017,4 @@
     //
     //     assert_eq!(g.vertex_refs_shard(0).collect::<Vec<_>>(), vec![1, 2]);
     // }
-=======
-    fn test_ingesting_timestamps() {
-        let earliest_time = "2022-06-06 12:34:00".into_time().unwrap();
-        let latest_time = "2022-06-07 12:34:00".into_time().unwrap();
-
-        let g = Graph::new(4);
-        g.add_vertex("2022-06-06T12:34:00.000", 0, &vec![]).unwrap();
-        g.add_edge("2022-06-07T12:34:00", 1, 2, &vec![], None)
-            .unwrap();
-        assert_eq!(g.earliest_time().unwrap(), earliest_time);
-        assert_eq!(g.latest_time().unwrap(), latest_time);
-
-        let g = Graph::new(4);
-        let fmt = "%Y-%m-%d %H:%M";
-        g.add_vertex_with_custom_time_format("2022-06-06 12:34", fmt, 0, &vec![])
-            .unwrap();
-        g.add_edge_with_custom_time_format("2022-06-07 12:34", fmt, 1, 2, &vec![], None)
-            .unwrap();
-        assert_eq!(g.earliest_time().unwrap(), earliest_time);
-        assert_eq!(g.latest_time().unwrap(), latest_time);
-    }
->>>>>>> d7cebff6
 }