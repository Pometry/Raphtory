#![allow(dead_code)]

pub mod vectors;

use criterion::{
    black_box, measurement::WallTime, BatchSize, Bencher, BenchmarkGroup, BenchmarkId, Criterion,
};
<<<<<<< HEAD
use rand::{seq::*, Rng, SeedableRng, distr::Uniform};
=======
use rand::{distr::Uniform, seq::*, Rng, SeedableRng};
>>>>>>> a44398b5
use raphtory::{db::api::view::StaticGraphViewOps, prelude::*};
use raphtory_api::core::utils::logging::global_info_logger;
use std::{collections::HashSet};
use tempfile::TempDir;
use tracing::info;

fn make_index_gen() -> Box<dyn Iterator<Item = u64>> {
<<<<<<< HEAD
    let rng = rand::thread_rng();
=======
    let rng = rand::rng();
>>>>>>> a44398b5
    let range = Uniform::new(u64::MIN, u64::MAX).unwrap();
    Box::new(rng.sample_iter(range))
}

fn make_time_gen() -> Box<dyn Iterator<Item = i64>> {
<<<<<<< HEAD
    let rng = rand::thread_rng();
=======
    let rng = rand::rng();
>>>>>>> a44398b5
    let range = Uniform::new(i64::MIN, i64::MAX).unwrap();
    Box::new(rng.sample_iter(range))
}

pub fn bootstrap_graph(num_nodes: usize, as_gid: impl Fn(u64) -> GID) -> Graph {
    let graph = Graph::new();
    let mut indexes = make_index_gen();
    let mut times = make_time_gen();
    let num_edges = num_nodes / 2;
    for _ in 0..num_edges {
        let source = indexes.next().unwrap();
        let target = indexes.next().unwrap();
        let time = times.next().unwrap();
        graph
            .add_edge(time, as_gid(source), as_gid(target), NO_PROPS, None)
            .unwrap();
    }
    graph
}

pub fn bench<F>(
    group: &mut BenchmarkGroup<WallTime>,
    name: &str,
    parameter: Option<usize>,
    mut task: F,
) where
    F: FnMut(&mut Bencher<'_, WallTime>),
{
    match parameter {
        Some(parameter) => group.bench_with_input(
            BenchmarkId::new(name, parameter),
            &parameter,
            |b: &mut Bencher, _| task(b),
        ),
        None => group.bench_function(name, task),
    };
}

pub fn run_ingestion_benchmarks<F>(
    group: &mut BenchmarkGroup<WallTime>,
    mut make_graph: F,
    parameter: Option<usize>,
) where
    F: FnMut() -> Graph,
{
    let mut indexes = make_index_gen();
    let mut times = make_time_gen();
    let mut index_sample = || indexes.next().unwrap();
    let mut time_sample = || times.next().unwrap();

    bench(
        group,
        "existing node varying time",
        parameter,
        |b: &mut Bencher| {
            b.iter_batched_ref(
                || (make_graph(), time_sample()),
                |(g, t): &mut (Graph, i64)| g.add_node(*t, 0, NO_PROPS, None),
                BatchSize::SmallInput,
            )
        },
    );
    bench(
        group,
        "new node constant time",
        parameter,
        |b: &mut Bencher| {
            b.iter_batched_ref(
                || (make_graph(), index_sample()),
                |(g, v): &mut (Graph, u64)| g.add_node(0, *v, NO_PROPS, None),
                BatchSize::SmallInput,
            )
        },
    );
    bench(
        group,
        "existing edge varying time",
        parameter,
        |b: &mut Bencher| {
            b.iter_batched_ref(
                || (make_graph(), time_sample()),
                |(g, t)| g.add_edge(*t, 0, 0, NO_PROPS, None),
                BatchSize::SmallInput,
            )
        },
    );
    bench(
        group,
        "new edge constant time",
        parameter,
        |b: &mut Bencher| {
            b.iter_batched_ref(
                || (make_graph(), index_sample(), index_sample()),
                |(g, s, d)| g.add_edge(0, *s, *d, NO_PROPS, None),
                BatchSize::SmallInput,
            )
        },
    );
}

fn times(n: usize) -> impl Iterator {
    std::iter::repeat(()).take(n)
}

pub fn run_large_ingestion_benchmarks<F, F2>(
    group: &mut BenchmarkGroup<WallTime>,
    mut make_graph: F,
    mut make_graph_str: F2,
    parameter: Option<usize>,
) where
    F: FnMut() -> Graph,
    F2: FnMut() -> Graph,
{
    let updates = 1000;

    bench(
        group,
        "1k fixed edge updates with varying time",
        parameter,
        |b: &mut Bencher| {
            b.iter_batched_ref(
                || {
                    (
                        make_graph(),
                        make_time_gen().take(updates).collect::<Vec<i64>>(),
                    )
                },
                |(g, times)| {
                    for t in times.iter() {
                        g.add_edge(*t, 0, 0, NO_PROPS, None).unwrap();
                    }
                },
                BatchSize::SmallInput,
            )
        },
    );

    bench(
        group,
        "1k fixed edge updates with varying time and numeric string input",
        parameter,
        |b: &mut Bencher| {
            b.iter_batched_ref(
                || {
                    (
                        make_graph_str(),
                        make_time_gen().take(updates).collect::<Vec<i64>>(),
                    )
                },
                |(g, times)| {
                    for t in times.iter() {
                        g.add_edge(*t, "0", "0", NO_PROPS, None).unwrap();
                    }
                },
                BatchSize::SmallInput,
            )
        },
    );

    bench(
        group,
        "1k fixed edge updates with varying time and string input",
        parameter,
        |b: &mut Bencher| {
            b.iter_batched_ref(
                || {
                    (
                        make_graph_str(),
                        make_time_gen().take(updates).collect::<Vec<i64>>(),
                    )
                },
                |(g, times)| {
                    for t in times.iter() {
                        g.add_edge(*t, "test", "other", NO_PROPS, None).unwrap();
                    }
                },
                BatchSize::SmallInput,
            )
        },
    );

    bench(
        group,
        "1k random edge additions",
        parameter,
        |b: &mut Bencher| {
            b.iter_batched_ref(
                || {
                    (
                        make_graph(),
                        make_index_gen(),
                        make_index_gen(),
                        make_time_gen().take(updates).collect::<Vec<i64>>(),
                    )
                },
                |(g, src_gen, dst_gen, times)| {
                    for t in times.iter() {
                        g.add_edge(
                            *t,
                            src_gen.next().unwrap(),
                            dst_gen.next().unwrap(),
                            NO_PROPS,
                            None,
                        )
                        .unwrap();
                    }
                },
                BatchSize::SmallInput,
            )
        },
    );

    bench(
        group,
        "1k random edge additions with numeric string input",
        parameter,
        |b: &mut Bencher| {
            b.iter_batched_ref(
                || {
                    (
                        make_graph_str(),
                        make_index_gen().map(|v| v.to_string()),
                        make_index_gen().map(|v| v.to_string()),
                        make_time_gen().take(updates).collect::<Vec<i64>>(),
                    )
                },
                |(g, src_gen, dst_gen, times)| {
                    for t in times.iter() {
                        g.add_edge(
                            *t,
                            src_gen.next().unwrap(),
                            dst_gen.next().unwrap(),
                            NO_PROPS,
                            None,
                        )
                        .unwrap();
                    }
                },
                BatchSize::SmallInput,
            )
        },
    );
}

pub fn run_analysis_benchmarks<F, G>(
    group: &mut BenchmarkGroup<WallTime>,
    make_graph: F,
    parameter: Option<usize>,
) where
    F: Fn() -> G,
    G: StaticGraphViewOps,
{
    global_info_logger();
    let graph = make_graph();
    info!(
        "Num layers {:?}, node count: {}, edge_count: {}",
        graph.unique_layers().count(),
        graph.count_nodes(),
        graph.count_edges()
    );
    let edges: HashSet<(GID, GID)> = graph.edges().id().collect();

    let edges_t = graph
        .edges()
        .explode()
        .into_iter()
        .map(|e| (e.src().id(), e.dst().id(), e.time().expect("need time")))
        .collect::<Vec<_>>();

    let nodes: HashSet<GID> = graph.nodes().id().collect();

    bench(group, "num_edges", parameter, |b: &mut Bencher| {
        b.iter(|| graph.count_edges())
    });

    bench(group, "num_edges_temporal", parameter, |b: &mut Bencher| {
        b.iter(|| graph.count_temporal_edges())
    });

    bench(group, "has_edge_existing", parameter, |b: &mut Bencher| {
        let mut rng = rand::rng();
        let (src, dst) = edges.iter().choose(&mut rng).expect("non-empty graph");
        b.iter(|| graph.has_edge(src, dst))
    });

    bench(
        group,
        "has_edge_nonexisting",
        parameter,
        |b: &mut Bencher| {
            let mut rng = rand::rng();
            let edge = loop {
                let edge: (&GID, &GID) = (
                    nodes.iter().choose(&mut rng).expect("non-empty graph"),
                    nodes.iter().choose(&mut rng).expect("non-empty graph"),
                );
                if !edges.contains(&(edge.0.clone(), edge.1.clone())) {
                    break edge;
                }
            };
            b.iter(|| graph.has_edge(edge.0, edge.1))
        },
    );

    bench(group, "active edge", parameter, |b: &mut Bencher| {
        let mut rng = rand::rng();
        let (edge, active_t) = edges_t
            .choose(&mut rng)
            .and_then(|(src, dst, t)| graph.edge(src, dst).map(|e| (e, *t)))
            .expect("active edge");
        b.iter(|| {
            edge.window(active_t.saturating_sub(5), active_t + 5)
                .explode_layers()
                .iter()
                .for_each(|e| {
                    black_box(e);
                });
        });
    });

    bench(group, "edge has layer", parameter, |b: &mut Bencher| {
        let mut rng = rand::rng();
        let edge = edges
            .iter()
            .choose(&mut rng)
            .and_then(|(src, dst)| graph.edge(src, dst))
            .expect("active edge");

        let layers = graph.unique_layers().collect::<Vec<_>>();
        b.iter(|| {
            for name in layers.iter() {
                black_box(edge.has_layer(name));
            }
        });
    });

    bench(group, "num_nodes", parameter, |b: &mut Bencher| {
        b.iter(|| graph.count_nodes())
    });

    bench(group, "has_node_existing", parameter, |b: &mut Bencher| {
        let mut rng = rand::rng();
        let v = nodes.iter().choose(&mut rng).expect("non-empty graph");
        b.iter(|| graph.has_node(v))
    });

    bench(
        group,
        "has_node_nonexisting",
        parameter,
        |b: &mut Bencher| {
            let mut rng = rand::rng();
            let v: u64 = loop {
                let v: u64 = rng.gen();
                if !nodes.contains(&GID::U64(v)) {
                    break v;
                }
            };
            b.iter(|| graph.has_node(v))
        },
    );

    bench(group, "max_id", parameter, |b: &mut Bencher| {
        b.iter(|| graph.nodes().id().max())
    });

    bench(group, "max_degree", parameter, |b: &mut Bencher| {
        b.iter(|| graph.nodes().degree().max())
    });

    bench(group, "iterate nodes", parameter, |b: &mut Bencher| {
        b.iter(|| {
            for n in graph.nodes() {
                black_box(n);
            }
        })
    });

    bench(group, "iterate edges", parameter, |b: &mut Bencher| {
        b.iter(|| {
            for e in graph.edges() {
                black_box(e);
            }
        })
    });

    bench(
        group,
        "iterate_exploded_edges",
        parameter,
        |b: &mut Bencher| {
            b.iter(|| {
                for e in graph.edges() {
                    for ee in e.explode() {
                        black_box(ee);
                    }
                }
            })
        },
    );

    bench(
        group,
        "max_neighbour_degree",
        parameter,
        |b: &mut Bencher| {
            let v = graph
                .nodes()
                .into_iter()
                .next()
                .expect("graph should not be empty");
            b.iter(|| v.neighbours().degree().max())
        },
    );
}

pub fn run_materialize<F, G>(
    group: &mut BenchmarkGroup<WallTime>,
    make_graph: F,
    parameter: Option<usize>,
) where
    F: Fn() -> G,
    G: StaticGraphViewOps,
{
    let graph = make_graph();
    bench(group, "materialize", parameter, |b: &mut Bencher| {
        b.iter(|| {
            let mg = graph.materialize();
            black_box(mg)
        })
    });
}

pub fn run_graph_ops_benches(
    c: &mut Criterion,
    graph_name: &str,
    graph: Graph,
    layered_graph: Graph,
) {
    let mut graph_group = c.benchmark_group(graph_name);
    let make_graph = || graph.clone();
    run_analysis_benchmarks(&mut graph_group, make_graph, None);
    graph_group.finish();

    bench_materialise(&format!("{graph_name}_materialise"), c, make_graph);

    let group_name = format!("{graph_name}_window_100");
    let make_graph = || graph.window(i64::MIN, i64::MAX);
    let mut graph_window_group_100 = c.benchmark_group(group_name);
    // graph_window_group_100.sample_size(10);
    run_analysis_benchmarks(&mut graph_window_group_100, make_graph, None);
    graph_window_group_100.finish();

    bench_materialise(
        &format!("{graph_name}_window_100_materialise"),
        c,
        make_graph,
    );

    // graph windowed
    let group_name = format!("{graph_name}_window_10");
    let mut graph_window_group_10 = c.benchmark_group(group_name);
    let latest = graph.latest_time().expect("non-empty graph");
    let earliest = graph.earliest_time().expect("non-empty graph");
    let start = latest - (latest - earliest) / 10;
    // graph_window_group_10.sample_size(10);
    let make_graph = || graph.window(start, latest + 1);
    run_analysis_benchmarks(&mut graph_window_group_10, make_graph, None);
    graph_window_group_10.finish();
    bench_materialise(
        &format!("{graph_name}_window_10_materialise"),
        c,
        make_graph,
    );

    // subgraph
    let mut rng = rand::rngs::StdRng::seed_from_u64(73);
    let nodes = graph
        .nodes()
        .into_iter()
        .choose_multiple(&mut rng, graph.count_nodes() / 10)
        .into_iter()
        .map(|n| n.id())
        .collect::<Vec<_>>();
    let subgraph = graph.subgraph(nodes);
    let group_name = format!("{graph_name}_subgraph_10pc");
    let mut subgraph_10 = c.benchmark_group(group_name);
    // subgraph_10.sample_size(10);

    let make_graph = || subgraph.clone();
    run_analysis_benchmarks(&mut subgraph_10, make_graph, None);
    subgraph_10.finish();
    bench_materialise(
        &format!("{graph_name}_subgraph_10pc_materialise"),
        c,
        make_graph,
    );

    // subgraph windowed
    let group_name = format!("{graph_name}_subgraph_10pc_windowed");
    let mut subgraph_10_windowed = c.benchmark_group(group_name);

    let make_graph = || subgraph.window(start, latest + 1);
    run_analysis_benchmarks(&mut subgraph_10_windowed, make_graph, None);
    subgraph_10_windowed.finish();
    bench_materialise(
        &format!("{graph_name}_subgraph_10pc_windowed_materialise"),
        c,
        make_graph,
    );

    // layered graph windowed
    let graph = layered_graph;
    let group_name = format!("{graph_name}_window_50_layered");
    let mut graph_window_layered_group_50 = c.benchmark_group(group_name);
    let latest = graph.latest_time().expect("non-empty graph");
    let earliest = graph.earliest_time().expect("non-empty graph");
    let start = latest - (latest - earliest) / 2;
    let make_graph = || {
        graph
            .window(start, latest + 1)
            .layers(["0", "1", "2", "3", "4"])
            .unwrap()
    };
    run_analysis_benchmarks(&mut graph_window_layered_group_50, make_graph, None);
    graph_window_layered_group_50.finish();
    bench_materialise(
        &format!("{graph_name}_window_50_layered_materialise"),
        c,
        make_graph,
    );

    let graph = graph.persistent_graph();

    let group_name = format!("{graph_name}_persistent_window_50_layered");
    let mut graph_window_layered_group_50 = c.benchmark_group(group_name);
    let latest = graph.latest_time().expect("non-empty graph");
    let earliest = graph.earliest_time().expect("non-empty graph");
    let start = latest - (latest - earliest) / 2;
    let make_graph = || {
        graph
            .window(start, latest + 1)
            .layers(["0", "1", "2", "3", "4"])
            .unwrap()
    };
    run_analysis_benchmarks(&mut graph_window_layered_group_50, make_graph, None);
    graph_window_layered_group_50.finish();
    bench_materialise(
        &format!("{graph_name}_persistent_window_50_layered_materialise"),
        c,
        make_graph,
    );
}

pub fn run_proto_encode_benchmark(group: &mut BenchmarkGroup<WallTime>, graph: Graph) {
    bench(group, "proto_encode", None, |b: &mut Bencher| {
        b.iter_batched(
            || TempDir::new().unwrap(),
            |f| graph.encode(f.path()).unwrap(),
            BatchSize::NumIterations(100),
        );
    });
}

pub fn run_proto_decode_benchmark(group: &mut BenchmarkGroup<WallTime>, graph: Graph) {
    let f = TempDir::new().unwrap();
    graph.encode(f.path()).unwrap();
    let path_for_decoded_graph = None;
    bench(group, "proto_decode", None, |b| {
        b.iter(|| Graph::decode(f.path(), path_for_decoded_graph).unwrap())
    })
}

pub fn bench_materialise<F, G>(name: &str, c: &mut Criterion, make_graph: F)
where
    F: Fn() -> G,
    G: StaticGraphViewOps,
{
    let mut mat_graph_group = c.benchmark_group(name);
    mat_graph_group.sample_size(10);
    run_materialize(&mut mat_graph_group, make_graph, None);
    mat_graph_group.finish();
}<|MERGE_RESOLUTION|>--- conflicted
+++ resolved
@@ -5,11 +5,7 @@
 use criterion::{
     black_box, measurement::WallTime, BatchSize, Bencher, BenchmarkGroup, BenchmarkId, Criterion,
 };
-<<<<<<< HEAD
-use rand::{seq::*, Rng, SeedableRng, distr::Uniform};
-=======
 use rand::{distr::Uniform, seq::*, Rng, SeedableRng};
->>>>>>> a44398b5
 use raphtory::{db::api::view::StaticGraphViewOps, prelude::*};
 use raphtory_api::core::utils::logging::global_info_logger;
 use std::{collections::HashSet};
@@ -17,21 +13,13 @@
 use tracing::info;
 
 fn make_index_gen() -> Box<dyn Iterator<Item = u64>> {
-<<<<<<< HEAD
-    let rng = rand::thread_rng();
-=======
     let rng = rand::rng();
->>>>>>> a44398b5
     let range = Uniform::new(u64::MIN, u64::MAX).unwrap();
     Box::new(rng.sample_iter(range))
 }
 
 fn make_time_gen() -> Box<dyn Iterator<Item = i64>> {
-<<<<<<< HEAD
-    let rng = rand::thread_rng();
-=======
     let rng = rand::rng();
->>>>>>> a44398b5
     let range = Uniform::new(i64::MIN, i64::MAX).unwrap();
     Box::new(rng.sample_iter(range))
 }
