--- conflicted
+++ resolved
@@ -5,12 +5,8 @@
     LocalPOS,
     api::{edges::EdgeSegmentOps, graph_props::GraphPropSegmentOps, nodes::NodeSegmentOps},
     persist::strategy::{Config, PersistentStrategy},
-<<<<<<< HEAD
-    segments::{edge::MemEdgeSegment, node::MemNodeSegment},
+    segments::{edge::segment::MemEdgeSegment, node::segment::MemNodeSegment},
     wal::LSN,
-=======
-    segments::{edge::segment::MemEdgeSegment, node::segment::MemNodeSegment},
->>>>>>> 5e7bd740
 };
 use parking_lot::RwLockWriteGuard;
 use raphtory_api::core::{entities::properties::prop::Prop, storage::dict_mapper::MaybeNew};
@@ -19,10 +15,6 @@
     storage::timeindex::AsTime,
 };
 
-<<<<<<< HEAD
-pub struct WriteSession<'a, NS: NodeSegmentOps, ES: EdgeSegmentOps, EXT: Config> {
-    node_writers: NodeWriters<'a, RwLockWriteGuard<'a, MemNodeSegment>, NS>,
-=======
 pub struct WriteSession<
     'a,
     NS: NodeSegmentOps,
@@ -30,8 +22,7 @@
     GS: GraphPropSegmentOps,
     EXT: Config,
 > {
-    node_writers: WriterPair<'a, RwLockWriteGuard<'a, MemNodeSegment>, NS>,
->>>>>>> 5e7bd740
+    node_writers: NodeWriters<'a, RwLockWriteGuard<'a, MemNodeSegment>, NS>,
     edge_writer: Option<EdgeWriter<'a, RwLockWriteGuard<'a, MemEdgeSegment>, ES>>,
     graph: &'a GraphStore<NS, ES, GS, EXT>,
 }
@@ -205,20 +196,12 @@
             let edge_writer = self.edge_writer.as_mut().unwrap();
             let (_, edge_pos) = self.graph.edges().resolve_pos(e_id);
 
-<<<<<<< HEAD
-            edge_writer.add_static_edge(Some(edge_pos), src, dst, Some(true));
-=======
-            edge_writer.add_static_edge(Some(edge_pos), src, dst, lsn, true);
->>>>>>> 5e7bd740
+            edge_writer.add_static_edge(Some(edge_pos), src, dst, true);
 
             MaybeNew::Existing(e_id)
         } else {
             let mut edge_writer = self.graph.get_free_writer();
-<<<<<<< HEAD
-            let edge_id = edge_writer.add_static_edge(None, src, dst, Some(false));
-=======
-            let edge_id = edge_writer.add_static_edge(None, src, dst, lsn, false);
->>>>>>> 5e7bd740
+            let edge_id = edge_writer.add_static_edge(None, src, dst, false);
             let edge_id =
                 edge_id.as_eid(edge_writer.segment_id(), self.graph.edges().max_page_len());
 
