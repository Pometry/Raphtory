--- conflicted
+++ resolved
@@ -151,12 +151,7 @@
         layer_id: usize,
         props: impl IntoIterator<Item = (usize, Prop)>,
     ) {
-<<<<<<< HEAD
-        let (is_new_node, add) = self.mut_segment.update_c_props(pos, layer_id, props);
-=======
         let (is_new_node, add) = self.mut_segment.update_metadata(pos, layer_id, props);
-        self.mut_segment.as_mut()[layer_id].set_lsn(lsn);
->>>>>>> 5e7bd740
         self.page.increment_est_size(add);
         if is_new_node && !self.page.check_node(pos, layer_id) {
             self.l_counter.increment(layer_id);
