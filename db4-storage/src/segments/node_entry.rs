--- conflicted
+++ resolved
@@ -16,11 +16,7 @@
     entities::{LayerIds, edges::edge_ref::EdgeRef, properties::tprop::TPropCell},
     storage::timeindex::{TimeIndexEntry, TimeIndexOps},
 };
-<<<<<<< HEAD
-use std::{iter::Empty, ops::{Deref, Range}, sync::Arc};
-=======
 use std::{ops::Deref, sync::Arc};
->>>>>>> 5d2549c8
 
 use super::additions::MemAdditions;
 
@@ -163,24 +159,6 @@
         NodeTProps::new(self, layer_id, prop_id)
     }
 
-<<<<<<< HEAD
-    fn temp_prop_rows(
-        self,
-        w: Option<Range<TimeIndexEntry>>,
-    ) -> impl Iterator<
-        Item = (
-            TimeIndexEntry,
-            usize,
-            Vec<(usize, Prop)>,
-        ),
-    > + 'a {
-        // TODO: Implement this properly
-        // For now, return empty iterator to satisfy the trait
-        std::iter::empty()
-    }
-
-=======
->>>>>>> 5d2549c8
     fn degree(self, layers: &LayerIds, dir: Direction) -> usize {
         match layers {
             LayerIds::One(layer_id) => self.ns.degree(self.pos, *layer_id, dir),
