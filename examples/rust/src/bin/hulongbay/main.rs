--- conflicted
+++ resolved
@@ -3,22 +3,10 @@
 use itertools::Itertools;
 use raphtory::{
     algorithms::{
-<<<<<<< HEAD
-        connected_components::weakly_connected_components,
-        motifs::three_node_temporal_motifs::{
-            global_temporal_three_node_motif, global_temporal_three_node_motif_from_local,
-            temporal_three_node_motif,
-        },
-        triangle_count::triangle_count,
-    },
-    graph_loader::source::csv_loader::CsvLoader,
-    prelude::{AdditionOps, EdgeListOps, Graph, GraphViewOps, Prop, TimeOps, VertexViewOps},
-=======
         connected_components::weakly_connected_components, triangle_count::triangle_count,
     },
     graph_loader::source::csv_loader::CsvLoader,
     prelude::*,
->>>>>>> 457f8e6d
 };
 use regex::Regex;
 use serde::Deserialize;
@@ -124,69 +112,12 @@
     let graph = loader(data_dir)?;
     let now = Instant::now();
 
-<<<<<<< HEAD
     let motifs = global_temporal_three_node_motif(
         &graph,
         vec![3600],
         None,
         raphtory::algorithms::motifs::three_node_temporal_motifs::SortingType::TimeAndIndex,
         false,
-=======
-    println!("Actual triangle count: {:?}", actual_tri_count);
-
-    println!(
-        "Counting triangles took {} seconds",
-        now.elapsed().as_secs()
-    );
-
-    let now = Instant::now();
-    let components = weakly_connected_components(&graph, 5, Some(16));
-
-    components
-        .into_iter()
-        .counts_by(|(_, cc)| cc)
-        .iter()
-        .sorted_by(|l, r| l.1.cmp(r.1))
-        .rev()
-        .take(50)
-        .for_each(|(cc, count)| {
-            println!("CC {} has {} vertices", cc, count);
-        });
-
-    println!(
-        "Connected Components took {} seconds",
-        now.elapsed().as_secs()
-    );
-
-    let now = Instant::now();
-    let num_edges: usize = graph.vertices().out_degree().sum();
-    println!(
-        "Counting edges by summing degrees returned {} in {} seconds",
-        num_edges,
-        now.elapsed().as_secs()
-    );
-    let earliest_time = graph.start().ok_or(GraphEmptyError)?;
-    let latest_time = graph.end().ok_or(GraphEmptyError)?;
-    println!("graph time range: {}-{}", earliest_time, latest_time);
-    let now = Instant::now();
-    let window = graph.window(i64::MIN, i64::MAX);
-    println!("Creating window took {} seconds", now.elapsed().as_secs());
-
-    let now = Instant::now();
-    let num_windowed_edges: usize = window.vertices().out_degree().sum();
-    println!(
-        "Counting edges in window by summing degrees returned {} in {} seconds",
-        num_windowed_edges,
-        now.elapsed().as_secs()
-    );
-
-    let now = Instant::now();
-    let num_windowed_edges2 = window.count_edges();
-    println!(
-        "Window num_edges returned {} in {} seconds",
-        num_windowed_edges2,
-        now.elapsed().as_secs()
->>>>>>> 457f8e6d
     );
     let global = &motifs[0];
     println!("Motifs counted in {:?} seconds", now.elapsed().as_secs());
@@ -243,6 +174,13 @@
     //     now.elapsed().as_secs()
     // );
 
+    let now = Instant::now();
+    let num_windowed_edges2 = window.count_edges();
+    println!(
+        "Window num_edges returned {} in {} seconds",
+        num_windowed_edges2,
+        now.elapsed().as_secs()
+    );
     // let now = Instant::now();
     // let num_windowed_edges2 = window.num_edges();
     // println!(
