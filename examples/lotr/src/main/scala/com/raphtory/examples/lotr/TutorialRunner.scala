package com.raphtory.examples.lotr

import com.raphtory.Raphtory
import com.raphtory.algorithms.generic.ConnectedComponents
import com.raphtory.algorithms.generic.NodeList
import com.raphtory.algorithms.generic.centrality.Degree
import com.raphtory.algorithms.generic.centrality.PageRank
import com.raphtory.algorithms.generic.motif.GlobalTriangleCount
import com.raphtory.api.analysis.graphview.DeployedTemporalGraph
import com.raphtory.api.input.Graph
import com.raphtory.api.input.Graph.assignID
import com.raphtory.api.input.ImmutableProperty
import com.raphtory.api.input.Properties
import com.raphtory.api.input.Type
import com.raphtory.sinks.FileSink
import com.raphtory.utils.FileUtils

import scala.language.postfixOps

object TutorialRunner extends App {

  val graph = Raphtory.newGraph()

  val path = "/tmp/lotr.csv"
  val url  = "https://raw.githubusercontent.com/Raphtory/Data/main/lotr.csv"
  FileUtils.curlFile(path, url)

<<<<<<< HEAD
  val graph   = Raphtory.newGraph()
  //val source  = Source(FileSpout("/tmp/lotr.csv"), new LOTRGraphBuilder())
  val source2 = Source(FileSpout("/tmp/lotr.csv"), new LOTRGraphBuilder())
  //graph.stream(source)
  graph.load(source2)
//  addLOTRData(graph)
=======
  val file = scala.io.Source.fromFile(path)
  file.getLines.foreach { line =>
    val fileLine   = line.split(",").map(_.trim)
    val sourceNode = fileLine(0)
    val srcID      = assignID(sourceNode)
    val targetNode = fileLine(1)
    val tarID      = assignID(targetNode)
    val timeStamp  = fileLine(2).toLong

    graph.addVertex(timeStamp, srcID, Properties(ImmutableProperty("name", sourceNode)), Type("Character"))
    graph.addVertex(timeStamp, tarID, Properties(ImmutableProperty("name", targetNode)), Type("Character"))
    graph.addEdge(timeStamp, srcID, tarID, Type("Character Co-occurrence"))
  }

  //Get simple metrics
  graph
    .execute(Degree())
    .writeTo(FileSink("/tmp/raphtory"))
    .waitForJob()

  //PageRank
  graph
    .at(32674)
    .past()
    .transform(PageRank())
    .execute(NodeList(Seq("prlabel")))
    .writeTo(FileSink("/tmp/raphtory"))
    .waitForJob()
>>>>>>> 8a4c4a42

  //Connected Components
  graph
    .at(32674)
    .past()
    .execute(ConnectedComponents)
    .writeTo(FileSink("/tmp/raphtory"))
    .waitForJob()

  //Chained Example
  graph
    .at(32674)
    .past()
    .transform(PageRank())
    .transform(ConnectedComponents)
    .transform(Degree())
    .execute(NodeList(Seq("prlabel", "cclabel", "inDegree", "outDegree", "degree")))
    .writeTo(FileSink("/tmp/raphtory"))
    .waitForJob()

  graph.destroy()

}<|MERGE_RESOLUTION|>--- conflicted
+++ resolved
@@ -25,14 +25,6 @@
   val url  = "https://raw.githubusercontent.com/Raphtory/Data/main/lotr.csv"
   FileUtils.curlFile(path, url)
 
-<<<<<<< HEAD
-  val graph   = Raphtory.newGraph()
-  //val source  = Source(FileSpout("/tmp/lotr.csv"), new LOTRGraphBuilder())
-  val source2 = Source(FileSpout("/tmp/lotr.csv"), new LOTRGraphBuilder())
-  //graph.stream(source)
-  graph.load(source2)
-//  addLOTRData(graph)
-=======
   val file = scala.io.Source.fromFile(path)
   file.getLines.foreach { line =>
     val fileLine   = line.split(",").map(_.trim)
@@ -61,7 +53,6 @@
     .execute(NodeList(Seq("prlabel")))
     .writeTo(FileSink("/tmp/raphtory"))
     .waitForJob()
->>>>>>> 8a4c4a42
 
   //Connected Components
   graph
