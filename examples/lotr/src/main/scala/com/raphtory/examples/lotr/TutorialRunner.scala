--- conflicted
+++ resolved
@@ -5,25 +5,13 @@
 import com.raphtory.algorithms.generic.NodeList
 import com.raphtory.algorithms.generic.centrality.Degree
 import com.raphtory.algorithms.generic.centrality.PageRank
-<<<<<<< HEAD
-import com.raphtory.algorithms.generic.motif.GlobalTriangleCount
-import com.raphtory.api.analysis.graphview.DeployedTemporalGraph
-import com.raphtory.api.input.Graph
-=======
 import com.raphtory.api.input.Graph.assignID
->>>>>>> 0978cad8
 import com.raphtory.api.input.ImmutableProperty
 import com.raphtory.api.input.Properties
-import com.raphtory.api.input.Source
 import com.raphtory.api.input.Type
-<<<<<<< HEAD
-import com.raphtory.api.input.Graph.assignID
-=======
 import com.raphtory.internals.context.RaphtoryContext
 import com.raphtory.internals.storage.arrow.immutable
->>>>>>> 0978cad8
 import com.raphtory.sinks.FileSink
-import com.raphtory.spouts.FileSpout
 import com.raphtory.utils.FileUtils
 
 import scala.language.postfixOps
@@ -152,43 +140,6 @@
         .writeTo(FileSink("/tmp/raphtory"))
         .waitForJob()
 
-<<<<<<< HEAD
-  //Get simple metrics
-  graph
-    .execute(Degree())
-    .writeTo(FileSink("/tmp/raphtory"))
-    .waitForJob()
-
-  //PageRank
-  graph
-    .at(32674)
-    .past()
-    .transform(PageRank())
-    .execute(NodeList(Seq("prlabel")))
-    .writeTo(FileSink("/tmp/raphtory"))
-    .waitForJob()
-
-  //Connected Components
-  graph
-    .at(32674)
-    .past()
-    .execute(ConnectedComponents)
-    .writeTo(FileSink("/tmp/raphtory"))
-    .waitForJob()
-
-  //Chained Example
-  graph
-    .range("1/1/2021", "1/1/2022", "1 day")
-    .window(List("1 year", "1 month", "1 day"))
-    .transform(PageRank())
-    .transform(ConnectedComponents)
-    .transform(Degree())
-    .execute(NodeList(Seq("prlabel", "cclabel", "inDegree", "outDegree", "degree")))
-    .writeTo(FileSink("/tmp/raphtory"))
-    .waitForJob()
-
-  graph.destroy()
-=======
       //Chained Example
       graph
         .at(32674)
@@ -199,7 +150,6 @@
         .execute(NodeList(Seq("prlabel", "cclabel", "inDegree", "outDegree", "degree")))
         .writeTo(FileSink("/tmp/raphtory"))
         .waitForJob()
->>>>>>> 0978cad8
 
     }
 }