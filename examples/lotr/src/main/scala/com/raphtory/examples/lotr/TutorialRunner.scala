package com.raphtory.examples.lotr

import com.raphtory.RaphtoryApp
import com.raphtory.algorithms.generic.ConnectedComponents
import com.raphtory.algorithms.generic.NodeList
import com.raphtory.algorithms.generic.centrality.Degree
import com.raphtory.algorithms.generic.centrality.PageRank
import com.raphtory.api.input.Graph.assignID
import com.raphtory.api.input.ImmutableProperty
import com.raphtory.api.input.Properties
import com.raphtory.api.input.Source
import com.raphtory.api.input.Type
import com.raphtory.examples.lotr.graphbuilder.LotrGraphBuilder
import com.raphtory.internals.context.RaphtoryContext
import com.raphtory.internals.storage.arrow.immutable
import com.raphtory.sinks.FileSink
import com.raphtory.spouts.FileSpout
import com.raphtory.utils.FileUtils

import scala.language.postfixOps

object TutorialRunner      extends RaphtoryApp.Local with LocalRunner
object ArrowTutorialRunner extends RaphtoryApp.ArrowLocal[VertexProp, EdgeProp] with LocalRunner

trait LocalRunner { self: RaphtoryApp =>

  override def run(args: Array[String], ctx: RaphtoryContext): Unit =
    ctx.runWithNewGraph() { graph =>
      val path = "/tmp/lotr.csv"
      val url  = "https://raw.githubusercontent.com/Raphtory/Data/main/lotr.csv"
      FileUtils.curlFile(path, url)

<<<<<<< HEAD
      val source = Source(FileSpout(path), LotrGraphBuilder)
      graph.load(source)

//      val file = scala.io.Source.fromFile(path)
//      file.getLines.foreach { line =>
//        val fileLine   = line.split(",").map(_.trim)
//        val sourceNode = fileLine(0)
//        val srcID      = assignID(sourceNode)
//        val targetNode = fileLine(1)
//        val tarID      = assignID(targetNode)
//        val timeStamp  = fileLine(2).toLong
//
//        graph.addVertex(timeStamp, srcID, Properties(ImmutableProperty("name", sourceNode)), Type("Character"))
//        graph.addVertex(timeStamp, tarID, Properties(ImmutableProperty("name", targetNode)), Type("Character"))
//        graph.addEdge(timeStamp, srcID, tarID, Type("Character Co-occurrence"))
//      }
=======
      val file = scala.io.Source.fromFile(path)
      file.getLines.foreach { line =>
        val fileLine   = line.split(",").map(_.trim)
        val sourceNode = fileLine(0)
        val srcID      = assignID(sourceNode)
        val targetNode = fileLine(1)
        val tarID      = assignID(targetNode)
        val timeStamp  = fileLine(2).toLong

        graph.addVertex(timeStamp, srcID, Properties(ImmutableProperty("name", sourceNode)), Type("Character"))
        graph.addVertex(timeStamp, tarID, Properties(ImmutableProperty("name", targetNode)), Type("Character"))
        graph.addEdge(timeStamp, srcID, tarID, Type("Character Co-occurrence"))
      }

      //The ingestion of data into a graph (line 33-45) can also be pushed into Raphtory via a Source and load function:
      //      val source = Source(FileSpout(path), LotrGraphBuilder)
      //      graph.load(source)
>>>>>>> 28524c2b

      // Get simple metrics
      graph
        .execute(Degree())
        .writeTo(FileSink("/tmp/raphtory"))
        .waitForJob()

      // PageRank
      graph
        .at(32674)
        .past()
        .transform(PageRank())
        .execute(NodeList(Seq("prlabel")))
        .writeTo(FileSink("/tmp/raphtory"))
        .waitForJob()

      // Connected Components
      graph
        .at(32674)
        .past()
        .execute(ConnectedComponents)
        .writeTo(FileSink("/tmp/raphtory"))
        .waitForJob()

      // Chained Example
      graph
        .at(32674)
        .past()
        .transform(PageRank())
        .transform(ConnectedComponents)
        .transform(Degree())
        .execute(NodeList(Seq("prlabel", "cclabel", "inDegree", "outDegree", "degree")))
        .writeTo(FileSink("/tmp/raphtory"))
        .waitForJob()

    }
}

case class VertexProp(
    age: Long,
    @immutable name: String,
    @immutable address_chain: String,
    @immutable transaction_hash: String
)

case class EdgeProp(
    @immutable name: String,
    friends: Boolean,
    weight: Long,
    @immutable msgId: String,
    @immutable subject: String
)

object RemoteRunner extends RaphtoryApp.Remote("localhost", 1736) {

  override def run(args: Array[String], ctx: RaphtoryContext): Unit =
    ctx.runWithNewGraph() { graph =>
      val path = "/tmp/lotr.csv"
      val url  = "https://raw.githubusercontent.com/Raphtory/Data/main/lotr.csv"
      FileUtils.curlFile(path, url)

      val file = scala.io.Source.fromFile(path)
      file.getLines.foreach { line =>
        val fileLine   = line.split(",").map(_.trim)
        val sourceNode = fileLine(0)
        val srcID      = assignID(sourceNode)
        val targetNode = fileLine(1)
        val tarID      = assignID(targetNode)
        val timeStamp  = fileLine(2).toLong

        graph.addVertex(timeStamp, srcID, Properties(ImmutableProperty("name", sourceNode)), Type("Character"))
        graph.addVertex(timeStamp, tarID, Properties(ImmutableProperty("name", targetNode)), Type("Character"))
        graph.addEdge(timeStamp, srcID, tarID, Type("Character Co-occurrence"))
      }

      //Get simple metrics
      graph
        .execute(Degree())
        .writeTo(FileSink("/tmp/raphtory"))
        .waitForJob()

      //PageRank
      graph
        .at(32674)
        .past()
        .transform(PageRank())
        .execute(NodeList(Seq("prlabel")))
        .writeTo(FileSink("/tmp/raphtory"))
        .waitForJob()

      //Connected Components
      graph
        .at(32674)
        .past()
        .execute(ConnectedComponents)
        .writeTo(FileSink("/tmp/raphtory"))
        .waitForJob()

      //Chained Example
      graph
        .at(32674)
        .past()
        .transform(PageRank())
        .transform(ConnectedComponents)
        .transform(Degree())
        .execute(NodeList(Seq("prlabel", "cclabel", "inDegree", "outDegree", "degree")))
        .writeTo(FileSink("/tmp/raphtory"))
        .waitForJob()

    }
}<|MERGE_RESOLUTION|>--- conflicted
+++ resolved
@@ -16,7 +16,6 @@
 import com.raphtory.sinks.FileSink
 import com.raphtory.spouts.FileSpout
 import com.raphtory.utils.FileUtils
-
 import scala.language.postfixOps
 
 object TutorialRunner      extends RaphtoryApp.Local with LocalRunner
@@ -30,24 +29,6 @@
       val url  = "https://raw.githubusercontent.com/Raphtory/Data/main/lotr.csv"
       FileUtils.curlFile(path, url)
 
-<<<<<<< HEAD
-      val source = Source(FileSpout(path), LotrGraphBuilder)
-      graph.load(source)
-
-//      val file = scala.io.Source.fromFile(path)
-//      file.getLines.foreach { line =>
-//        val fileLine   = line.split(",").map(_.trim)
-//        val sourceNode = fileLine(0)
-//        val srcID      = assignID(sourceNode)
-//        val targetNode = fileLine(1)
-//        val tarID      = assignID(targetNode)
-//        val timeStamp  = fileLine(2).toLong
-//
-//        graph.addVertex(timeStamp, srcID, Properties(ImmutableProperty("name", sourceNode)), Type("Character"))
-//        graph.addVertex(timeStamp, tarID, Properties(ImmutableProperty("name", targetNode)), Type("Character"))
-//        graph.addEdge(timeStamp, srcID, tarID, Type("Character Co-occurrence"))
-//      }
-=======
       val file = scala.io.Source.fromFile(path)
       file.getLines.foreach { line =>
         val fileLine   = line.split(",").map(_.trim)
@@ -65,7 +46,6 @@
       //The ingestion of data into a graph (line 33-45) can also be pushed into Raphtory via a Source and load function:
       //      val source = Source(FileSpout(path), LotrGraphBuilder)
       //      graph.load(source)
->>>>>>> 28524c2b
 
       // Get simple metrics
       graph
