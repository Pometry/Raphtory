package com.raphtory.examples.lotr

import com.raphtory.RaphtoryApp
import com.raphtory.algorithms.generic.ConnectedComponents
import com.raphtory.algorithms.generic.NodeList
import com.raphtory.algorithms.generic.centrality.Degree
import com.raphtory.algorithms.generic.centrality.PageRank
import com.raphtory.api.input.Graph.assignID
import com.raphtory.api.input.ImmutableString
import com.raphtory.api.input.Properties
import com.raphtory.api.input.Source
import com.raphtory.api.input.Type
import com.raphtory.api.progresstracker.QueryProgressTracker
import com.raphtory.examples.lotr.graphbuilder.LotrGraphBuilder
import com.raphtory.internals.context.RaphtoryContext
import com.raphtory.internals.storage.arrow.immutable
import com.raphtory.sinks.FileSink
import com.raphtory.spouts.FileSpout
import com.raphtory.utils.FileUtils

import scala.language.postfixOps

object TutorialRunner      extends RaphtoryApp.Local with LocalRunner
object ArrowTutorialRunner extends RaphtoryApp.ArrowLocal[VertexProp, EdgeProp] with LocalRunner

trait LocalRunner { self: RaphtoryApp =>

  override def run(args: Array[String], ctx: RaphtoryContext): Unit =
    ctx.runWithNewGraph() { graph =>
      val path = "/tmp/lotr.csv"
      val url  = "https://raw.githubusercontent.com/Raphtory/Data/main/lotr.csv"
<<<<<<< HEAD
      FileUtils.curlFile(path, url)

      val file = scala.io.Source.fromFile(path)
      file.getLines.foreach { line =>
        val fileLine   = line.split(",").map(_.trim)
        val sourceNode = fileLine(0)
        val srcID      = assignID(sourceNode)
        val targetNode = fileLine(1)
        val tarID      = assignID(targetNode)
        val timeStamp  = fileLine(2).toLong
        graph.addVertex(timeStamp, srcID, Properties(ImmutableString("name", sourceNode)), Type("Character"))
        graph.addVertex(timeStamp, tarID, Properties(ImmutableString("name", targetNode)), Type("Character"))
        graph.addEdge(timeStamp, srcID, tarID, Type("Character Co-occurrence"))
      }
=======
//      FileUtils.curlFile(path, url)

//      val file = scala.io.Source.fromFile(path)
//      file.getLines.foreach { line =>
//        val fileLine   = line.split(",").map(_.trim)
//        val sourceNode = fileLine(0)
//        val srcID      = assignID(sourceNode)
//        val targetNode = fileLine(1)
//        val tarID      = assignID(targetNode)
//        val timeStamp  = fileLine(2).toLong
//
//        graph.addVertex(timeStamp, srcID, Properties(ImmutableProperty("name", sourceNode)), Type("Character"))
//        graph.addVertex(timeStamp, tarID, Properties(ImmutableProperty("name", targetNode)), Type("Character"))
//        graph.addEdge(timeStamp, srcID, tarID, Type("Character Co-occurrence"))
//      }

      val path1 = "/tmp/lotr1.csv"
      val path2 = "/tmp/lotr2.csv"
      val path3 = "/tmp/lotr3.csv"
>>>>>>> a9d9acc0

      //The ingestion of data into a graph (line 33-45) can also be pushed into Raphtory via a Source and load function:
      graph.load(Source(FileSpout(path1), LotrGraphBuilder))
      graph.load(Source(FileSpout(path2), LotrGraphBuilder))

      // Get simple metrics
      val tracker = graph
        .execute(Degree())
        .writeTo(FileSink("/tmp/raphtory"))
//        .waitForJob()

      graph.load(Source(FileSpout(path3), LotrGraphBuilder))

//      // PageRank
//      graph
//        .at(32674)
//        .past()
//        .transform(PageRank())
//        .execute(NodeList(Seq("prlabel")))
//        .writeTo(FileSink("/tmp/raphtory"))
//        .waitForJob()
//
//      // Connected Components
//      graph
//        .at(32674)
//        .past()
//        .execute(ConnectedComponents)
//        .writeTo(FileSink("/tmp/raphtory"))
//        .waitForJob()
//
//      // Chained Example
//      graph
//        .at(32674)
//        .past()
//        .transform(PageRank())
//        .transform(ConnectedComponents)
//        .transform(Degree())
//        .execute(NodeList(Seq("prlabel", "cclabel", "inDegree", "outDegree", "degree")))
//        .writeTo(FileSink("/tmp/raphtory"))
//        .waitForJob()


      tracker.waitForJob()

      println(tracker.getPerspectivesProcessed)

      val tracker2 = graph
        .execute(Degree())
        .writeTo(FileSink("/tmp/raphtory"))

      tracker2.waitForJob()
      println(tracker2.getPerspectivesProcessed)
    }
}

case class VertexProp(
    age: Long,
    @immutable name: String,
    @immutable address_chain: String,
    @immutable transaction_hash: String
)

case class EdgeProp(
    @immutable name: String,
    friends: Boolean,
    weight: Long,
    @immutable msgId: String,
    @immutable subject: String
)

object RemoteRunner extends RaphtoryApp.Remote("localhost", 1736) {

  override def run(args: Array[String], ctx: RaphtoryContext): Unit =
    ctx.runWithNewGraph() { graph =>
      val path = "/tmp/lotr.csv"
      val url  = "https://raw.githubusercontent.com/Raphtory/Data/main/lotr.csv"
      FileUtils.curlFile(path, url)

      val file = scala.io.Source.fromFile(path)
      file.getLines.foreach { line =>
        val fileLine   = line.split(",").map(_.trim)
        val sourceNode = fileLine(0)
        val srcID      = assignID(sourceNode)
        val targetNode = fileLine(1)
        val tarID      = assignID(targetNode)
        val timeStamp  = fileLine(2).toLong

        graph.addVertex(timeStamp, srcID, Properties(ImmutableString("name", sourceNode)), Type("Character"))
        graph.addVertex(timeStamp, tarID, Properties(ImmutableString("name", targetNode)), Type("Character"))
        graph.addEdge(timeStamp, srcID, tarID, Type("Character Co-occurrence"))
      }

      //Get simple metrics
      graph
        .execute(Degree())
        .writeTo(FileSink("/tmp/raphtory"))
        .waitForJob()

      //PageRank
      graph
        .at(32674)
        .past()
        .transform(PageRank())
        .execute(NodeList(Seq("prlabel")))
        .writeTo(FileSink("/tmp/raphtory"))
        .waitForJob()

      //Connected Components
      graph
        .at(32674)
        .past()
        .execute(ConnectedComponents)
        .writeTo(FileSink("/tmp/raphtory"))
        .waitForJob()

      //Chained Example
      graph
        .at(32674)
        .past()
        .transform(PageRank())
        .transform(ConnectedComponents)
        .transform(Degree())
        .execute(NodeList(Seq("prlabel", "cclabel", "inDegree", "outDegree", "degree")))
        .writeTo(FileSink("/tmp/raphtory"))
        .waitForJob()

    }
}<|MERGE_RESOLUTION|>--- conflicted
+++ resolved
@@ -29,7 +29,6 @@
     ctx.runWithNewGraph() { graph =>
       val path = "/tmp/lotr.csv"
       val url  = "https://raw.githubusercontent.com/Raphtory/Data/main/lotr.csv"
-<<<<<<< HEAD
       FileUtils.curlFile(path, url)
 
       val file = scala.io.Source.fromFile(path)
@@ -44,79 +43,42 @@
         graph.addVertex(timeStamp, tarID, Properties(ImmutableString("name", targetNode)), Type("Character"))
         graph.addEdge(timeStamp, srcID, tarID, Type("Character Co-occurrence"))
       }
-=======
-//      FileUtils.curlFile(path, url)
-
-//      val file = scala.io.Source.fromFile(path)
-//      file.getLines.foreach { line =>
-//        val fileLine   = line.split(",").map(_.trim)
-//        val sourceNode = fileLine(0)
-//        val srcID      = assignID(sourceNode)
-//        val targetNode = fileLine(1)
-//        val tarID      = assignID(targetNode)
-//        val timeStamp  = fileLine(2).toLong
-//
-//        graph.addVertex(timeStamp, srcID, Properties(ImmutableProperty("name", sourceNode)), Type("Character"))
-//        graph.addVertex(timeStamp, tarID, Properties(ImmutableProperty("name", targetNode)), Type("Character"))
-//        graph.addEdge(timeStamp, srcID, tarID, Type("Character Co-occurrence"))
-//      }
-
-      val path1 = "/tmp/lotr1.csv"
-      val path2 = "/tmp/lotr2.csv"
-      val path3 = "/tmp/lotr3.csv"
->>>>>>> a9d9acc0
 
       //The ingestion of data into a graph (line 33-45) can also be pushed into Raphtory via a Source and load function:
-      graph.load(Source(FileSpout(path1), LotrGraphBuilder))
-      graph.load(Source(FileSpout(path2), LotrGraphBuilder))
+      //      val source = Source(FileSpout(path), LotrGraphBuilder)
+      //      graph.load(source)
 
       // Get simple metrics
       val tracker = graph
         .execute(Degree())
         .writeTo(FileSink("/tmp/raphtory"))
-//        .waitForJob()
 
-      graph.load(Source(FileSpout(path3), LotrGraphBuilder))
+      // PageRank
+      graph
+        .at(32674)
+        .past()
+        .transform(PageRank())
+        .execute(NodeList(Seq("prlabel")))
+        .writeTo(FileSink("/tmp/raphtory"))
+        .waitForJob()
 
-//      // PageRank
-//      graph
-//        .at(32674)
-//        .past()
-//        .transform(PageRank())
-//        .execute(NodeList(Seq("prlabel")))
-//        .writeTo(FileSink("/tmp/raphtory"))
-//        .waitForJob()
-//
-//      // Connected Components
-//      graph
-//        .at(32674)
-//        .past()
-//        .execute(ConnectedComponents)
-//        .writeTo(FileSink("/tmp/raphtory"))
-//        .waitForJob()
-//
-//      // Chained Example
-//      graph
-//        .at(32674)
-//        .past()
-//        .transform(PageRank())
-//        .transform(ConnectedComponents)
-//        .transform(Degree())
-//        .execute(NodeList(Seq("prlabel", "cclabel", "inDegree", "outDegree", "degree")))
-//        .writeTo(FileSink("/tmp/raphtory"))
-//        .waitForJob()
-
-
-      tracker.waitForJob()
-
-      println(tracker.getPerspectivesProcessed)
-
-      val tracker2 = graph
-        .execute(Degree())
+      // Connected Components
+      graph
+        .at(32674)
+        .past()
+        .execute(ConnectedComponents)
         .writeTo(FileSink("/tmp/raphtory"))
 
-      tracker2.waitForJob()
-      println(tracker2.getPerspectivesProcessed)
+      // Chained Example
+      graph
+        .at(32674)
+        .past()
+        .transform(PageRank())
+        .transform(ConnectedComponents)
+        .transform(Degree())
+        .execute(NodeList(Seq("prlabel", "cclabel", "inDegree", "outDegree", "degree")))
+        .writeTo(FileSink("/tmp/raphtory"))
+
     }
 }
 
