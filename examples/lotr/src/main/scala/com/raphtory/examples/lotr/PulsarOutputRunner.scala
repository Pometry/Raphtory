--- conflicted
+++ resolved
@@ -4,13 +4,9 @@
 import com.raphtory.algorithms.generic.EdgeList
 import com.raphtory.algorithms.generic.centrality.PageRank
 import com.raphtory.api.analysis.graphview.Alignment
-<<<<<<< HEAD
-import com.raphtory.examples.lotr.graphbuilders.LOTRGraphBuilder
-=======
 import com.raphtory.api.analysis.graphview.DeployedTemporalGraph
 import com.raphtory.api.analysis.graphview.TemporalGraph
 import com.raphtory.api.input.sources.CSVEdgeListSource
->>>>>>> 889e624b
 import com.raphtory.pulsar.sink.PulsarSink
 import com.raphtory.spouts.FileSpout
 import com.raphtory.utils.FileUtils
@@ -23,18 +19,10 @@
   FileUtils.curlFile(path, url)
 
   // Create Graph
-<<<<<<< HEAD
-  val source = FileSpout(path)
-
-  Raphtory.local().runWithNewGraph() { graph =>
-    graph.load(com.raphtory.api.input.Source(FileSpout(path), LOTRGraphBuilder))
-
-=======
   val source                       = FileSpout(path)
   val graph: DeployedTemporalGraph = Raphtory.newGraph()
   graph.load(CSVEdgeListSource.fromFile(path))
   Using(graph) { graph =>
->>>>>>> 889e624b
     graph
       .at(30000)
       .past()
