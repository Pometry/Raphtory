--- conflicted
+++ resolved
@@ -24,11 +24,7 @@
   val source                       = FileSpout(path)
   val builder                      = new LOTRGraphBuilder()
   val graph: DeployedTemporalGraph = Raphtory.newGraph()
-<<<<<<< HEAD
-  graph.ingest(com.raphtory.api.input.Source(FileSpout(path.toString), builder))
-=======
   graph.load(com.raphtory.api.input.Source(FileSpout(path.toString), builder))
->>>>>>> 0f2e009a
   Using(graph) { graph =>
     graph
       .at(30000)
