--- conflicted
+++ resolved
@@ -141,14 +141,6 @@
    "cell_type": "code",
    "execution_count": 5,
    "id": "53b7fa4f",
-<<<<<<< HEAD
-   "metadata": {
-    "pycharm": {
-     "name": "#%%\n"
-    }
-   },
-   "outputs": [],
-=======
    "metadata": {},
    "outputs": [
     {
@@ -180,7 +172,6 @@
      ]
     }
    ],
->>>>>>> 9bd6a36a
    "source": [
     "pr.shutdown()"
    ]
