--- conflicted
+++ resolved
@@ -40,49 +40,8 @@
    "cell_type": "code",
    "execution_count": null,
    "id": "5ef63a11",
-<<<<<<< HEAD
-   "metadata": {
-    "pycharm": {
-     "name": "#%%\n"
-    }
-   },
-   "outputs": [
-    {
-     "name": "stdout",
-     "output_type": "stream",
-     "text": [
-      "Requirement already satisfied: pyvis in /Users/shivamkapoor/opt/miniconda3/envs/raphtoryenv/lib/python3.9/site-packages (0.3.0)\n",
-      "Requirement already satisfied: jinja2>=2.9.6 in /Users/shivamkapoor/opt/miniconda3/envs/raphtoryenv/lib/python3.9/site-packages (from pyvis) (3.1.2)\n",
-      "Requirement already satisfied: jsonpickle>=1.4.1 in /Users/shivamkapoor/opt/miniconda3/envs/raphtoryenv/lib/python3.9/site-packages (from pyvis) (2.2.0)\n",
-      "Requirement already satisfied: networkx>=1.11 in /Users/shivamkapoor/opt/miniconda3/envs/raphtoryenv/lib/python3.9/site-packages (from pyvis) (2.8.7)\n",
-      "Requirement already satisfied: ipython>=5.3.0 in /Users/shivamkapoor/opt/miniconda3/envs/raphtoryenv/lib/python3.9/site-packages (from pyvis) (8.5.0)\n",
-      "Requirement already satisfied: pickleshare in /Users/shivamkapoor/opt/miniconda3/envs/raphtoryenv/lib/python3.9/site-packages (from ipython>=5.3.0->pyvis) (0.7.5)\n",
-      "Requirement already satisfied: traitlets>=5 in /Users/shivamkapoor/opt/miniconda3/envs/raphtoryenv/lib/python3.9/site-packages (from ipython>=5.3.0->pyvis) (5.5.0)\n",
-      "Requirement already satisfied: prompt-toolkit<3.1.0,>3.0.1 in /Users/shivamkapoor/opt/miniconda3/envs/raphtoryenv/lib/python3.9/site-packages (from ipython>=5.3.0->pyvis) (3.0.31)\n",
-      "Requirement already satisfied: pygments>=2.4.0 in /Users/shivamkapoor/opt/miniconda3/envs/raphtoryenv/lib/python3.9/site-packages (from ipython>=5.3.0->pyvis) (2.13.0)\n",
-      "Requirement already satisfied: stack-data in /Users/shivamkapoor/opt/miniconda3/envs/raphtoryenv/lib/python3.9/site-packages (from ipython>=5.3.0->pyvis) (0.5.1)\n",
-      "Requirement already satisfied: pexpect>4.3 in /Users/shivamkapoor/opt/miniconda3/envs/raphtoryenv/lib/python3.9/site-packages (from ipython>=5.3.0->pyvis) (4.8.0)\n",
-      "Requirement already satisfied: appnope in /Users/shivamkapoor/opt/miniconda3/envs/raphtoryenv/lib/python3.9/site-packages (from ipython>=5.3.0->pyvis) (0.1.3)\n",
-      "Requirement already satisfied: matplotlib-inline in /Users/shivamkapoor/opt/miniconda3/envs/raphtoryenv/lib/python3.9/site-packages (from ipython>=5.3.0->pyvis) (0.1.6)\n",
-      "Requirement already satisfied: jedi>=0.16 in /Users/shivamkapoor/opt/miniconda3/envs/raphtoryenv/lib/python3.9/site-packages (from ipython>=5.3.0->pyvis) (0.18.1)\n",
-      "Requirement already satisfied: backcall in /Users/shivamkapoor/opt/miniconda3/envs/raphtoryenv/lib/python3.9/site-packages (from ipython>=5.3.0->pyvis) (0.2.0)\n",
-      "Requirement already satisfied: decorator in /Users/shivamkapoor/opt/miniconda3/envs/raphtoryenv/lib/python3.9/site-packages (from ipython>=5.3.0->pyvis) (5.1.1)\n",
-      "Requirement already satisfied: MarkupSafe>=2.0 in /Users/shivamkapoor/opt/miniconda3/envs/raphtoryenv/lib/python3.9/site-packages (from jinja2>=2.9.6->pyvis) (2.1.1)\n",
-      "Requirement already satisfied: parso<0.9.0,>=0.8.0 in /Users/shivamkapoor/opt/miniconda3/envs/raphtoryenv/lib/python3.9/site-packages (from jedi>=0.16->ipython>=5.3.0->pyvis) (0.8.3)\n",
-      "Requirement already satisfied: ptyprocess>=0.5 in /Users/shivamkapoor/opt/miniconda3/envs/raphtoryenv/lib/python3.9/site-packages (from pexpect>4.3->ipython>=5.3.0->pyvis) (0.7.0)\n",
-      "Requirement already satisfied: wcwidth in /Users/shivamkapoor/opt/miniconda3/envs/raphtoryenv/lib/python3.9/site-packages (from prompt-toolkit<3.1.0,>3.0.1->ipython>=5.3.0->pyvis) (0.2.5)\n",
-      "Requirement already satisfied: asttokens in /Users/shivamkapoor/opt/miniconda3/envs/raphtoryenv/lib/python3.9/site-packages (from stack-data->ipython>=5.3.0->pyvis) (2.0.8)\n",
-      "Requirement already satisfied: pure-eval in /Users/shivamkapoor/opt/miniconda3/envs/raphtoryenv/lib/python3.9/site-packages (from stack-data->ipython>=5.3.0->pyvis) (0.2.2)\n",
-      "Requirement already satisfied: executing in /Users/shivamkapoor/opt/miniconda3/envs/raphtoryenv/lib/python3.9/site-packages (from stack-data->ipython>=5.3.0->pyvis) (1.1.1)\n",
-      "Requirement already satisfied: six in /Users/shivamkapoor/opt/miniconda3/envs/raphtoryenv/lib/python3.9/site-packages (from asttokens->stack-data->ipython>=5.3.0->pyvis) (1.16.0)\n",
-      "Note: you may need to restart the kernel to use updated packages.\n"
-     ]
-    }
-   ],
-=======
    "metadata": {},
    "outputs": [],
->>>>>>> 2da94497
    "source": [
     "pip install pyvis"
    ]
