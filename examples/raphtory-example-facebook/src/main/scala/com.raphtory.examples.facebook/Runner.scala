--- conflicted
+++ resolved
@@ -37,11 +37,6 @@
   graph
     .range(10000, 88234, 10000)
     .window(List(500, 1000, 10000), Alignment.END)
-<<<<<<< HEAD
-    .execute(ConnectedComponents())
+    .execute(ConnectedComponents)
     .writeTo(PulsarSink("ConnectedComponents"))
-=======
-    .execute(ConnectedComponents)
-    .writeTo(PulsarOutputFormat("ConnectedComponents"))
->>>>>>> cc19e4ab
 }