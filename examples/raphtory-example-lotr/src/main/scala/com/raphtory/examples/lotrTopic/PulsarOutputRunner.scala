package com.raphtory.examples.lotrTopic

import com.raphtory.algorithms.api.Alignment
import com.raphtory.algorithms.generic.EdgeList
import com.raphtory.algorithms.generic.centrality.PageRank
import com.raphtory.deployment.Raphtory
<<<<<<< HEAD
import com.raphtory.output.{FileOutputFormat, PulsarOutputFormat}
import com.raphtory.examples.lotrTopic.graphbuilders.LOTRGraphBuilder
import com.raphtory.spouts.{FileSpout, ResourceSpout}

object PulsarOutputRunner extends App {

  // Create Graph
  val source  = FileSpout("/Users/haaroony/Documents/Raphtory/examples/raphtory-example-lotr/lotr.csv")
  val builder = new LOTRGraphBuilder()
  val graph   = Raphtory.streamGraph(spout = source, graphBuilder = builder)
  val trackerA = graph.pointQuery(EdgeList(), FileOutputFormat("/tmp/22EdgeList"), timestamp = 30000)
//  Thread.sleep(20000)
//  println("yo")
  // Run algorihtms
  val client = Raphtory.createClient()
  val trackerB = client.pointQuery(EdgeList(), FileOutputFormat("/tmp/22EdgeList"), timestamp = 30000)
  val x = 0

  // graph.pointQuery(EdgeList(), FileOutputFormat("/tmp/2EdgeList"), timestamp = 30000)
//  graph.rangeQuery(
//          PageRank(),
//          PulsarOutputFormat("PageRank"),
//          20000,
//          30000,
//          10000,
//          List(500, 1000, 10000)
//  )
=======
import com.raphtory.output.PulsarOutputFormat
import com.raphtory.examples.lotrTopic.graphbuilders.LOTRGraphBuilder
import com.raphtory.spouts.FileSpout
import com.raphtory.spouts.ResourceSpout
import com.raphtory.util.FileUtils

object PulsarOutputRunner extends App {

  val path = "/tmp/lotr.csv"
  val url  = "https://raw.githubusercontent.com/Raphtory/Data/main/lotr.csv"

  FileUtils.curlFile(path, url)

  // Create Graph
  val source  = FileSpout(path)
  val builder = new LOTRGraphBuilder()
  val graph   = Raphtory.stream(spout = source, graphBuilder = builder)
  Thread.sleep(20000)

  // Run algorithms
  graph.at(30000).past().execute(EdgeList()).writeTo(PulsarOutputFormat("EdgeList"))
  graph
    .range(20000, 30000, 10000)
    .window(List(500, 1000, 10000), Alignment.END)
    .execute(PageRank())
    .writeTo(PulsarOutputFormat("PageRank"))
>>>>>>> ac5f7e77
}<|MERGE_RESOLUTION|>--- conflicted
+++ resolved
@@ -4,35 +4,6 @@
 import com.raphtory.algorithms.generic.EdgeList
 import com.raphtory.algorithms.generic.centrality.PageRank
 import com.raphtory.deployment.Raphtory
-<<<<<<< HEAD
-import com.raphtory.output.{FileOutputFormat, PulsarOutputFormat}
-import com.raphtory.examples.lotrTopic.graphbuilders.LOTRGraphBuilder
-import com.raphtory.spouts.{FileSpout, ResourceSpout}
-
-object PulsarOutputRunner extends App {
-
-  // Create Graph
-  val source  = FileSpout("/Users/haaroony/Documents/Raphtory/examples/raphtory-example-lotr/lotr.csv")
-  val builder = new LOTRGraphBuilder()
-  val graph   = Raphtory.streamGraph(spout = source, graphBuilder = builder)
-  val trackerA = graph.pointQuery(EdgeList(), FileOutputFormat("/tmp/22EdgeList"), timestamp = 30000)
-//  Thread.sleep(20000)
-//  println("yo")
-  // Run algorihtms
-  val client = Raphtory.createClient()
-  val trackerB = client.pointQuery(EdgeList(), FileOutputFormat("/tmp/22EdgeList"), timestamp = 30000)
-  val x = 0
-
-  // graph.pointQuery(EdgeList(), FileOutputFormat("/tmp/2EdgeList"), timestamp = 30000)
-//  graph.rangeQuery(
-//          PageRank(),
-//          PulsarOutputFormat("PageRank"),
-//          20000,
-//          30000,
-//          10000,
-//          List(500, 1000, 10000)
-//  )
-=======
 import com.raphtory.output.PulsarOutputFormat
 import com.raphtory.examples.lotrTopic.graphbuilders.LOTRGraphBuilder
 import com.raphtory.spouts.FileSpout
@@ -59,5 +30,4 @@
     .window(List(500, 1000, 10000), Alignment.END)
     .execute(PageRank())
     .writeTo(PulsarOutputFormat("PageRank"))
->>>>>>> ac5f7e77
 }