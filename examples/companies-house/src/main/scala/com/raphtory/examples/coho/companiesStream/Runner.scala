package com.raphtory.examples.coho.companiesStream

import com.raphtory.Raphtory
import com.raphtory.algorithms.generic.EdgeList
import com.raphtory.api.input.Source
import com.raphtory.examples.coho.companiesStream.graphbuilders.CompaniesStreamPersonGraphBuilder
import com.raphtory.examples.coho.companiesStream.graphbuilders.CompaniesStreamRawGraphBuilder
import com.raphtory.sinks.FileSink
import com.raphtory.spouts.WebSocketSpout

/**
  * Runner to build a person to company network or raw network for a company.
  * Auth is set in the environment variables. Content Type and URL can be set in app conf of this directory.
  * The URL defines the stream you would like to pull from Companies House: https://developer-specs.company-information.service.gov.uk/streaming-api/reference
  * You will need to create an application with a key to get an authorization key to access this resource.
  */

object Runner extends App {

  val raphtoryConfig      = Raphtory.getDefaultConfig()
  private val auth        = raphtoryConfig.getString("raphtory.spout.coho.authorization")
  private val contentType = raphtoryConfig.getString("raphtory.spout.coho.contentType")
  private val url         = raphtoryConfig.getString("raphtory.spout.coho.url")
  val spout               = new WebSocketSpout(url, Some(auth), Some(contentType))
//  val builder = new CompaniesStreamRawGraphBuilder()
<<<<<<< HEAD
  val source              = Source(spout, CompaniesStreamPersonGraphBuilder.parse)
=======
  val source              = Source[String](spout, CompaniesStreamPersonGraphBuilder.parse)
>>>>>>> 88ceaf05
  val context             = Raphtory
  val graph               = context.newGraph()
  graph.load(source)

  val output = FileSink("/tmp/cohostream/people")
  Thread.sleep(10000)
  graph
    .climb("2022-12-31", "1 second")
    .past
    .execute(EdgeList())
    .writeTo(output)
    .waitForJob()
}<|MERGE_RESOLUTION|>--- conflicted
+++ resolved
@@ -23,11 +23,7 @@
   private val url         = raphtoryConfig.getString("raphtory.spout.coho.url")
   val spout               = new WebSocketSpout(url, Some(auth), Some(contentType))
 //  val builder = new CompaniesStreamRawGraphBuilder()
-<<<<<<< HEAD
-  val source              = Source(spout, CompaniesStreamPersonGraphBuilder.parse)
-=======
   val source              = Source[String](spout, CompaniesStreamPersonGraphBuilder.parse)
->>>>>>> 88ceaf05
   val context             = Raphtory
   val graph               = context.newGraph()
   graph.load(source)
