package com.raphtory.ethereum

import cats.effect.IO
import com.raphtory.Raphtory
import com.raphtory.algorithms.generic.ConnectedComponents
import com.raphtory.api.input.Source
import com.raphtory.ethereum.LocalRunner.graph
import com.raphtory.ethereum.graphbuilder.EthereumGraphBuilder
import com.raphtory.ethereum.analysis.Taint
import com.raphtory.sinks.FileSink
import com.raphtory.sinks.PulsarSink
import com.raphtory.spouts.FileSpout
import com.raphtory.utils.FileUtils
import com.typesafe.config.ConfigFactory
import com.typesafe.scalalogging.Logger
import org.slf4j.LoggerFactory

object LocalRunner extends App {

  // Import logger
  private val logger: Logger = Logger(LoggerFactory.getLogger(this.getClass))

  // Building the graph
  logger.info("Starting Ethereum application")

  // set up env
  val path = "/tmp/etherscan_tags.csv"
  val url  = "https://raw.githubusercontent.com/Raphtory/Data/main/etherscan_tags.csv"
  FileUtils.curlFile(path, url)

  // create graph
  val spout   = FileSpout("/tmp/etherscan_tags.csv")
  val builder = new EthereumGraphBuilder()
  val source  = Source(spout, builder)
  val graph   = Raphtory.newIOGraph()

  // setup ethereum vars
  val startTime = 1574814233

  val infectedNodes: Set[String] =
    Set(
            "0xa09871aeadf4994ca12f5c0b6056bbd1d343c029"
    ) // 0xa09871aeadf4994ca12f5c0b6056bbd1d343c029") // upbit hacker 1 from  9007863 tx1  0xca4e0aa223e3190ab477efb25617eff3a42af7bdb29cdb7dc9e7935ea88626b4
  val stopNodes: Set[String] = Set(
          "0x001866ae5b3de6caa5a51543fd9fb64f524f5478",
          "0x00bdb5699745f5b860228c8f939abf1b9ae374ed",
          "0x00c5e04176d95a286fcce0e68c683ca0bfec8454",
          "0x0316eb71485b0ab14103307bf65a021042c6d380",
          "0x034f854b44d28e26386c1bc37ff9b20c6380b00d",
          "0x04645af26b54bd85dc02ac65054e87362a72cb22",
          "0x0536806df512d6cdde913cf95c9886f65b1d3462",
          "0x056fd409e1d7a124bd7017459dfea2f387b6d5cd",
          "0x0577a79cfc63bbc0df38833ff4c4a3bf2095b404",
          "0x059799f2261d37b829c2850cee67b5b975432271",
          "0x0681d8db095565fe8a346fa0277bffde9c0edbbf",
          "0x07ee55aa48bb72dcc6e9d78256648910de513eca",
          "0x0a869d79a7052c7f1b55a8ebabbea3420f0d1e13",
          "0x0a98fb70939162725ae66e626fe4b52cff62c2e5",
          "0x0b95993a39a363d99280ac950f5e4536ab5c5566",
          "0x0c6c34cdd915845376fb5407e0895196c9dd4eec",
          "0x0c92efa186074ba716d0e2156a6ffabd579f8035",
          "0x0d0707963952f2fba59dd06f2b425ace40b492fe",
          "0x0e55c54249f25f70d519b7fb1c20e3331e7ba76d",
          "0x1062a747393198f70f71ec65a582423dba7e5ab3",
          "0x1151314c646ce4e0efd76d1af4760ae66a9fe30f",
          "0x137ad9c4777e1d36e4b605e745e8f37b2b62e9c5",
          "0x14d06788090769f669427b6aea1c0240d2321f34",
          "0x1522900b6dafac587d499a862861c0869be6e428",
          "0x170af0a02339743687afd3dc8d48cffd1f660728",
          "0x18916e1a2933cb349145a280473a5de8eb6630cb",
          "0x1a1918cb83ba146a1f4818bf34d92291ac9c0749",
          "0x1b93129f05cc2e840135aab154223c75097b69bf",
          "0x1c4b70a3968436b9a0a9cf5205c787eb81bb558c",
          "0x1c515eaa87568c850043a89c2d2c2e8187adb056",
          "0x1d1e10e8c66b67692f4c002c0cb334de5d485e41",
          "0x1ff8cdb51219a8838b52e9cac09b71e591bc998e",
          "0x209c4784ab1e8183cf58ca33cb740efbf3fc18ef",
          "0x229b5c097f9b35009ca1321ad2034d4b3d5070f6",
          "0x25c6459e5c5b01694f6453e8961420ccd1edf3b1",
          "0x267be1c1d684f78cb4f6a176c4911b741e4ffdc0",
          "0x28ffe35688ffffd0659aee2e34778b0ae4e193ad",
          "0x2903cadbe271e057edef157340b52a5898d7424f",
          "0x2910543af39aba0cd09dbb2d50200b3e800a63d2",
          "0x2984581ece53a4390d1f568673cf693139c97049",
          "0x2af5d2ad76741191d15dfe7bf6ac92d4bd912ca3",
          "0x2e7542ec36df6429d8c397f88c4cf0c925948f44",
          "0x2ee3b2df6534abc759ffe994f7b8dcdfaa02cd31",
          "0x2f47a1c2db4a3b78cda44eade915c3b19107ddcc",
          "0x2fa2bc2ce6a4f92952921a4caa46b3727d24a1ec",
          "0x31a2feb9b5d3b5f4e76c71d6c92fc46ebb3cb1c1",
          "0x32598293906b5b17c27d657db3ad2c9b3f3e4265",
          "0x32be343b94f860124dc4fee278fdcbd38c102d88",
          "0x36928500bc1dcd7af6a2b4008875cc336b927d57",
          "0x36b01066b7fa4a0fdb2968ea0256c848e9135674",
          "0x3b46c790ff408e987928169bd1904b6d71c00305",
          "0x3f5ce5fbfe3e9af3971dd833d26ba9b5c936f0be",
          "0x426903241ada3a0092c3493a0c795f2ec830d622",
          "0x46705dfff24256421a05d056c29e81bdc09723b8",
          "0x48ab9f29795dfb44b36587c50da4b30c0e84d3ed",
          "0x48d466b7c0d32b61e8a82cd2bcf060f7c3f966df",
          "0x4c766def136f59f6494f0969b1355882080cf8e0",
          "0x4d77a1144dc74f26838b69391a6d3b1e403d0990",
          "0x4e9ce36e442e55ecd9025b9a6e0d88485d628a67",
          "0x4fabb145d64652a948d72533023f6e7a623c7c53",
          "0x538d72ded42a76a30f730292da939e0577f22f57",
          "0x53d284357ec70ce289d6d64134dfac8e511c8a3d",
          "0x5401dbf7da53e1c9dbf484e3d69505815f2f5e6e",
          "0x564286362092d8e7936f0549571a803b203aaced",
          "0x5861b8446a2f6e19a067874c133f04c578928727",
          "0x5baeac0a0417a05733884852aa068b706967e790",
          "0x5c985e89dde482efe97ea9f1950ad149eb73829b",
          "0x5dbdebcae07cc958ba5290ff9deaae554e29e7b4",
          "0x60b45f993223dcb8bdf05e3391f7630e5a51d787",
          "0x61edcdf5bb737adffe5043706e7c5bb1f1a56eea",
          "0x63155828e949aeba75038a5e8a5f4edd5038d9a6",
          "0x636b76ae213358b9867591299e5c62b8d014e372",
          "0x65f9b2e4d7aaeb40ffea8c6f5844d5ad7da257e0",
          "0x66f820a414680b5bcda5eeca5dea238543f42054",
          "0x6748f50f686bfbca6fe8ad62b22228b87f31ff2b",
          "0x6795cf8eb25585eadc356ae32ac6641016c550f2",
          "0x68065ca481bfb5e84c0d0e1ceae3021786f9aec6",
          "0x6874c552d3fd1879e3007d44ef54c8f940e84760",
          "0x69c6dcc8f83b196605fa1076897af0e7e2b6b044",
          "0x6b71834d65c5c4d8ed158d54b47e6ea4ff4e5437",
          "0x6edb9d6547befc3397801c94bb8c97d2e8087e2f",
          "0x6ee0f7bb50a54ab5253da0667b0dc2ee526c30a8",
          "0x6f259637dcd74c767781e37bc6133cd6a68aa161",
          "0x6f48a3e70f0251d1e83a989e62aaa2281a6d5380",
          "0x6f50c6bff08ec925232937b204b0ae23c488402a",
          "0x6f803466bcd17f44fa18975bf7c509ba64bf3825",
          "0x6fc82a5fe25a5cdb58bc74600a40a69c065263f8",
          "0x708396f17127c42383e3b9014072679b2f60b82f",
          "0x7180eb39a6264938fdb3effd7341c4727c382153",
          "0x73f8fc2e74302eb2efda125a326655acf0dc2d1b",
          "0x742d35cc6634c0532925a3b844bc454e4438f44e",
          "0x75a83599de596cbc91a1821ffa618c40e22ac8ca",
          "0x7727e5113d1d161373623e5f49fd568b4f543a9e",
          "0x7793cd85c11a924478d358d49b05b37e91b5810f",
          "0x7884f51dc1410387371ce61747cb6264e1daee0b",
          "0x794d28ac31bcb136294761a556b68d2634094153",
          "0x7ef35bb398e0416b81b019fea395219b65c52164",
          "0x85b931a32a0725be14285b66f1a22178c672d69b",
          "0x85c4edc43724e954e5849caaab61a26a9cb65f1b",
          "0x876eabf441b2ee5b5b0554fd502a8e0600950cfa",
          "0x8aabba0077f1565df73e9d15dd3784a2b0033dad",
          "0x8b99f3660622e21f2910ecca7fbe51d654a1517d",
          "0x8d451ae5ee8f557a9ce7a9d7be8a8cb40002d5cb",
          "0x8d5a41e85f4ce2433beef476305d307b9205d98d",
          "0x8e16bf47065fe843a82f4399baf5abac4e0822b7",
          "0x8e8bc99b79488c276d6f3ca11901e9abd77efea4",
          "0x8f22f2063d253846b53609231ed80fa571bc0c8f",
          "0x9007a0421145b06a0345d55a8c0f0327f62a2224",
          "0x90e9ddd9d8d5ae4e3763d0cf856c97594dea7325",
          "0x90f49e24a9554126f591d28174e157ca267194ba",
          "0x91dfa9d9e062a50d2f351bfba0d35a9604993dac",
          "0x926fc576b7facf6ae2d08ee2d4734c134a743988",
          "0x956e0dbecc0e873d34a5e39b25f364b2ca036730",
          "0x9a755332d874c893111207b0b220ce2615cd036f",
          "0x9a9bed3eb03e386d66f8a29dc67dc29bbb1ccb72",
          "0x9be89d2a4cd102d8fecc6bf9da793be995c22541",
          "0x9d6d492bd500da5b33cf95a5d610a73360fcaaa0",
          "0x9eebb2815dba2166d8287afa9a2c89336ba9deaa",
          "0xa23d7dd4b8a1060344caf18a29b42350852af481",
          "0xa2605e8679d399bb98fa8c2f0b4ef6d04f3e5c1a",
          "0xa3c1e324ca1ce40db73ed6026c4a177f099b5770",
          "0xa40dfee99e1c85dc97fdc594b16a460717838703",
          "0xa66daa57432024023db65477ba87d4e7f5f95213",
          "0xa8660c8ffd6d578f657b72c0c811284aef0b735e",
          "0xa910f92acdaf488fa6ef02174fb86208ad7722ba",
          "0xaa923cd02364bb8a4c3d6f894178d2e12231655c",
          "0xaa9fa73dfe17ecaa2c89b39f0bb2779613c5fc3b",
          "0xab11204cfeaccffa63c2d23aef2ea9accdb0a0d5",
          "0xab5c66752a9e8167967685f1450532fb96d5d24f",
          "0xab7c74abc0c4d48d1bdad5dcb26153fc8780f83e",
          "0xab83d182f3485cf1d6ccdd34c7cfef95b4c08da4",
          "0xadb2b42f6bd96f5c65920b9ac88619dce4166f94",
          "0xb2a48f542dc56b89b24c04076cbe565b3dc58e7b",
          "0xb36efd48c9912bd9fd58b67b65f7438f6364a256",
          "0xb4cd0386d2db86f30c1a11c2b8c4f4185c1dade9",
          "0xb794f5ea0ba39494ce839613fffba74279579268",
          "0xb8c77482e45f1f44de1745f52c74426c631bdd52",
          "0xb9a4873d8d2c22e56b8574e8605644d08e047549",
          "0xbd2ec7c608a06fe975dbdca729e84dedb34ecc21",
          "0xbe0eb53f46cd790cd13851d5eff43d12404d33e8",
          "0xc0e30823e5e628df8bc9bf2636a347e1512f0ecb",
          "0xc3501eaaf5e29aa0529342f409443120fd545ea7",
          "0xc5b611f502a0dcf6c3188fd494061ae29b2baa4f",
          "0xc6cde7c39eb2f0f0095f41570af89efc2c1ea828",
          "0xc837f51a0efa33f8eca03570e3d01a4b2cf97ffd",
          "0xc8b759860149542a98a3eb57c14aadf59d6d89b9",
          "0xc9a2c4868f0f96faaa739b59934dc9cb304112ec",
          "0xcac725bef4f114f728cbcfd744a731c2a463c3fc",
          "0xcafb10ee663f465f9d10588ac44ed20ed608c11e",
          "0xcbd658da220e4ac1fc4367f30c3c107dbb3b52a1",
          "0xd0b0d5a8c0b40b7272115a23a2d5e36ad190f13c",
          "0xd10e08325c0e95d59c607a693483680fe5b755b3",
          "0xd24400ae8bfebb18ca49be86258a3c749cf46853",
          "0xd3a2f775e973c1671f2047e620448b8662dcd3ca",
          "0xd551234ae421e3bcba99a0da6d736074f22192ff",
          "0xd793281182a0e3e023116004778f45c29fc14f19",
          "0xd8a83b72377476d0a66683cde20a8aad0b628713",
          "0xda1e5d4cc9873963f788562354b55a772253b92f",
          "0xdc76cd25977e0a5ae17155770273ad58648900d3",
          "0xdd51f01d9fc0fd084c1a4737bbfa5becb6ced9bc",
          "0xdec042a90de005b22754e94a8a979c4b8c67fde5",
          "0xdf95de30cdff4381b69f9e4fa8dddce31a0128df",
          "0xe0f0cfde7ee664943906f17f7f14342e76a5cec7",
          "0xe1f3c653248de6894d683cb2f10de7ca2253046f",
          "0xe2bf37054c40fb6113b7b17e7dcd340e67d0aba6",
          "0xe3314bbf3334228b257779e28228cfb86fa4261b",
          "0xe853c56864a2ebe4576a807d26fdc4a0ada51919",
          "0xe8ed915e208b28c617d20f3f8ca8e11455933adf",
          "0xe9319eba87af7c2fc1f55ccde9d10ea8efbd592d",
          "0xe93381fb4c4f14bda253907b18fad305d799241a",
          "0xe94b04a0fed112f3664e45adb2b8915693dd5ff3",
          "0xea0cfef143182d7b9208fbfeda9d172c2aced972",
          "0xead6be34ce315940264519f250d8160f369fa5cd",
          "0xeb6d43fe241fb2320b5a3c9be9cdfd4dd8226451",
          "0xecd8b3877d8e7cd0739de18a5b545bc0b3538566",
          "0xeec606a66edb6f497662ea31b5eb1610da87ab5f",
          "0xeee28d484628d41a82d01e21d12e2e78d69920da",
          "0xef54f559b5e3b55b783c7bc59850f83514b6149c",
          "0xf056f435ba0cc4fcd2f1b17e3766549ffc404b94",
          "0xf66852bc122fd40bfecc63cd48217e88bda12109",
          "0xf775a9a0ad44807bc15936df0ee68902af1a0eee",
          "0xf7a8af16acb302351d7ea26ffc380575b741724c",
          "0xf977814e90da44bfa03b6295a0616a897441acec",
          "0xfa4b5be3f2f84f56703c42eb22142744e95a2c58",
          "0xfa52274dd61e1643d2205169732f29114bc240b3",
          "0xfbb1b73c4f0bda4f67dca266ce6ef42f520fbb98",
          "0xfbf2173154f7625713be22e0504404ebfe021eae",
          "0xfca70e67b3f93f679992cd36323eeb5a5370c8e4",
          "0xfd54078badd5653571726c3370afb127351a6f26",
          "0xfdb16996831753d5331ff813c29a93c76834a0ad",
          "0xfe9e8709d3215310075d67e3ed32a380ccf451c8",
          "0xff0a024b66739357c4ed231fb3dbc0c8c22749f5"
  )

  // execute queries
  // val graphQuery = new TaintAlgorithm(startTime, infectedNodes, stopNodes)
  val fileOutput   = FileSink("/tmp/ethereum/Taint")
  val pulsarOutput = PulsarSink("TaintTracking")
  graph.use { graph =>
<<<<<<< HEAD
    graph.ingest(source)
=======
    graph.load(source)
>>>>>>> 0f2e009a
    IO.blocking(
            graph
              .at(1575013446)
              .past()
              .execute(Taint(startTime, infectedNodes, stopNodes))
              .writeTo(pulsarOutput)
              .waitForJob()
    )

  }
  // graph.pointQuery(ConnectedComponents(), FileOutputFormat("/tmp/ethereum/connected_components"), 1591951621)

  // Range query, run the same command over certain time periods
  // analysis a day at a home, a day/week/month
  // this can be sent over any time paramaters
  //graph.rangeQuery(
  //    ConnectedComponents("/tmp/connected_components"),
  //    1574814233,
  //    1575013457,
  //    86400,
  //    List(2592000, 604800,86400)
  //)

  // run the query every minute
  // graph.liveQuery(ConnectedComponents("/tmp/connected_components"), 60)
}<|MERGE_RESOLUTION|>--- conflicted
+++ resolved
@@ -241,11 +241,7 @@
   val fileOutput   = FileSink("/tmp/ethereum/Taint")
   val pulsarOutput = PulsarSink("TaintTracking")
   graph.use { graph =>
-<<<<<<< HEAD
-    graph.ingest(source)
-=======
     graph.load(source)
->>>>>>> 0f2e009a
     IO.blocking(
             graph
               .at(1575013446)
