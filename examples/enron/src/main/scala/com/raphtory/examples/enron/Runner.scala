--- conflicted
+++ resolved
@@ -20,11 +20,7 @@
   val builder = new EnronGraphBuilder()
   val source  = Source(spout, builder)
   val graph   = Raphtory.newGraph()
-<<<<<<< HEAD
-  graph.ingest(source)
-=======
   graph.load(source)
->>>>>>> 0f2e009a
   try {
     graph
       .at(989858340000L)
