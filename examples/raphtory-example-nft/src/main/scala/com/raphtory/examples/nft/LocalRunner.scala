package com.raphtory.examples.nft

import com.raphtory.Raphtory
import com.raphtory.api.input.Source
import com.raphtory.examples.nft.analysis.CycleMania
import com.raphtory.examples.nft.graphbuilder.NFTGraphBuilder
import com.raphtory.formats.JsonFormat
import com.raphtory.sinks.FileSink
import com.raphtory.spouts.FileSpout

object LocalRunner extends App {

  val data = "/tmp/Data_API_clean_nfts_ETH_only.csv"

  val spout   = FileSpout(data)
  val builder = new NFTGraphBuilder()
  val source  = Source(spout, builder)
  val graph   = Raphtory.newGraph()
<<<<<<< HEAD
  graph.ingest(source)
=======
  graph.load(source)
>>>>>>> 0f2e009a

  val resultsPath = "/tmp/raphtory_nft"
  val output      = FileSink(resultsPath, format = JsonFormat())

  val atTime = 1619564391

  graph
    .at(atTime)
    .past()
    .execute(CycleMania())
    .writeTo(output)
    .waitForJob()

  graph.close()
}<|MERGE_RESOLUTION|>--- conflicted
+++ resolved
@@ -10,17 +10,13 @@
 
 object LocalRunner extends App {
 
-  val data = "/tmp/Data_API_clean_nfts_ETH_only.csv"
+      val data = "/tmp/Data_API_clean_nfts_ETH_only.csv"
 
   val spout   = FileSpout(data)
   val builder = new NFTGraphBuilder()
   val source  = Source(spout, builder)
   val graph   = Raphtory.newGraph()
-<<<<<<< HEAD
-  graph.ingest(source)
-=======
   graph.load(source)
->>>>>>> 0f2e009a
 
   val resultsPath = "/tmp/raphtory_nft"
   val output      = FileSink(resultsPath, format = JsonFormat())
