--- conflicted
+++ resolved
@@ -33,11 +33,7 @@
 
     graph.use { graph =>
       IO {
-<<<<<<< HEAD
-        graph.ingest(source)
-=======
         graph.load(source)
->>>>>>> 0f2e009a
         graph
           .walk("10 milliseconds")
           .window("10 milliseconds")
