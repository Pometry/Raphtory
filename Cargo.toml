--- conflicted
+++ resolved
@@ -126,13 +126,9 @@
 lazy_static = "1.4.0"
 pest = "2.7.8"
 pest_derive = "2.7.8"
-<<<<<<< HEAD
-sqlparser = "0.43.1"
 minijinja = "2.2.0"
+sqlparser = "0.47"
 
-=======
-sqlparser = "0.47"
->>>>>>> b3711376
 
 datafusion = { version = "40" }
 futures = "0.3"
@@ -142,17 +138,5 @@
 arrow-data = { version = "52" }
 arrow-array = { version = "52" }
 
-<<<<<<< HEAD
 
-moka = { version = "0.12.7", features = ["sync"] }
-
-# Make sure that transitive dependencies stick to disk_graph 50
-[patch.crates-io]
-arrow = { git = "https://github.com/apache/arrow-rs.git", tag = "50.0.0" }
-arrow-buffer = { git = "https://github.com/apache/arrow-rs.git", tag = "50.0.0" }
-arrow-schema = { git = "https://github.com/apache/arrow-rs.git", tag = "50.0.0" }
-arrow-data = { git = "https://github.com/apache/arrow-rs.git", tag = "50.0.0" }
-arrow-array = { git = "https://github.com/apache/arrow-rs.git", tag = "50.0.0" }
-=======
-moka = { version = "0.12.7", features = ["sync"] }
->>>>>>> b3711376
+moka = { version = "0.12.7", features = ["sync"] }