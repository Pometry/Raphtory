--- conflicted
+++ resolved
@@ -30,7 +30,6 @@
 debug = true
 
 [workspace.dependencies]
-<<<<<<< HEAD
 #[public-arrow]
 raphtory-arrow = { version = "0.8.1", path = "raphtory-arrow" }
 #[private-arrow]
@@ -38,21 +37,9 @@
 async-graphql = { version = "7.0.5", features = ["dynamic-schema"] }
 async-graphql-poem = "7.0.5"
 dynamic-graphql = "0.9.0"
-reqwest = { version = "0.11", default-features = false, features = ["rustls-tls", "json"] }
-serde = { version = "1.0", features = ["derive", "rc"] }
-serde_json = "1.0"
-=======
-#[public-storage]
-pometry-storage = { version = "0.8.1", path = "pometry-storage" }
-#[private-storage]
-# pometry-storage = { path = "pometry-storage-private", package = "pometry-storage-private" }
-async-graphql = { version = "6.0.11", features = ["dynamic-schema"] }
-async-graphql-poem = "6.0.11"
-dynamic-graphql = "0.8.1"
 reqwest = { version = "0.11.22", default-features = false, features = ["rustls-tls"] }
 serde = { version = "1.0.197", features = ["derive", "rc"] }
 serde_json = "1.0.114"
->>>>>>> 332f23d5
 pyo3 = { version = "0.20.0", features = ["multiple-pymethods", "chrono"] }
 pyo3-asyncio = { version = "0.20.0", features = ["tokio-runtime"] }
 pyo3-build-config = "0.20.0"
