import sbt.Compile
import Dependencies._
import Version._
import higherkindness.mu.rpc.srcgen.Model._
<<<<<<< HEAD
import ReleaseTransformations._
=======
>>>>>>> 97c1f321

ThisBuild / scalaVersion := raphtoryScalaVersion
ThisBuild / version := raphtoryVersion
ThisBuild / organization := "com.raphtory"
ThisBuild / organizationName := "raphtory"
ThisBuild / organizationHomepage := Some(url("https://raphtory.readthedocs.io/"))

//sonatypeCredentialHost := "s01.oss.sonatype.org"
//sonatypeRepository := "https://s01.oss.sonatype.org/service/local"

ThisBuild / scmInfo := Some(
  ScmInfo(
    url("https://github.com/Raphtory/Raphtory"),
    "scm:git@github.com:Raphtory/Raphtory.git"
  )
)
ThisBuild / developers := List(
  Developer(
    id = "miratepuffin",
    name = "Ben Steer",
    email = "ben.steer@raphtory.com",
    url = url("https://twitter.com/miratepuffin")
  )
)

ThisBuild / description := "A Distributed Temporal Graph Processing System"
ThisBuild / licenses := List(
  "Apache 2" -> new URL("http://www.apache.org/licenses/LICENSE-2.0.txt")
)
ThisBuild / homepage := Some(url("https://github.com/Raphtory/Raphtory"))

// Remove all additional repository other than Maven Central from POM
pomIncludeRepository.withRank(KeyRanks.Invisible) := { _ => false }
ThisBuild / publishTo := { Some("releases" at "https://s01.oss.sonatype.org/service/local/staging/deploy/maven2")
}
<<<<<<< HEAD
publishMavenStyle.withRank(KeyRanks.Invisible) := true
resolvers ++=
  Seq(
    "repo.vaticle.com" at "https://repo.vaticle.com/repository/maven/",
    Resolver.mavenLocal
=======
ThisBuild / publishMavenStyle.withRank(KeyRanks.Invisible) := true
ThisBuild / resolvers ++=
  Seq(
          "repo.vaticle.com" at "https://repo.vaticle.com/repository/maven/",
          Resolver.mavenLocal
>>>>>>> 97c1f321
  )

ThisBuild / scalacOptions += "-language:higherKinds"

def on[A](major: Int, minor: Int)(a: A): Def.Initialize[Seq[A]] =
  Def.setting {
    CrossVersion.partialVersion(scalaVersion.value) match {
      case Some(v) if v == (major, minor) => Seq(a)
      case _                              => Nil
    }
  }

lazy val macroSettings: Seq[Setting[_]] = Seq(
  libraryDependencies ++= Seq(
    scalaOrganization.value % "scala-compiler" % scalaVersion.value % Provided
  ),
  libraryDependencies ++= on(2, 12)(
    compilerPlugin("org.scalamacros" %% "paradise" % "2.1.1" cross CrossVersion.full)
  ).value,
  scalacOptions ++= on(2, 13)("-Ymacro-annotations").value
)

lazy val root = (project in file("."))
  .settings(
    name := "Raphtory",
    defaultSettings,
    publishArtifact := false
  )
  .enablePlugins(OsDetectorPlugin)
  .aggregate(
<<<<<<< HEAD
    arrowMessaging,
    arrowCore,
    core,
    connectorsAWS,
    connectorsTwitter,
    examplesCoho,
    connectorsPulsar,
    connectorsTypeDB,
    examplesGab,
    examplesLotr,
    examplesTwitter,
    examplesNFT,
    deploy,
    it
=======
          arrowMessaging,
          arrowCore,
          core,
          connectorsAWS,
          connectorsTwitter,
          examplesCoho,
          connectorsPulsar,
          connectorsTypeDB,
          examplesGab,
          examplesLotr,
          examplesTwitter,
          examplesNFT,
          deploy,
          it
>>>>>>> 97c1f321
  )

lazy val arrowMessaging =
  (project in file("arrow-messaging"))
    .configs(IntegrationTest)
    .settings(
<<<<<<< HEAD
      name := "arrow-messaging",
      Defaults.itSettings,
      assemblySettings,
      libraryDependencies ++= Seq(
        objenesis,
        catsMUnit,
        alleyCats,
        catsEffect,
        shapeless,
        scalaTestFunSuite,
        scalaReflect,
        log4jCore,
        log4jApi,
        netty classifier osDetectorClassifier.value,
        flightCore
      )
=======
            name := "arrow-messaging",
            Defaults.itSettings,
            assemblySettings,
            libraryDependencies ++= Seq(
                    objenesis,
                    catsMUnit,
                    alleyCats,
                    catsEffect,
                    shapeless,
                    scalaTestFunSuite,
                    scalaReflect,
                    log4jCore,
                    log4jApi,
                    netty classifier osDetectorClassifier.value,
                    flightCore
            )
>>>>>>> 97c1f321
    )

lazy val arrowCore =
  (project in file("arrow-core"))
    .configs(IntegrationTest)
    .settings(
<<<<<<< HEAD
      name := "arrow-core",
      Defaults.itSettings,
      assemblySettings,
      Compile / packageDoc / publishArtifact := false,
      libraryDependencies ++= Seq(
        junit,
        openhft,
        arrowMemory,
        arrowVector,
        arrowAlgorithm,
        arrowDataset,
        chronicleMap,
        fastUtil,
        commonsLang,
        junitInterface
      )
=======
            name := "arrow-core",
            Defaults.itSettings,
            assemblySettings,
            Compile / packageDoc / publishArtifact := false,
            libraryDependencies ++= Seq(
                    junit,
                    openhft,
                    arrowMemory,
                    arrowVector,
                    arrowAlgorithm,
                    arrowDataset,
                    chronicleMap,
                    fastUtil,
                    commonsLang,
                    junitInterface
            )
>>>>>>> 97c1f321
    )

lazy val core = (project in file("core"))
  .configs(IntegrationTest)
  .settings(
<<<<<<< HEAD
    name := "core",
    assembly / test := {},
    scalafmtOnCompile := false,
    Compile / doc / scalacOptions := Seq(
      "-skip-packages",
      "com.raphtory.algorithms.generic:com.raphtory.algorithms.temporal:com.raphtory.algorithms.filters",
      "-private"
    ),
    assemblySettings,
    defaultSettings,
    Defaults.itSettings,
    addCompilerPlugin(scalaDocReader),
    libraryDependencies ++= Seq(
      //please keep in alphabetical order
      akkaClusterTyped,
      akkaTyped,
      bcel,
      curatorRecipes,
      decline,
      fs2,
      apacheHttp,
      jackson,
      jfr,
      jsonpath,
      log4jSlft4,
      log4jApi,
      log4jCore,
      magnolia,
      muClient,
      muFs2,
      muHealth,
      muServer,
      muService,
      nomen,
      openhft,
      pemja,
      prometheusClient,
      prometheusHotspot,
      prometheusHttp,
      py4j,
      scalaLogging,
      scalaParallelCollections,
      scalaPb,
      scalaTest,
      scalaTestCompile,
      slf4j,
      sprayJson,
      testContainers,
      twitterChill,
      ujson,
      catsEffect,
      catsMUnit,
      alleyCats,
      typesafeConfig,
      zookeeper,
      magnolia,
      shapeless,
      curatorDiscovery,
      scalaDocReader,
      junit,
      mockitoScala
    ),
    libraryDependencies ~= { _.map(_.exclude("org.slf4j", "slf4j-log4j12")) },
    // Needed to expand the @service macro annotation
    macroSettings,
    // Generate sources from .proto files
    muSrcGenIdlType := IdlType.Proto,
    // Make it easy for 3rd-party clients to communicate with us via gRPC
    muSrcGenIdiomaticEndpoints := true
=======
          name := "core",
          assembly / test := {},
          scalafmtOnCompile := false,
          Compile / doc / scalacOptions := Seq(
                  "-skip-packages",
                  "com.raphtory.algorithms.generic:com.raphtory.algorithms.temporal:com.raphtory.algorithms.filters",
                  "-private"
          ),
          assemblySettings,
          defaultSettings,
          Defaults.itSettings,
          addCompilerPlugin(scalaDocReader),
          libraryDependencies ++= Seq(
                  //please keep in alphabetical order
                  bcel,
                  curatorRecipes,
                  decline,
                  fs2,
                  apacheHttp,
                  jackson,
                  jfr,
                  jsonpath,
                  log4jSlft4,
                  log4jApi,
                  log4jCore,
                  magnolia,
                  muClient,
                  muFs2,
                  muHealth,
                  muServer,
                  muService,
                  nomen,
                  openhft,
                  pemja,
                  prometheusClient,
                  prometheusHotspot,
                  prometheusHttp,
                  py4j,
                  scalaLogging,
                  scalaParallelCollections,
                  scalaPb,
                  scalaTest,
                  scalaTestCompile,
                  slf4j,
                  sprayJson,
                  testContainers,
                  twitterChill,
                  ujson,
                  catsEffect,
                  catsMUnit,
                  alleyCats,
                  typesafeConfig,
                  zookeeper,
                  magnolia,
                  shapeless,
                  curatorDiscovery,
                  scalaDocReader,
                  junit,
                  mockitoScala
          ),
          libraryDependencies ~= { _.map(_.exclude("org.slf4j", "slf4j-log4j12")) },
          // Needed to expand the @service macro annotation
          macroSettings,
          // Generate sources from .proto files
          muSrcGenIdlType := IdlType.Proto,
          // Make it easy for 3rd-party clients to communicate with us via gRPC
          muSrcGenIdiomaticEndpoints := true
>>>>>>> 97c1f321
  )
  .dependsOn(arrowMessaging, arrowCore)
  .enablePlugins(SrcGenPlugin)

// CONNECTORS

lazy val connectorsAWS =
  (project in file("connectors/aws"))
    .dependsOn(core, testkit)
    .configs(IntegrationTest)
    .settings(
<<<<<<< HEAD
      name := "aws",
      assemblySettings,
      Defaults.itSettings,
      libraryDependencies ++= Seq(commonsIO, amazonAwsS3, amazonAwsSts),
      publishArtifact := false
=======
            name := "aws",
            assemblySettings,
            Defaults.itSettings,
            libraryDependencies ++= Seq(commonsIO, amazonAwsS3, amazonAwsSts)
>>>>>>> 97c1f321
    )

lazy val connectorsTwitter =
  (project in file("connectors/twitter"))
    .dependsOn(core, testkit)
    .configs(IntegrationTest)
    .settings(
<<<<<<< HEAD
      name := "twitter",
      assemblySettings,
      Defaults.itSettings,
      libraryDependencies ++= Seq(twitterEd),
      publishArtifact := false
=======
            name := "twitter",
            assemblySettings,
            Defaults.itSettings,
            libraryDependencies ++= Seq(twitterEd)
>>>>>>> 97c1f321
    )

lazy val connectorsTypeDB =
  (project in file("connectors/typedb"))
    .dependsOn(core)
    .settings(
<<<<<<< HEAD
      name := "typedb",
      assemblySettings,
      libraryDependencies ++= Seq(typedbClient, univocityParsers, mjson),
      publishArtifact := false
=======
            name := "typedb",
            assemblySettings,
            libraryDependencies ++= Seq(typedbClient, univocityParsers, mjson)
>>>>>>> 97c1f321
    )

lazy val connectorsPulsar =
  (project in file("connectors/pulsar"))
    .dependsOn(core, testkit)
    .configs(IntegrationTest)
    .settings(
<<<<<<< HEAD
      name := "pulsar",
      assemblySettings,
      Defaults.itSettings,
      libraryDependencies ++=
        Seq(
          pulsarClientAdmin,
          pulsarClientApi,
          pulsarCommon,
          pulsarClientMsgCrypto,
          pulsarClientOriginal
        ),
      publishArtifact := false
=======
            name := "pulsar",
            assemblySettings,
            Defaults.itSettings,
            libraryDependencies ++=
              Seq(
                      pulsarClientAdmin,
                      pulsarClientApi,
                      pulsarCommon,
                      pulsarClientMsgCrypto,
                      pulsarClientOriginal
              )
>>>>>>> 97c1f321
    )

// EXAMPLE PROJECTS

lazy val examplesCoho =
  (project in file("examples/companies-house")).dependsOn(core).settings(assemblySettings, publishArtifact := false)

lazy val examplesGab =
  (project in file("examples/gab")).dependsOn(core, connectorsPulsar).settings(assemblySettings, publishArtifact := false)

lazy val examplesLotr =
  (project in file("examples/lotr"))
    .dependsOn(core % "compile->compile;test->test", connectorsPulsar)
    .settings(assemblySettings, publishArtifact := false)

lazy val examplesTwitter =
  (project in file("examples/twitter"))
    .dependsOn(core, connectorsTwitter, connectorsPulsar)
    .settings(assemblySettings, publishArtifact := false)

lazy val examplesNFT =
  (project in file("examples/nft"))
    .dependsOn(core)
    .settings(assemblySettings, publishArtifact := false)

lazy val deploy =
  (project in file("deploy"))
<<<<<<< HEAD
    .settings(assemblySettings, publishArtifact := false)
=======
    .settings(assemblySettings)
>>>>>>> 97c1f321

lazy val it =
  (project in file("it"))
    .configs(IntegrationTest)
    .settings(
<<<<<<< HEAD
      Defaults.itSettings,
      assemblySettings,
      defaultSettings,
      libraryDependencies ++= Seq(
        junit,
        mockitoScala,
        testContainers,
        scalaTest,
        catsMUnit
      ),
      publishArtifact := false
=======
            Defaults.itSettings,
            assemblySettings,
            defaultSettings,
            libraryDependencies ++= Seq(
                    junit,
                    mockitoScala,
                    testContainers,
                    scalaTest,
                    catsMUnit
            )
>>>>>>> 97c1f321
    )
    .dependsOn(core, testkit)

lazy val testkit =
  (project in file("testkit"))
    .configs(IntegrationTest)
    .dependsOn(core)
<<<<<<< HEAD
    .settings(Defaults.itSettings, defaultSettings, publishArtifact := false)
=======
    .settings(Defaults.itSettings, defaultSettings)
>>>>>>> 97c1f321

// SETTINGS

lazy val defaultSettings = Seq(
  scalacOptions := Seq(
    "-feature",
    "-language:implicitConversions",
    "-language:postfixOps",
    "-unchecked",
    "-deprecation",
    "-encoding",
    "utf8"
  )
)

// ASSEMBLY SETTINGS

lazy val assemblySettings = assembly / assemblyMergeStrategy := {
  case PathList("META-INF", "MANIFEST.MF")                                                => MergeStrategy.discard
  case x if Assembly.isConfigFile(x)                                                      =>
    MergeStrategy.concat
  case PathList(ps @ _*) if Assembly.isReadme(ps.last) || Assembly.isLicenseFile(ps.last) =>
    MergeStrategy.rename
  case PathList("META-INF", xs @ _*)                                                      =>
    xs map { _.toLowerCase } match {
      case "manifest.mf" :: Nil | "index.list" :: Nil | "dependencies" :: Nil                         =>
        MergeStrategy.discard
      case ps @ x :: xs if ps.last.endsWith(".sf") || ps.last.endsWith(".dsa")                        =>
        MergeStrategy.discard
      case "plexus" :: xs                                                                             =>
        MergeStrategy.discard
      case "services" :: xs                                                                           =>
        MergeStrategy.filterDistinctLines
      case "spring.schemas" :: Nil | "spring.handlers" :: Nil | "io.netty.versions.properties" :: Nil =>
        MergeStrategy.filterDistinctLines
      case _                                                                                          => MergeStrategy.first
    }
  case _                                                                                  => MergeStrategy.first
}

Test / parallelExecution := true

Global / concurrentRestrictions := Seq(
  Tags.limit(Tags.Test, 1)
)
core / Test / classLoaderLayeringStrategy := ClassLoaderLayeringStrategy.ScalaLibrary
// Scaladocs parameters
// doc / scalacOptions ++= Seq("-skip-packages", "com.raphtory.algorithms.generic:com.raphtory.algorithms.temporal", "-private")
releaseCrossBuild := false
releaseProcess := Seq[ReleaseStep](releaseStepCommandAndRemaining("publishSigned"))
releasePublishArtifactsAction := PgpKeys.publishSigned.value
publishMavenStyle := true
//sonatypeCredentialHost := "s01.oss.sonatype.org"
//sonatypeRepository := "https://s01.oss.sonatype.org/service/local"
credentials += Credentials(Path.userHome / ".sbt" / "sonatype_credentials")
ThisBuild / versionScheme := Some("early-semver")<|MERGE_RESOLUTION|>--- conflicted
+++ resolved
@@ -2,10 +2,7 @@
 import Dependencies._
 import Version._
 import higherkindness.mu.rpc.srcgen.Model._
-<<<<<<< HEAD
 import ReleaseTransformations._
-=======
->>>>>>> 97c1f321
 
 ThisBuild / scalaVersion := raphtoryScalaVersion
 ThisBuild / version := raphtoryVersion
@@ -41,19 +38,11 @@
 pomIncludeRepository.withRank(KeyRanks.Invisible) := { _ => false }
 ThisBuild / publishTo := { Some("releases" at "https://s01.oss.sonatype.org/service/local/staging/deploy/maven2")
 }
-<<<<<<< HEAD
 publishMavenStyle.withRank(KeyRanks.Invisible) := true
 resolvers ++=
   Seq(
     "repo.vaticle.com" at "https://repo.vaticle.com/repository/maven/",
     Resolver.mavenLocal
-=======
-ThisBuild / publishMavenStyle.withRank(KeyRanks.Invisible) := true
-ThisBuild / resolvers ++=
-  Seq(
-          "repo.vaticle.com" at "https://repo.vaticle.com/repository/maven/",
-          Resolver.mavenLocal
->>>>>>> 97c1f321
   )
 
 ThisBuild / scalacOptions += "-language:higherKinds"
@@ -84,7 +73,6 @@
   )
   .enablePlugins(OsDetectorPlugin)
   .aggregate(
-<<<<<<< HEAD
     arrowMessaging,
     arrowCore,
     core,
@@ -99,29 +87,12 @@
     examplesNFT,
     deploy,
     it
-=======
-          arrowMessaging,
-          arrowCore,
-          core,
-          connectorsAWS,
-          connectorsTwitter,
-          examplesCoho,
-          connectorsPulsar,
-          connectorsTypeDB,
-          examplesGab,
-          examplesLotr,
-          examplesTwitter,
-          examplesNFT,
-          deploy,
-          it
->>>>>>> 97c1f321
   )
 
 lazy val arrowMessaging =
   (project in file("arrow-messaging"))
     .configs(IntegrationTest)
     .settings(
-<<<<<<< HEAD
       name := "arrow-messaging",
       Defaults.itSettings,
       assemblySettings,
@@ -138,31 +109,12 @@
         netty classifier osDetectorClassifier.value,
         flightCore
       )
-=======
-            name := "arrow-messaging",
-            Defaults.itSettings,
-            assemblySettings,
-            libraryDependencies ++= Seq(
-                    objenesis,
-                    catsMUnit,
-                    alleyCats,
-                    catsEffect,
-                    shapeless,
-                    scalaTestFunSuite,
-                    scalaReflect,
-                    log4jCore,
-                    log4jApi,
-                    netty classifier osDetectorClassifier.value,
-                    flightCore
-            )
->>>>>>> 97c1f321
     )
 
 lazy val arrowCore =
   (project in file("arrow-core"))
     .configs(IntegrationTest)
     .settings(
-<<<<<<< HEAD
       name := "arrow-core",
       Defaults.itSettings,
       assemblySettings,
@@ -179,30 +131,11 @@
         commonsLang,
         junitInterface
       )
-=======
-            name := "arrow-core",
-            Defaults.itSettings,
-            assemblySettings,
-            Compile / packageDoc / publishArtifact := false,
-            libraryDependencies ++= Seq(
-                    junit,
-                    openhft,
-                    arrowMemory,
-                    arrowVector,
-                    arrowAlgorithm,
-                    arrowDataset,
-                    chronicleMap,
-                    fastUtil,
-                    commonsLang,
-                    junitInterface
-            )
->>>>>>> 97c1f321
     )
 
 lazy val core = (project in file("core"))
   .configs(IntegrationTest)
   .settings(
-<<<<<<< HEAD
     name := "core",
     assembly / test := {},
     scalafmtOnCompile := false,
@@ -217,8 +150,6 @@
     addCompilerPlugin(scalaDocReader),
     libraryDependencies ++= Seq(
       //please keep in alphabetical order
-      akkaClusterTyped,
-      akkaTyped,
       bcel,
       curatorRecipes,
       decline,
@@ -272,75 +203,6 @@
     muSrcGenIdlType := IdlType.Proto,
     // Make it easy for 3rd-party clients to communicate with us via gRPC
     muSrcGenIdiomaticEndpoints := true
-=======
-          name := "core",
-          assembly / test := {},
-          scalafmtOnCompile := false,
-          Compile / doc / scalacOptions := Seq(
-                  "-skip-packages",
-                  "com.raphtory.algorithms.generic:com.raphtory.algorithms.temporal:com.raphtory.algorithms.filters",
-                  "-private"
-          ),
-          assemblySettings,
-          defaultSettings,
-          Defaults.itSettings,
-          addCompilerPlugin(scalaDocReader),
-          libraryDependencies ++= Seq(
-                  //please keep in alphabetical order
-                  bcel,
-                  curatorRecipes,
-                  decline,
-                  fs2,
-                  apacheHttp,
-                  jackson,
-                  jfr,
-                  jsonpath,
-                  log4jSlft4,
-                  log4jApi,
-                  log4jCore,
-                  magnolia,
-                  muClient,
-                  muFs2,
-                  muHealth,
-                  muServer,
-                  muService,
-                  nomen,
-                  openhft,
-                  pemja,
-                  prometheusClient,
-                  prometheusHotspot,
-                  prometheusHttp,
-                  py4j,
-                  scalaLogging,
-                  scalaParallelCollections,
-                  scalaPb,
-                  scalaTest,
-                  scalaTestCompile,
-                  slf4j,
-                  sprayJson,
-                  testContainers,
-                  twitterChill,
-                  ujson,
-                  catsEffect,
-                  catsMUnit,
-                  alleyCats,
-                  typesafeConfig,
-                  zookeeper,
-                  magnolia,
-                  shapeless,
-                  curatorDiscovery,
-                  scalaDocReader,
-                  junit,
-                  mockitoScala
-          ),
-          libraryDependencies ~= { _.map(_.exclude("org.slf4j", "slf4j-log4j12")) },
-          // Needed to expand the @service macro annotation
-          macroSettings,
-          // Generate sources from .proto files
-          muSrcGenIdlType := IdlType.Proto,
-          // Make it easy for 3rd-party clients to communicate with us via gRPC
-          muSrcGenIdiomaticEndpoints := true
->>>>>>> 97c1f321
   )
   .dependsOn(arrowMessaging, arrowCore)
   .enablePlugins(SrcGenPlugin)
@@ -352,18 +214,11 @@
     .dependsOn(core, testkit)
     .configs(IntegrationTest)
     .settings(
-<<<<<<< HEAD
       name := "aws",
       assemblySettings,
       Defaults.itSettings,
       libraryDependencies ++= Seq(commonsIO, amazonAwsS3, amazonAwsSts),
       publishArtifact := false
-=======
-            name := "aws",
-            assemblySettings,
-            Defaults.itSettings,
-            libraryDependencies ++= Seq(commonsIO, amazonAwsS3, amazonAwsSts)
->>>>>>> 97c1f321
     )
 
 lazy val connectorsTwitter =
@@ -371,34 +226,21 @@
     .dependsOn(core, testkit)
     .configs(IntegrationTest)
     .settings(
-<<<<<<< HEAD
       name := "twitter",
       assemblySettings,
       Defaults.itSettings,
       libraryDependencies ++= Seq(twitterEd),
       publishArtifact := false
-=======
-            name := "twitter",
-            assemblySettings,
-            Defaults.itSettings,
-            libraryDependencies ++= Seq(twitterEd)
->>>>>>> 97c1f321
     )
 
 lazy val connectorsTypeDB =
   (project in file("connectors/typedb"))
     .dependsOn(core)
     .settings(
-<<<<<<< HEAD
       name := "typedb",
       assemblySettings,
       libraryDependencies ++= Seq(typedbClient, univocityParsers, mjson),
       publishArtifact := false
-=======
-            name := "typedb",
-            assemblySettings,
-            libraryDependencies ++= Seq(typedbClient, univocityParsers, mjson)
->>>>>>> 97c1f321
     )
 
 lazy val connectorsPulsar =
@@ -406,7 +248,6 @@
     .dependsOn(core, testkit)
     .configs(IntegrationTest)
     .settings(
-<<<<<<< HEAD
       name := "pulsar",
       assemblySettings,
       Defaults.itSettings,
@@ -419,19 +260,6 @@
           pulsarClientOriginal
         ),
       publishArtifact := false
-=======
-            name := "pulsar",
-            assemblySettings,
-            Defaults.itSettings,
-            libraryDependencies ++=
-              Seq(
-                      pulsarClientAdmin,
-                      pulsarClientApi,
-                      pulsarCommon,
-                      pulsarClientMsgCrypto,
-                      pulsarClientOriginal
-              )
->>>>>>> 97c1f321
     )
 
 // EXAMPLE PROJECTS
@@ -459,17 +287,12 @@
 
 lazy val deploy =
   (project in file("deploy"))
-<<<<<<< HEAD
     .settings(assemblySettings, publishArtifact := false)
-=======
-    .settings(assemblySettings)
->>>>>>> 97c1f321
 
 lazy val it =
   (project in file("it"))
     .configs(IntegrationTest)
     .settings(
-<<<<<<< HEAD
       Defaults.itSettings,
       assemblySettings,
       defaultSettings,
@@ -481,18 +304,6 @@
         catsMUnit
       ),
       publishArtifact := false
-=======
-            Defaults.itSettings,
-            assemblySettings,
-            defaultSettings,
-            libraryDependencies ++= Seq(
-                    junit,
-                    mockitoScala,
-                    testContainers,
-                    scalaTest,
-                    catsMUnit
-            )
->>>>>>> 97c1f321
     )
     .dependsOn(core, testkit)
 
@@ -500,11 +311,7 @@
   (project in file("testkit"))
     .configs(IntegrationTest)
     .dependsOn(core)
-<<<<<<< HEAD
     .settings(Defaults.itSettings, defaultSettings, publishArtifact := false)
-=======
-    .settings(Defaults.itSettings, defaultSettings)
->>>>>>> 97c1f321
 
 // SETTINGS
 
