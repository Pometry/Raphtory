import com.typesafe.sbt.packager.archetypes.scripts.AshScriptPlugin
import sbtassembly.MergeStrategy

lazy val root = Project(id = "raphtory", base = file(".")) aggregate (raphtory)

val resolutionRepos = Seq(
  "Typesafe Repo" at "http://repo.typesafe.com/typesafe/releases/",
  "Akka Snapshots" at "http://repo.akka.io/snapshots/",
  "OSS" at "http://oss.sonatype.org/content/repositories/releases",
  "Mvn" at "http://mvnrepository.com/artifact" // for commons_exec
)

lazy val globalSettings = Seq(
  organization := "com.raphtory",
  startYear := Some(2014),
  scalaVersion := "2.12.4",
  packageName := "raphtory",
  parallelExecution in Test := false,
  scalacOptions := Seq(
    "-feature",
    "-deprecation",
    "-encoding",
    "UTF8",
    "-unchecked"
  ),
  testOptions in Test += Tests.Argument("-oDF"),
)

lazy val mergeStrategy: String => MergeStrategy = {
  case PathList(xs @ _*) if xs.last == "io.netty.versions.properties" => MergeStrategy.first
  case PathList(xs @ _*) if xs.last == "module-info.class" => MergeStrategy.first
  case x if Assembly.isConfigFile(x) =>
    MergeStrategy.concat
  case PathList(ps @ _*) if Assembly.isReadme(ps.last) || Assembly.isLicenseFile(ps.last) =>
    MergeStrategy.rename
  case PathList("META-INF", xs @ _*) =>
    xs map { _.toLowerCase } match {
      case "manifest.mf" :: Nil | "index.list" :: Nil | "dependencies" :: Nil =>
        MergeStrategy.discard
      case ps @ x :: xs if ps.last.endsWith(".sf") || ps.last.endsWith(".dsa") =>
        MergeStrategy.discard
      case "plexus" :: xs =>
        MergeStrategy.discard
      case "services" :: xs =>
        MergeStrategy.filterDistinctLines
      case "spring.schemas" :: Nil | "spring.handlers" :: Nil |
           "io.netty.versions.properties" :: Nil =>
        MergeStrategy.filterDistinctLines
      case _ => MergeStrategy.first
    }
  case _ => MergeStrategy.first
}

lazy val raphtory = project
  .in(
    file(".")
  )
  .enablePlugins(
    JavaAppPackaging,
    AshScriptPlugin,
    JavaAgent
  )
  .settings(globalSettings:_*)
  .settings(
    name        := "Raphtory",
    description := "Raphtory Distributed Graph Stream Processing",
    isSnapshot := true,
    assemblyMergeStrategy in assembly := mergeStrategy,
    mainClass in assembly := Some("com.raphtory.core.build.server.RaphtoryGraph"),
    javaOptions in Universal += "-Dorg.aspectj.tracing.factory=default",
    javaAgents +=          "org.aspectj"                   % "aspectjweaver"                      % "1.8.13",
    libraryDependencies += "org.scala-lang"                % "scala-reflect"                      % "2.12.4",
    libraryDependencies += "org.scala-lang"                % "scala-compiler"                     % "2.12.4",
    libraryDependencies += "com.typesafe"                  % "config"                             % "1.2.1",
    libraryDependencies += "com.typesafe.akka"             %% "akka-actor"                        % "2.6.14",
    libraryDependencies += "com.typesafe.akka"             %% "akka-slf4j"                        % "2.6.14",
    libraryDependencies += "com.typesafe.akka"             %% "akka-remote"                       % "2.6.14",
    libraryDependencies += "com.typesafe.akka"             %% "akka-cluster"                      % "2.6.14",
    libraryDependencies += "com.typesafe.akka"             %% "akka-cluster-tools"                % "2.6.14",
    libraryDependencies += "com.typesafe.akka"             %% "akka-distributed-data"             % "2.6.14",
    libraryDependencies += "com.typesafe.akka"             %% "akka-actor-typed"                  % "2.6.14",
    libraryDependencies += "com.typesafe.akka"             %% "akka-cluster-typed"                % "2.6.14",
    libraryDependencies += "com.typesafe.akka"             %% "akka-discovery"                    % "2.6.14",
    libraryDependencies += "com.typesafe.akka"             %% "akka-http"                         % "10.2.4",
    libraryDependencies += "com.typesafe.akka"             %% "akka-http-spray-json"              % "10.2.4",
    libraryDependencies += "ch.qos.logback"                % "logback-classic"                    % "1.2.3",
    libraryDependencies += "io.spray"                      % "spray-json_2.12"                    % "1.3.6",
    libraryDependencies += "com.lightbend.akka.management" %% "akka-management"                   % "1.1.0",
    libraryDependencies += "com.lightbend.akka.management" %% "akka-management-cluster-bootstrap" % "1.1.0",
    libraryDependencies += "com.lightbend.akka.discovery"  %% "akka-discovery-kubernetes-api"     % "1.1.0",
    libraryDependencies += "net.liftweb"                   %% "lift-json"                         % "3.3.0",
    libraryDependencies += "commons-lang"                  % "commons-lang"                       % "2.6",
    libraryDependencies += "org.apache.kafka"              %% "kafka"                             % "2.5.0",
    libraryDependencies += "org.apache.kafka"              % "kafka-clients"                      % "2.5.0",
    libraryDependencies += "joda-time"                     % "joda-time"                          % "2.10.5",
    libraryDependencies += "org.mongodb"                   %% "casbah-core"                       % "3.1.1",
    libraryDependencies += "org.mongodb"                   % "mongo-java-driver"                  % "3.12.4",
    libraryDependencies += "org.mongodb.scala"             %% "mongo-scala-driver"                % "2.9.0",
    libraryDependencies += "com.github.mjakubowski84"      %% "parquet4s-core"                    % "1.6.0",
    libraryDependencies += "org.apache.hadoop"             % "hadoop-client"                      % "3.3.0",
    libraryDependencies += "com.thesamet.scalapb"          %% "compilerplugin"                    % "0.11.1",
    libraryDependencies += "net.openhft"                   % "zero-allocation-hashing"            % "0.15",
    libraryDependencies += "de.javakaffee"                 % "kryo-serializers"                   % "0.45",
    libraryDependencies += "com.lightbend.akka"           %% "akka-stream-alpakka-avroparquet"    % "3.0.3",
    libraryDependencies += "com.typesafe.akka"            %% "akka-stream"                        % "2.6.14",
    libraryDependencies += "com.twitter"                  %% "chill"                              % "0.10.0",
    libraryDependencies += "com.twitter"                  %% "chill-akka"                         % "0.10.0",
    libraryDependencies += "io.github.kostaskougios"      % "cloning"                             % "1.10.3",
<<<<<<< HEAD
    libraryDependencies += "net.openhft" % "chronicle-map" % "3.22ea5",


      libraryDependencies ++= Seq(
      "com.thesamet.scalapb" %% "scalapb-runtime" % scalapb.compiler.Version.scalapbVersion % "protobuf"
    ),
=======
    libraryDependencies += "org.mapdb"                    % "mapdb"                               % "3.0.8",
    libraryDependencies ++= Seq("com.thesamet.scalapb" %% "scalapb-runtime" % scalapb.compiler.Version.scalapbVersion % "protobuf"),
>>>>>>> add1c7f1
    libraryDependencies += "org.scalatest" %% "scalatest" % "3.0.8" % Test,
    Compile / PB.targets := Seq(scalapb.gen() -> (Compile / sourceManaged).value / "scalapb")
  )<|MERGE_RESOLUTION|>--- conflicted
+++ resolved
@@ -106,17 +106,8 @@
     libraryDependencies += "com.twitter"                  %% "chill"                              % "0.10.0",
     libraryDependencies += "com.twitter"                  %% "chill-akka"                         % "0.10.0",
     libraryDependencies += "io.github.kostaskougios"      % "cloning"                             % "1.10.3",
-<<<<<<< HEAD
     libraryDependencies += "net.openhft" % "chronicle-map" % "3.22ea5",
-
-
-      libraryDependencies ++= Seq(
-      "com.thesamet.scalapb" %% "scalapb-runtime" % scalapb.compiler.Version.scalapbVersion % "protobuf"
-    ),
-=======
-    libraryDependencies += "org.mapdb"                    % "mapdb"                               % "3.0.8",
     libraryDependencies ++= Seq("com.thesamet.scalapb" %% "scalapb-runtime" % scalapb.compiler.Version.scalapbVersion % "protobuf"),
->>>>>>> add1c7f1
     libraryDependencies += "org.scalatest" %% "scalatest" % "3.0.8" % Test,
     Compile / PB.targets := Seq(scalapb.gen() -> (Compile / sourceManaged).value / "scalapb")
   )