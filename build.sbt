import sbt.Compile
import sbt.Keys.baseDirectory
import Dependencies._
import higherkindness.mu.rpc.srcgen.Model._

import scala.io.Source

val raphtoryVersion = Source.fromFile("version").getLines.next()
ThisBuild / scalaVersion := "2.13.7"
ThisBuild / version := raphtoryVersion
ThisBuild / organization := "com.raphtory"
ThisBuild / organizationName := "raphtory"
ThisBuild / organizationHomepage := Some(url("https://raphtory.readthedocs.io/"))

sonatypeCredentialHost := "s01.oss.sonatype.org"
sonatypeRepository := "https://s01.oss.sonatype.org/service/local"

ThisBuild / scmInfo := Some(
        ScmInfo(
                url("https://github.com/Raphtory/Raphtory"),
                "scm:git@github.com:Raphtory/Raphtory.git"
        )
)
ThisBuild / developers := List(
        Developer(
                id = "miratepuffin",
                name = "Ben Steer",
                email = "ben.steer@raphtory.com",
                url = url("https://twitter.com/miratepuffin")
        )
)

ThisBuild / description := "A Distributed Temporal Graph Processing System"
ThisBuild / licenses := List(
        "Apache 2" -> new URL("http://www.apache.org/licenses/LICENSE-2.0.txt")
)
ThisBuild / homepage := Some(url("https://github.com/Raphtory/Raphtory"))

// Remove all additional repository other than Maven Central from POM
ThisBuild / pomIncludeRepository.withRank(KeyRanks.Invisible) := { _ => false }
ThisBuild / publishTo := {
  val nexus = "https://s01.oss.sonatype.org/"
  if (isSnapshot.value) Some("snapshots" at nexus + "content/repositories/snapshots")
  else Some("releases" at nexus + "service/local/staging/deploy/maven2")
}
ThisBuild / publishMavenStyle.withRank(KeyRanks.Invisible) := true

ThisBuild / scalacOptions += "-language:higherKinds"

def on[A](major: Int, minor: Int)(a: A): Def.Initialize[Seq[A]] =
  Def.setting {
    CrossVersion.partialVersion(scalaVersion.value) match {
      case Some(v) if v == (major, minor) => Seq(a)
      case _                              => Nil
    }
  }

lazy val macroSettings: Seq[Setting[_]] = Seq(
        libraryDependencies ++= Seq(
                scalaOrganization.value % "scala-compiler" % scalaVersion.value % Provided
        ),
        libraryDependencies ++= on(2, 12)(
                compilerPlugin("org.scalamacros" %% "paradise" % "2.1.1" cross CrossVersion.full)
        ).value,
        scalacOptions ++= on(2, 13)("-Ymacro-annotations").value
)

lazy val root = (project in file("."))
  .settings(
          name := "Raphtory",
          defaultSettings
  )
  .enablePlugins(OsDetectorPlugin)
  .aggregate(
          arrowMessaging,
          core,
          connectorsAWS,
          connectorsTwitter,
          examplesCoho,
          connectorsPulsar,
          connectorsTypeDB,
          examplesGab,
          examplesLotr,
          examplesTwitter,
          examplesNFT,
          deploy,
          integrationTest
  )

<<<<<<< HEAD
lazy val arrowMessaging =
  (project in file("arrow-messaging")).settings(assemblySettings)
=======
//lazy val protocol = project
//  .settings(
//          // Needed to expand the @service macro annotation
//          macroSettings
//  )
>>>>>>> 8a4c4a42

lazy val core = (project in file("core"))
  .settings(
          name := "core",
          assembly / test := {},
          scalafmtOnCompile := false,
          Compile / doc / scalacOptions := Seq(
                  "-skip-packages",
                  "com.raphtory.algorithms.generic:com.raphtory.algorithms.temporal:com.raphtory.algorithms.filters",
                  "-private"
          ),
          assemblySettings,
          defaultSettings,
          libraryDependencies ++= Seq(
                  //please keep in alphabetical order
                  akkaClusterTyped,
                  akkaTyped,
                  bcel,
                  curatorRecipes,
                  decline,
                  fs2,
                  apacheHttp,
                  jackson,
                  jfr,
                  log4jSlft4,
                  log4jApi,
                  log4jCore,
                  magnolia,
                  muClient,
                  muFs2,
                  muServer,
                  muService,
                  nomen,
                  openhft,
                  pemja,
                  prometheusClient,
                  prometheusHotspot,
                  prometheusHttp,
                  py4j,
                  scalaLogging,
                  scalaParallelCollections,
                  scalaTest,
                  scalaTestCompile,
                  slf4j,
                  sprayJson,
                  testContainers,
                  twitterChill,
                  catsEffect,
                  catsMUnit,
                  alleyCats,
                  typesafeConfig,
                  zookeeper,
                  shapeless,
                  curatorDiscovery
          ),
          libraryDependencies ~= { _.map(_.exclude("org.slf4j", "slf4j-log4j12")) },
          // Needed to expand the @service macro annotation
          macroSettings,
          // Generate sources from .proto files
          muSrcGenIdlType := IdlType.Proto,
          // Make it easy for 3rd-party clients to communicate with us via gRPC
          muSrcGenIdiomaticEndpoints := true
  )
<<<<<<< HEAD
  .dependsOn(arrowMessaging)

//core ++
=======
  .enablePlugins(SrcGenPlugin)
>>>>>>> 8a4c4a42

// CONNECTORS

lazy val connectorsAWS =
  (project in file("connectors/aws")).dependsOn(core).settings(assemblySettings)

lazy val connectorsTwitter =
  (project in file("connectors/twitter")).dependsOn(core).settings(assemblySettings)

lazy val connectorsTypeDB =
  (project in file("connectors/typedb")).dependsOn(core).settings(assemblySettings)

lazy val connectorsPulsar =
  (project in file("connectors/pulsar"))
    .dependsOn(core % "compile->compile;test->test")
    .settings(assemblySettings)

// EXAMPLE PROJECTS

lazy val examplesCoho =
  (project in file("examples/companies-house")).dependsOn(core).settings(assemblySettings)

lazy val examplesEthereum =
  (project in file("examples/ethereum")).dependsOn(core, connectorsPulsar).settings(assemblySettings)

lazy val examplesGab =
  (project in file("examples/gab")).dependsOn(core, connectorsPulsar).settings(assemblySettings)

lazy val examplesLotr =
  (project in file("examples/lotr"))
    .dependsOn(core % "compile->compile;test->test", connectorsPulsar)
    .settings(assemblySettings)

lazy val examplesTwitter =
  (project in file("examples/twitter"))
    .dependsOn(core, connectorsTwitter, connectorsPulsar)
    .settings(assemblySettings)

lazy val examplesNFT =
  (project in file("examples/raphtory-example-nft"))
    .dependsOn(core)
    .settings(assemblySettings)

lazy val deploy =
  (project in file("deploy"))
    .settings(assemblySettings)

lazy val integrationTest =
  (project in file("test"))
    .dependsOn(core % "compile->compile;test->test")
    .settings(assemblySettings)

// SETTINGS

lazy val defaultSettings = Seq(
        scalacOptions := Seq(
                "-feature",
                "-language:implicitConversions",
                "-language:postfixOps",
                "-unchecked",
                "-deprecation",
                "-encoding",
                "utf8"
        )
)

// ASSEMBLY SETTINGS

lazy val assemblySettings = assembly / assemblyMergeStrategy := {
  case PathList("META-INF", "MANIFEST.MF")                                                => MergeStrategy.discard
  case x if Assembly.isConfigFile(x)                                                      =>
    MergeStrategy.concat
  case PathList(ps @ _*) if Assembly.isReadme(ps.last) || Assembly.isLicenseFile(ps.last) =>
    MergeStrategy.rename
  case PathList("META-INF", xs @ _*)                                                      =>
    xs map { _.toLowerCase } match {
      case "manifest.mf" :: Nil | "index.list" :: Nil | "dependencies" :: Nil                         =>
        MergeStrategy.discard
      case ps @ x :: xs if ps.last.endsWith(".sf") || ps.last.endsWith(".dsa")                        =>
        MergeStrategy.discard
      case "plexus" :: xs                                                                             =>
        MergeStrategy.discard
      case "services" :: xs                                                                           =>
        MergeStrategy.filterDistinctLines
      case "spring.schemas" :: Nil | "spring.handlers" :: Nil | "io.netty.versions.properties" :: Nil =>
        MergeStrategy.filterDistinctLines
      case _                                                                                          => MergeStrategy.first
    }
  case _                                                                                  => MergeStrategy.first
}

Test / parallelExecution := false

Global / concurrentRestrictions := Seq(
        Tags.limit(Tags.Test, 1)
)
core / Test / classLoaderLayeringStrategy := ClassLoaderLayeringStrategy.ScalaLibrary
// Scaladocs parameters
// doc / scalacOptions ++= Seq("-skip-packages", "com.raphtory.algorithms.generic:com.raphtory.algorithms.temporal", "-private")<|MERGE_RESOLUTION|>--- conflicted
+++ resolved
@@ -87,16 +87,14 @@
           integrationTest
   )
 
-<<<<<<< HEAD
-lazy val arrowMessaging =
-  (project in file("arrow-messaging")).settings(assemblySettings)
-=======
 //lazy val protocol = project
 //  .settings(
 //          // Needed to expand the @service macro annotation
 //          macroSettings
 //  )
->>>>>>> 8a4c4a42
+
+lazy val arrowMessaging =
+  (project in file("arrow-messaging")).settings(assemblySettings)
 
 lazy val core = (project in file("core"))
   .settings(
@@ -160,13 +158,8 @@
           // Make it easy for 3rd-party clients to communicate with us via gRPC
           muSrcGenIdiomaticEndpoints := true
   )
-<<<<<<< HEAD
   .dependsOn(arrowMessaging)
-
-//core ++
-=======
   .enablePlugins(SrcGenPlugin)
->>>>>>> 8a4c4a42
 
 // CONNECTORS
 
