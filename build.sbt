--- conflicted
+++ resolved
@@ -1,5 +1,5 @@
 import com.typesafe.sbt.packager.archetypes.scripts.AshScriptPlugin
-import com.typesafe.sbt.packager.docker.Cmd
+https://github.com/Raphtory/Raphtory/pull/168/conflict?name=src%252Fmain%252Fresources%252Fapplication.conf&ancestor_oid=fc9f4a5b736685ae780b5a6d9b8c079c54063620&base_oid=ac0958dffdf3835ce8b9e33049dfb8ec223abe28&head_oid=572b231c143a63dc8e8ee95e2e1a01278a6587f5import com.typesafe.sbt.packager.docker.Cmd
 import sbtassembly.MergeStrategy
 
 lazy val root = Project(id = "raphtory", base = file(".")) aggregate (raphtory)
@@ -113,16 +113,12 @@
     libraryDependencies += "org.apache.hadoop"             % "hadoop-client"                      % "3.3.0",
     libraryDependencies += "com.thesamet.scalapb"          %% "compilerplugin"                    % "0.11.1",
     libraryDependencies += "net.openhft"                   % "zero-allocation-hashing"            % "0.15",
-<<<<<<< HEAD
     libraryDependencies += "de.javakaffee"                 % "kryo-serializers"                   % "0.45",
-    libraryDependencies += "com.lightbend.akka" %% "akka-stream-alpakka-avroparquet" % "3.0.3",
-    libraryDependencies += "com.typesafe.akka" %% "akka-stream" % "2.6.14",
-    libraryDependencies ++= Seq(
-=======
+    libraryDependencies += "com.lightbend.akka"           %% "akka-stream-alpakka-avroparquet"    % "3.0.3",
+    libraryDependencies += "com.typesafe.akka"            %% "akka-stream"                        % "2.6.14",
     libraryDependencies += "com.twitter"                  %% "chill"                              % "0.10.0",
     libraryDependencies += "com.twitter"                  %% "chill-akka"                         % "0.10.0",
-      libraryDependencies ++= Seq(
->>>>>>> 48ca6640
+    libraryDependencies ++= Seq(
       "com.thesamet.scalapb" %% "scalapb-runtime" % scalapb.compiler.Version.scalapbVersion % "protobuf"
     ),
     libraryDependencies += "org.scalatest" %% "scalatest" % "3.0.8" % Test,
