--- conflicted
+++ resolved
@@ -149,22 +149,6 @@
 
   val pulsarAdmin =
     "org.apache.pulsar" % "pulsar-client-admin-original" % pulsarVersion excludeAll excludePulsarBinding
-<<<<<<< HEAD
-  val pulsarApi        = "org.apache.pulsar"            % "pulsar-client-api"              % pulsarVersion
-  val pulsarCommon     = "org.apache.pulsar"            % "pulsar-common"                  % pulsarVersion
-  val pulsarCrypto     = "org.apache.pulsar"            % "pulsar-client-messagecrypto-bc" % pulsarVersion
-  val pulsarOriginal   = "org.apache.pulsar"            % "pulsar-client-original"         % pulsarVersion
-  val scalaLogging     = "com.typesafe.scala-logging"  %% "scala-logging"                  % scalaLoggingVersion
-  val scalaTest        = "org.scalatest"               %% "scalatest"                      % scalatestVersion % Test
-  val scalaTestCompile = "org.scalatest"               %% "scalatest"                      % scalatestVersion
-  val slf4j            = "org.slf4j"                    % "slf4j-api"                      % slf4jVersion
-  val sprayJson        = "io.spray"                    %% "spray-json"                     % sprayJsonVersion
-  val twitterChill     = "com.twitter"                 %% "chill"                          % chillVersion
-  val twittered        = "io.github.redouane59.twitter" % "twittered"                      % twitteredVersion
-  val typesafeConfig   = "com.typesafe"                 % "config"                         % typesafeConfigVersion
-  val zookeeper        = "org.apache.zookeeper"         % "zookeeper"                      % zookeeperVersion
-  val akkaTyped        = "com.typesafe.akka"           %% "akka-actor-typed"               % akkaVersion
-=======
   val pulsarApi        = "org.apache.pulsar"           % "pulsar-client-api"              % pulsarVersion
   val pulsarCommon     = "org.apache.pulsar"           % "pulsar-common"                  % pulsarVersion
   val pulsarCrypto     = "org.apache.pulsar"           % "pulsar-client-messagecrypto-bc" % pulsarVersion
@@ -178,11 +162,11 @@
 
   val timeSeries =
     "io.sqooba.oss" %% "scala-timeseries-lib" % timeSeriesVersion excludeAll (excludeLog4j, excludeSlf4j)
-  val twitterChill   = "com.twitter"                 %% "chill"     % chillVersion
-  val twittered      = "io.github.redouane59.twitter" % "twittered" % twitteredVersion
-  val typesafeConfig = "com.typesafe"                 % "config"    % typesafeConfigVersion
-  val zookeeper      = "org.apache.zookeeper"         % "zookeeper" % zookeeperVersion
->>>>>>> 063af00f
+  val twitterChill   = "com.twitter"                 %% "chill"            % chillVersion
+  val twittered      = "io.github.redouane59.twitter" % "twittered"        % twitteredVersion
+  val typesafeConfig = "com.typesafe"                 % "config"           % typesafeConfigVersion
+  val zookeeper      = "org.apache.zookeeper"         % "zookeeper"        % zookeeperVersion
+  val akkaTyped      = "com.typesafe.akka"           %% "akka-actor-typed" % akkaVersion
 }
 
 // ASSEMBLY SETTINGS
