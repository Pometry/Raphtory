--- conflicted
+++ resolved
@@ -85,13 +85,6 @@
 ) extends TabularisingGraphFunction
         with GlobalGraphFunction
 
-<<<<<<< HEAD
-final private[raphtory] case class PythonGlobalSelect(pyObj: Array[Byte])
-        extends TabularisingGraphFunction
-        with GlobalGraphFunction
-
-=======
->>>>>>> b0ae6903
 final private[raphtory] case class ExplodeSelect(f: _ => Iterable[Row]) extends TabularisingGraphFunction
 final private[raphtory] case class ClearChain()                         extends GraphFunction
 final private[raphtory] case class PerspectiveDone()                    extends GraphFunction
