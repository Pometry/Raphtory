package com.raphtory.api.input

import cats.effect.Async
<<<<<<< HEAD
=======
import cats.effect.Clock
>>>>>>> 21362a16
import cats.effect.kernel.Ref
import cats.syntax.all._
import com.raphtory.internals.graph.GraphAlteration.GraphUpdate
import com.raphtory.internals.graph.GraphBuilderF
import com.twitter.chill.ClosureCleaner
import com.typesafe.scalalogging.Logger
import io.prometheus.client.Counter
import org.slf4j.LoggerFactory

import scala.concurrent.duration._

trait Source {
<<<<<<< HEAD
  def getDynamicClasses: List[Class[_]] = List()
  def makeStream[F[_]: Async]: F[fs2.Stream[F, Seq[GraphUpdate]]]
}

abstract class SpoutBuilderSource[T] extends Source {
  protected def spout: Spout[T]
  protected def builder: GraphBuilder[T]
  override def getDynamicClasses = List(builder.getClass)

  override def makeStream[F[_]: Async]: F[fs2.Stream[F, Seq[GraphUpdate]]] =
    for {
      spoutInstance   <- Async[F].delay(spout.buildSpout())
      builderInstance <- builder.make
      stream          <- Async[F].pure(for {
                           index   <- fs2.Stream.eval(Ref.of[F, Long](1L))
                           tuples   = fs2.Stream.fromBlockingIterator[F](spoutInstance, 512)
                           // TODO: process chunks in parallel and increment the index consistently
                           updates <- tuples.chunks.evalMap(chunk => builderInstance.parseUpdates(chunk, index))
                         } yield updates)
    } yield stream
=======
  type MessageType
  def spout: Spout[MessageType]
  def builder: GraphBuilder[MessageType]

  def getBuilderClass: Class[_] = builder.getClass

  def make[F[_]: Async](
      graphID: String,
      id: Int,
      partitions: Map[Int, PartitionService[F]]
  ): F[StreamSource[F, MessageType]] =
    builder
      .make(graphID, id, partitions)
      .map(builder => new StreamSource[F, MessageType](id, spout.asStream, builder))
}

class ConcreteSource[T](override val spout: Spout[T], override val builder: GraphBuilder[T]) extends Source {
  override type MessageType = T

}

class StreamSource[F[_], T](id: Int, tuples: fs2.Stream[F, T], builderInstance: GraphBuilderF[F, T])(implicit
    F: Async[F]
) {
  private val logger: Logger = Logger(LoggerFactory.getLogger(this.getClass))

  def processTuples(counter: Counter.Child): F[Unit] = {
    val s = for {
      index <- fs2.Stream.eval(Ref.of[F, Long](1L))
      start <- fs2.Stream.eval(Clock[F].monotonic)
      _     <- tuples.chunks.evalMap { chunk =>
                 builderInstance.buildGraphFromT(chunk, index) *> F.delay(counter.inc(chunk.size))
               }.last
      _     <- fs2.Stream.eval(builderInstance.flush)
      end   <- fs2.Stream.eval(Clock[F].monotonic)
      _     <- fs2.Stream.eval(F.delay(logger.info(s"INNER INGESTION TOOK ${(end - start).toSeconds}s ")))
    } yield ()

    s.compile.drain
  }

  def sentMessages: F[Long]          = builderInstance.getSentUpdates
  def earliestTimeSeen(): F[Long]    = builderInstance.earliestTimeSeen
  def highestTimeSeen(): F[Long]     = builderInstance.highestTimeSeen
  def spoutReschedules(): F[Boolean] = F.delay(false)
  def pollInterval: FiniteDuration   = 1.seconds
  def sourceID: Int                  = id
>>>>>>> 21362a16
}

object Source {

  def apply[T](spout: Spout[T], builder: GraphBuilder[T]): Source = {
    val (spout_, builder_) = (spout, builder) // to avoid conflicts with method names
    new SpoutBuilderSource[T] {
      override protected def spout: Spout[T]          = spout_
      override protected def builder: GraphBuilder[T] = ClosureCleaner.clean(builder_)
    }
  }
}<|MERGE_RESOLUTION|>--- conflicted
+++ resolved
@@ -1,24 +1,22 @@
 package com.raphtory.api.input
 
 import cats.effect.Async
-<<<<<<< HEAD
-=======
-import cats.effect.Clock
->>>>>>> 21362a16
 import cats.effect.kernel.Ref
 import cats.syntax.all._
 import com.raphtory.internals.graph.GraphAlteration.GraphUpdate
 import com.raphtory.internals.graph.GraphBuilderF
 import com.twitter.chill.ClosureCleaner
-import com.typesafe.scalalogging.Logger
 import io.prometheus.client.Counter
-import org.slf4j.LoggerFactory
 
 import scala.concurrent.duration._
 
 trait Source {
-<<<<<<< HEAD
   def getDynamicClasses: List[Class[_]] = List()
+
+  /** This returns F[Stream] instead of just Stream because that gives you a chance to execute
+    * some things in the context of the F to prepare the source (for instance checking that a file actually exists)
+    * so the exceptions bubble up to the client context reporting the problem
+    */
   def makeStream[F[_]: Async]: F[fs2.Stream[F, Seq[GraphUpdate]]]
 }
 
@@ -29,64 +27,11 @@
 
   override def makeStream[F[_]: Async]: F[fs2.Stream[F, Seq[GraphUpdate]]] =
     for {
-      spoutInstance   <- Async[F].delay(spout.buildSpout())
       builderInstance <- builder.make
-      stream          <- Async[F].pure(for {
-                           index   <- fs2.Stream.eval(Ref.of[F, Long](1L))
-                           tuples   = fs2.Stream.fromBlockingIterator[F](spoutInstance, 512)
-                           // TODO: process chunks in parallel and increment the index consistently
-                           updates <- tuples.chunks.evalMap(chunk => builderInstance.parseUpdates(chunk, index))
-                         } yield updates)
+      index           <- Ref.of[F, Long](1L)
+      tuples           = spout.asStream
+      stream           = tuples.chunks.evalMap(chunk => builderInstance.parseUpdates(chunk, index))
     } yield stream
-=======
-  type MessageType
-  def spout: Spout[MessageType]
-  def builder: GraphBuilder[MessageType]
-
-  def getBuilderClass: Class[_] = builder.getClass
-
-  def make[F[_]: Async](
-      graphID: String,
-      id: Int,
-      partitions: Map[Int, PartitionService[F]]
-  ): F[StreamSource[F, MessageType]] =
-    builder
-      .make(graphID, id, partitions)
-      .map(builder => new StreamSource[F, MessageType](id, spout.asStream, builder))
-}
-
-class ConcreteSource[T](override val spout: Spout[T], override val builder: GraphBuilder[T]) extends Source {
-  override type MessageType = T
-
-}
-
-class StreamSource[F[_], T](id: Int, tuples: fs2.Stream[F, T], builderInstance: GraphBuilderF[F, T])(implicit
-    F: Async[F]
-) {
-  private val logger: Logger = Logger(LoggerFactory.getLogger(this.getClass))
-
-  def processTuples(counter: Counter.Child): F[Unit] = {
-    val s = for {
-      index <- fs2.Stream.eval(Ref.of[F, Long](1L))
-      start <- fs2.Stream.eval(Clock[F].monotonic)
-      _     <- tuples.chunks.evalMap { chunk =>
-                 builderInstance.buildGraphFromT(chunk, index) *> F.delay(counter.inc(chunk.size))
-               }.last
-      _     <- fs2.Stream.eval(builderInstance.flush)
-      end   <- fs2.Stream.eval(Clock[F].monotonic)
-      _     <- fs2.Stream.eval(F.delay(logger.info(s"INNER INGESTION TOOK ${(end - start).toSeconds}s ")))
-    } yield ()
-
-    s.compile.drain
-  }
-
-  def sentMessages: F[Long]          = builderInstance.getSentUpdates
-  def earliestTimeSeen(): F[Long]    = builderInstance.earliestTimeSeen
-  def highestTimeSeen(): F[Long]     = builderInstance.highestTimeSeen
-  def spoutReschedules(): F[Boolean] = F.delay(false)
-  def pollInterval: FiniteDuration   = 1.seconds
-  def sourceID: Int                  = id
->>>>>>> 21362a16
 }
 
 object Source {
