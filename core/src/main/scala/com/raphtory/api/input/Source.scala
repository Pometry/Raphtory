package com.raphtory.api.input

import cats.effect.Async
import cats.effect.Resource
import cats.effect.kernel.Ref
import cats.syntax.all._
import com.raphtory.internals.graph.GraphBuilderF
import com.raphtory.protocol.PartitionService
import com.twitter.chill.ClosureCleaner
import io.prometheus.client.Counter

import scala.concurrent.duration._

trait Source {
  type MessageType
  def spout: Spout[MessageType]
  def builder: GraphBuilder[MessageType]

  def getBuilderClass: Class[_] = builder.getClass

  def make[F[_]: Async](
      graphID: String,
      id: Int,
      partitions: Map[Int, PartitionService[F]]
  ): Resource[F, StreamSource[F, MessageType]] =
    builder
      .make(graphID, id, partitions)
      .map(builder => new StreamSource[F, MessageType](id, spout.buildSpout(), builder))
}

class ConcreteSource[T](override val spout: Spout[T], override val builder: GraphBuilder[T]) extends Source {
  override type MessageType = T

}

class StreamSource[F[_], T](id: Int, spoutInstance: SpoutInstance[T], builderInstance: GraphBuilderF[F, T])(implicit
    F: Async[F]
) {

<<<<<<< HEAD
  def elements(counter: Counter.Child): fs2.Stream[F, Unit] =
    for {
=======
  def elements(counter: Counter.Child): F[Unit] = {
    val s = for {
>>>>>>> 8f80cf49
      index <- fs2.Stream.eval(Ref.of[F, Long](1L))
      tuples = fs2.Stream.fromBlockingIterator[F](spoutInstance, 512)
      _     <- tuples.chunks.parEvalMapUnordered(4)(chunk =>
                 builderInstance.buildGraphFromT(chunk, index) *> F.delay(counter.inc(chunk.size))
               )
    } yield ()

<<<<<<< HEAD
  def sentMessages: F[Long] = builderInstance.getSentUpdates

=======
    s.void.compile.drain
  }

  def sentMessages: F[Long]          = builderInstance.getSentUpdates
  def earliestTimeSeen(): F[Long]    = builderInstance.earliestTimeSeen
>>>>>>> 8f80cf49
  def highestTimeSeen(): F[Long]     = builderInstance.highestTimeSeen
  def spoutReschedules(): F[Boolean] = F.delay(spoutInstance.spoutReschedules())
  def pollInterval: FiniteDuration   = 1.seconds
  def sourceID: Int                  = id
}

object Source {

  def apply[T](spout: Spout[T], builder: GraphBuilder[T]): Source =
    new ConcreteSource(spout, ClosureCleaner.clean(builder))

}<|MERGE_RESOLUTION|>--- conflicted
+++ resolved
@@ -37,13 +37,8 @@
     F: Async[F]
 ) {
 
-<<<<<<< HEAD
-  def elements(counter: Counter.Child): fs2.Stream[F, Unit] =
-    for {
-=======
   def elements(counter: Counter.Child): F[Unit] = {
     val s = for {
->>>>>>> 8f80cf49
       index <- fs2.Stream.eval(Ref.of[F, Long](1L))
       tuples = fs2.Stream.fromBlockingIterator[F](spoutInstance, 512)
       _     <- tuples.chunks.parEvalMapUnordered(4)(chunk =>
@@ -51,16 +46,11 @@
                )
     } yield ()
 
-<<<<<<< HEAD
-  def sentMessages: F[Long] = builderInstance.getSentUpdates
-
-=======
     s.void.compile.drain
   }
 
   def sentMessages: F[Long]          = builderInstance.getSentUpdates
   def earliestTimeSeen(): F[Long]    = builderInstance.earliestTimeSeen
->>>>>>> 8f80cf49
   def highestTimeSeen(): F[Long]     = builderInstance.highestTimeSeen
   def spoutReschedules(): F[Boolean] = F.delay(spoutInstance.spoutReschedules())
   def pollInterval: FiniteDuration   = 1.seconds
