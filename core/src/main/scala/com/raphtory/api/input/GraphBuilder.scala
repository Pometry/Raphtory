package com.raphtory.api.input

import com.raphtory.internals.communication.EndPoint
<<<<<<< HEAD
=======
import com.raphtory.internals.graph.GraphAlteration
>>>>>>> 0f2e009a
import com.raphtory.internals.graph.GraphAlteration._
import com.raphtory.internals.communication.SchemaProviderInstances._
import com.raphtory.internals.management.telemetry.ComponentTelemetryHandler
import com.typesafe.scalalogging.Logger
import net.openhft.hashing.LongHashFunction
import org.slf4j.LoggerFactory

import scala.collection.mutable
import scala.collection.mutable.ArrayBuffer

/** trait for creating a Graph by adding and deleting vertices and edges.
  *
  * An implementation of `GraphBuilder` needs to override `parseTuple(tuple: T)` to define parsing of input data.
  * The input data is generated using a [[com.raphtory.api.input.Spout Spout]] and passed to the
  * `parseTuple` method which is responsible for turning the raw data into a list of graph updates. Inside the
  * `parseTuple` implementation, use methods `addVertex`/`deleteVertex` and `addEdge`/`deleteEdge`
  * for adding/deleting vertices and edges. The resulting graph updates are send to the partitions responsible for
  * handling the vertices and edges.
  *
  * @example
  * {{{
  * class TwitterGraphBuilder() extends GraphBuilder[String] {
  *   override def parseTuple(fileLine: String): Unit = {
  *     val sourceNode = fileLine(0)
  *     val srcID      = sourceNode.toLong
  *     val targetNode = fileLine(1)
  *     val tarID      = targetNode.toLong
  *     val timeStamp  = fileLine(2).toLong
  *
  *     addVertex(timeStamp, srcID, Properties(ImmutableProperty("name", sourceNode)), Type("User"))
  *     addVertex(timeStamp, tarID, Properties(ImmutableProperty("name", targetNode)), Type("User"))
  *     addEdge(timeStamp, srcID, tarID, Type("Follows"))
  *   }
  * }
  * }}}
  *
  * @see [[Properties]] [[Spout]]
  */
trait GraphBuilder[T] {

  /** Processes raw data message `tuple` from the spout to extract source node, destination node,
    * timestamp info, etc.
    *
    *  A concrete implementation of a `GraphBuilder` needs to override this method to
    *  define the graph updates, calling the `addVertex`/`deleteVertex` and `addEdge`/`deleteEdge`
    *  methods documented below.
    *
    *  @param tuple raw input data
    */
  def parse(graph: Graph, tuple: T): Unit

  /** Convenience method for generating unique IDs based on vertex names
    *
    * Use of this method is optional. A `GraphBuilder` is free to assign vertex IDs in different ways, provided
    * that each vertex is assigned a unique ID of type `Long`.
    *
    * @param uniqueChars Vertex name
    */
  final def assignID(uniqueChars: String): Long = GraphBuilder.assignID(uniqueChars)

<<<<<<< HEAD
  final def buildInstance(deploymentID: String): GraphBuilderInstance[T] =
    new GraphBuilderInstance[T] {
      override def getDeploymentID: String    = deploymentID
      override def parseTuple(tuple: T): Unit = parse(this, tuple)
    }
}

trait GraphBuilderInstance[T] extends Serializable with Graph {

  /** Logger instance for writing out log messages */
  val logger: Logger                                              = Logger(LoggerFactory.getLogger(this.getClass))
  var index: Long                                                 = -1L
  private val deploymentID                                        = getDeploymentID
  private var partitionIDs: collection.Set[Int]                   = _
  private var writers: collection.Map[Int, EndPoint[GraphUpdate]] = _
  private var totalPartitions: Int                                = 1
  private val batching: Boolean                                   = false

  def getDeploymentID: String
  def parseTuple(tuple: T): Unit
=======
  final def buildInstance(graphID: String, sourceID: Int): GraphBuilderInstance[T] =
    new GraphBuilderInstance[T](graphID, sourceID, parse)
}

class GraphBuilderInstance[T](graphID: String, sourceID: Int, parse: (Graph, T) => Unit)
        extends Serializable
        with Graph {

  /** Logger instance for writing out log messages */
  val logger: Logger                                                  = Logger(LoggerFactory.getLogger(this.getClass))
  var index: Long                                                     = -1L
  private var partitionIDs: collection.Set[Int]                       = _
  private var writers: collection.Map[Int, EndPoint[GraphAlteration]] = _
  private var totalPartitions: Int                                    = 1
  private var sentUpdates: Long                                       = 0

  def getGraphID: String         = graphID
  def getSourceID: Int           = sourceID
  def parseTuple(tuple: T): Unit = parse(this, tuple)

  private[raphtory] def getSentUpdates: Long = sentUpdates
>>>>>>> 0f2e009a

  /** Parses `tuple` and fetches list of updates for the graph This is used internally to retrieve updates. */
  private[raphtory] def sendUpdates(tuple: T, tupleIndex: Long)(failOnError: Boolean = true): Unit =
    try {
      logger.trace(s"Parsing tuple: $tuple with index $tupleIndex")
      index = tupleIndex
      parseTuple(tuple)
    }
    catch {
      case e: Exception =>
        if (failOnError) {
          e.printStackTrace()
          throw e
        }
        else {
          logger.warn(s"Failed to parse tuple.", e.getMessage)
          e.printStackTrace()
        }
    }

  private[raphtory] def setupStreamIngestion(
      streamWriters: collection.Map[Int, EndPoint[GraphAlteration]]
  ): Unit = {
    writers = streamWriters
    partitionIDs = writers.keySet
    totalPartitions = writers.size
  }

  protected def updateVertexAddStats(): Unit =
    ComponentTelemetryHandler.vertexAddCounter.labels(graphID).inc()

  /** Adds a new vertex to the graph or updates an existing vertex
    *
    * @param updateTime timestamp for vertex update
    * @param srcId      ID of vertex to add/update
    * @param posTypeArg specify a [[Type Type]] for the vertex
    */
  override def addVertex(updateTime: Long, srcId: Long, posTypeArg: Type): Unit =
    addVertex(updateTime, srcId, vertexType = posTypeArg)

  /** Adds a new vertex to the graph or updates an existing vertex
    *
    * @param updateTime timestamp for vertex update
    * @param srcId      ID of vertex to add/update
    * @param properties Optionally specify vertex properties for the update (see [[com.raphtory.api.input.Properties Properties]] for the
    *                   available property types)
    * @param vertexType Optionally specify a [[Type Type]] for the vertex
    * @param secondaryIndex Optionally specify a secondary index that is used to determine the order of updates with the same `updateTime`
    */
  override def addVertex(
      updateTime: Long,
      srcId: Long,
      properties: Properties = Properties(),
      vertexType: MaybeType = NoType,
      secondaryIndex: Long = index
  ): Unit = {
    val update = VertexAdd(sourceID, updateTime, secondaryIndex, srcId, properties, vertexType.toOption)
    logger.trace(s"Created update $update")
    handleGraphUpdate(update)
    updateVertexAddStats()
  }

  /** Marks a vertex as deleted
    * @param updateTime time of deletion (a vertex is considered as no longer present in the graph after this time)
    * @param srcId Id of vertex to delete
    * @param secondaryIndex Optionally specify a secondary index that is used to determine the order of updates with the same `updateTime`
    */
  override def deleteVertex(updateTime: Long, srcId: Long, secondaryIndex: Long = index): Unit = {
<<<<<<< HEAD
    handleGraphUpdate(VertexDelete(updateTime, secondaryIndex, srcId))
    ComponentTelemetryHandler.vertexDeleteCounter.labels(deploymentID).inc()
=======
    handleGraphUpdate(VertexDelete(sourceID, updateTime, secondaryIndex, srcId))
    ComponentTelemetryHandler.vertexDeleteCounter.labels(graphID).inc()
>>>>>>> 0f2e009a
  }

  protected def updateEdgeAddStats(): Unit =
    ComponentTelemetryHandler.edgeAddCounter.labels(graphID).inc()

  /** Adds a new edge to the graph or updates an existing edge
    *
    * @param updateTime timestamp for edge update
    * @param srcId      ID of source vertex of the edge
    * @param dstId      ID of destination vertex of the edge
    * @param posTypeArg   specify a [[Type Type]] for the edge
    */
  override def addEdge(updateTime: Long, srcId: Long, dstId: Long, posTypeArg: Type): Unit =
    addEdge(updateTime, srcId, dstId, edgeType = posTypeArg)

  /** Adds a new edge to the graph or updates an existing edge
    *
    * @param updateTime timestamp for edge update
    * @param srcId      ID of source vertex of the edge
    * @param dstId      ID of destination vertex of the edge
    * @param properties edge properties for the update (see [[com.raphtory.api.input.Properties Properties]] for the
    *                   available property types)
    * @param edgeType   specify a [[Type Type]] for the edge
    * @param secondaryIndex Optionally specify a secondary index that is used to determine the order of updates with the same `updateTime`
    */
  override def addEdge(
      updateTime: Long,
      srcId: Long,
      dstId: Long,
      properties: Properties = Properties(),
      edgeType: MaybeType = NoType,
      secondaryIndex: Long = index
  ): Unit = {
    val update = EdgeAdd(sourceID, updateTime, secondaryIndex, srcId, dstId, properties, edgeType.toOption)
    handleGraphUpdate(update)
    updateEdgeAddStats()
  }

  /** Mark edge as deleted
    * @param updateTime time of deletion (the edge is considered as no longer present in the graph after this time)
    * @param srcId ID of source vertex of the edge
    * @param dstId ID of the destination vertex of the edge
    * @param secondaryIndex Optionally specify a secondary index that is used to determine the order of updates with the same `updateTime`
    */
  override def deleteEdge(updateTime: Long, srcId: Long, dstId: Long, secondaryIndex: Long = index): Unit = {
<<<<<<< HEAD
    handleGraphUpdate(EdgeDelete(updateTime, index, srcId, dstId))
    ComponentTelemetryHandler.edgeDeleteCounter.labels(deploymentID).inc()
=======
    handleGraphUpdate(EdgeDelete(sourceID, updateTime, index, srcId, dstId))
    ComponentTelemetryHandler.edgeDeleteCounter.labels(graphID).inc()
>>>>>>> 0f2e009a
  }

  protected def handleGraphUpdate(update: GraphUpdate): Any = {
    logger.trace(s"handling $update")
    sentUpdates += 1
    val partitionForTuple = checkPartition(update.srcId)
    if (partitionIDs contains partitionForTuple) {
      writers(partitionForTuple).sendAsync(update)
      logger.trace(s"$update sent")
    }
  }

  private def checkPartition(id: Long): Int =
    (id.abs % totalPartitions).toInt
}

class ConcreteGraphBuilder[T](parseFun: (Graph, T) => Unit) extends GraphBuilder[T] {
  override def parse(graph: Graph, tuple: T): Unit = parseFun(graph, tuple)
}

object GraphBuilder {

  def apply[T](parseFun: (Graph, T) => Unit): GraphBuilder[T] =
    new ConcreteGraphBuilder[T](parseFun)

  def assignID(uniqueChars: String): Long =
    LongHashFunction.xx3().hashChars(uniqueChars)
}

trait Graph {

<<<<<<< HEAD
=======
  def assignID(uniqueChars: String): Long =
    GraphBuilder.assignID(uniqueChars)

>>>>>>> 0f2e009a
  def addVertex(updateTime: Long, srcId: Long, posTypeArg: Type): Unit

  def addVertex(
      updateTime: Long,
      srcId: Long,
      properties: Properties = Properties(),
      vertexType: MaybeType = NoType,
      secondaryIndex: Long = 1 //this is always overwritten its just to make the API happy
  ): Unit
  def deleteVertex(updateTime: Long, srcId: Long, secondaryIndex: Long = 1): Unit
  def addEdge(updateTime: Long, srcId: Long, dstId: Long, posTypeArg: Type): Unit

  def addEdge(
      updateTime: Long,
      srcId: Long,
      dstId: Long,
      properties: Properties = Properties(),
      edgeType: MaybeType = NoType,
      secondaryIndex: Long = 1 //this is always overwritten its just to make the API happy
  ): Unit
  def deleteEdge(updateTime: Long, srcId: Long, dstId: Long, secondaryIndex: Long = 1): Unit
}<|MERGE_RESOLUTION|>--- conflicted
+++ resolved
@@ -1,10 +1,7 @@
 package com.raphtory.api.input
 
 import com.raphtory.internals.communication.EndPoint
-<<<<<<< HEAD
-=======
 import com.raphtory.internals.graph.GraphAlteration
->>>>>>> 0f2e009a
 import com.raphtory.internals.graph.GraphAlteration._
 import com.raphtory.internals.communication.SchemaProviderInstances._
 import com.raphtory.internals.management.telemetry.ComponentTelemetryHandler
@@ -65,28 +62,6 @@
     */
   final def assignID(uniqueChars: String): Long = GraphBuilder.assignID(uniqueChars)
 
-<<<<<<< HEAD
-  final def buildInstance(deploymentID: String): GraphBuilderInstance[T] =
-    new GraphBuilderInstance[T] {
-      override def getDeploymentID: String    = deploymentID
-      override def parseTuple(tuple: T): Unit = parse(this, tuple)
-    }
-}
-
-trait GraphBuilderInstance[T] extends Serializable with Graph {
-
-  /** Logger instance for writing out log messages */
-  val logger: Logger                                              = Logger(LoggerFactory.getLogger(this.getClass))
-  var index: Long                                                 = -1L
-  private val deploymentID                                        = getDeploymentID
-  private var partitionIDs: collection.Set[Int]                   = _
-  private var writers: collection.Map[Int, EndPoint[GraphUpdate]] = _
-  private var totalPartitions: Int                                = 1
-  private val batching: Boolean                                   = false
-
-  def getDeploymentID: String
-  def parseTuple(tuple: T): Unit
-=======
   final def buildInstance(graphID: String, sourceID: Int): GraphBuilderInstance[T] =
     new GraphBuilderInstance[T](graphID, sourceID, parse)
 }
@@ -108,7 +83,6 @@
   def parseTuple(tuple: T): Unit = parse(this, tuple)
 
   private[raphtory] def getSentUpdates: Long = sentUpdates
->>>>>>> 0f2e009a
 
   /** Parses `tuple` and fetches list of updates for the graph This is used internally to retrieve updates. */
   private[raphtory] def sendUpdates(tuple: T, tupleIndex: Long)(failOnError: Boolean = true): Unit =
@@ -177,13 +151,8 @@
     * @param secondaryIndex Optionally specify a secondary index that is used to determine the order of updates with the same `updateTime`
     */
   override def deleteVertex(updateTime: Long, srcId: Long, secondaryIndex: Long = index): Unit = {
-<<<<<<< HEAD
-    handleGraphUpdate(VertexDelete(updateTime, secondaryIndex, srcId))
-    ComponentTelemetryHandler.vertexDeleteCounter.labels(deploymentID).inc()
-=======
     handleGraphUpdate(VertexDelete(sourceID, updateTime, secondaryIndex, srcId))
     ComponentTelemetryHandler.vertexDeleteCounter.labels(graphID).inc()
->>>>>>> 0f2e009a
   }
 
   protected def updateEdgeAddStats(): Unit =
@@ -229,13 +198,8 @@
     * @param secondaryIndex Optionally specify a secondary index that is used to determine the order of updates with the same `updateTime`
     */
   override def deleteEdge(updateTime: Long, srcId: Long, dstId: Long, secondaryIndex: Long = index): Unit = {
-<<<<<<< HEAD
-    handleGraphUpdate(EdgeDelete(updateTime, index, srcId, dstId))
-    ComponentTelemetryHandler.edgeDeleteCounter.labels(deploymentID).inc()
-=======
     handleGraphUpdate(EdgeDelete(sourceID, updateTime, index, srcId, dstId))
     ComponentTelemetryHandler.edgeDeleteCounter.labels(graphID).inc()
->>>>>>> 0f2e009a
   }
 
   protected def handleGraphUpdate(update: GraphUpdate): Any = {
@@ -267,12 +231,9 @@
 
 trait Graph {
 
-<<<<<<< HEAD
-=======
   def assignID(uniqueChars: String): Long =
     GraphBuilder.assignID(uniqueChars)
 
->>>>>>> 0f2e009a
   def addVertex(updateTime: Long, srcId: Long, posTypeArg: Type): Unit
 
   def addVertex(
