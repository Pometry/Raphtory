package com.raphtory.api.input

import cats.effect.Async
import cats.effect.Ref
import cats.effect.Resource
import cats.syntax.all._
import com.raphtory.internals.graph.GraphBuilderF
import com.raphtory.protocol.PartitionService

trait GraphBuilder[T] extends ((Graph, T) => Unit) with Serializable {

  final def make[F[_]: Async](
      graphID: String,
      sourceID: Int,
      partitions: Map[Int, PartitionService[F]]
  ): Resource[F, GraphBuilderF[F, T]] =
    Resource.eval(for {
<<<<<<< HEAD
      highestSeen <- Ref.of(Long.MinValue)
      sentUpdates <- Ref.of(0L)
      builder     <- Async[F].delay(new GraphBuilderF(graphID, sourceID, this, partitions, highestSeen, sentUpdates))
=======
      earliestSeen <- Ref.of(Long.MaxValue)
      highestSeen  <- Ref.of(Long.MinValue)
      sentUpdates  <- Ref.of(0L)
      builder      <-
        Async[F].delay(new GraphBuilderF(graphID, sourceID, this, partitions, earliestSeen, highestSeen, sentUpdates))
>>>>>>> 8f80cf49
    } yield builder)
}

private[raphtory] object GraphBuilder {

  def apply[T](parseFun: (Graph, T) => Unit): GraphBuilder[T] =
    new GraphBuilder[T] { override def apply(graph: Graph, tuple: T): Unit = parseFun(graph, tuple) }
}<|MERGE_RESOLUTION|>--- conflicted
+++ resolved
@@ -15,17 +15,11 @@
       partitions: Map[Int, PartitionService[F]]
   ): Resource[F, GraphBuilderF[F, T]] =
     Resource.eval(for {
-<<<<<<< HEAD
-      highestSeen <- Ref.of(Long.MinValue)
-      sentUpdates <- Ref.of(0L)
-      builder     <- Async[F].delay(new GraphBuilderF(graphID, sourceID, this, partitions, highestSeen, sentUpdates))
-=======
       earliestSeen <- Ref.of(Long.MaxValue)
       highestSeen  <- Ref.of(Long.MinValue)
       sentUpdates  <- Ref.of(0L)
       builder      <-
         Async[F].delay(new GraphBuilderF(graphID, sourceID, this, partitions, earliestSeen, highestSeen, sentUpdates))
->>>>>>> 8f80cf49
     } yield builder)
 }
 
