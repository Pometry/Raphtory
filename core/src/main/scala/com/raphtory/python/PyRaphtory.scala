package com.raphtory.python

import cats.effect.ExitCode
import cats.effect.IO
import cats.effect.Resource
import cats.effect.Sync
import cats.syntax.all._
import com.monovore.decline._
import com.monovore.decline.effect._
import com.raphtory.internals.management.Py4JServer
import com.raphtory.internals.management.PythonInterop
import com.typesafe.scalalogging.Logger
import org.slf4j.LoggerFactory

import java.io._
import scala.concurrent.duration.DurationInt
import scala.jdk.OptionConverters._

object PyRaphtory
        extends CommandIOApp(
                name = "PyRaphtory",
                header = "Support for running supporting Python withing Raphtory",
                version = "0.1.0"
        ) {

  private val logger: Logger = Logger(LoggerFactory.getLogger(this.getClass))

  def checkParent(parentID: Long): IO[Unit] =
    IO.blocking(ProcessHandle.current().parent().toScala match {
      case None    =>
        logger.error("parent proces not found, shutting down")
        throw new RuntimeException("parent process not found")
      case Some(p) =>
        if (parentID == p.pid())
          logger.trace("process still alive")
        else {
          logger.error("parent process died, shutting down")
          throw new RuntimeException("parent process died")
        }
    }) *> IO.sleep(10.seconds)

  override def main: Opts[IO[ExitCode]] = {
    val parentID = Opts.option[Long](long = "parentID", short = "p", help = "Parent process ID").orNone
    val gateway  = Py4JServer.fromEntryPoint[IO](PythonInterop)

    parentID.map {
      case None     => gateway.useForever
      case Some(id) =>
        gateway.use(_ => IO.blocking(logger.trace("running PyRaphtory with parent check")) *> checkParent(id).foreverM)
    }
  }
<<<<<<< HEAD

  private def runToPython(evalPy: UnsafeEmbeddedPythonProxy, graph: TemporalGraph, script: String) =
    for {
      _       <- IO.blocking(evalPy.set("raphtory_graph", graph))
      _       <- IO.blocking(evalPy.set("py_script", script))
      _       <- IO.blocking(evalPy.run("context = RaphtoryContext(rg = raphtory_graph, script=py_script)"))
      tracker <- IO.blocking(evalPy.invoke(PyRef("context"), "eval_from_jvm", Vector.empty))
      _       <- IO.blocking(
                         tracker.asInstanceOf[QueryProgressTracker].waitForJob()
                 ) // Cannot call wait_for_job in python as it blocks the internal interpreter
    } yield ExitCode.Success
}

sealed trait ConMode
case class Distributed(conf: Map[String, String]) extends ConMode
case object Local                                 extends ConMode

sealed trait LoadingMode
case object Batch     extends LoadingMode
case object Streaming extends LoadingMode
=======
}
>>>>>>> b0ae6903
<|MERGE_RESOLUTION|>--- conflicted
+++ resolved
@@ -49,27 +49,4 @@
         gateway.use(_ => IO.blocking(logger.trace("running PyRaphtory with parent check")) *> checkParent(id).foreverM)
     }
   }
-<<<<<<< HEAD
-
-  private def runToPython(evalPy: UnsafeEmbeddedPythonProxy, graph: TemporalGraph, script: String) =
-    for {
-      _       <- IO.blocking(evalPy.set("raphtory_graph", graph))
-      _       <- IO.blocking(evalPy.set("py_script", script))
-      _       <- IO.blocking(evalPy.run("context = RaphtoryContext(rg = raphtory_graph, script=py_script)"))
-      tracker <- IO.blocking(evalPy.invoke(PyRef("context"), "eval_from_jvm", Vector.empty))
-      _       <- IO.blocking(
-                         tracker.asInstanceOf[QueryProgressTracker].waitForJob()
-                 ) // Cannot call wait_for_job in python as it blocks the internal interpreter
-    } yield ExitCode.Success
-}
-
-sealed trait ConMode
-case class Distributed(conf: Map[String, String]) extends ConMode
-case object Local                                 extends ConMode
-
-sealed trait LoadingMode
-case object Batch     extends LoadingMode
-case object Streaming extends LoadingMode
-=======
-}
->>>>>>> b0ae6903
+}