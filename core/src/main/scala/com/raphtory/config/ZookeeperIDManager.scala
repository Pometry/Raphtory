package com.raphtory.config

import com.typesafe.scalalogging.Logger
import org.apache.curator.framework.CuratorFramework
import org.apache.curator.framework.CuratorFrameworkFactory
import org.apache.curator.framework.recipes.atomic.DistributedAtomicInteger
import org.apache.curator.retry.ExponentialBackoffRetry
import org.apache.curator.retry.RetryNTimes
import org.slf4j.LoggerFactory;

<<<<<<< HEAD
/** @note DoNotDocument */
private[raphtory] class ZookeeperIDManager(zookeeperAddress: String, atomicPath: String) {
=======
/** @DoNotDocument */
private[raphtory] class ZookeeperIDManager(zookeeperAddress: String, atomicPath: String)
        extends IDManager {
>>>>>>> 5563390f
  val logger: Logger = Logger(LoggerFactory.getLogger(this.getClass))

  private val client: CuratorFramework = CuratorFrameworkFactory
    .builder()
    .connectString(zookeeperAddress)
    .retryPolicy(new ExponentialBackoffRetry(1000, 3))
    .build();

  private val atomicInt: DistributedAtomicInteger =
    new DistributedAtomicInteger(client, atomicPath, new RetryNTimes(10, 500), null);

  client.start

  def getNextAvailableID(): Option[Int] = {
    val incremented = atomicInt.increment()

    if (incremented.succeeded()) {
      val id = incremented.preValue()

      logger.trace(s"Zookeeper $zookeeperAddress: Atomic integer pre value at '$id'.")

      Some(id)
    }
    else {
      logger.error(s"Zookeeper $zookeeperAddress: Failed to increment atomic integer.")

      None
    }
  }

  def resetID(): Unit = {
    logger.debug(s"Zookeeper $zookeeperAddress: Atomic integer requested for reset.")

    logger.debug(
            s"Zookeeper $zookeeperAddress: Atomic integer value now at '${atomicInt.get().preValue()}'."
    )

    atomicInt.forceSet(0)

    logger.debug(
            s"Zookeeper $zookeeperAddress: Atomic integer value now at '${atomicInt.get().postValue()}'."
    )
  }

  def stop(): Unit =
    client.close()

}<|MERGE_RESOLUTION|>--- conflicted
+++ resolved
@@ -8,14 +8,9 @@
 import org.apache.curator.retry.RetryNTimes
 import org.slf4j.LoggerFactory;
 
-<<<<<<< HEAD
 /** @note DoNotDocument */
-private[raphtory] class ZookeeperIDManager(zookeeperAddress: String, atomicPath: String) {
-=======
-/** @DoNotDocument */
 private[raphtory] class ZookeeperIDManager(zookeeperAddress: String, atomicPath: String)
         extends IDManager {
->>>>>>> 5563390f
   val logger: Logger = Logger(LoggerFactory.getLogger(this.getClass))
 
   private val client: CuratorFramework = CuratorFrameworkFactory
