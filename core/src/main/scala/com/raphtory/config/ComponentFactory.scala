--- conflicted
+++ resolved
@@ -24,17 +24,12 @@
 import scala.reflect.ClassTag
 import scala.reflect.runtime.universe.TypeTag
 
-<<<<<<< HEAD
 /** @note DoNotDocument */
-private[raphtory] class ComponentFactory(conf: Config, pulsarController: PulsarController) {
-=======
-/** @DoNotDocument */
 private[raphtory] class ComponentFactory(
     conf: Config,
     topicRepo: TopicRepository,
     localDeployment: Boolean = false
 ) {
->>>>>>> 5563390f
   val logger: Logger = Logger(LoggerFactory.getLogger(this.getClass))
 
   private val deploymentID = conf.getString("raphtory.deploy.id")
