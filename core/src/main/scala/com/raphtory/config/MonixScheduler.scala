package com.raphtory.config

import com.raphtory.components.Component
import monix.execution.ExecutionModel.AlwaysAsyncExecution
import monix.execution.{Scheduler => MScheduler}
import monix.execution.UncaughtExceptionReporter

import java.util.concurrent.Executors
import scala.concurrent.duration.FiniteDuration

<<<<<<< HEAD
/** @note DoNotDocument */
private[raphtory] class MonixScheduler {

=======
/** @DoNotDocument */
private[raphtory] class MonixScheduler extends Scheduler {
>>>>>>> 5563390f
  val threads: Int = 8

  // Will schedule things with delays
  val scheduledExecutor = Executors.newSingleThreadScheduledExecutor()

  // For actual execution of tasks
  val executorService =
    MScheduler.computation(parallelism = threads, executionModel = AlwaysAsyncExecution)

  // Logs errors to stderr or something
  val uncaughtExceptionReporter =
    UncaughtExceptionReporter(executorService.reportFailure)

  val scheduler = MScheduler(
          scheduledExecutor,
          executorService,
          uncaughtExceptionReporter,
          AlwaysAsyncExecution
  )

  override def execute[T](component: Component[T]): Unit = scheduler.execute(() => component.run())

  override def scheduleOnce(delay: FiniteDuration, task: => Unit): Cancelable = {
    val cancelable = scheduler.scheduleOnce(delay)(task)
    () => cancelable.cancel()
  }
}<|MERGE_RESOLUTION|>--- conflicted
+++ resolved
@@ -8,14 +8,8 @@
 import java.util.concurrent.Executors
 import scala.concurrent.duration.FiniteDuration
 
-<<<<<<< HEAD
 /** @note DoNotDocument */
-private[raphtory] class MonixScheduler {
-
-=======
-/** @DoNotDocument */
 private[raphtory] class MonixScheduler extends Scheduler {
->>>>>>> 5563390f
   val threads: Int = 8
 
   // Will schedule things with delays
