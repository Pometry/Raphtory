--- conflicted
+++ resolved
@@ -2,11 +2,7 @@
 
 import com.raphtory.api.input.Properties
 import com.raphtory.api.input.Type
-<<<<<<< HEAD
-import com.raphtory.internals.components.querymanager.SchemaProvider
-=======
-import com.raphtory.internals.components.querymanager.QueryManagement
->>>>>>> 0f2e009a
+import com.raphtory.internals.components.querymanager._
 
 sealed private[raphtory] trait GraphAlteration {
   val sourceID: Int
@@ -31,13 +27,9 @@
   )(implicit val provider: SchemaProvider[VertexAdd])
           extends GraphUpdate //add a vertex (or add/update a property to an existing vertex)
 
-<<<<<<< HEAD
-  case class VertexDelete(updateTime: Long, index: Long, srcId: Long)(implicit
+  case class VertexDelete(sourceID: Int, updateTime: Long, index: Long, srcId: Long)(implicit
       val provider: SchemaProvider[VertexDelete]
   ) extends GraphUpdate
-=======
-  case class VertexDelete(sourceID: Int, updateTime: Long, index: Long, srcId: Long) extends GraphUpdate
->>>>>>> 0f2e009a
 
   case class EdgeAdd(
       sourceID: Int,
@@ -50,13 +42,9 @@
   )(implicit val provider: SchemaProvider[EdgeAdd])
           extends GraphUpdate
 
-<<<<<<< HEAD
-  case class EdgeDelete(updateTime: Long, index: Long, srcId: Long, dstId: Long)(implicit
+  case class EdgeDelete(sourceID: Int, updateTime: Long, index: Long, srcId: Long, dstId: Long)(implicit
       val provider: SchemaProvider[EdgeDelete]
   ) extends GraphUpdate
-=======
-  case class EdgeDelete(sourceID: Int, updateTime: Long, index: Long, srcId: Long, dstId: Long) extends GraphUpdate
->>>>>>> 0f2e009a
 
   /** Required sync after an update has been applied to a partition */
   sealed abstract class GraphUpdateEffect(val updateId: Long) extends GraphAlteration {
@@ -101,14 +89,9 @@
       val provider: SchemaProvider[SyncExistingEdgeAdd]
   ) extends GraphUpdateEffect(dstId)
 
-<<<<<<< HEAD
-  case class SyncExistingEdgeRemoval(updateTime: Long, index: Long, srcId: Long, dstId: Long)(implicit
+  case class SyncExistingEdgeRemoval(sourceID: Int,updateTime: Long, index: Long, srcId: Long, dstId: Long)(implicit
       val provider: SchemaProvider[SyncExistingEdgeRemoval]
   ) extends GraphUpdateEffect(dstId)
-=======
-  case class SyncExistingEdgeRemoval(sourceID: Int, updateTime: Long, index: Long, srcId: Long, dstId: Long)
-          extends GraphUpdateEffect(dstId)
->>>>>>> 0f2e009a
 
   case class SyncNewEdgeRemoval(
       sourceID: Int,
@@ -122,21 +105,13 @@
   ) extends GraphUpdateEffect(dstId)
 
   /** Edge removals generated via vertex removals */
-<<<<<<< HEAD
-  case class OutboundEdgeRemovalViaVertex(updateTime: Long, index: Long, srcId: Long, dstId: Long)(implicit
+  case class OutboundEdgeRemovalViaVertex(sourceID: Int, updateTime: Long, index: Long, srcId: Long, dstId: Long)(implicit
       val provider: SchemaProvider[OutboundEdgeRemovalViaVertex]
   ) extends GraphUpdateEffect(dstId)
 
-  case class InboundEdgeRemovalViaVertex(updateTime: Long, index: Long, srcId: Long, dstId: Long)(implicit
+  case class InboundEdgeRemovalViaVertex(sourceID: Int, updateTime: Long, index: Long, srcId: Long, dstId: Long)(implicit
       val provider: SchemaProvider[InboundEdgeRemovalViaVertex]
   ) extends GraphUpdateEffect(srcId)
-=======
-  case class OutboundEdgeRemovalViaVertex(sourceID: Int, updateTime: Long, index: Long, srcId: Long, dstId: Long)
-          extends GraphUpdateEffect(dstId)
-
-  case class InboundEdgeRemovalViaVertex(sourceID: Int, updateTime: Long, index: Long, srcId: Long, dstId: Long)
-          extends GraphUpdateEffect(srcId)
->>>>>>> 0f2e009a
 
   /** Responses from a partition receiving any of the above */
   case class SyncExistingRemovals(
@@ -151,8 +126,8 @@
       val provider: SchemaProvider[SyncExistingRemovals]
   ) extends GraphUpdateEffect(srcId)
 
-<<<<<<< HEAD
   case class EdgeSyncAck(
+      sourceID: Int,
       updateTime: Long,
       index: Long,
       srcId: Long,
@@ -162,14 +137,7 @@
       val provider: SchemaProvider[EdgeSyncAck]
   ) extends GraphUpdateEffect(srcId)
 
-  case class VertexRemoveSyncAck(updateTime: Long, index: Long, override val updateId: Long)(implicit
+  case class VertexRemoveSyncAck(sourceID: Int, updateTime: Long, index: Long, override val updateId: Long)(implicit
       val provider: SchemaProvider[VertexRemoveSyncAck]
   ) extends GraphUpdateEffect(updateId)
-=======
-  case class EdgeSyncAck(sourceID: Int, updateTime: Long, index: Long, srcId: Long, dstId: Long, fromAddition: Boolean)
-          extends GraphUpdateEffect(srcId)
-
-  case class VertexRemoveSyncAck(sourceID: Int, updateTime: Long, index: Long, override val updateId: Long)
-          extends GraphUpdateEffect(updateId)
->>>>>>> 0f2e009a
 }