--- conflicted
+++ resolved
@@ -24,14 +24,11 @@
   implicit val ordering: Ordering[VertexUpdate] = Ordering.by(v => (v.time, v.index, v.id))
 }
 
-<<<<<<< HEAD
-=======
 case class SourceCounter(var total: Long) {
   def increment() = total = total + 1;
   def get(): Long = total
 }
 
->>>>>>> 0f2e009a
 private[raphtory] class Watermarker(graphID: String, storage: GraphPartition) {
 
   private val logger: Logger = Logger(LoggerFactory.getLogger(this.getClass))
@@ -43,11 +40,7 @@
   val latestTime: AtomicLong = new AtomicLong(0)
 
   private var latestWatermark =
-<<<<<<< HEAD
-    WatermarkTime(graphID, storage.getPartitionID, Long.MaxValue, 0, safe = false)
-=======
     WatermarkTime(storage.getPartitionID, Long.MaxValue, 0, safe = false, Array[(Int, Long)]())
->>>>>>> 0f2e009a
 
   //Current unsynchronised updates
   private val edgeAdditions: mutable.TreeSet[EdgeUpdate] = mutable.TreeSet()
@@ -142,45 +135,6 @@
   def updateWatermark(): Unit = {
     lock.lock()
     try {
-<<<<<<< HEAD
-      val time = latestTime.get()
-      if (!storage.currentyBlockIngesting()) {
-        val edgeAdditionTime =
-          if (edgeAdditions.nonEmpty)
-            edgeAdditions.minBy(_.time).time
-          else
-            time
-
-        val edgeDeletionTime =
-          if (edgeDeletions.nonEmpty)
-            edgeDeletions.minBy(_.time).time
-          else
-            time
-
-        val vertexDeletionTime: Long =
-          if (vertexDeletions.nonEmpty)
-            vertexDeletions.keys.minBy(_.time).time //find the min and then extract the time
-          else
-            time
-
-        val finalTime =
-          Array(time, edgeAdditionTime, edgeDeletionTime, vertexDeletionTime).min
-
-        val noBlockingOperations =
-          edgeAdditions.isEmpty && edgeDeletions.isEmpty && vertexDeletions.isEmpty
-
-        val newWatermark =
-          WatermarkTime(graphID, storage.getPartitionID, oldestTime.get(), finalTime, noBlockingOperations)
-
-        if (newWatermark != latestWatermark)
-          logger.trace(
-                  s"Partition ${storage.getPartitionID} for '$graphID': Creating watermark with " +
-                    s"earliest time '${oldestTime.get()}' and latest time '$finalTime'."
-          )
-
-        latestWatermark = newWatermark
-      }
-=======
       val time             = latestTime.get()
       val edgeAdditionTime =
         if (edgeAdditions.nonEmpty)
@@ -228,7 +182,6 @@
         )
 
       latestWatermark = newWatermark
->>>>>>> 0f2e009a
     }
     catch {
       case e: Exception =>
