--- conflicted
+++ resolved
@@ -12,9 +12,6 @@
 import scala.collection.concurrent.TrieMap
 import scala.collection.mutable
 
-<<<<<<< HEAD
-private[raphtory] class Watermarker(graphID: String, storage: GraphPartition) {
-=======
 case class EdgeUpdate(time: Long, index: Long, src: Long, dst: Long)
 
 object EdgeUpdate {
@@ -27,8 +24,7 @@
   implicit val ordering: Ordering[VertexUpdate] = Ordering.by(v => (v.time, v.index, v.id))
 }
 
-private[raphtory] class Watermarker(storage: GraphPartition) {
->>>>>>> 1fc6d974
+private[raphtory] class Watermarker(graphID: String, storage: GraphPartition) {
 
   private val logger: Logger = Logger(LoggerFactory.getLogger(this.getClass))
   private val lock: Lock     = new ReentrantLock()
