package com.raphtory.internals.storage.pojograph

import com.raphtory.api.input._
import com.raphtory.internals.graph.GraphAlteration._
import com.raphtory.internals.graph.GraphPartition
import com.raphtory.internals.graph.LensInterface
import com.raphtory.internals.storage.pojograph.entities.external.vertex.PojoExVertex
import com.raphtory.internals.storage.pojograph.entities.internal.PojoEdge
import com.raphtory.internals.storage.pojograph.entities.internal.PojoEntity
import com.raphtory.internals.storage.pojograph.entities.internal.PojoVertex
import com.raphtory.internals.storage.pojograph.entities.internal.SplitEdge
import com.typesafe.config.Config
import com.typesafe.scalalogging.Logger
import org.slf4j.LoggerFactory
import com.raphtory.internals.communication.SchemaProviderInstances._
import scala.collection.mutable

private[raphtory] class PojoBasedPartition(graphID: String, partition: Int, conf: Config)
        extends GraphPartition(graphID, partition, conf) {
<<<<<<< HEAD
  private val logger: Logger        = Logger(LoggerFactory.getLogger(this.getClass))
=======
>>>>>>> 0f2e009a
  private val hasDeletionsPath      = "raphtory.data.containsDeletions"
  private val hasDeletions: Boolean = conf.getBoolean(hasDeletionsPath)
  logger.debug(
          s"Config indicates that the data contains 'delete' events. " +
            s"To change this modify '$hasDeletionsPath' in the application conf."
  )

  // Map of vertices contained in the partition
  private val vertices: mutable.Map[Long, PojoVertex] = mutable.Map[Long, PojoVertex]()

  def addProperties(msgTime: Long, index: Long, entity: PojoEntity, properties: Properties): Unit =
    properties.properties.foreach {
      case StringProperty(key, value)    => entity + (msgTime, index, false, key, value)
      case LongProperty(key, value)      => entity + (msgTime, index, false, key, value)
      case DoubleProperty(key, value)    => entity + (msgTime, index, false, key, value)
      case FloatProperty(key, value)     => entity + (msgTime, index, false, key, value)
      case BooleanProperty(key, value)   => entity + (msgTime, index, false, key, value)
      case IntegerProperty(key, value)   => entity + (msgTime, index, false, key, value)
      case ImmutableProperty(key, value) => entity + (msgTime, index, true, key, value)
    }

  // if the add come with some properties add all passed properties into the entity
  override def addVertex(
      sourceID: Int,
      msgTime: Long,
      index: Long,
      srcId: Long,
      properties: Properties,
      vertexType: Option[Type]
  ): Unit = {
    addVertexInternal(msgTime, index, srcId, properties, vertexType)
    logger.trace(s"Added vertex $srcId")
  }

  // TODO Unfolding of type is un-necessary
  def addVertexInternal(
      msgTime: Long,
      index: Long,
      srcId: Long,
      properties: Properties,
      vertexType: Option[Type]
  ): PojoVertex = { //Vertex add handler function
    val vertex: PojoVertex = vertices.get(srcId) match { //check if the vertex exists
      case Some(v) => //if it does
        v revive (msgTime, index) //add the history point
        logger.trace(s"History point added to vertex: $srcId")
        v
      case None    => //if it does not exist
        val v = new PojoVertex(msgTime, index, srcId, initialValue = true) //create a new vertex
        vertices += ((srcId, v)) //put it in the map)
        v.setType(vertexType.map(_.name))
        logger.trace(s"New vertex created $srcId")
        v
    }
    addProperties(msgTime, index, vertex, properties)
    logger.trace(s"Properties added: $properties")
    logger.trace(s"Vertex returned: ${vertex.vertexId}")
    vertex //return the vertex
  }

  def getVertexOrPlaceholder(msgTime: Long, index: Long, id: Long): PojoVertex =
    vertices.get(id) match {
      case Some(vertex) => vertex
      case None         =>
        val vertex = new PojoVertex(msgTime, index, id, initialValue = true)
        vertices put (id, vertex)
        vertex.wipe()
        vertex
    }

  def removeVertex(sourceID: Int, msgTime: Long, index: Long, srcId: Long): List[GraphUpdateEffect] = {
    val vertex = vertices.get(srcId) match {
      case Some(v) =>
        v kill (msgTime, index)
        logger.trace(s"Removed vertex $srcId")
        v
      case None    => //if the removal has arrived before the creation
        val v = new PojoVertex(msgTime, index, srcId, initialValue = false) //create a placeholder
        vertices put (srcId, v) //add it to the map
        logger.trace(s"Removed vertex $srcId")
        v
    }

    val messagesForIncoming = vertex.incomingEdges
      .map { edge =>
        edge._2 match {
          case remoteEdge: SplitEdge =>
            remoteEdge kill (msgTime, index)
            logger.trace(s"$msgTime killed in $remoteEdge")
            Some[GraphUpdateEffect](
                    InboundEdgeRemovalViaVertex(sourceID, msgTime, index, remoteEdge.getSrcId, remoteEdge.getDstId)
            )
          case edge                  => //if it is a local edge -- operated by the same worker, therefore we can perform an action -- otherwise we must inform the other local worker to handle this
            edge kill (msgTime, index)
            logger.trace(s"$msgTime killed in $edge")
            None
        }
      }
      .toList
      .flatten
    val messagesForOutgoing = vertex.outgoingEdges
      .map { edge =>
        edge._2 match {
          case remoteEdge: SplitEdge =>
            remoteEdge kill (msgTime, index) //outgoing edge always operated by the same worker, therefore we can perform an action
            logger.trace(s"$msgTime killed in $remoteEdge")
            Some[GraphUpdateEffect](
                    OutboundEdgeRemovalViaVertex(sourceID, msgTime, index, remoteEdge.getSrcId, remoteEdge.getDstId)
            )
          case edge                  =>
            edge kill (msgTime, index) //outgoing edge always operated by the same worker, therefore we can perform an action
            logger.trace(s"$msgTime killed in $edge")
            None
        }
      }
      .toList
      .flatten
    val messages            = messagesForIncoming ++ messagesForOutgoing
    //if (messages.size != vertex.getEdgesRequiringSync())
    //  logger.error(s"The number of Messages to sync [${messages.size}] does not match to system value [${vertex.getEdgesRequringSync()}]")
    messages
  }

  // Edge methods

  def addEdge(
      sourceID: Int,
      msgTime: Long,
      index: Long,
      srcId: Long,
      dstId: Long,
      properties: Properties,
      edgeType: Option[Type]
  ): Option[GraphUpdateEffect] = {
    val local     = checkDst(dstId) //is the dst on this machine
    logger.trace(s"Dst is on the machine: $local")
    val srcVertex =
      addVertexInternal(msgTime, index, srcId, Properties(), None) // create or revive the source ID
    logger.trace(s"Src ID: $srcId created and revived")
    val (present, edge) = srcVertex.getOutgoingEdge(dstId) match {
      case Some(e) => //retrieve the edge if it exists
        logger.trace(s"Edge of srcID: $srcId - dstId: $dstId retrieved")
        (true, e)
      case None    => //if it does not
        val newEdge = if (local) {
          logger.trace(s"New edge created $srcId - $dstId")
          new PojoEdge(
                  msgTime,
                  index,
                  srcId,
                  dstId,
                  initialValue = true
          ) //create the new edge, local or remote
        }
        else {
          logger.trace(s"Split edge $srcId - $dstId between partitions created")
          new SplitEdge(msgTime, index, srcId, dstId, initialValue = true)
        }
        newEdge.setType(edgeType.map(_.name))
        srcVertex.addOutgoingEdge(newEdge) //add this edge to the vertex
        logger.trace(s"Added edge $newEdge to vertex $srcVertex")
        (false, newEdge)
    }

    val maybeEffect =
      if (present) {
        edge revive (msgTime, index) //if the edge was previously created we need to revive it
        logger.trace(s"Edge ${edge.getSrcId} - ${edge.getDstId} revived")
        if (local) {
          if (srcId != dstId)
            addVertexInternal(
                    msgTime,
                    index,
                    dstId,
                    Properties(),
                    None
            ) // do the same for the destination ID
          None
        }
        else
          Some(
                  SyncExistingEdgeAdd(sourceID, msgTime, index, srcId, dstId, properties)
          )                          // inform the partition dealing with the destination node*/
      }
      else {
        val deaths = if (hasDeletions) {
          val list = srcVertex.deletionList
          edge killList list // add them to the edge
          logger.trace(s"Added $edge to killList: $list")
          list
        }
        else List() //we extract the removals from the src

        if (local) {
          if (srcId != dstId) {
            val dstVertex =
              addVertexInternal(
                      msgTime,
                      index,
                      dstId,
                      Properties(),
                      None
              )                                                    // do the same for the destination ID
            dstVertex addIncomingEdge edge                         // add it to the dst as would not have been seen
            logger.trace(s"added $edge to $dstVertex")
            if (hasDeletions) edge killList dstVertex.deletionList //add the dst removes into the edge
            logger.trace(s"Added ${dstVertex.deletionList} to $edge")
          }
          else {
            srcVertex addIncomingEdge edge // a self loop should be in the incoming map as well
            logger.trace(s"added $edge to $srcVertex")
          }
          None
        }
        else {
          srcVertex
            .incrementEdgesRequiringSync() //if its not fully local and is new then increment the count for edges requiring a watermark count
          Some(SyncNewEdgeAdd(sourceID, msgTime, index, srcId, dstId, properties, deaths, edgeType))
        }
      }
    addProperties(msgTime, index, edge, properties)
    maybeEffect
  }

  def syncNewEdgeAdd(
      sourceID: Int,
      msgTime: Long,
      index: Long,
      srcId: Long,
      dstId: Long,
      properties: Properties,
      srcRemovals: List[(Long, Long)],
      edgeType: Option[Type]
  ): GraphUpdateEffect = {
    val dstVertex =
      addVertexInternal(msgTime, index, dstId, Properties(), None) //create or revive the destination node
    logger.trace(s"created and revived destination vertex: $dstId")
    val edge   = dstVertex.getIncomingEdge(srcId) match {
      case Some(edge) =>
        logger.debug(
                s"Edge $srcId $dstId already existed in partition $partition for syncNewEdgeAdd"
        )
        edge
      case None       =>
        val e = new SplitEdge(msgTime, index, srcId, dstId, initialValue = true)
        dstVertex addIncomingEdge e
        e
    }
    logger.trace(s"added $edge to $dstVertex")
    val deaths = if (hasDeletions) {
      val list = dstVertex.deletionList
      edge killList srcRemovals //pass source node death lists to the edge
      edge killList list        // pass destination node death lists to the edge
      logger.trace(s"Passed source node and destination node death lists to respective edges")
      list
    }
    else List() //get the destination node deaths

    addProperties(msgTime, index, edge, properties)
    logger.trace(s"Added properties $properties")
    dstVertex.incrementEdgesRequiringSync()
    edge.setType(edgeType.map(_.name))
    SyncExistingRemovals(sourceID, msgTime, index, srcId, dstId, deaths, fromAddition = true)
  }

  def syncExistingEdgeAdd(
      sourceID: Int,
      msgTime: Long,
      index: Long,
      srcId: Long,
      dstId: Long,
      properties: Properties
  ): GraphUpdateEffect = {
    val dstVertex =
      addVertexInternal(msgTime, index, dstId, Properties(), None) // revive the destination node
    logger.trace(s"Revived destination node: ${dstVertex.vertexId}")
    dstVertex.getIncomingEdge(srcId) match {
      case Some(edge) =>
        edge revive (msgTime, index) //revive the edge
        logger.trace(s"Revived edge ${edge.getSrcId} - ${edge.getDstId}")
        addProperties(msgTime, index, edge, properties)
        logger.trace(s"Added properties: $properties to edge")
      case None       =>
        logger.debug(
                s"Edge $srcId $dstId missing from partition $partition for syncExistingEdgeAdd"
        )
        val edge = new SplitEdge(msgTime, index, srcId, dstId, initialValue = true)
        addProperties(msgTime, index, edge, properties)
        dstVertex addIncomingEdge edge

    }
    EdgeSyncAck(sourceID, msgTime, index, srcId, dstId, fromAddition = true)
  }

  def batchAddRemoteEdge(
      sourceID: Int,
      msgTime: Long,
      index: Long,
      srcId: Long,
      dstId: Long,
      properties: Properties,
      edgeType: Option[Type]
  ): Unit = {
    val dstVertex =
      addVertexInternal(msgTime, index, dstId, Properties(), None) // revive the destination node
    logger.trace(s"Revived destination node: ${dstVertex.vertexId}")
    dstVertex.getIncomingEdge(srcId) match {
      case Some(edge) =>
        edge revive (msgTime, index) //revive the edge
        logger.trace(s"Revived edge ${edge.getSrcId} - ${edge.getDstId}")
        addProperties(msgTime, index, edge, properties)
        logger.trace(s"Added properties: $properties to edge")
      case None       =>
        val edge = new SplitEdge(msgTime, index, srcId, dstId, initialValue = true)
        addProperties(msgTime, index, edge, properties)
        dstVertex addIncomingEdge edge //add the edge to the associated edges of the destination node
    }
  }

  def removeEdge(sourceID: Int, msgTime: Long, index: Long, srcId: Long, dstId: Long): Option[GraphUpdateEffect] = {
    val local                 = checkDst(dstId)
    logger.trace(s"Dst ID exists: $local")
    val srcVertex: PojoVertex = getVertexOrPlaceholder(msgTime, index, srcId)

    val (present, edge) = srcVertex.getOutgoingEdge(dstId) match {
      case Some(e) =>
        (true, e)
      case None    =>
        val newEdge =
          if (local)
            new PojoEdge(msgTime, index, srcId, dstId, initialValue = false)
          else
            new SplitEdge(msgTime, index, srcId, dstId, initialValue = false)
        srcVertex.addOutgoingEdge(
                newEdge
        ) // add the edge to the associated edges of the source node
        (false, newEdge)
    }

    if (present) {
      logger.trace(s"Removing edge $edge")
      edge kill (msgTime, index)
      if (local)
        None
      else
        Some(
                SyncExistingEdgeRemoval(sourceID, msgTime, index, srcId, dstId)
        ) // inform the partition dealing with the destination node
    }
    else {
      val deaths = if (hasDeletions) {
        logger.trace(s"Removing edge $edge")
        val list = srcVertex.deletionList
        edge killList list
        list
      }
      else List()

      if (local) {
        if (srcId != dstId) {
          val dstVertex =
            getVertexOrPlaceholder(msgTime, index, dstId)        // do the same for the destination ID
          logger.trace(s"Removing edge $edge of dst vertex: $dstVertex")
          dstVertex addIncomingEdge edge                         // do the same for the destination node
          if (hasDeletions) edge killList dstVertex.deletionList //add the dst removes into the edge
        }
        None
      }
      else {
        srcVertex
          .incrementEdgesRequiringSync() //if its not fully local and is new then increment the count for edges requireing a watermark count
        Some(SyncNewEdgeRemoval(sourceID, msgTime, index, srcId, dstId, deaths))
      }
    }
  }

  def inboundEdgeRemovalViaVertex(
      sourceID: Int,
      msgTime: Long,
      index: Long,
      srcId: Long,
      dstId: Long
  ): GraphUpdateEffect = { //for the source getting an update about deletions from a remote worker
    getVertexOrPlaceholder(msgTime, index, srcId).getOutgoingEdge(dstId) match {
      case Some(edge) => edge kill (msgTime, index)
      case None       => logger.error("Remote edge removal with no outgoing edge.")
    }
    VertexRemoveSyncAck(sourceID, msgTime, index, dstId)
  }

  def syncExistingEdgeRemoval(
      sourceID: Int,
      msgTime: Long,
      index: Long,
      srcId: Long,
      dstId: Long
  ): GraphUpdateEffect = {
    val dstVertex = getVertexOrPlaceholder(msgTime, index, dstId)
    dstVertex.getIncomingEdge(srcId) match {
      case Some(e) => e kill (msgTime, index)
      case None    =>
        logger.debug(
                s"Edge $srcId $dstId missing from partition $partition for syncExistingEdgeRemoval"
        )
        val edge = new SplitEdge(msgTime, index, srcId, dstId, initialValue = false)
        dstVertex addIncomingEdge edge
    }
    EdgeSyncAck(sourceID, msgTime, index, srcId, dstId, fromAddition = false)
  }

  def outboundEdgeRemovalViaVertex(
      sourceID: Int,
      msgTime: Long,
      index: Long,
      srcId: Long,
      dstId: Long
  ): GraphUpdateEffect = {
    getVertexOrPlaceholder(msgTime, index, dstId).getIncomingEdge(srcId) match {
      case Some(e) => e kill (msgTime, index)
      case None    => logger.error("Remote edge removal from vertex with no incoming edge.")
    }
    VertexRemoveSyncAck(sourceID, msgTime, index, srcId)
  }

  def syncNewEdgeRemoval(
      sourceID: Int,
      msgTime: Long,
      index: Long,
      srcId: Long,
      dstId: Long,
      srcRemovals: List[(Long, Long)]
  ): GraphUpdateEffect = {
    val dstVertex = getVertexOrPlaceholder(msgTime, index, dstId)
    dstVertex.incrementEdgesRequiringSync()

    val edge = dstVertex.getIncomingEdge(srcId) match {
      case Some(edge) =>
        logger.debug(
                s"Edge $srcId $dstId already existed in partition $partition for syncNewEdgeRemoval"
        )
        edge
      case None       =>
        val e = new SplitEdge(msgTime, index, srcId, dstId, initialValue = false)
        dstVertex addIncomingEdge e
        e
    }

    val deaths = if (hasDeletions) {
      val list = dstVertex.deletionList
      edge killList srcRemovals //pass source node death lists to the edge
      edge killList list        // pass destination node death lists to the edge
      logger.trace("Synced New Edge Removals")
      list
    }
    else List() //get the destination node deaths

    SyncExistingRemovals(sourceID, msgTime, index, srcId, dstId, deaths, fromAddition = false)
  }

  def syncExistingRemovals(
      msgTime: Long,
      index: Long,
      srcId: Long,
      dstId: Long,
      dstRemovals: List[(Long, Long)]
  ): Unit =
    if (hasDeletions)
      getVertexOrPlaceholder(msgTime, index, srcId).getOutgoingEdge(dstId) match {
        case Some(edge) =>
          edge killList dstRemovals
          logger.trace("Synced Existing Removals")
        case None       =>
      }

  // Analysis Functions
  override def getVertices(
      lens: LensInterface,
      start: Long,
      end: Long
  ): mutable.Map[Long, PojoExVertex] = {
    val lenz = lens.asInstanceOf[PojoGraphLens]
    val x    = vertices.collect {
      case (id, vertex) if vertex.aliveBetween(start, end) =>
        (id, vertex.viewBetween(start, end, lenz))
    }
    x
  }

}<|MERGE_RESOLUTION|>--- conflicted
+++ resolved
@@ -17,10 +17,9 @@
 
 private[raphtory] class PojoBasedPartition(graphID: String, partition: Int, conf: Config)
         extends GraphPartition(graphID, partition, conf) {
-<<<<<<< HEAD
+private[raphtory] class PojoBasedPartition(graphID: String, partition: Int, conf: Config)
+        extends GraphPartition(graphID, partition, conf) {
   private val logger: Logger        = Logger(LoggerFactory.getLogger(this.getClass))
-=======
->>>>>>> 0f2e009a
   private val hasDeletionsPath      = "raphtory.data.containsDeletions"
   private val hasDeletions: Boolean = conf.getBoolean(hasDeletionsPath)
   logger.debug(
