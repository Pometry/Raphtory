package com.raphtory.internals.communication.repositories

import cats.effect.Async
import cats.effect.Resource
import com.raphtory.internals.communication.TopicRepository
import com.raphtory.internals.communication.connectors.AkkaConnector
<<<<<<< HEAD
import com.raphtory.internals.communication.connectors.ArrowFlightConnector
import com.raphtory.internals.communication.connectors.PulsarConnector
import com.raphtory.internals.communication.repositories.ArrowFlightRepository.signatureRegistry
import com.raphtory.internals.management.arrow.ArrowFlightHostAddressProvider
=======
>>>>>>> 8a4c4a42
import com.typesafe.config.Config

private[raphtory] object LocalTopicRepository {

  def apply[IO[_]: Async](
      config: Config,
      addressProvider: ArrowFlightHostAddressProvider
  ): Resource[IO, TopicRepository] =
    config.getString("raphtory.communication.control") match {
      case "auto" | "akka" =>
        for {
<<<<<<< HEAD
          arrowFlightConnector <- ArrowFlightConnector[IO](config, signatureRegistry, addressProvider)
          pulsarConnector      <- PulsarConnector[IO](config)
          akkaConnector        <- AkkaConnector[IO](AkkaConnector.StandaloneMode, config)
        } yield new TopicRepository(akkaConnector, arrowFlightConnector, arrowFlightConnector, config)
      case "pulsar"        => PulsarConnector[IO](config).map(connector => TopicRepository(connector, config))
=======
          akkaConnector <- AkkaConnector[IO](AkkaConnector.StandaloneMode, config)
        } yield TopicRepository(akkaConnector, akkaConnector, config)
>>>>>>> 8a4c4a42
    }

}<|MERGE_RESOLUTION|>--- conflicted
+++ resolved
@@ -4,13 +4,9 @@
 import cats.effect.Resource
 import com.raphtory.internals.communication.TopicRepository
 import com.raphtory.internals.communication.connectors.AkkaConnector
-<<<<<<< HEAD
 import com.raphtory.internals.communication.connectors.ArrowFlightConnector
-import com.raphtory.internals.communication.connectors.PulsarConnector
 import com.raphtory.internals.communication.repositories.ArrowFlightRepository.signatureRegistry
 import com.raphtory.internals.management.arrow.ArrowFlightHostAddressProvider
-=======
->>>>>>> 8a4c4a42
 import com.typesafe.config.Config
 
 private[raphtory] object LocalTopicRepository {
@@ -22,16 +18,9 @@
     config.getString("raphtory.communication.control") match {
       case "auto" | "akka" =>
         for {
-<<<<<<< HEAD
           arrowFlightConnector <- ArrowFlightConnector[IO](config, signatureRegistry, addressProvider)
-          pulsarConnector      <- PulsarConnector[IO](config)
           akkaConnector        <- AkkaConnector[IO](AkkaConnector.StandaloneMode, config)
-        } yield new TopicRepository(akkaConnector, arrowFlightConnector, arrowFlightConnector, config)
-      case "pulsar"        => PulsarConnector[IO](config).map(connector => TopicRepository(connector, config))
-=======
-          akkaConnector <- AkkaConnector[IO](AkkaConnector.StandaloneMode, config)
-        } yield TopicRepository(akkaConnector, akkaConnector, config)
->>>>>>> 8a4c4a42
+        } yield new TopicRepository(akkaConnector, akkaConnector, akkaConnector, config)
     }
 
 }