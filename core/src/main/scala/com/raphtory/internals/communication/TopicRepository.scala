--- conflicted
+++ resolved
@@ -1,8 +1,5 @@
 package com.raphtory.internals.communication
 
-<<<<<<< HEAD
-import com.raphtory.internals.components.querymanager._
-=======
 import com.raphtory.internals.components.output.OutputMessages
 import com.raphtory.internals.components.querymanager.ClusterManagement
 import com.raphtory.internals.components.querymanager.EndQuery
@@ -14,7 +11,7 @@
 import com.raphtory.internals.components.querymanager.VertexMessagesSync
 import com.raphtory.internals.components.querymanager.VertexMessaging
 import com.raphtory.internals.components.querymanager.WatermarkTime
->>>>>>> 8a4c4a42
+import com.raphtory.internals.components.querymanager._
 import com.raphtory.internals.graph.GraphAlteration
 import com.raphtory.internals.graph.GraphAlteration._
 import com.typesafe.config.Config
@@ -27,30 +24,10 @@
 ) {
 
   // Methods to override:
-<<<<<<< HEAD
-  protected def graphUpdatesConnector: Connector = defaultIngestionConnector
-  protected def graphSyncConnector: Connector    = defaultIngestionConnector
-
-  protected def submissionsConnector: Connector      = defaultControlConnector
-  protected def completedQueriesConnector: Connector = defaultControlConnector
-  protected def watermarkConnector: Connector        = defaultControlConnector
-  protected def queryPrepConnector: Connector        = defaultControlConnector
-  protected def ingestSetupConnector: Connector      = defaultControlConnector
-  protected def partitionSetupConnector: Connector   = defaultControlConnector
-
-  protected def queryTrackConnector: Connector = defaultControlConnector
-  protected def rechecksConnector: Connector   = defaultControlConnector
-  protected def jobStatusConnector: Connector  = defaultControlConnector
-
-  protected def vertexMessagesConnector: Connector     = defaultAnalysisConnector
-  protected def vertexMessagesSyncConnector: Connector = defaultAnalysisConnector
-
-  def jobOperationsConnector: Connector = defaultControlConnector // accessed within the queryHandler
-=======
-  protected def spoutConnector: Connector        = defaultDataConnector
-  protected def graphUpdatesConnector: Connector = defaultDataConnector
-  protected def graphSyncConnector: Connector    = defaultDataConnector
-  protected def outputConnector: Connector       = defaultDataConnector
+  protected def spoutConnector: Connector              = defaultIngestionConnector
+  protected def graphUpdatesConnector: Connector       = defaultIngestionConnector
+  protected def graphSyncConnector: Connector          = defaultIngestionConnector
+  protected def outputConnector: Connector             = defaultIngestionConnector
 
   protected def submissionsConnector: Connector        = defaultControlConnector
   protected def completedQueriesConnector: Connector   = defaultControlConnector
@@ -62,10 +39,10 @@
   protected def queryTrackConnector: Connector         = defaultControlConnector
   protected def rechecksConnector: Connector           = defaultControlConnector
   protected def jobStatusConnector: Connector          = defaultControlConnector
-  protected def vertexMessagesConnector: Connector     = defaultControlConnector
-  protected def vertexMessagesSyncConnector: Connector = defaultControlConnector
   def jobOperationsConnector: Connector                = defaultControlConnector // accessed within the queryHandler
->>>>>>> 8a4c4a42
+
+  protected def vertexMessagesConnector: Connector     = defaultAnalysisConnector
+  protected def vertexMessagesSyncConnector: Connector = defaultAnalysisConnector
 
   // Configuration
   private val spoutAddress: String     = conf.getString("raphtory.spout.topic")
@@ -75,6 +52,8 @@
   private val numPartitions: Int       = partitionServers * partitionsPerServer
 
   // Global topics
+  final def spout[T]: WorkPullTopic[(T, Long)] =
+    WorkPullTopic[(T, Long)](spoutConnector, "spout", customAddress = spoutAddress)
 
   final def output(jobID: String): ExclusiveTopic[OutputMessages] =
     ExclusiveTopic[OutputMessages](outputConnector, "output", s"$jobID")
