package com.raphtory.internals.communication

<<<<<<< HEAD
=======
import com.raphtory.Raphtory
>>>>>>> 0f2e009a
import com.raphtory.internals.components.querymanager.ClusterManagement
import com.raphtory.internals.components.querymanager.EndQuery
import com.raphtory.internals.components.querymanager.EstablishGraph
import com.raphtory.internals.components.querymanager.GraphManagement
import com.raphtory.internals.components.querymanager.IngestData
import com.raphtory.internals.components.querymanager.Query
import com.raphtory.internals.components.querymanager.QueryManagement
import com.raphtory.internals.components.querymanager.Submission
import com.raphtory.internals.components.querymanager.VertexMessagesSync
import com.raphtory.internals.components.querymanager.VertexMessaging
import com.raphtory.internals.components.querymanager.WatermarkTime
import com.raphtory.internals.graph.GraphAlteration
import com.raphtory.internals.graph.GraphAlteration._
import com.typesafe.config.Config

private[raphtory] class TopicRepository(
    defaultControlConnector: Connector,
    defaultIngestionConnector: Connector,
    defaultAnalysisConnector: Connector,
    conf: Config
) {

  // Methods to override:
  protected def graphUpdatesConnector: Connector = defaultIngestionConnector
  protected def graphSyncConnector: Connector    = defaultIngestionConnector

  protected def submissionsConnector: Connector      = defaultControlConnector
  protected def completedQueriesConnector: Connector = defaultControlConnector
  protected def watermarkConnector: Connector        = defaultControlConnector
  protected def queryPrepConnector: Connector        = defaultControlConnector
  protected def ingestSetupConnector: Connector      = defaultControlConnector
  protected def partitionSetupConnector: Connector   = defaultControlConnector
<<<<<<< HEAD

  protected def queryTrackConnector: Connector = defaultControlConnector
  protected def rechecksConnector: Connector   = defaultControlConnector
  protected def jobStatusConnector: Connector  = defaultControlConnector

  protected def vertexMessagesConnector: Connector     = defaultAnalysisConnector
  protected def vertexMessagesSyncConnector: Connector = defaultAnalysisConnector
=======
>>>>>>> 0f2e009a

  def jobOperationsConnector: Connector = defaultControlConnector // accessed within the queryHandler

  // Configuration
  private val spoutAddress: String     = conf.getString("raphtory.spout.topic")
  private val graphID: String          = conf.getString("raphtory.graph.id")
  private val partitionServers: Int    = conf.getInt("raphtory.partitions.serverCount")
  private val partitionsPerServer: Int = conf.getInt("raphtory.partitions.countPerServer")
  private val numPartitions: Int       = partitionServers * partitionsPerServer

  // Global topics

  final def submissions: ExclusiveTopic[Submission] =
    ExclusiveTopic[Submission](submissionsConnector, s"submissions", graphID)

  final def completedQueries: ExclusiveTopic[EndQuery] =
    ExclusiveTopic[EndQuery](completedQueriesConnector, "completed.queries", graphID)

  final def ingestSetup: ExclusiveTopic[IngestData] =
    ExclusiveTopic[IngestData](ingestSetupConnector, "ingest.setup", graphID)

  final def graphSetup: ExclusiveTopic[ClusterManagement] =
    ExclusiveTopic[ClusterManagement](ingestSetupConnector, "graph.setup")
<<<<<<< HEAD

  final def clusterComms: ExclusiveTopic[ClusterManagement] =
    ExclusiveTopic[ClusterManagement](ingestSetupConnector, "cluster.comms")

  final def partitionSetup: BroadcastTopic[GraphManagement] =
    BroadcastTopic[GraphManagement](numPartitions, partitionSetupConnector, "partition.setup", graphID)

  // graph wise topics
  final def graphUpdates(graphID: String): ShardingTopic[GraphUpdate] =
    ShardingTopic[GraphUpdate](numPartitions, graphUpdatesConnector, s"graph.updates", s"$graphID")

  final def graphSync(graphID: String): ShardingTopic[GraphUpdateEffect] =
    ShardingTopic[GraphUpdateEffect](numPartitions, graphSyncConnector, s"graph.sync", s"$graphID")

  final def watermark: ExclusiveTopic[WatermarkTime] =
    ExclusiveTopic[WatermarkTime](watermarkConnector, "watermark", graphID)
=======

  final def clusterComms: ExclusiveTopic[ClusterManagement] =
    ExclusiveTopic[ClusterManagement](ingestSetupConnector, "cluster.comms")

  final def partitionSetup: BroadcastTopic[GraphManagement] =
    BroadcastTopic[GraphManagement](numPartitions, partitionSetupConnector, "partition.setup", graphID)

  // graph wise topics
  final def graphUpdates(graphID: String): ShardingTopic[GraphAlteration] =
    ShardingTopic[GraphAlteration](numPartitions, graphUpdatesConnector, s"graph.updates", s"$graphID")

  final def graphSync(graphID: String): ShardingTopic[GraphUpdateEffect] =
    ShardingTopic[GraphUpdateEffect](numPartitions, graphSyncConnector, s"graph.sync", s"$graphID")

  final def watermark: ExclusiveTopic[WatermarkTime] =
    ExclusiveTopic[WatermarkTime](watermarkConnector, "watermark", graphID)

  final def blockingIngestion: ExclusiveTopic[QueryManagement] =
    ExclusiveTopic[QueryManagement](watermarkConnector, "blocking.ingestion", graphID)
>>>>>>> 0f2e009a

  // Job wise topics
  final def queryTrack(jobId: String): ExclusiveTopic[QueryManagement] =
    ExclusiveTopic[QueryManagement](queryTrackConnector, "query.track", s"$graphID-$jobId")

  final def rechecks(jobId: String): ExclusiveTopic[QueryManagement] =
    ExclusiveTopic[QueryManagement](rechecksConnector, "rechecks", s"$graphID-$jobId")

  final def jobStatus(jobId: String): ExclusiveTopic[QueryManagement] =
    ExclusiveTopic[QueryManagement](jobStatusConnector, "job.status", s"$graphID-$jobId")

  final def vertexMessages(jobId: String): ShardingTopic[VertexMessaging] =
    ShardingTopic[VertexMessaging](
            numPartitions,
            vertexMessagesConnector,
            "vertex.messages",
            s"$graphID-$jobId"
    )

  final def vertexMessagesSync(jobId: String): ShardingTopic[VertexMessagesSync] =
    ShardingTopic[VertexMessagesSync](
            numPartitions,
            vertexMessagesSyncConnector,
            "vertex.messages.sync",
            s"$graphID-$jobId"
    )

  final def jobOperations(jobId: String): BroadcastTopic[QueryManagement] =
    BroadcastTopic[QueryManagement](
            numPartitions,
            jobOperationsConnector,
            s"job.operations",
            s"$graphID-$jobId"
    )

  final def registerListener[T](
      id: String,
      messageHandler: T => Unit,
      topic: CanonicalTopic[T]
  ): CancelableListener = registerListener(id, messageHandler, Seq(topic))

  final def registerListener[T](
      id: String,
      messageHandler: T => Unit,
      topics: Seq[CanonicalTopic[T]]
  ): CancelableListener = registerListener(id, messageHandler, topics, 0)

  final def registerListener[T](
      id: String,
      messageHandler: T => Unit,
      topic: Topic[T],
      partition: Int
  ): CancelableListener = registerListener(id, messageHandler, Seq(topic), partition)

  /** The id provided here must be unique among different deployments */
  final def registerListener[T](
      id: String,
      messageHandler: T => Unit,
      topics: Seq[Topic[T]],
      partitionId: Int
  ): CancelableListener = {
    val listeners = topics
      .map {
        case topic: ShardingTopic[T]  => topic.exclusiveTopicForPartition(partitionId)
        case topic: CanonicalTopic[T] => topic
      }
      .groupBy(_.connector)
      .map { case (connector, topics) => connector.register(id, messageHandler, topics) }
      .toSeq

    CancelableListener(listeners)
  }
}

object TopicRepository {

  def apply(connector: Connector, conf: Config) =
    new TopicRepository(connector, connector, connector, conf)

  def apply(
      controlConnector: Connector,
      ingestionConnector: Connector,
      analysisConnector: Connector,
      conf: Config
  ) =
    new TopicRepository(controlConnector, ingestionConnector, analysisConnector, conf)
}<|MERGE_RESOLUTION|>--- conflicted
+++ resolved
@@ -1,9 +1,7 @@
 package com.raphtory.internals.communication
 
-<<<<<<< HEAD
-=======
 import com.raphtory.Raphtory
->>>>>>> 0f2e009a
+import com.raphtory.internals.components.querymanager.ClusterManagement
 import com.raphtory.internals.components.querymanager.ClusterManagement
 import com.raphtory.internals.components.querymanager.EndQuery
 import com.raphtory.internals.components.querymanager.EstablishGraph
@@ -36,7 +34,6 @@
   protected def queryPrepConnector: Connector        = defaultControlConnector
   protected def ingestSetupConnector: Connector      = defaultControlConnector
   protected def partitionSetupConnector: Connector   = defaultControlConnector
-<<<<<<< HEAD
 
   protected def queryTrackConnector: Connector = defaultControlConnector
   protected def rechecksConnector: Connector   = defaultControlConnector
@@ -44,8 +41,6 @@
 
   protected def vertexMessagesConnector: Connector     = defaultAnalysisConnector
   protected def vertexMessagesSyncConnector: Connector = defaultAnalysisConnector
-=======
->>>>>>> 0f2e009a
 
   def jobOperationsConnector: Connector = defaultControlConnector // accessed within the queryHandler
 
@@ -57,6 +52,8 @@
   private val numPartitions: Int       = partitionServers * partitionsPerServer
 
   // Global topics
+  final def spout[T]: WorkPullTopic[(T, Long)] =
+    WorkPullTopic[(T, Long)](spoutConnector, "spout", customAddress = spoutAddress)
 
   final def submissions: ExclusiveTopic[Submission] =
     ExclusiveTopic[Submission](submissionsConnector, s"submissions", graphID)
@@ -69,7 +66,6 @@
 
   final def graphSetup: ExclusiveTopic[ClusterManagement] =
     ExclusiveTopic[ClusterManagement](ingestSetupConnector, "graph.setup")
-<<<<<<< HEAD
 
   final def clusterComms: ExclusiveTopic[ClusterManagement] =
     ExclusiveTopic[ClusterManagement](ingestSetupConnector, "cluster.comms")
@@ -86,27 +82,9 @@
 
   final def watermark: ExclusiveTopic[WatermarkTime] =
     ExclusiveTopic[WatermarkTime](watermarkConnector, "watermark", graphID)
-=======
-
-  final def clusterComms: ExclusiveTopic[ClusterManagement] =
-    ExclusiveTopic[ClusterManagement](ingestSetupConnector, "cluster.comms")
-
-  final def partitionSetup: BroadcastTopic[GraphManagement] =
-    BroadcastTopic[GraphManagement](numPartitions, partitionSetupConnector, "partition.setup", graphID)
-
-  // graph wise topics
-  final def graphUpdates(graphID: String): ShardingTopic[GraphAlteration] =
-    ShardingTopic[GraphAlteration](numPartitions, graphUpdatesConnector, s"graph.updates", s"$graphID")
-
-  final def graphSync(graphID: String): ShardingTopic[GraphUpdateEffect] =
-    ShardingTopic[GraphUpdateEffect](numPartitions, graphSyncConnector, s"graph.sync", s"$graphID")
-
-  final def watermark: ExclusiveTopic[WatermarkTime] =
-    ExclusiveTopic[WatermarkTime](watermarkConnector, "watermark", graphID)
 
   final def blockingIngestion: ExclusiveTopic[QueryManagement] =
     ExclusiveTopic[QueryManagement](watermarkConnector, "blocking.ingestion", graphID)
->>>>>>> 0f2e009a
 
   // Job wise topics
   final def queryTrack(jobId: String): ExclusiveTopic[QueryManagement] =
