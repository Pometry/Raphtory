--- conflicted
+++ resolved
@@ -15,16 +15,6 @@
 
   // Methods to override:
   protected def outputConnector: Connector = defaultIngestionConnector
-<<<<<<< HEAD
-
-  protected def submissionsConnector: Connector       = defaultControlConnector
-  protected def completedQueriesConnector: Connector  = defaultControlConnector
-  protected def watermarkConnector: Connector         = defaultControlConnector
-  protected def blockingIngestionConnector: Connector = defaultControlConnector
-  protected def queryPrepConnector: Connector         = defaultControlConnector
-  protected def ingestSetupConnector: Connector       = defaultControlConnector
-=======
->>>>>>> 8f80cf49
   protected def queryTrackConnector: Connector        = defaultControlConnector
   protected def rechecksConnector: Connector          = defaultControlConnector
   protected def jobStatusConnector: Connector         = defaultControlConnector
@@ -42,32 +32,6 @@
   final def output(graphID: String, jobId: String): ExclusiveTopic[OutputMessages] =
     ExclusiveTopic[OutputMessages](outputConnector, "output", s"$graphID-$jobId")
 
-<<<<<<< HEAD
-  final def submissions(graphID: String): ExclusiveTopic[Submission] =
-    ExclusiveTopic[Submission](submissionsConnector, s"submissions", graphID)
-
-  final def completedQueries(graphID: String): ExclusiveTopic[EndQuery] =
-    ExclusiveTopic[EndQuery](completedQueriesConnector, "completed.queries", graphID)
-
-  final def graphSetup: ExclusiveTopic[ClusterManagement] =
-    ExclusiveTopic[ClusterManagement](ingestSetupConnector, "graph.setup")
-
-  final def clusterComms: BroadcastTopic[ClusterManagement] =
-    BroadcastTopic[ClusterManagement](
-            1, // 1 query orchestrator
-            ingestSetupConnector,
-            "cluster.comms"
-    )
-
-  // graph wise topics
-  final def watermark(graphID: String): ExclusiveTopic[WatermarkTime] =
-    ExclusiveTopic[WatermarkTime](watermarkConnector, "watermark", graphID)
-
-  final def blockingIngestion(graphID: String): ExclusiveTopic[IngestionBlockingCommand] =
-    ExclusiveTopic[IngestionBlockingCommand](blockingIngestionConnector, "blocking.ingestion", graphID)
-
-=======
->>>>>>> 8f80cf49
   // Job wise topics
   final def queryTrack(graphID: String, jobId: String): ExclusiveTopic[QueryManagement] =
     ExclusiveTopic[QueryManagement](queryTrackConnector, "query.track", s"$graphID-$jobId")
