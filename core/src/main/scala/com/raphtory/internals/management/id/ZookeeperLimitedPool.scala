package com.raphtory.internals.management.id

import cats.effect.Resource
import cats.effect.Sync
import cats.syntax.all._
import com.raphtory.internals.management.ZookeeperConnector

import com.typesafe.scalalogging.Logger
import org.apache.curator.framework.CuratorFramework
import org.apache.curator.framework.CuratorFrameworkFactory
import org.apache.curator.retry.ExponentialBackoffRetry
import org.apache.zookeeper.CreateMode
import org.slf4j.LoggerFactory

import scala.util.Failure
import scala.util.Success
import scala.util.Try

private[raphtory] class ZookeeperLimitedPool(
    zookeeperAddress: String,
    poolID: String,
    poolSize: Int,
    client: CuratorFramework
) extends IDManager {
  private val logger: Logger = Logger(LoggerFactory.getLogger(this.getClass))

  override def getNextAvailableID(graphID: String): Option[Int] = {
    val candidateIds   = LazyList.from(0 until poolSize)
    val idSetPath      = s"/$graphID/$poolID"
    val attempts       = candidateIds.map(id => allocateId(client, idSetPath, id))
    val failedAttempts = attempts.takeWhile(_.isInstanceOf[Failure[Int]])

    if (failedAttempts.size == poolSize) {
      logger.error(
              s"Zookeeper ($zookeeperAddress): Failed to get id after $poolSize attempts. Causes: $failedAttempts."
      )
      None
    }
    else {
      val firstSuccess = failedAttempts.size
      Some(attempts(firstSuccess).get)
    }
  }

  private def allocateId(client: CuratorFramework, idSetPath: String, id: Int): Try[Int] =
    Try {
      client
        .create()
        .creatingParentsIfNeeded()
        .withMode(CreateMode.EPHEMERAL)
        .forPath(s"$idSetPath/$id/allocated")
      id
    }
}

private[raphtory] object ZookeeperLimitedPool extends ZookeeperConnector {

  def apply[IO[_]: Sync](
      zookeeperAddress: String,
      poolID: String,
      poolSize: Int
  ): Resource[IO, ZookeeperLimitedPool] =
<<<<<<< HEAD
    ZookeeperConnector
      .getZkClient(zookeeperAddress)
      .asInstanceOf[Resource[IO, CuratorFramework]]
      .map(new ZookeeperLimitedPool(zookeeperAddress, graphId, poolID, poolSize, _))
=======
    Resource
      .fromAutoCloseable(
              Sync[IO]
                .delay {
                  CuratorFrameworkFactory
                    .builder()
                    .connectString(zookeeperAddress)
                    .retryPolicy(new ExponentialBackoffRetry(1000, 3))
                    .build();
                }
                .flatTap(c => Sync[IO].blocking(c.start()))
      )
      .map(new ZookeeperLimitedPool(zookeeperAddress, poolID, poolSize, _))
>>>>>>> 8a4c4a42

  def apply[IO[_]: Sync](
      zookeeperAddress: String,
      counterId: String
  ): Resource[IO, ZookeeperLimitedPool] =
    apply(zookeeperAddress, counterId, Int.MaxValue)
}<|MERGE_RESOLUTION|>--- conflicted
+++ resolved
@@ -60,26 +60,10 @@
       poolID: String,
       poolSize: Int
   ): Resource[IO, ZookeeperLimitedPool] =
-<<<<<<< HEAD
     ZookeeperConnector
       .getZkClient(zookeeperAddress)
       .asInstanceOf[Resource[IO, CuratorFramework]]
-      .map(new ZookeeperLimitedPool(zookeeperAddress, graphId, poolID, poolSize, _))
-=======
-    Resource
-      .fromAutoCloseable(
-              Sync[IO]
-                .delay {
-                  CuratorFrameworkFactory
-                    .builder()
-                    .connectString(zookeeperAddress)
-                    .retryPolicy(new ExponentialBackoffRetry(1000, 3))
-                    .build();
-                }
-                .flatTap(c => Sync[IO].blocking(c.start()))
-      )
       .map(new ZookeeperLimitedPool(zookeeperAddress, poolID, poolSize, _))
->>>>>>> 8a4c4a42
 
   def apply[IO[_]: Sync](
       zookeeperAddress: String,
