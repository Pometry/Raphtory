--- conflicted
+++ resolved
@@ -1,53 +1,19 @@
 package com.raphtory.internals.management
 
 import com.raphtory.api.input.Graph
-import com.raphtory.api.input.MaybeType
-import com.raphtory.api.input.Properties
 import com.raphtory.api.analysis.table.TableOutputTracker
-import com.raphtory.api.input.Graph
-import com.raphtory.api.input.MaybeType
-import com.raphtory.api.input.Properties
 import com.raphtory.api.input.Source
 import com.raphtory.api.querytracker.QueryProgressTracker
-<<<<<<< HEAD
 import com.raphtory.internals.FlushToFlight
-import com.raphtory.internals.communication.EndPoint
-=======
-import com.raphtory.internals.communication.ExclusiveTopic
->>>>>>> 8a4c4a42
 import com.raphtory.internals.communication.TopicRepository
-import com.raphtory.internals.components.output.RowOutput
-import com.raphtory.internals.components.output.TableOutputSink
-import com.raphtory.internals.components.querymanager.BlockIngestion
-import com.raphtory.internals.components.querymanager.ClientDisconnected
-import com.raphtory.internals.components.querymanager.DestroyGraph
-import com.raphtory.internals.components.querymanager.DynamicLoader
-import com.raphtory.internals.components.querymanager.EstablishGraph
-import com.raphtory.internals.components.querymanager.IngestData
-import com.raphtory.internals.components.querymanager.Query
-import com.raphtory.internals.components.querymanager.UnblockIngestion
-<<<<<<< HEAD
-import com.raphtory.internals.graph.GraphAlteration
-=======
-import com.raphtory.internals.graph.GraphAlteration.EdgeAdd
-import com.raphtory.internals.graph.GraphAlteration.EdgeDelete
->>>>>>> 8a4c4a42
+import com.raphtory.internals.components.querymanager._
 import com.raphtory.internals.graph.GraphAlteration.GraphUpdate
-import com.raphtory.internals.graph.GraphAlteration.VertexAdd
-import com.raphtory.internals.graph.GraphAlteration.VertexDelete
 import com.raphtory.internals.management.id.IDManager
 import com.typesafe.config.Config
 import com.typesafe.scalalogging.Logger
 import org.slf4j.LoggerFactory
-
-import scala.collection.mutable
 import scala.collection.mutable.ArrayBuffer
-<<<<<<< HEAD
-import scala.concurrent.Future
-import scala.concurrent.duration._
-=======
 import scala.concurrent.duration.Duration
->>>>>>> 8a4c4a42
 import scala.util.Random
 
 private[raphtory] class QuerySender(
@@ -56,41 +22,22 @@
     private val config: Config,
     private val idManager: IDManager,
     private val clientID: String
-<<<<<<< HEAD
-) extends FlushToFlight {
+) extends Graph with FlushToFlight {
 
   class NoIDException(message: String) extends Exception(message)
 
   override val logger: Logger = Logger(LoggerFactory.getLogger(this.getClass))
 
-  private val graphID                                            = config.getString("raphtory.graph.id")
-  val partitionServers: Int                                      = config.getInt("raphtory.partitions.serverCount")
-  val partitionsPerServer: Int                                   = config.getInt("raphtory.partitions.countPerServer")
-  val totalPartitions: Int                                       = partitionServers * partitionsPerServer
-  override lazy val writers: Map[Int, EndPoint[GraphAlteration]] = topics.graphUpdates(graphID).endPoint()
-  private lazy val queryManager                                  = topics.blockingIngestion.endPoint
-  private lazy val submissions                                   = topics.submissions.endPoint
-  private val blockingSources                                    = ArrayBuffer[Long]()
-  private var totalUpdateIndex                                   = 0    //used at the secondary index for the client
-  private var updatesSinceLastIDChange                           = 0    //used to know how many messages to wait for when blocking in the Q manager
-  private var newIDRequiredOnUpdate                              = true // has a query been since the last update and do I need a new ID
-  private var currentSourceID                                    = -1   //this is initialised as soon as the client sends 1 update
-=======
-) extends Graph {
+  val internalGraphID: String  = config.getString("raphtory.graph.id")
+  val partitionServers: Int            = config.getInt("raphtory.partitions.serverCount")
+  val partitionsPerServer: Int         = config.getInt("raphtory.partitions.countPerServer")
+  val totalPartitions: Int             = partitionServers * partitionsPerServer
 
-  class NoIDException(message: String) extends Exception(message)
-
-  val internalGraphID: String  = config.getString("raphtory.graph.id")
-  val partitionServers: Int    = config.getInt("raphtory.partitions.serverCount")
-  val partitionsPerServer: Int = config.getInt("raphtory.partitions.countPerServer")
-  val totalPartitions: Int     = partitionServers * partitionsPerServer
-
-  private lazy val writers      = topics.graphUpdates(graphID).endPoint
-  private lazy val queryManager = topics.blockingIngestion().endPoint
-  private lazy val graphSetup   = topics.graphSetup.endPoint
-  private lazy val submissions  = topics.submissions().endPoint
-  private val blockingSources   = ArrayBuffer[Int]()
-
+  override lazy val writers            = topics.graphUpdates(graphID).endPoint
+  private lazy val queryManager        = topics.blockingIngestion().endPoint
+  private lazy val graphSetup          = topics.graphSetup.endPoint
+  private lazy val submissions         = topics.submissions().endPoint
+  private val blockingSources          = ArrayBuffer[Long]()
   private var highestTimeSeen          = Long.MinValue
   private var totalUpdateIndex         = 0    //used at the secondary index for the client
   private var updatesSinceLastIDChange = 0    //used to know how many messages to wait for when blocking in the Q manager
@@ -103,7 +50,6 @@
   override protected def sourceID: Int   = IDForUpdates()
   override def index: Long               = totalUpdateIndex
   override protected def graphID: String = internalGraphID
->>>>>>> 8a4c4a42
 
   def IDForUpdates(): Int = {
     if (newIDRequiredOnUpdate)
@@ -121,6 +67,7 @@
     handleGraphUpdate(update) //Required so the Temporal Graph obj can call the below func
 
   override protected def handleGraphUpdate(update: GraphUpdate): Unit = {
+    latestMsgTimeToFlushToFlight = System.currentTimeMillis()
     highestTimeSeen = highestTimeSeen max update.updateTime
     writers(getPartitionForId(update.srcId)) sendAsync update
     totalUpdateIndex += 1
@@ -160,22 +107,6 @@
 
   def disconnect(): Unit = graphSetup sendAsync ClientDisconnected(graphID, clientID)
 
-<<<<<<< HEAD
-  def individualUpdate(update: GraphUpdate): Unit = {
-    latestMsgTimeToFlushToFlight = System.currentTimeMillis()
-    writers(Math.abs((update.srcId % totalPartitions).toInt)) sendAsync update
-    totalUpdateIndex += 1
-    updatesSinceLastIDChange += 1
-  }
-
-  def submitSource(blocking: Boolean, sources: Seq[Source], id: String): Unit = {
-    val clazzes      = sources
-      .map { source =>
-        source.getBuilder.getClass
-      }
-      .toSet
-      .asInstanceOf[Set[Class[_]]]
-=======
   def establishGraph(): Unit = graphSetup sendAsync EstablishGraph(graphID, clientID)
 
   def outputCollector(tracker: QueryProgressTracker, timeout: Duration): TableOutputTracker = {
@@ -189,7 +120,6 @@
     val clazzes      = sources.map { source =>
       source.getBuilderClass
     }.toList
->>>>>>> 8a4c4a42
     val sourceWithId = sources.map { source =>
       idManager.getNextAvailableID(graphID) match {
         case Some(id) =>
@@ -212,5 +142,4 @@
 
   private def getDefaultName(query: Query): String =
     if (query.name.nonEmpty) query.name else query.hashCode().abs.toString
-
 }