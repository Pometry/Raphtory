--- conflicted
+++ resolved
@@ -35,7 +35,6 @@
 
   protected val logger: Logger = Logger(LoggerFactory.getLogger(this.getClass))
 
-<<<<<<< HEAD
   private val graphID                                         = config.getString("raphtory.graph.id")
   val partitionServers: Int                                   = config.getInt("raphtory.partitions.serverCount")
   val partitionsPerServer: Int                                = config.getInt("raphtory.partitions.countPerServer")
@@ -45,27 +44,10 @@
   private lazy val submissions                                = topics.submissions.endPoint
   private val blockingSources                                 = ArrayBuffer[Long]()
   protected var scheduledRunArrow: Option[() => Future[Unit]] = Option(scheduler.scheduleOnce(1.seconds, flushArrow()))
-
-  def getSourceID(): Int =
-    idManager.getNextAvailableID() match {
-      case Some(id) =>
-        id
-      case None     =>
-        throw new NoIDException(s"Client '$clientID' was not able to acquire a source ID")
-    }
-=======
-  private val graphID                  = config.getString("raphtory.graph.id")
-  val partitionServers: Int            = config.getInt("raphtory.partitions.serverCount")
-  val partitionsPerServer: Int         = config.getInt("raphtory.partitions.countPerServer")
-  val totalPartitions: Int             = partitionServers * partitionsPerServer
-  private lazy val writers             = topics.graphUpdates(graphID).endPoint
-  private lazy val queryManager        = topics.blockingIngestion.endPoint
-  private lazy val submissions         = topics.submissions.endPoint
-  private val blockingSources          = ArrayBuffer[Int]()
-  private var totalUpdateIndex         = 0    //used at the secondary index for the client
-  private var updatesSinceLastIDChange = 0    //used to know how many messages to wait for when blocking in the Q manager
-  private var newIDRequiredOnUpdate    = true // has a query been since the last update and do I need a new ID
-  private var currentSourceID          = -1   //this is initialised as soon as the client sends 1 update
+  private var totalUpdateIndex                                = 0    //used at the secondary index for the client
+  private var updatesSinceLastIDChange                        = 0    //used to know how many messages to wait for when blocking in the Q manager
+  private var newIDRequiredOnUpdate                           = true // has a query been since the last update and do I need a new ID
+  private var currentSourceID                                 = -1   //this is initialised as soon as the client sends 1 update
 
   def IDForUpdates(): Int = {
     if (newIDRequiredOnUpdate)
@@ -80,7 +62,6 @@
   }
 
   def getIndex: Int = totalUpdateIndex
->>>>>>> b5d6470e
 
   private def flushArrow(): Unit = {
     writers.values.foreach(_.flushAsync())
