package com.raphtory.internals.management

import cats.effect.IO
import cats.effect.unsafe.implicits.global
import com.raphtory.api.input.Graph
import com.raphtory.api.input.Source
import com.raphtory.api.progresstracker.ProgressTracker
import com.raphtory.api.progresstracker.QueryProgressTracker
import com.raphtory.api.progresstracker.QueryProgressTrackerWithIterator
import com.raphtory.internals.components.output.PerspectiveResult
import com.raphtory.internals.components.querymanager._
import com.raphtory.internals.graph.GraphAlteration.GraphUpdate
import com.raphtory.protocol
import com.raphtory.protocol.GraphInfo
import com.raphtory.protocol.RaphtoryService
import com.typesafe.config.Config
import com.typesafe.scalalogging.Logger
import org.slf4j.LoggerFactory

import scala.collection.mutable.ArrayBuffer
import scala.concurrent.duration.Duration
import scala.util.Random
import scala.util.Success

private[raphtory] class QuerySender(
    val graphID: String,
    private val service: RaphtoryService[IO],
    private val config: Config,
    private val clientID: String
) extends Graph {

  class NoIDException(message: String) extends Exception(message)

  val logger: Logger = Logger(LoggerFactory.getLogger(this.getClass))

  val partitionServers: Int    = config.getInt("raphtory.partitions.serverCount")
  val partitionsPerServer: Int = config.getInt("raphtory.partitions.countPerServer")
  val totalPartitions: Int     = partitionServers * partitionsPerServer

  private val blockingSources          = ArrayBuffer[Long]()
  private var earliestTimeSeen         = Long.MaxValue
  private var highestTimeSeen          = Long.MinValue
  private var totalUpdateIndex         = 0    //used at the secondary index for the client
  private var updatesSinceLastIDChange = 0    //used to know how many messages to wait for when blocking in the Q manager
  private var newIDRequiredOnUpdate    = true // has a query been since the last update and do I need a new ID
  private var currentSourceID          = -1   //this is initialised as soon as the client sends 1 update
  private var searchPath               = List.empty[String]

  def addToDynamicPath(name: String): Unit = searchPath = name :: searchPath

  override protected def sourceID: Int = IDForUpdates()
  override def index: Long             = totalUpdateIndex

  def IDForUpdates(): Int = {
    if (newIDRequiredOnUpdate)
      service.getNextAvailableId(protocol.IdPool(graphID)).unsafeRunSync() match {
        case protocol.OptionalId(Some(id), _) =>
          currentSourceID = id
          newIDRequiredOnUpdate = false
        case protocol.OptionalId(None, _)     =>
          throw new NoIDException(s"Client '$clientID' was not able to acquire a source ID")
      } //updates the sourceID if we haven't had one yet or if the user has sent a query since the last update block
    currentSourceID
  }

  def handleInternal(update: GraphUpdate): Unit =
    handleGraphUpdate(update) // Required so the Temporal Graph obj can call the below func

  override protected def handleGraphUpdate(update: GraphUpdate): Unit = {
    earliestTimeSeen = earliestTimeSeen min update.updateTime
    highestTimeSeen = highestTimeSeen max update.updateTime
    service.processUpdate(protocol.GraphUpdate(graphID, update)).unsafeRunSync()
    totalUpdateIndex += 1
    updatesSinceLastIDChange += 1
  }

  def submit(
      query: Query,
      customJobName: String = "",
      createProgressTracker: String => ProgressTracker
  ): ProgressTracker = {

    val jobName = if (customJobName.nonEmpty) customJobName else getDefaultName(query)
    val jobID   = jobName + "_" + Random.nextLong().abs

    val progressTracker: ProgressTracker = createProgressTracker(jobID)

    if (updatesSinceLastIDChange > 0) { // TODO Think this will block multi-client -- not an issue for right now
      blockingSources += currentSourceID
      updatesSinceLastIDChange = 0
      newIDRequiredOnUpdate = true
    }

    val outputQuery = query
      .copy(
              name = jobID,
              blockedBy = blockingSources.toArray,
              _bootstrap = query._bootstrap.resolve(searchPath)
      )

    val responses = service.submitQuery(protocol.Query(TryQuery(Success(outputQuery)))).unsafeRunSync()
    responses
      .map(_.bytes)
<<<<<<< HEAD
      .evalMap(msg =>
        IO(msg match {
          case PerspectiveResult(perspective, totalPartitions, rows) => println(s"rows: ${rows.toList}")
          case _                                                     =>
        }).as(msg)
      )
=======
>>>>>>> 75c3ea0a
      .foreach {
        case message: PerspectiveResult =>
          IO(progressTracker.asInstanceOf[QueryProgressTrackerWithIterator].handleOutputMessage(message))
        case message                    =>
          IO(progressTracker.handleMessage(message))
      }
      .compile
      .drain
      .unsafeRunAndForget()

    progressTracker
  }

  def createQueryProgressTracker(jobID: String): QueryProgressTracker =
    QueryProgressTracker(graphID, jobID, config)

  def createTableOutputTracker(jobID: String, timeout: Duration): QueryProgressTrackerWithIterator =
    QueryProgressTrackerWithIterator(graphID, jobID, config, timeout)

  def destroyGraph(force: Boolean): Unit =
    service.destroyGraph(protocol.DestroyGraph(clientID, graphID, force)).unsafeRunSync()

  def disconnect(): Unit = service.disconnect(GraphInfo(clientID, graphID)).unsafeRunSync()

  def establishGraph(): Unit = service.establishGraph(GraphInfo(clientID, graphID)).unsafeRunSync()

  def submitSources(sources: Seq[Source]): Unit = {
    val clazzes      = sources.map(_.getBuilderClass).toList
    val sourceWithId = sources.map { source =>
      service.getNextAvailableId(protocol.IdPool(graphID)).unsafeRunSync() match {
        case protocol.OptionalId(Some(id), _) =>
          blockingSources += id
          (id, source)
        case protocol.OptionalId(None, _)     =>
          throw new NoIDException(s"Client '$clientID' was not able to acquire a source ID for $source")
      }
    }

    sourceWithId foreach {
      case (id, source) =>
        val ingestData = IngestData(DynamicLoader(clazzes).resolve(searchPath), graphID, id, source)
        service.submitSource(protocol.IngestData(TryIngestData(Success(ingestData)))).unsafeRunSync()
    }
  }

  private def getDefaultName(query: Query): String =
    if (query.name.nonEmpty) query.name else query.hashCode().abs.toString
}<|MERGE_RESOLUTION|>--- conflicted
+++ resolved
@@ -101,15 +101,6 @@
     val responses = service.submitQuery(protocol.Query(TryQuery(Success(outputQuery)))).unsafeRunSync()
     responses
       .map(_.bytes)
-<<<<<<< HEAD
-      .evalMap(msg =>
-        IO(msg match {
-          case PerspectiveResult(perspective, totalPartitions, rows) => println(s"rows: ${rows.toList}")
-          case _                                                     =>
-        }).as(msg)
-      )
-=======
->>>>>>> 75c3ea0a
       .foreach {
         case message: PerspectiveResult =>
           IO(progressTracker.asInstanceOf[QueryProgressTrackerWithIterator].handleOutputMessage(message))
