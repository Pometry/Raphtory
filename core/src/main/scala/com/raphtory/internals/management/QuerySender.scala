--- conflicted
+++ resolved
@@ -41,10 +41,7 @@
   val totalPartitions: Int     = partitionServers * partitionsPerServer
 
   private val blockingSources          = ArrayBuffer[Long]()
-<<<<<<< HEAD
-=======
   private var earliestTimeSeen         = Long.MaxValue
->>>>>>> 8f80cf49
   private var highestTimeSeen          = Long.MinValue
   private var totalUpdateIndex         = 0    //used at the secondary index for the client
   private var updatesSinceLastIDChange = 0    //used to know how many messages to wait for when blocking in the Q manager
@@ -73,10 +70,7 @@
     handleGraphUpdate(update) // Required so the Temporal Graph obj can call the below func
 
   override protected def handleGraphUpdate(update: GraphUpdate): Unit = {
-<<<<<<< HEAD
-=======
     earliestTimeSeen = earliestTimeSeen min update.updateTime
->>>>>>> 8f80cf49
     highestTimeSeen = highestTimeSeen max update.updateTime
     service.processUpdate(protocol.GraphUpdate(graphID, update)).unsafeRunSync()
     totalUpdateIndex += 1
