package com.raphtory.internals.components

import cats.effect.Async
import cats.effect.Ref
import cats.effect.Resource
import cats.effect.std.Dispatcher
import cats.effect.std.Queue
import cats.syntax.all._
import com.raphtory.internals.communication.EndPoint
import com.raphtory.internals.communication.TopicRepository
import com.raphtory.internals.communication.connectors.AkkaConnector
import com.raphtory.internals.communication.repositories.DistributedTopicRepository
import com.raphtory.internals.communication.repositories.LocalTopicRepository
import com.raphtory.internals.components.ingestion.IngestionServiceImpl
import com.raphtory.internals.components.partition.PartitionServiceImpl
import com.raphtory.internals.components.querymanager._
import com.raphtory.internals.components.repositories.DistributedServiceRegistry
import com.raphtory.internals.components.repositories.LocalServiceRegistry
import com.raphtory.internals.graph.GraphAlteration
import com.raphtory.internals.management.Partitioner
import com.raphtory.internals.management.id.IDManager
import com.raphtory.internals.storage.arrow.EdgeSchema
import com.raphtory.internals.storage.arrow.VertexSchema
import com.raphtory.makeLocalIdManager
import com.raphtory.protocol
import com.raphtory.protocol.GetGraph
import com.raphtory.protocol.GraphInfo
import com.raphtory.protocol.IdPool
import com.raphtory.protocol.IngestionService
import com.raphtory.protocol.OptionalId
import com.raphtory.protocol.PartitionService
import com.raphtory.protocol.QueryService
import com.raphtory.protocol.RaphtoryService
import com.raphtory.protocol.Status
import com.raphtory.protocol.failure
import com.raphtory.protocol.success
import com.typesafe.config.Config
import com.typesafe.scalalogging.Logger
import fs2.Stream
import grpc.health.v1.health.Health
import higherkindness.mu.rpc.ChannelForAddress
import higherkindness.mu.rpc.healthcheck.HealthService
import higherkindness.mu.rpc.server.AddService
import higherkindness.mu.rpc.server.GrpcServer
import org.slf4j.LoggerFactory

import scala.util.Failure
import scala.util.Success

class DefaultRaphtoryService[F[_]](
    runningGraphs: Ref[F, Map[String, Set[String]]],
    existingGraphs: Ref[F, Set[String]],
    ingestion: IngestionService[F],
    partitions: Seq[PartitionService[F]],
    queryService: QueryService[F],
    idManager: IDManager,
    topics: TopicRepository,
    config: Config
)(implicit
    F: Async[F]
) extends RaphtoryService[F] {
  private val logger: Logger = Logger(LoggerFactory.getLogger(this.getClass))
  private val partitioner    = new Partitioner()

  private lazy val cluster = topics.clusterComms.endPoint

  // This is to cache endpoints instead of creating one for every message we send
  private lazy val submissions = Map[String, EndPoint[Submission]]().withDefault(topics.submissions(_).endPoint)

  private lazy val blockingIngestion =
    Map[String, EndPoint[IngestionBlockingCommand]]().withDefault(topics.blockingIngestion(_).endPoint)

  private lazy val writers =
    Map[String, Map[Int, EndPoint[GraphAlteration]]]().withDefault(topics.graphUpdates(_).endPoint())

  override def establishGraph(req: GraphInfo): F[Status] =
    for {
      alreadyCreating <- existingGraphs.modify(graphs =>
                           if (graphs contains req.graphId) (graphs, true) else (graphs + req.graphId, false)
                         )
      status          <- if (alreadyCreating) failure[F]
                         else
                           for {
                             _ <- F.delay(cluster sendAsync EstablishGraph(req.graphId, req.clientId))
                             _ <- ingestion.establishGraph(req)
                             _ <- partitions.map(partition => partition.establishGraph(req)).sequence
                             _ <- queryService.establishGraph(req)
                             _ <- runningGraphs.update(graphs =>
                                    if (graphs contains req.graphId) graphs else (graphs + (req.graphId -> Set()))
                                  )
                           } yield success
    } yield status

  override def destroyGraph(req: protocol.DestroyGraph): F[Status] =
    for {
      canDestroy <- if (req.force) forcedRemoval(req.graphId) else safeRemoval(req.graphId, req.clientId)
      status     <- if (!canDestroy) failure[F]
                    else
                      for {
                        _      <- F.delay(logger.debug(s"Destroying graph ${req.graphId}"))
                        _      <- F.delay(cluster sendAsync DestroyGraph(req.graphId, req.clientId, req.force))
                        _      <- ingestion.destroyGraph(GraphInfo(req.clientId, req.graphId))
                        _      <-
                          partitions.map(partition => partition.destroyGraph(GraphInfo(req.clientId, req.graphId))).sequence
                        status <- queryService.destroyGraph(GraphInfo(req.clientId, req.graphId))
                        _      <- existingGraphs.update(graphs => graphs - req.graphId)
                      } yield status
    } yield status

  override def disconnect(req: GraphInfo): F[Status] =
    runningGraphs.modify { graphs =>
      val updatedGraphs = removeClientFromGraphs(graphs, req.graphId, req.clientId)
      val status        = if (graphs contains req.graphId) success else failure
      (updatedGraphs, status)
    }

  override def submitQuery(req: protocol.Query): F[Stream[F, protocol.QueryManagement]] =
    req match {
      case protocol.Query(TryQuery(Success(query)), _) =>
        for {
<<<<<<< HEAD
          _         <- partitions.map(partition => partition.establishExecutor(req)).sequence // TODO: in parallel?
          _         <- queryService.submitQuery(req)
          responses <- submitDeserializedQuery(query)
=======
          graphRunning <- runningGraphs.get.map(graphs => graphs.isDefinedAt(query.graphID))
          responses    <- if (graphRunning) establishExecutors(req) *> submitDeserializedQuery(query)
                          else Stream[F, protocol.QueryManagement](graphNotRunningMessage(query.graphID)).pure[F]
>>>>>>> 28524c2b
        } yield responses
      case protocol.Query(TryQuery(Failure(error)), _) =>
        Stream[F, protocol.QueryManagement](protocol.QueryManagement(JobFailed(error))).pure[F]
    }

  private def graphNotRunningMessage(graphId: String) =
    protocol.QueryManagement(JobFailed(new IllegalStateException(s"Graph $graphId is not running")))

  private def establishExecutors(query: protocol.Query) =
    partitions.map(partition => partition.establishExecutor(query)).sequence // TODO: in parallel?

  private def submitDeserializedQuery(query: Query): F[Stream[F, protocol.QueryManagement]] =
    (for {
      _          <- Stream.eval(F.blocking(submissions(query.graphID) sendAsync query))
      queue      <- Stream.eval(Queue.unbounded[F, Option[QueryManagement]])
      dispatcher <- Stream.resource(Dispatcher[F])
      _          <- Stream.resource(QueryTrackerForwarder[F](query.graphID, query.name, topics, queue, dispatcher, config))
      response   <- Stream.fromQueueNoneTerminated(queue, 1000)
    } yield protocol.QueryManagement(response)).pure[F]

  override def submitSource(req: protocol.IngestData): F[Status] = ingestion.ingestData(req)

  override def getNextAvailableId(req: IdPool): F[OptionalId] =
    req match {
      case IdPool(pool, _) => F.blocking(idManager.getNextAvailableID(pool)).map(protocol.OptionalId(_))
    }

  override def processUpdate(req: protocol.GraphUpdate): F[Status] =
    req match {
      case protocol.GraphUpdate(graphId, update, _) =>
        for {
          _ <- F.delay(logger.debug(s"Processing graph update $update"))
          _ <- F.delay(writers(graphId)(partitioner.getPartitionForId(update.srcId)) sendAsync update)
        } yield success
    }

  override def unblockIngestion(req: protocol.UnblockIngestion): F[Status] =
    req match {
      case protocol.UnblockIngestion(graphId, sourceId, messageCount, highestTimeSeen, force, _) =>
        for {
          _       <- F.delay(logger.debug(s"Unblocking ingestion for source id: '$sourceId' and graph id '$graphId'"))
          message <- F.pure(UnblockIngestion(sourceId, graphID = graphId, messageCount, highestTimeSeen, force))
          _       <- F.delay(blockingIngestion(graphId) sendAsync message)
        } yield success
    }

  override def getGraph(req: GetGraph): F[Status] = runningGraphs.get.map(i => Status(i.contains(req.graphID)))

  /** Returns true if we can destroy the graph */
  private def forcedRemoval(graphId: String): F[Boolean] =
    runningGraphs.modify(graphs => (graphs.removed(graphId), graphs contains graphId))

  /** Returns true if we can destroy the graph */
  private def safeRemoval(graphId: String, clientId: String): F[Boolean] =
    runningGraphs.modify { graphs =>
      val graphsWithClientRemoved       = removeClientFromGraphs(graphs, graphId, clientId)
      lazy val graphsWithGraphRemoved   = graphs - graphId
      val (updatedGraphs, safeToRemove) = graphsWithClientRemoved.get(graphId) match {
        case Some(clients) =>
          if (clients.isEmpty) (graphsWithGraphRemoved, true) else (graphsWithClientRemoved, false)
        case None          => (graphs, false)
      }
      (updatedGraphs, safeToRemove)
    }

  private def removeClientFromGraphs(graphs: Map[String, Set[String]], graphId: String, clientId: String) =
    graphs map {
      case (`graphId`, clients) => graphId -> (clients - clientId)
      case tuple                => tuple
    }
}

object RaphtoryServiceBuilder {
  private val logger: Logger = Logger(LoggerFactory.getLogger(this.getClass))

  def standalone[F[_]](config: Config)(implicit F: Async[F]): Resource[F, RaphtoryService[F]] =
    createService(localCluster(config), config)

  def arrowStandalone[V: VertexSchema, E: EdgeSchema, F[_]](
      config: Config
  )(implicit F: Async[F]): Resource[F, RaphtoryService[F]] =
    createService(localArrowCluster(config), config)

  def manager[F[_]: Async](config: Config): Resource[F, RaphtoryService[F]] =
    createService(remoteCluster(config), config)

  def client[F[_]: Async](config: Config): Resource[F, RaphtoryService[F]] =
    for {
      address <- Resource.pure(config.getString("raphtory.deploy.address"))
      port    <- port(config)
      client  <- RaphtoryService.client[F](ChannelForAddress(address, port))
    } yield client

  def server[F[_]: Async](service: RaphtoryService[F], config: Config): Resource[F, Unit] = {
    implicit val implicitService: RaphtoryService[F] = service
    for {
      port          <- port(config)
      healthService <- Resource.eval(HealthService.build[F])
      healthDef     <- Health.bindService[F](Async[F], healthService)
      serviceDef    <- RaphtoryService.bindService[F]
      server        <- Resource.eval(GrpcServer.default[F](port, List(AddService(serviceDef), AddService(healthDef))))
      _             <- GrpcServer.serverResource[F](server)
      _             <- Resource.eval(Async[F].delay(logger.info("Raphtory service started")))
    } yield ()
  }

  private def createService[F[_]](cluster: Resource[F, ServiceRegistry[F]], config: Config)(implicit F: Async[F]) =
    for {
      repo            <- cluster
      sourceIDManager <- makeLocalIdManager[F]
      ingestion       <- repo.ingestion
      partitions      <- repo.partitions
      query           <- repo.query
      runningGraphs   <- Resource.eval(Ref.of(Map[String, Set[String]]()))
      existingGraphs  <- Resource.eval(Ref.of(Set[String]()))
      service         <- Resource.eval(
                                 Async[F].delay(
                                         new DefaultRaphtoryService(
                                                 runningGraphs,
                                                 existingGraphs,
                                                 ingestion,
                                                 partitions,
                                                 query,
                                                 sourceIDManager,
                                                 repo.topics,
                                                 config
                                         )
                                 )
                         )
    } yield service

  private def localCluster[F[_]: Async](config: Config): Resource[F, ServiceRegistry[F]] =
    for {
      topics      <- LocalTopicRepository[F](config, None)
      serviceRepo <- LocalServiceRegistry(topics)
      _           <- IngestionServiceImpl(serviceRepo, config)
      _           <- PartitionServiceImpl.makeN(serviceRepo, config)
      _           <- QueryServiceImpl(serviceRepo, config)
    } yield serviceRepo

  private def localArrowCluster[F[_]: Async, V: VertexSchema, E: EdgeSchema](
      config: Config
  ): Resource[F, ServiceRegistry[F]] =
    for {
      topics      <- LocalTopicRepository[F](config, None)
      serviceRepo <- LocalServiceRegistry(topics)
      _           <- IngestionServiceImpl(serviceRepo, config)
      _           <- PartitionServiceImpl.makeNArrow[F, V, E](serviceRepo, config)
      _           <- QueryServiceImpl(serviceRepo, config)
    } yield serviceRepo

  private def remoteCluster[F[_]: Async](config: Config): Resource[F, ServiceRegistry[F]] =
    for {
      topics <- DistributedTopicRepository[F](AkkaConnector.SeedMode, config, None)
      repo   <- DistributedServiceRegistry(topics, config)
    } yield repo

  private def port[F[_]](config: Config): Resource[F, Int] = Resource.pure(config.getInt("raphtory.deploy.port"))
}

class QueryTrackerForwarder[F[_]](queue: Queue[F, Option[QueryManagement]], dispatcher: Dispatcher[F], config: Config)
        extends Component[QueryManagement](config) {
  private val log: Logger = Logger(LoggerFactory.getLogger(this.getClass))

  override private[raphtory] def run(): Unit = log.debug("Running QueryTrackerForwarder")

  override def handleMessage(msg: QueryManagement): Unit = {
    log.trace(s"Putting message $msg into the queue")
    dispatcher.unsafeRunSync(queue.offer(Some(msg)))
    //    if (msg == JobDone)
    //      dispatcher.unsafeRunSync(queue.offer(None))
    // TODO: Merge output and querytracking topics and turn back on
  }
  override private[raphtory] def stop(): Unit = log.debug("QueryTrackerListener stopping")
}

object QueryTrackerForwarder {
  private val log: Logger = Logger(LoggerFactory.getLogger(this.getClass))

  def apply[F[_]](
      graphID: String,
      jobId: String,
      repo: TopicRepository,
      queue: Queue[F, Option[QueryManagement]],
      dispatcher: Dispatcher[F],
      config: Config
  )(implicit
      F: Async[F]
  ): Resource[F, QueryTrackerForwarder[F]] =
    Component
      .makeAndStart(
              repo,
              s"query-tracker-listener-$jobId",
              Seq(repo.queryTrack(graphID, jobId), repo.output(graphID, jobId)),
              new QueryTrackerForwarder(queue, dispatcher, config)
      )
      .map { component =>
        log.debug(s"Created QueryTrackerForwarder for job: $jobId")
        component
      }
}<|MERGE_RESOLUTION|>--- conflicted
+++ resolved
@@ -118,15 +118,10 @@
     req match {
       case protocol.Query(TryQuery(Success(query)), _) =>
         for {
-<<<<<<< HEAD
-          _         <- partitions.map(partition => partition.establishExecutor(req)).sequence // TODO: in parallel?
-          _         <- queryService.submitQuery(req)
-          responses <- submitDeserializedQuery(query)
-=======
           graphRunning <- runningGraphs.get.map(graphs => graphs.isDefinedAt(query.graphID))
-          responses    <- if (graphRunning) establishExecutors(req) *> submitDeserializedQuery(query)
+          responses    <- if (graphRunning)
+                            establishExecutors(req) *> queryService.submitQuery(req) *> submitDeserializedQuery(query)
                           else Stream[F, protocol.QueryManagement](graphNotRunningMessage(query.graphID)).pure[F]
->>>>>>> 28524c2b
         } yield responses
       case protocol.Query(TryQuery(Failure(error)), _) =>
         Stream[F, protocol.QueryManagement](protocol.QueryManagement(JobFailed(error))).pure[F]
