--- conflicted
+++ resolved
@@ -29,13 +29,8 @@
 
   private val executors                    = new ConcurrentHashMap[String, QueryExecutor]()
   val storage                              = new PojoBasedPartition(graphID, partitionID, conf)
-<<<<<<< HEAD
   val readerResource: Resource[IO, Reader] = Reader[IO](graphID, partitionID, storage, scheduler, conf, topics)
-  val writerResource: Resource[IO, Writer] = Writer[IO](graphID, partitionID, storage, conf, topics)
-=======
-  val readerResource: Resource[IO, Reader] = Reader[IO](partitionID, storage, scheduler, conf, topics)
   val writerResource: Resource[IO, Writer] = Writer[IO](graphID, partitionID, storage, conf, topics, scheduler)
->>>>>>> ebc456ce
   val (_, readerCancel)                    = readerResource.allocated.unsafeRunSync()
   val (_, writerCancel)                    = writerResource.allocated.unsafeRunSync()
 
