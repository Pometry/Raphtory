--- conflicted
+++ resolved
@@ -1,12 +1,7 @@
 package com.raphtory.internals.components
 
-<<<<<<< HEAD
 import cats.Monad
 import cats.effect._
-=======
-import cats.effect.Async
-import cats.effect.Ref
->>>>>>> ed416b47
 import cats.effect.std.Supervisor
 import cats.syntax.all._
 import com.raphtory.internals.components.OrchestratorService.Graph
@@ -22,6 +17,8 @@
 abstract class OrchestratorService[F[_]: Async, T](graphs: GraphList[F, T]) {
 
   protected val logger: Logger = Logger(LoggerFactory.getLogger(this.getClass))
+
+  private def logError(e: Throwable) = Async[F].delay(logger.error(s"Exception found in Orchestrator service: '$e'"))
 
   protected def makeGraphData(graphId: String): F[T]
 
@@ -39,17 +36,6 @@
 
   final def destroyGraph(req: GraphInfo): F[Status] = destroyGraph(req.graphId).as(success)
 
-<<<<<<< HEAD
-=======
-  final protected def attachExecutionToGraph(graphId: String, execution: Graph[F, T] => F[Unit]): F[Unit] =
-    for {
-      graph <- graphs.get.map(graphs => graphs(graphId))
-      _     <- graph.supervisor.supervise(execution(graph).onError { case NonFatal(e) => logError(e) })
-    } yield ()
-
-  private def logError(e: Throwable) = Async[F].delay(logger.error(s"Exception found in orchestrator service: '$e'"))
-
->>>>>>> ed416b47
   final protected def destroyGraph(graphId: String): F[Unit] =
     for {
       graph <- graphs.modify(graphs => (graphs - graphId, graphs(graphId)))
@@ -59,7 +45,7 @@
   final protected def attachExecutionToGraph(graphId: String, execution: Graph[F, T] => F[Unit]): F[Unit] =
     for {
       graph <- graphs.get.map(graphs => graphs(graphId))
-      _     <- graph.supervisor.supervise(execution(graph))
+      _     <- graph.supervisor.supervise(execution(graph).onError { case NonFatal(e) => logError(e) })
     } yield ()
 }
 
@@ -78,6 +64,7 @@
   }
 }
 
-abstract class NoGraphDataOrchestratorService[F[_]: Async](graphs: GraphList[F, Unit]) extends OrchestratorService(graphs) {
+abstract class NoGraphDataOrchestratorService[F[_]: Async](graphs: GraphList[F, Unit])
+        extends OrchestratorService(graphs) {
   protected def makeGraphData(graphId: String): F[Unit] = Async[F].unit
 }