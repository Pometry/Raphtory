--- conflicted
+++ resolved
@@ -22,11 +22,9 @@
   private val partitionsPerServer: Int                    = conf.getInt("raphtory.partitions.countPerServer")
   protected val totalPartitions: Int                      = partitionServers * partitionsPerServer
   val graphID: String                                     = conf.getString("raphtory.graph.id")
-<<<<<<< HEAD
+  val graphID: String                                     = conf.getString("raphtory.graph.id")
 
   protected var processedMessages = 0
-=======
->>>>>>> 0f2e009a
 
   def getWriter(srcId: Long): Int = (srcId.abs % totalPartitions).toInt
   def handleMessage(msg: T): Unit
