package com.raphtory.internals.components.output

import com.raphtory.api.analysis.table.Row
import com.raphtory.api.output.sink.Sink
import com.raphtory.api.output.sink.SinkExecutor
import com.raphtory.api.time.Perspective
import com.raphtory.internals.communication.EndPoint
import com.raphtory.internals.communication.TopicRepository
import com.raphtory.internals.components.querymanager.QueryManagement
import com.typesafe.config.Config
import com.typesafe.scalalogging.Logger
import org.slf4j.LoggerFactory

sealed private[raphtory] trait OutputMessages                                                     extends QueryManagement
final private[raphtory] case class RowOutput(perspective: Perspective, row: Row)                  extends OutputMessages
final private[raphtory] case class EndPerspective(perspective: Perspective, totalPartitions: Int) extends OutputMessages
private[raphtory] case class EndOutput(totalPartitions: Int)                                      extends OutputMessages

<<<<<<< HEAD
private[raphtory] class TableOutputSinkExecutor(endPoint: EndPoint[OutputMessages], totalPartitions: Int) extends SinkExecutor {
=======
private[raphtory] class TableOutputSinkExecutor(endPoint: EndPoint[OutputMessages], totalPartitions: Int)
        extends SinkExecutor {
>>>>>>> 2b7bc86a
  private var currentPerspective: Perspective = _

  override def setupPerspective(perspective: Perspective): Unit = {
    logger.debug(s"setting current perspective to $perspective")
    currentPerspective = perspective
  }

  override protected def writeRow(row: Row): Unit = {
    logger.debug(s"writing row $row")
    endPoint.sendAsync(RowOutput(currentPerspective, row))
  }

  override def threadSafeWriteRow(row: Row): Unit = writeRow(row)

  override def closePerspective(): Unit = {
    logger.debug(s"closing perspective $currentPerspective")
    endPoint.sendSync(EndPerspective(currentPerspective, totalPartitions))
  }

  override def close(): Unit = {
    logger.debug("closing output")
    endPoint.sendSync(EndOutput(totalPartitions))
  }
}

private[raphtory] case object TableOutputSink extends Sink {
<<<<<<< HEAD
=======

>>>>>>> 2b7bc86a
  override def executor(jobID: String, partitionID: Int, config: Config, topics: TopicRepository): SinkExecutor = {
    val partitionServers: Int    = config.getInt("raphtory.partitions.serverCount")
    val partitionsPerServer: Int = config.getInt("raphtory.partitions.countPerServer")
    val totalPartitions: Int     = partitionServers * partitionsPerServer
    new TableOutputSinkExecutor(topics.output(jobID).endPoint, totalPartitions)
  }
}<|MERGE_RESOLUTION|>--- conflicted
+++ resolved
@@ -16,12 +16,8 @@
 final private[raphtory] case class EndPerspective(perspective: Perspective, totalPartitions: Int) extends OutputMessages
 private[raphtory] case class EndOutput(totalPartitions: Int)                                      extends OutputMessages
 
-<<<<<<< HEAD
-private[raphtory] class TableOutputSinkExecutor(endPoint: EndPoint[OutputMessages], totalPartitions: Int) extends SinkExecutor {
-=======
 private[raphtory] class TableOutputSinkExecutor(endPoint: EndPoint[OutputMessages], totalPartitions: Int)
         extends SinkExecutor {
->>>>>>> 2b7bc86a
   private var currentPerspective: Perspective = _
 
   override def setupPerspective(perspective: Perspective): Unit = {
@@ -48,10 +44,7 @@
 }
 
 private[raphtory] case object TableOutputSink extends Sink {
-<<<<<<< HEAD
-=======
 
->>>>>>> 2b7bc86a
   override def executor(jobID: String, partitionID: Int, config: Config, topics: TopicRepository): SinkExecutor = {
     val partitionServers: Int    = config.getInt("raphtory.partitions.serverCount")
     val partitionsPerServer: Int = config.getInt("raphtory.partitions.countPerServer")
