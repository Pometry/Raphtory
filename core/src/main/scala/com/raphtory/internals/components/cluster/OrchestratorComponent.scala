--- conflicted
+++ resolved
@@ -2,11 +2,7 @@
 
 import cats.effect.IO
 import cats.effect.unsafe.implicits.global
-<<<<<<< HEAD
-import com.raphtory.Raphtory.makeIdManager
 import com.raphtory.arrowmessaging.ArrowFlightServer
-=======
->>>>>>> 8a4c4a42
 import com.raphtory.internals.communication.connectors.AkkaConnector
 import com.raphtory.internals.communication.repositories.DistributedTopicRepository
 import com.raphtory.internals.components.Component
@@ -15,11 +11,8 @@
 import com.raphtory.internals.components.querymanager.ClusterManagement
 import com.raphtory.internals.components.querymanager.QueryManager
 import com.raphtory.internals.management.Scheduler
-<<<<<<< HEAD
 import com.raphtory.internals.management.ZookeeperConnector
-=======
 import com.raphtory.internals.management.id.IDManager
->>>>>>> 8a4c4a42
 import com.typesafe.config.Config
 import com.typesafe.config.ConfigValueFactory
 import com.typesafe.scalalogging.Logger
@@ -126,21 +119,13 @@
           )
           val scheduler       = new Scheduler()
           val serviceResource = for {
-<<<<<<< HEAD
-            partitionIdManager <- makeIdManager[IO](graphConf, localDeployment = false, graphID, forPartitions = true)
             zkClient           <- ZookeeperConnector.getZkClient(graphConf.getString("raphtory.zookeeper.address"))
             arrowServer        <- ArrowFlightServer[IO]()
             addressHandler      = new ZKHostAddressProvider(zkClient, conf, Some(arrowServer))
             repo               <- DistributedTopicRepository[IO](AkkaConnector.ClientMode, graphConf, addressHandler)
-            _                  <- PartitionOrchestrator.spawn[IO](graphConf, partitionIdManager, repo, scheduler)
+            _                  <- PartitionOrchestrator.spawn[IO](graphConf, idManager, graphID, repo, scheduler)
             _                  <- IngestionManager[IO](graphConf, repo)
             _                  <- QueryManager[IO](graphConf, repo)
-=======
-            repo <- DistributedTopicRepository[IO](AkkaConnector.ClientMode, graphConf)
-            _    <- PartitionOrchestrator.spawn[IO](graphConf, idManager, graphID, repo, scheduler)
-            _    <- IngestionManager[IO](graphConf, repo)
-            _    <- QueryManager[IO](graphConf, repo)
->>>>>>> 8a4c4a42
           } yield ()
           val (_, shutdown)   = serviceResource.allocated.unsafeRunSync()
           deployments += ((graphID, Deployment(shutdown, clients = mutable.Set(clientID))))
@@ -156,17 +141,11 @@
     deployments.synchronized {
       val scheduler       = new Scheduler()
       val serviceResource = for {
-<<<<<<< HEAD
-        partitionIdManager <- makeIdManager[IO](graphConf, localDeployment = false, graphID, forPartitions = true)
         zkClient           <- ZookeeperConnector.getZkClient(graphConf.getString("raphtory.zookeeper.address"))
         arrowServer        <- ArrowFlightServer[IO]()
         addressHandler      = new ZKHostAddressProvider(zkClient, conf, Some(arrowServer))
         repo               <- DistributedTopicRepository[IO](AkkaConnector.ClientMode, graphConf, addressHandler)
-        _                  <- PartitionOrchestrator.spawn[IO](graphConf, partitionIdManager, repo, scheduler)
-=======
-        repo <- DistributedTopicRepository[IO](AkkaConnector.ClientMode, graphConf)
         _    <- PartitionOrchestrator.spawn[IO](graphConf, idManager, graphID, repo, scheduler)
->>>>>>> 8a4c4a42
       } yield ()
       val (_, shutdown)   = serviceResource.allocated.unsafeRunSync()
       deployments += ((graphID, Deployment(shutdown, clients = mutable.Set(clientID))))
