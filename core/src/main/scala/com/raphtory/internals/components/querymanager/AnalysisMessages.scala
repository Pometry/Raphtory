package com.raphtory.internals.components.querymanager

import com.raphtory.api.analysis.graphstate.GraphStateImplementation
import com.raphtory.api.analysis.graphview.Alignment
import com.raphtory.api.analysis.graphview.GlobalGraphFunction
import com.raphtory.api.analysis.graphview.GraphFunction
import com.raphtory.api.analysis.table.TableFunction
import com.raphtory.api.input.Source
import com.raphtory.api.output.sink.Sink
import com.raphtory.api.time.Interval
import com.raphtory.api.time.NullInterval
import com.raphtory.internals.graph.Perspective

import scala.collection.immutable.Queue

private[raphtory] trait QueryManagement extends Serializable

private[raphtory] case class WatermarkTime(
    partitionID: Int,
    oldestTime: Long,
    latestTime: Long,
    safe: Boolean,
    sourceMessages: Array[(Int, Long)]
) extends QueryManagement

private[raphtory] case object StartAnalysis extends QueryManagement

private[raphtory] case class SetMetaData(vertices: Int) extends QueryManagement

private[raphtory] case object JobDone extends QueryManagement

private[raphtory] case class CreatePerspective(id: Int, perspective: Perspective) extends QueryManagement

private[raphtory] case object StartGraph extends QueryManagement

private[raphtory] case object CompleteWrite extends QueryManagement

private[raphtory] case object RecheckTime                 extends QueryManagement
private[raphtory] case object RecheckEarliestTime         extends QueryManagement
private[raphtory] case class CheckMessages(jobId: String) extends QueryManagement

sealed private[raphtory] trait VertexMessaging extends QueryManagement

sealed private[raphtory] trait GenericVertexMessage[VertexID] extends VertexMessaging {
  def superstep: Int
  def vertexId: VertexID
}

private[raphtory] case class VertexMessage[+T, VertexID](
    superstep: Int,
    vertexId: VertexID,
    data: T
) extends GenericVertexMessage[VertexID]

private[raphtory] case class VertexMessageBatch(data: Array[GenericVertexMessage[_]]) extends VertexMessaging

private[raphtory] case class FilteredEdgeMessage[VertexID](
    superstep: Int,
    vertexId: VertexID,
    sourceId: VertexID
) extends GenericVertexMessage[VertexID]

private[raphtory] case class FilteredInEdgeMessage[VertexID](
    superstep: Int,
    vertexId: VertexID,
    sourceId: VertexID
) extends GenericVertexMessage[VertexID]

private[raphtory] case class FilteredOutEdgeMessage[VertexID](
    superstep: Int,
    vertexId: VertexID,
    sourceId: VertexID
) extends GenericVertexMessage[VertexID]

private[raphtory] case class VertexMessagesSync(partitionID: Int, count: Long)

sealed private[raphtory] trait Submission extends QueryManagement {
  def graphID: String
}

private[raphtory] case class Query(
    _bootstrap: DynamicLoader = DynamicLoader(), // leave the `_` this field gets deserialized first
    graphID: String,
    name: String = "",
    points: PointSet = NullPointSet,
    timelineStart: Long = Long.MinValue,         // inclusive
    timelineEnd: Long = Long.MaxValue,           // inclusive
    windows: List[Interval] = List(),
    windowAlignment: Alignment.Value = Alignment.START,
    graphFunctions: Queue[GraphFunction] = Queue(),
    tableFunctions: Queue[TableFunction] = Queue(),
    blockedBy: Array[Int] = Array(),
    sink: Option[Sink] = None,
    pyScript: Option[String] = None
) extends Submission

case class DynamicLoader(classes: Set[Class[_]] = Set.empty) {
  def +(cls: Class[_]): DynamicLoader = this.copy(classes = classes + cls)
}

sealed private[raphtory] trait PointSet
private[raphtory] case object NullPointSet           extends PointSet
private[raphtory] case class SinglePoint(time: Long) extends PointSet

private[raphtory] case class PointPath(
    increment: Interval,
    start: Option[Long] = None,
    end: Option[Long] = None,
    offset: Interval = NullInterval
) extends PointSet

private[raphtory] case class GraphFunctionWithGlobalState(
    function: GlobalGraphFunction,
    graphState: GraphStateImplementation
)                                                           extends QueryManagement
private[raphtory] case class EndQuery(jobID: String)        extends QueryManagement
private[raphtory] case class QueryNotPresent(jobID: String) extends QueryManagement

// Messages for jobStatus topic
sealed private[raphtory] trait JobStatus extends QueryManagement

private[raphtory] case class ExecutorEstablished(worker: Int) extends JobStatus
private[raphtory] case object WriteCompleted                  extends JobStatus

sealed private[raphtory] trait PerspectiveStatus extends JobStatus {
  def perspectiveID: Int
}

private[raphtory] case class PerspectiveEstablished(perspectiveID: Int, vertices: Int) extends PerspectiveStatus
private[raphtory] case class MetaDataSet(perspectiveID: Int)                           extends PerspectiveStatus

private[raphtory] case class GraphFunctionComplete(
    perspectiveID: Int,
    partitionID: Int,
    receivedMessages: Long,
    sentMessages: Long,
    votedToHalt: Boolean = false
) extends PerspectiveStatus

private[raphtory] case class GraphFunctionCompleteWithState(
    perspectiveID: Int,
    partitionID: Int,
    receivedMessages: Long,
    sentMessages: Long,
    votedToHalt: Boolean = false,
    graphState: GraphStateImplementation
) extends PerspectiveStatus

private[raphtory] case class TableFunctionComplete(perspectiveID: Int) extends PerspectiveStatus
private[raphtory] case class TableBuilt(perspectiveID: Int)            extends PerspectiveStatus

private[raphtory] case class AlgorithmFailure(perspectiveID: Int, exception: Throwable) extends PerspectiveStatus

// Messages for partitionSetup topic
sealed private[raphtory] trait GraphManagement extends QueryManagement

private[raphtory] case class IngestData(
    _bootstrap: DynamicLoader,
    graphID: String,
    sourceId: String,
    sources: Seq[(Int, Source)],
    blocking: Boolean
) extends Submission
        with GraphManagement

private[raphtory] case class EstablishExecutor(
    _bootstrap: DynamicLoader,
    graphID: String,
    jobID: String,
    sink: Sink,
    pyScript: Option[String]
) extends GraphManagement

private[raphtory] case class StopExecutor(jobID: String) extends GraphManagement

sealed private[raphtory] trait ClusterManagement extends QueryManagement

private[raphtory] case class EstablishGraph(graphID: String, clientID: String)               extends ClusterManagement
private[raphtory] case class DestroyGraph(graphID: String, clientID: String, force: Boolean) extends ClusterManagement
private[raphtory] case class ClientDisconnected(graphID: String, clientID: String)           extends ClusterManagement

sealed private[raphtory] trait IngestionBlockingCommand   extends QueryManagement {
  def graphID: String
}
case class NonBlocking(sourceID: Int, graphID: String)    extends IngestionBlockingCommand
case class BlockIngestion(sourceID: Int, graphID: String) extends IngestionBlockingCommand

<<<<<<< HEAD
case class UnblockIngestion(sourceID: Int, graphID: String, messageCount: Long, force: Boolean)
        extends IngestionBlockingCommand
=======
case class UnblockIngestion(sourceID: Int, graphID: String, messageCount: Long, highestTimeSeen: Long, force: Boolean)
        extends QueryManagement
>>>>>>> 908b23d9
<|MERGE_RESOLUTION|>--- conflicted
+++ resolved
@@ -185,10 +185,5 @@
 case class NonBlocking(sourceID: Int, graphID: String)    extends IngestionBlockingCommand
 case class BlockIngestion(sourceID: Int, graphID: String) extends IngestionBlockingCommand
 
-<<<<<<< HEAD
-case class UnblockIngestion(sourceID: Int, graphID: String, messageCount: Long, force: Boolean)
-        extends IngestionBlockingCommand
-=======
 case class UnblockIngestion(sourceID: Int, graphID: String, messageCount: Long, highestTimeSeen: Long, force: Boolean)
-        extends QueryManagement
->>>>>>> 908b23d9
+        extends IngestionBlockingCommand