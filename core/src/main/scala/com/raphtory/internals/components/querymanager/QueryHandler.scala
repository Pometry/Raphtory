--- conflicted
+++ resolved
@@ -47,17 +47,7 @@
   private val tracker        = topics.queryTrack(jobID).endPoint
   private val workerList     = topics.jobOperations(jobID).endPoint
 
-<<<<<<< HEAD
-  override def stop(): Unit = {
-    listener.close()
-    self.close()
-    partitions.close()
-    tracker.close()
-    workerList.close()
-  }
-=======
   private lazy val py = UnsafeEmbeddedPythonProxy(pyScript)
->>>>>>> 1fc6d974
 
   private val listener =
     topics.registerListener(
@@ -92,7 +82,7 @@
   override def stop(): Unit = {
     listener.close()
     self.close()
-    readers.close()
+    partitions.close()
     tracker.close()
     workerList.close()
   }
@@ -101,11 +91,7 @@
   private def recheckEarliestTimer(): Unit = self sendAsync RecheckEarliestTime
 
   override def run(): Unit = {
-<<<<<<< HEAD
-    messagePartitions(EstablishExecutor(query._bootstrap, graphID, jobID, query.sink.get))
-=======
-    messageReader(EstablishExecutor(query._bootstrap, jobID, query.sink.get, query.pyScript))
->>>>>>> 1fc6d974
+    messagePartitions(EstablishExecutor(query._bootstrap, graphID, jobID, query.sink.get, query.pyScript))
     timeTaken = System.currentTimeMillis() //Set time from the point we ask the executors to set up
     logger.debug(s"Job '$jobID': Starting query handler consumer.")
     listener.start()
@@ -414,10 +400,7 @@
     timeTaken = System.currentTimeMillis()
     if (perspectiveIsReady(perspective)) {
       logger.debug(s"Job '$jobID': Created perspective at time $time.")
-<<<<<<< HEAD
-=======
       lastTime = System.currentTimeMillis()
->>>>>>> 1fc6d974
       messagetoAllJobWorkers(CreatePerspective(currentPerspectiveID, perspective))
       Stages.EstablishPerspective
     }
