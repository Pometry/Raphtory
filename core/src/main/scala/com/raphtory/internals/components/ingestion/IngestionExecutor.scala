package com.raphtory.internals.components.ingestion

import cats.effect.Async
import cats.effect.Resource
import cats.effect.Spawn
import com.raphtory.api.input.Source
import com.raphtory.internals.FlushToFlight
import com.raphtory.internals.communication.CanonicalTopic
import com.raphtory.internals.communication.EndPoint
import com.raphtory.internals.communication.TopicRepository
import com.raphtory.internals.components.Component
import com.raphtory.internals.components.querymanager.BlockIngestion
import com.raphtory.internals.components.querymanager.NonBlocking
import com.raphtory.internals.components.querymanager.UnblockIngestion
import com.raphtory.internals.graph.GraphAlteration
import com.raphtory.internals.management.Scheduler
import com.typesafe.config.Config
import com.typesafe.scalalogging.Logger
import org.slf4j.LoggerFactory

import scala.concurrent.Future
import scala.concurrent.duration.DurationInt

private[raphtory] class IngestionExecutor(
    graphID: String,
    source: Source,
    blocking: Boolean,
    sourceID: Int,
    conf: Config,
    topics: TopicRepository,
<<<<<<< HEAD
    override val scheduler: Scheduler
) extends Component[Any](conf)
        with FlushToFlight {
  override val logger: Logger                               = Logger(LoggerFactory.getLogger(this.getClass))
  private val failOnError                                   = conf.getBoolean("raphtory.builders.failOnError")
  override val writers: Map[Int, EndPoint[GraphAlteration]] = topics.graphUpdates(graphID).endPoint()
  private val queryManager                                  = topics.blockingIngestion.endPoint
  private val sourceInstance                                = source.buildSource(graphID, sourceID)
  private val spoutReschedulesCount                         = telemetry.spoutReschedules.labels(graphID)
  private val fileLinesSent                                 = telemetry.fileLinesSent.labels(graphID)

  private var index: Long                                     = 0
  private var scheduledRun: Option[() => Future[Unit]]        = None
=======
    scheduler: Scheduler
) extends Component[Any](conf) {
  private val logger: Logger        = Logger(LoggerFactory.getLogger(this.getClass))
  private val failOnError           = conf.getBoolean("raphtory.builders.failOnError")
  private val writers               = topics.graphUpdates(graphID).endPoint
  private val queryManager          = topics.blockingIngestion().endPoint
  private val sourceInstance        = source.buildSource(graphID, sourceID)
  private val spoutReschedulesCount = telemetry.spoutReschedules.labels(graphID)
  private val fileLinesSent         = telemetry.fileLinesSent.labels(graphID)

  private var index: Long                              = 0
  private var scheduledRun: Option[() => Future[Unit]] = None
>>>>>>> 8a4c4a42

  sourceInstance.setupStreamIngestion(writers)

  private def rescheduler(): Unit = {
    sourceInstance.executeReschedule()
    executeSpout()
  }: Unit

  override def stop(): Unit = {
    scheduledRun.foreach(cancelable => cancelable())
    close()
    writers.values.foreach(_.close())
  }

  override def run(): Unit = {
    logger.debug("Running ingestion executor")
    executeSpout()
  }

  override def handleMessage(msg: Any): Unit = {} //No messages received by this component

  private def executeSpout(): Unit = {
    spoutReschedulesCount.inc()
    var iBlocked = false

    if (sourceInstance.hasRemainingUpdates)
      if (blocking) {
        queryManager.sendAsync(BlockIngestion(sourceID = sourceInstance.sourceID, graphID = graphID))
        iBlocked = true
      }
      else
        queryManager.sendAsync(NonBlocking(sourceID = sourceInstance.sourceID, graphID = graphID))

    while (sourceInstance.hasRemainingUpdates) {
      latestMsgTimeToFlushToFlight = System.currentTimeMillis()
      fileLinesSent.inc()
      index = index + 1
      sourceInstance.sendUpdates(index, failOnError)
    }
    if (sourceInstance.spoutReschedules())
      reschedule()
    if (blocking && iBlocked)
      queryManager.sendAsync(
              UnblockIngestion(
                      sourceInstance.sourceID,
                      graphID = graphID,
                      sourceInstance.sentMessages(),
                      sourceInstance.highestTimeSeen(),
                      force = false
              )
      )
  }

  private def reschedule(): Unit = {
    // TODO: Parameterise the delay
    logger.trace("Spout: Scheduling spout to poll again in 1 seconds.")
    scheduledRun = Option(scheduler.scheduleOnce(1.seconds, rescheduler()))
  }

}

object IngestionExecutor {

  def apply[IO[_]: Spawn](
      graphID: String,
      source: Source,
      blocking: Boolean,
      sourceID: Int,
      config: Config,
      topics: TopicRepository
  )(implicit IO: Async[IO]): Resource[IO, IngestionExecutor] =
    Component
      .makeAndStart(
              topics,
              "spout-executor",
              Seq.empty[CanonicalTopic[Any]],
              new IngestionExecutor(graphID, source, blocking, sourceID, config, topics, new Scheduler)
      )

}<|MERGE_RESOLUTION|>--- conflicted
+++ resolved
@@ -28,34 +28,19 @@
     sourceID: Int,
     conf: Config,
     topics: TopicRepository,
-<<<<<<< HEAD
     override val scheduler: Scheduler
 ) extends Component[Any](conf)
         with FlushToFlight {
   override val logger: Logger                               = Logger(LoggerFactory.getLogger(this.getClass))
   private val failOnError                                   = conf.getBoolean("raphtory.builders.failOnError")
   override val writers: Map[Int, EndPoint[GraphAlteration]] = topics.graphUpdates(graphID).endPoint()
-  private val queryManager                                  = topics.blockingIngestion.endPoint
+  private val queryManager                                  = topics.blockingIngestion().endPoint
   private val sourceInstance                                = source.buildSource(graphID, sourceID)
   private val spoutReschedulesCount                         = telemetry.spoutReschedules.labels(graphID)
   private val fileLinesSent                                 = telemetry.fileLinesSent.labels(graphID)
 
   private var index: Long                                     = 0
   private var scheduledRun: Option[() => Future[Unit]]        = None
-=======
-    scheduler: Scheduler
-) extends Component[Any](conf) {
-  private val logger: Logger        = Logger(LoggerFactory.getLogger(this.getClass))
-  private val failOnError           = conf.getBoolean("raphtory.builders.failOnError")
-  private val writers               = topics.graphUpdates(graphID).endPoint
-  private val queryManager          = topics.blockingIngestion().endPoint
-  private val sourceInstance        = source.buildSource(graphID, sourceID)
-  private val spoutReschedulesCount = telemetry.spoutReschedules.labels(graphID)
-  private val fileLinesSent         = telemetry.fileLinesSent.labels(graphID)
-
-  private var index: Long                              = 0
-  private var scheduledRun: Option[() => Future[Unit]] = None
->>>>>>> 8a4c4a42
 
   sourceInstance.setupStreamIngestion(writers)
 
