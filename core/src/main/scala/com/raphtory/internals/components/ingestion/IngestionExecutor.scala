--- conflicted
+++ resolved
@@ -28,11 +28,10 @@
   private val logger: Logger                      = Logger(LoggerFactory.getLogger(this.getClass))
   private val totalTuplesProcessed: Counter.Child = TelemetryReporter.totalTuplesProcessed.labels(s"$sourceID", graphID)
 
-<<<<<<< HEAD
   private val partitioner = Partitioner(conf)
 
-  def run(): F[Unit] =
-    for {
+  def run(): F[Unit] = {
+    val stats = for {
       _           <- F.delay(logger.debug("Running ingestion executor"))
       globalStats <- Ref.of(SourceStats(Long.MaxValue, Long.MinValue, 0L))
       _           <- stream
@@ -41,13 +40,25 @@
                            _          <- sendUpdates(updates)
                            localStats <- SourceStats.fromUpdates(updates)
                            _          <- globalStats.update(stats => stats.add(localStats))
+                           // TODO: update totalTuplesProcessed here
                          } yield ()
                        )
                        .compile
                        .drain
       stats       <- globalStats.get
       _           <- queryService.endIngestion(EndIngestion(graphID, sourceID, stats.earliestTime, stats.highestSeen))
-    } yield totalTuplesProcessed.inc() // TODO: wtf is this?
+    } yield stats
+
+    stats.onError(e =>
+      for {
+        earliestTimeSeen <- source.earliestTimeSeen().handleError(_ => Long.MaxValue)
+        highestTimeSeen  <- source.highestTimeSeen().handleError(_ => Long.MinValue)
+        _                <- queryService.endIngestion(
+                                    EndIngestion(graphID, source.sourceID, earliestTimeSeen, highestTimeSeen)
+                            )
+      } yield ()
+    )
+  }
 
   private def sendUpdates(updates: Seq[GraphUpdate]): F[Unit] =
     for {
@@ -67,27 +78,6 @@
                               .processUpdates(protocol.GraphAlterations(graphID, updates))
                         })
     } yield ()
-=======
-  def run(): F[Unit] = {
-    val res = for {
-      _                <- F.delay(logger.debug("Running ingestion executor"))
-      _                <- source.elements(totalTuplesProcessed) // process elements here
-      earliestTimeSeen <- source.earliestTimeSeen()
-      highestTimeSeen  <- source.highestTimeSeen()
-      _                <- queryService.endIngestion(
-                                  EndIngestion(graphID, source.sourceID, earliestTimeSeen, highestTimeSeen)
-                          )
-    } yield totalTuplesProcessed.inc()
-    res.onError(e => for {
-      earliestTimeSeen <- source.earliestTimeSeen().handleError(_ => Long.MaxValue)
-      highestTimeSeen <- source.highestTimeSeen().handleError(_ => Long.MinValue)
-        _ <- queryService.endIngestion(
-      EndIngestion(graphID, source.sourceID, earliestTimeSeen, highestTimeSeen)
-      )
-    } yield ())
-  }
-
->>>>>>> 2063d96e
 }
 
 object IngestionExecutor {
