package com.raphtory.internals.components.ingestion

import cats.effect.Async
import cats.effect.kernel.Ref
import cats.effect.Resource
<<<<<<< HEAD
import cats.effect.Spawn
import cats.effect.kernel.Ref
import cats.effect.std.Dispatcher
import cats.syntax.all._
import com.raphtory.api.input.Source
import com.raphtory.api.input.StreamSource
import com.raphtory.internals.FlushToFlight
import com.raphtory.internals.communication.CanonicalTopic
import com.raphtory.internals.communication.EndPoint
import com.raphtory.internals.communication.TopicRepository
import com.raphtory.internals.components.ServiceRegistry
import com.raphtory.internals.components.querymanager.BlockIngestion
import com.raphtory.internals.components.querymanager.NonBlocking
import com.raphtory.internals.components.querymanager.UnblockIngestion
import com.raphtory.internals.graph.GraphAlteration
import com.raphtory.internals.management.Scheduler
=======
import cats.syntax.all._
import com.raphtory.api.input.Source
import com.raphtory.internals.communication.TopicRepository
import com.raphtory.api.input.StreamSource
import com.raphtory.internals.components.ServiceRegistry
>>>>>>> 8f80cf49
import com.raphtory.internals.management.telemetry.TelemetryReporter
import com.raphtory.protocol.BlockIngestion
import com.raphtory.protocol.QueryService
import com.raphtory.protocol.UnblockIngestion
import com.typesafe.config.Config
import com.typesafe.scalalogging.Logger
<<<<<<< HEAD
import fs2.Stream
import io.prometheus.client.Counter
import org.slf4j.LoggerFactory

import scala.concurrent.Future
import scala.concurrent.duration.DurationInt
import scala.concurrent.duration.FiniteDuration

private[raphtory] class IngestionExecutor[F[_], T](
    graphID: String,
    source: StreamSource[F, T],
    blocking: Boolean,
=======
import io.prometheus.client.Counter
import org.slf4j.LoggerFactory

private[raphtory] class IngestionExecutor[F[_], T](
    graphID: String,
    queryService: QueryService[F],
    source: StreamSource[F, T],
>>>>>>> 8f80cf49
    sourceID: Int,
    conf: Config,
    topics: TopicRepository
)(implicit F: Async[F]) {
  private val logger: Logger                      = Logger(LoggerFactory.getLogger(this.getClass))
  private val failOnError                         = conf.getBoolean("raphtory.builders.failOnError")
<<<<<<< HEAD
  private val queryManager                        = topics.blockingIngestion(graphID).endPoint
  private val totalTuplesProcessed: Counter.Child = TelemetryReporter.totalTuplesProcessed.labels(s"$sourceID", graphID)

  private var index: Long = 0

  def release(): F[Unit] =
    for {
//      _ <- Async[F].delay(close()) -> Needed if this class extends FlushToFlight
      _ <- F.delay(queryManager.close())
=======
  private val totalTuplesProcessed: Counter.Child = TelemetryReporter.totalTuplesProcessed.labels(s"$sourceID", graphID)

  def release(): F[Unit] =
    for {
//      _ <- Async[F].delay(close()) -> Needed if this class extends FlushToFlight
      _ <- F.unit
>>>>>>> 8f80cf49
    } yield ()

  def run(): F[Unit] =
    for {
      _ <- F.delay(logger.debug("Running ingestion executor"))
<<<<<<< HEAD
      _ <- iterativePolls
=======
      _ <- executePoll()
>>>>>>> 8f80cf49
    } yield ()

  private def executePoll(): F[Unit] =
    for {
<<<<<<< HEAD
      _    <- executePoll
      wait <- source.spoutReschedules()
      _    <- if (wait) waitForNextPoll else F.unit
    } yield ()
=======
      isBlocked <- Ref.of(false)
      _         <- queryService.blockIngestion(
                           BlockIngestion(source.sourceID, graphID)
                   ) *> isBlocked.set(true)

      _         <- source.elements(totalTuplesProcessed) // process elements here
      _         <- finaliseIngestion(isBlocked)
    } yield totalTuplesProcessed.inc()
>>>>>>> 8f80cf49

  private def finaliseIngestion(isBlocked: Ref[F, Boolean]) =
    for {
<<<<<<< HEAD
      _ <- F.delay(logger.trace(s"Spout: Scheduling spout to poll again in ${source.pollInterval}."))
      _ <- F.sleep(source.pollInterval)
    } yield ()

  private def executePoll: F[Unit] = {

    val s = for {
      iBlocked <- fs2.Stream.eval(Ref.of(false))
      _        <- if (blocking)
                    fs2.Stream.eval(
                            F.delay(
                                    queryManager.sendAsync(BlockIngestion(sourceID = source.sourceID, graphID = graphID))
                            ) *> iBlocked.set(true)
                    )
                  else
                    fs2.Stream.eval(
                            F.delay(
                                    queryManager.sendAsync(NonBlocking(sourceID = source.sourceID, graphID = graphID))
                            ) *> iBlocked.set(false)
                    )
      _        <- source.elements(totalTuplesProcessed) // process elements here
      _        <- finaliseIngestion(iBlocked)
    } yield ()

    totalTuplesProcessed.inc()
    s.void.compile.drain
  }

  private def finaliseIngestion(iBlocked: Ref[F, Boolean]) =
    fs2.Stream.eval {
      for {
        blocked         <- iBlocked.get
        sentMessages    <- source.sentMessages
        highestTimeSeen <- source.highestTimeSeen()
        _               <- if (blocked && blocking)
                             F.delay {
                               val id  = source.sourceID
                               val msg =
                                 UnblockIngestion(id, graphID, sentMessages, highestTimeSeen, force = false)
                               queryManager sendAsync msg
                             }
                           else F.unit
      } yield ()
    }
=======
      blocked          <- isBlocked.get
      earliestTimeSeen <- source.earliestTimeSeen()
      highestTimeSeen  <- source.highestTimeSeen()
      _                <- if (blocked)
                            queryService.unblockIngestion(
                                    UnblockIngestion(graphID, source.sourceID, earliestTimeSeen, highestTimeSeen)
                            )
                          else F.unit
    } yield ()
>>>>>>> 8f80cf49
}

object IngestionExecutor {

  def apply[F[_]: Async](
      graphID: String,
      queryService: QueryService[F],
      source: Source,
      sourceID: Int,
      config: Config,
      registry: ServiceRegistry[F]
  ): Resource[F, IngestionExecutor[F, _]] = {
    def createExecutor(streamSource: StreamSource[F, _]) =
<<<<<<< HEAD
      Async[F].delay(new IngestionExecutor(graphID, streamSource, blocking, sourceID, config, registry.topics))
=======
      Async[F].delay(new IngestionExecutor(graphID, queryService, streamSource, sourceID, config, registry.topics))
>>>>>>> 8f80cf49
    for {
      partitions   <- registry.partitions
      streamSource <- source.make(graphID, sourceID, partitions)
      executor     <- Resource.make(createExecutor(streamSource))(executor => executor.release())
    } yield executor
  }
}<|MERGE_RESOLUTION|>--- conflicted
+++ resolved
@@ -3,50 +3,17 @@
 import cats.effect.Async
 import cats.effect.kernel.Ref
 import cats.effect.Resource
-<<<<<<< HEAD
-import cats.effect.Spawn
-import cats.effect.kernel.Ref
-import cats.effect.std.Dispatcher
-import cats.syntax.all._
-import com.raphtory.api.input.Source
-import com.raphtory.api.input.StreamSource
-import com.raphtory.internals.FlushToFlight
-import com.raphtory.internals.communication.CanonicalTopic
-import com.raphtory.internals.communication.EndPoint
-import com.raphtory.internals.communication.TopicRepository
-import com.raphtory.internals.components.ServiceRegistry
-import com.raphtory.internals.components.querymanager.BlockIngestion
-import com.raphtory.internals.components.querymanager.NonBlocking
-import com.raphtory.internals.components.querymanager.UnblockIngestion
-import com.raphtory.internals.graph.GraphAlteration
-import com.raphtory.internals.management.Scheduler
-=======
 import cats.syntax.all._
 import com.raphtory.api.input.Source
 import com.raphtory.internals.communication.TopicRepository
 import com.raphtory.api.input.StreamSource
 import com.raphtory.internals.components.ServiceRegistry
->>>>>>> 8f80cf49
 import com.raphtory.internals.management.telemetry.TelemetryReporter
 import com.raphtory.protocol.BlockIngestion
 import com.raphtory.protocol.QueryService
 import com.raphtory.protocol.UnblockIngestion
 import com.typesafe.config.Config
 import com.typesafe.scalalogging.Logger
-<<<<<<< HEAD
-import fs2.Stream
-import io.prometheus.client.Counter
-import org.slf4j.LoggerFactory
-
-import scala.concurrent.Future
-import scala.concurrent.duration.DurationInt
-import scala.concurrent.duration.FiniteDuration
-
-private[raphtory] class IngestionExecutor[F[_], T](
-    graphID: String,
-    source: StreamSource[F, T],
-    blocking: Boolean,
-=======
 import io.prometheus.client.Counter
 import org.slf4j.LoggerFactory
 
@@ -54,51 +21,28 @@
     graphID: String,
     queryService: QueryService[F],
     source: StreamSource[F, T],
->>>>>>> 8f80cf49
     sourceID: Int,
     conf: Config,
     topics: TopicRepository
 )(implicit F: Async[F]) {
   private val logger: Logger                      = Logger(LoggerFactory.getLogger(this.getClass))
   private val failOnError                         = conf.getBoolean("raphtory.builders.failOnError")
-<<<<<<< HEAD
-  private val queryManager                        = topics.blockingIngestion(graphID).endPoint
-  private val totalTuplesProcessed: Counter.Child = TelemetryReporter.totalTuplesProcessed.labels(s"$sourceID", graphID)
-
-  private var index: Long = 0
-
-  def release(): F[Unit] =
-    for {
-//      _ <- Async[F].delay(close()) -> Needed if this class extends FlushToFlight
-      _ <- F.delay(queryManager.close())
-=======
   private val totalTuplesProcessed: Counter.Child = TelemetryReporter.totalTuplesProcessed.labels(s"$sourceID", graphID)
 
   def release(): F[Unit] =
     for {
 //      _ <- Async[F].delay(close()) -> Needed if this class extends FlushToFlight
       _ <- F.unit
->>>>>>> 8f80cf49
     } yield ()
 
   def run(): F[Unit] =
     for {
       _ <- F.delay(logger.debug("Running ingestion executor"))
-<<<<<<< HEAD
-      _ <- iterativePolls
-=======
       _ <- executePoll()
->>>>>>> 8f80cf49
     } yield ()
 
   private def executePoll(): F[Unit] =
     for {
-<<<<<<< HEAD
-      _    <- executePoll
-      wait <- source.spoutReschedules()
-      _    <- if (wait) waitForNextPoll else F.unit
-    } yield ()
-=======
       isBlocked <- Ref.of(false)
       _         <- queryService.blockIngestion(
                            BlockIngestion(source.sourceID, graphID)
@@ -107,56 +51,9 @@
       _         <- source.elements(totalTuplesProcessed) // process elements here
       _         <- finaliseIngestion(isBlocked)
     } yield totalTuplesProcessed.inc()
->>>>>>> 8f80cf49
 
   private def finaliseIngestion(isBlocked: Ref[F, Boolean]) =
     for {
-<<<<<<< HEAD
-      _ <- F.delay(logger.trace(s"Spout: Scheduling spout to poll again in ${source.pollInterval}."))
-      _ <- F.sleep(source.pollInterval)
-    } yield ()
-
-  private def executePoll: F[Unit] = {
-
-    val s = for {
-      iBlocked <- fs2.Stream.eval(Ref.of(false))
-      _        <- if (blocking)
-                    fs2.Stream.eval(
-                            F.delay(
-                                    queryManager.sendAsync(BlockIngestion(sourceID = source.sourceID, graphID = graphID))
-                            ) *> iBlocked.set(true)
-                    )
-                  else
-                    fs2.Stream.eval(
-                            F.delay(
-                                    queryManager.sendAsync(NonBlocking(sourceID = source.sourceID, graphID = graphID))
-                            ) *> iBlocked.set(false)
-                    )
-      _        <- source.elements(totalTuplesProcessed) // process elements here
-      _        <- finaliseIngestion(iBlocked)
-    } yield ()
-
-    totalTuplesProcessed.inc()
-    s.void.compile.drain
-  }
-
-  private def finaliseIngestion(iBlocked: Ref[F, Boolean]) =
-    fs2.Stream.eval {
-      for {
-        blocked         <- iBlocked.get
-        sentMessages    <- source.sentMessages
-        highestTimeSeen <- source.highestTimeSeen()
-        _               <- if (blocked && blocking)
-                             F.delay {
-                               val id  = source.sourceID
-                               val msg =
-                                 UnblockIngestion(id, graphID, sentMessages, highestTimeSeen, force = false)
-                               queryManager sendAsync msg
-                             }
-                           else F.unit
-      } yield ()
-    }
-=======
       blocked          <- isBlocked.get
       earliestTimeSeen <- source.earliestTimeSeen()
       highestTimeSeen  <- source.highestTimeSeen()
@@ -166,7 +63,6 @@
                             )
                           else F.unit
     } yield ()
->>>>>>> 8f80cf49
 }
 
 object IngestionExecutor {
@@ -180,11 +76,7 @@
       registry: ServiceRegistry[F]
   ): Resource[F, IngestionExecutor[F, _]] = {
     def createExecutor(streamSource: StreamSource[F, _]) =
-<<<<<<< HEAD
-      Async[F].delay(new IngestionExecutor(graphID, streamSource, blocking, sourceID, config, registry.topics))
-=======
       Async[F].delay(new IngestionExecutor(graphID, queryService, streamSource, sourceID, config, registry.topics))
->>>>>>> 8f80cf49
     for {
       partitions   <- registry.partitions
       streamSource <- source.make(graphID, sourceID, partitions)
