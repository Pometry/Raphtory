--- conflicted
+++ resolved
@@ -53,13 +53,8 @@
             currentQueries.remove(req.jobID)
           case None               => //sender ! QueryNotPresent(req.jobID)
         }
-<<<<<<< HEAD
       case watermark: WatermarkTime       =>
-        logger.debug(
-=======
-      case watermark: WatermarkTime =>
         logger.trace(
->>>>>>> 1fc6d974
                 s"Setting watermark to earliest time '${watermark.oldestTime}'" +
                   s" and latest time '${watermark.latestTime}'" +
                   s" for partition '${watermark.partitionID}'" +
@@ -76,19 +71,7 @@
   private def spawnQuery(id: String, query: Query): QueryHandler = {
     logger.info(s"Query '${query.name}' received, your job ID is '$id'.")
 
-<<<<<<< HEAD
-    val queryHandler = new QueryHandler(this, scheduler, query.graphID, id, query, conf, topics)
-=======
-    val queryHandler = new QueryHandler(
-            this,
-            scheduler,
-            id,
-            query,
-            conf,
-            topics,
-            query.pyScript
-    )
->>>>>>> 1fc6d974
+    val queryHandler = new QueryHandler(this, scheduler, query.graphID, id, query, conf, topics, query.pyScript)
     scheduler.execute(queryHandler)
     telemetry.totalQueriesSpawned.labels(deploymentID).inc()
     queryHandler
