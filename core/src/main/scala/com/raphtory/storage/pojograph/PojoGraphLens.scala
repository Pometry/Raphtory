--- conflicted
+++ resolved
@@ -103,13 +103,8 @@
     onComplete
   }
 
-<<<<<<< HEAD
-  def explodeSelect(f: Vertex => IterableOnce[Row])(onComplete: => Unit): Unit = {
-    dataTable = vertexIterator.flatMap(f).toList
-=======
-  def explodeSelect(f: _ => List[Row])(onComplete: => Unit): Unit = {
+  def explodeSelect(f: _ => IterableOnce[Row])(onComplete: => Unit): Unit = {
     dataTable = vertexIterator.flatMap(f.asInstanceOf[PojoVertexBase => List[Row]]).toList
->>>>>>> cc19e4ab
     onComplete
   }
 
