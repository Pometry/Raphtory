--- conflicted
+++ resolved
@@ -45,11 +45,6 @@
   private val vertexCount       = new AtomicInteger(0)
   private var fullGraphSize     = 0
   private var exploded: Boolean = false
-<<<<<<< HEAD
-  var needsFiltering            = false
-  import scheduler.scheduler
-=======
->>>>>>> d3f246bf
 
   var needsFiltering = false //used in PojoExEdge
 
@@ -258,14 +253,4 @@
       case (key, vertex) => vertex.clearMessageQueue()
     }
 
-<<<<<<< HEAD
-  private def executeInParallel(tasks: Iterable[Task[Unit]], onSuccess: => Unit): Unit =
-    Task
-      .parSequenceUnordered(tasks)
-      .runAsync {
-        case Right(_)                   => onSuccess
-        case Left(exception: Exception) => errorHandler(exception)
-      }(scheduler.scheduler)
-=======
->>>>>>> d3f246bf
 }