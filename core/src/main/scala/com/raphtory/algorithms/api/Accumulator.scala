--- conflicted
+++ resolved
@@ -1,26 +1,7 @@
 package com.raphtory.algorithms.api
 
-<<<<<<< HEAD
-/**
-  *  `Accumulator[T]`
-  *    : Public accumulator interface
-  *
-  *  ## Methods
-  *
-  *    `+= (newValue: T): Unit`
-  *      : add new value to accumulator
-  *
-  *    `value: T`
-  *      : get last accumulated value
-  *
-  * ```{seealso}
-  * [](com.raphtory.algorithms.api.GraphState)
-  * ```
-  */
-=======
 /** Abstract class for the Accumulator interface.
   * See also com.raphtory.algorithms.api.GraphState */
->>>>>>> 3208d09d
 abstract class Accumulator[T] {
 
   /** Add new value to accumulator */
