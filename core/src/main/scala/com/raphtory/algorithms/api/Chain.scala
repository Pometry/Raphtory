package com.raphtory.algorithms.api

<<<<<<< HEAD
/**
  * `Chain(algorithms: GraphAlgorithm*)`
  *  : Run algorithms in sequence with shared graph state
=======
/** Run algorithms in sequence with shared graph state,
>>>>>>> 3208d09d
  *
  * See also
  *
<<<<<<< HEAD
  *  `algorithms: GraphAlgorithm*`
  *    : List of algorithms to run
  *
  * ## Class Signature
  *
  *  `Chain(algorithms: Seq[GraphAlgorithm]) extends GraphAlgorithm`
  *
  * ## Methods
  *
  *  `apply(graph: GraphPerspective): GraphPerspective`
  *    : Apply each algorithm to the graph in sequence, clearing messages in-between.
  *      This means that while the next algorithm has access to all the graph state set by previous algorithms,
  *      it does not receive messages sent by the previous algorithm.
  *
  *  `tabularise(graph: GraphPerspective): Table`
  *    : Uses the `tabularise` method of the last algorithm in the chain to return results (if `algorithms`
  *       is empty, it returns an empty table).
  *
  *  `->(graphAlgorithm: GraphAlgorithm): Chain`
  *    : Append a new graph algorithm to the chain.
  *
  *  ```{seealso}
  *  [](com.raphtory.algorithms.api.GraphAlgorithm), [](com.raphtory.algorithms.api.GraphPerspective),
  *  [](com.raphtory.algorithms.api.Table)
  *  ```
  */
=======
  *   [[com.raphtory.algorithms.api.GraphAlgorithm]],
  *   [[com.raphtory.algorithms.api.GraphPerspective]],
  *   [[com.raphtory.algorithms.api.Table]]
  *
  * @param algorithms Sequence of GraphAlgorithm(s) to run
  * */
>>>>>>> 3208d09d
class Chain(algorithms: Seq[GraphAlgorithm]) extends GraphAlgorithm {

  /**  Apply each algorithm to the graph in sequence, clearing messages in-between.
    *  This means that while the next algorithm has access to all the graph state set by previous algorithms,
    *  it does not receive messages sent by the previous algorithm.
    *
    * @param graph The graph perspective to apply the algorithm to
    * @return a new GraphPerspective that has been modified with the algorithm
    * */
  override def apply(graph: GraphPerspective): GraphPerspective = {
    var gp = graph
    if (algorithms.nonEmpty)
      for (algorithm <- algorithms)
        gp = algorithm.apply(gp).clearMessages()
    gp
  }

  /**  Uses the `tabularise` method of the last algorithm in the chain to return results (if algorithms
    *  is empty, it returns an empty table).
    *
    *  @param graph The graph perspective to apply the algorithm to
    *  @return Returns a Table with the results, if empty returns an empty table
    */
  override def tabularise(graph: GraphPerspective): Table =
    if (algorithms.nonEmpty)
      algorithms.last.tabularise(graph)
    else
      super.tabularise(graph)

  /**  Append a new graph algorithm to the chain.
    *
    * @param graphAlgorithm the graph algorithm to apply to the chain
    * @return The chain with the added algorithm
    */
  override def ->(graphAlgorithm: GraphAlgorithm): Chain =
    Chain(algorithms :+ graphAlgorithm: _*)
}

/** Factory for [[com.raphtory.algorithms.api.Chain]] objects */
object Chain {

  /**  Apply each algorithm to the chain in sequence, clearing messages in-between.
    *  This means that while the next algorithm has access to all the graph state set by previous algorithms,
    *  it does not receive messages sent by the previous algorithm.
    *
    * @param algorithms The graph algorithms to apply
    * @return a new Chain that has been modified with the algorithms
    * */
  def apply(algorithms: GraphAlgorithm*) = new Chain(algorithms)
}<|MERGE_RESOLUTION|>--- conflicted
+++ resolved
@@ -1,50 +1,14 @@
 package com.raphtory.algorithms.api
 
-<<<<<<< HEAD
-/**
-  * `Chain(algorithms: GraphAlgorithm*)`
-  *  : Run algorithms in sequence with shared graph state
-=======
 /** Run algorithms in sequence with shared graph state,
->>>>>>> 3208d09d
   *
-  * See also
-  *
-<<<<<<< HEAD
-  *  `algorithms: GraphAlgorithm*`
-  *    : List of algorithms to run
-  *
-  * ## Class Signature
-  *
-  *  `Chain(algorithms: Seq[GraphAlgorithm]) extends GraphAlgorithm`
-  *
-  * ## Methods
-  *
-  *  `apply(graph: GraphPerspective): GraphPerspective`
-  *    : Apply each algorithm to the graph in sequence, clearing messages in-between.
-  *      This means that while the next algorithm has access to all the graph state set by previous algorithms,
-  *      it does not receive messages sent by the previous algorithm.
-  *
-  *  `tabularise(graph: GraphPerspective): Table`
-  *    : Uses the `tabularise` method of the last algorithm in the chain to return results (if `algorithms`
-  *       is empty, it returns an empty table).
-  *
-  *  `->(graphAlgorithm: GraphAlgorithm): Chain`
-  *    : Append a new graph algorithm to the chain.
-  *
-  *  ```{seealso}
-  *  [](com.raphtory.algorithms.api.GraphAlgorithm), [](com.raphtory.algorithms.api.GraphPerspective),
-  *  [](com.raphtory.algorithms.api.Table)
-  *  ```
-  */
-=======
+  * @see
   *   [[com.raphtory.algorithms.api.GraphAlgorithm]],
   *   [[com.raphtory.algorithms.api.GraphPerspective]],
   *   [[com.raphtory.algorithms.api.Table]]
   *
   * @param algorithms Sequence of GraphAlgorithm(s) to run
   * */
->>>>>>> 3208d09d
 class Chain(algorithms: Seq[GraphAlgorithm]) extends GraphAlgorithm {
 
   /**  Apply each algorithm to the graph in sequence, clearing messages in-between.
