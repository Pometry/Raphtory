package com.raphtory.algorithms.api

import com.raphtory.client.QuerySender
import com.raphtory.components.querymanager.Query
import com.raphtory.time.DiscreteInterval
import com.raphtory.time.Interval
import com.raphtory.time.IntervalParser.{parse => parseInterval}
import com.typesafe.config.Config

import scala.reflect.ClassTag
import scala.reflect.runtime.universe._

object Alignment extends Enumeration {
  type Alignment = Value
  val START, MIDDLE, END = Value
}

<<<<<<< HEAD
/**
  * `DottedGraph`
  *  : Public interface for the analysis API
  *
  * A `DottedGraph` is a `TemporalGraph` with one or a sequence of temporal marks over the timeline
  * that can be used as references to create perspectives of the graph.
  * To do so, this class offers methods to look to the past or to the future from every temporal mark
  * or to create windows that end (`Alignment.END`),
  * have its center (`Alignment.MIDDLE`),
  * or start (`Alignment.START`) at every temporal mark.
=======
/** Public interface for the analysis API
  *
  * A DottedGraph is a TemporalGraph with one or a sequence of temporal marks over the timeline
  * that can be used as references to create perspectives of the graph.
  * To do so, this class offers methods to look to the past or to the future from every temporal mark
  * or to create windows that end (Alignment.END),
  * have its center (Alignment.MIDDLE),
  * or start (Alignment.START) at every temporal mark.
>>>>>>> 3208d09d
  *
  * When creating a window from a temporal mark, the mark is always included within the window.
  * Particularly, for the three alignment options we have, the bounds of the windows are as follows:
<<<<<<< HEAD
  *  - `Alignment.START`: The start of the window is inclusive and the end exclusive
  *  - `Alignment.MIDDLE`: The start of the window is inclusive and the end exclusive
  *  - `Alignment.END`: The start of the window is exclusive and the end inclusive
  *
  *  All the strings expressing intervals need to be in the format `"<number> <unit> [<number> <unit> [...]]"`,
=======
  *  - Alignment.START: The start of the window is inclusive and the end exclusive
  *  - Alignment.MIDDLE: The start of the window is inclusive and the end exclusive
  *  - Alignment.END: The start of the window is exclusive and the end inclusive
  *
  *  All the strings expressing intervals need to be in the format <number> <unit> ,
>>>>>>> 3208d09d
  *  where numbers must be integers and units must be one of
  *  {'year', 'month', 'week', 'day', 'hour', 'min'/'minute', 'sec'/'second', 'milli'/'millisecond'}
  *  using the plural when the number is different than 1.
  *  Commas and the construction 'and' are omitted to allow natural text.
  *  For instance, the interval "1 month 1 week 3 days" can be rewritten as "1 month, 1 week, and 3 days"
<<<<<<< HEAD
  * ```
  *
  * ## Methods
  *
  *  `window(size: Long): RaphtoryGraph`
  *    : Create a window with the given `size` starting from every temporal mark.
  *
  *      `size: Long`
  *      : the exact size of the window
  *
  *  `window(size: Long, alignment: Alignment.Value): RaphtoryGraph`
  *    : Create a window with the given `size` and the given `alignment`
  *    using every temporal mark.
  *
  *      `size: Long`
  *      : the exact size of the window
  *
  *      `alignment: Alignment.Value`
  *      : the alignment of the window
  *
  *  `window(size: String): RaphtoryGraph`
  *    : Create a window with the given `size` starting from every temporal mark.
  *
  *      `size: Long`
  *      : interval expressing the exact size of the window
  *
  *  `window(size: String, alignment: Alignment.Value): RaphtoryGraph`
  *    : Create a window with the given `size` and the given `alignment`
  *    using every temporal mark.
  *
  *      `size: Long`
  *      : interval expressing the exact size of the window
  *
  *      `alignment: Alignment.Value`
  *      : the alignment of the window
  *
  *  `window(sizes: List[Int]): RaphtoryGraph`
  *    : Create a number of windows with the given `sizes` starting from every temporal mark.
  *
  *      `sizes: List[Int]`
  *      : the exact sizes of the windows
  *
  *  `window(sizes: List[Int], alignment: Alignment.Value): RaphtoryGraph`
  *    : Create a number of windows with the given `sizes` and the given `alignment`
  *    using every temporal mark.
  *
  *      `sizes: List[Int]`
  *      : the exact sizes of the windows
  *
  *      `alignment: Alignment.Value`
  *      : the alignment of the windows
  *
  *  `window(sizes: List[Long]): RaphtoryGraph`
  *    : Create a number of windows with the given `sizes` starting from every temporal mark.
  *
  *      `sizes: List[Long]`
  *      : the exact sizes of the windows
  *
  *  `window(sizes: List[Long], alignment: Alignment.Value): RaphtoryGraph`
  *    : Create a number of windows with the given `sizes` and the given `alignment`
  *    using every temporal mark.
  *
  *      `sizes: List[Long]`
  *      : the exact sizes of the windows
  *
  *      `alignment: Alignment.Value`
  *      : the alignment of the windows
  *
  *  `window(sizes: List[String]): RaphtoryGraph`
  *    : Create a number of windows with the given `sizes` starting from every temporal mark.
  *
  *      `sizes: List[String]`
  *      : intervals expressing the exact sizes of the windows
  *
  *  `window(sizes: List[String], alignment: Alignment.Value): RaphtoryGraph`
  *    : Create a number of windows with the given `sizes` and the given `alignment`
  *    using every temporal mark.
  *
  *      `sizes: List[String]`
  *      : intervals expressing the exact sizes of the windows
  *
  *      `alignment: Alignment.Value`
  *      : the alignment of the windows
  *
  * ```{seealso}
  * [](com.raphtory.algorithms.api.RaphtoryGraph)
  * ```
=======
>>>>>>> 3208d09d
  */
private[raphtory] class DottedGraph(
    query: Query,
    private val querySender: QuerySender,
    private val conf: Config
) {

  implicit val ignoreInt: Int       = 1
  implicit val ignoreString: String = ""

  /**  Creates a window from the given size starting via every temporal mark
    *  The start of the window is inclusive and the end exclusive
    *
    *  @param size the exact size of the window
    *  @return A modified Raphtory graph with the window size
    */
  def window(size: Long): RaphtoryGraph =
    window(size, Alignment.START)

  /** Creates a window from the given size and alignment starting from every temporal mark
    *
    *  @param size the exact size of the window
    *  @param alignment the alignment of the window
    *  @return A modified Raphtory graph with the window size and alignment
    * */
  def window(size: Long, alignment: Alignment.Value): RaphtoryGraph =
    addWindows(List(DiscreteInterval(size)), alignment)

  /**  Creates a window from the given size starting via every temporal mark.
    *  The start of the window is inclusive and the end exclusive.
    *
    *  @param size the exact size of the window
    *  @return A modified Raphtory graph with the window size
    */
  def window(size: String): RaphtoryGraph = window(size, Alignment.START)

  /** Creates a window from the given size and alignment starting from every temporal mark.
    *
    *  @param size the exact size of the window
    *  @param alignment the alignment of the window
    *  @return A modified Raphtory graph with the window size and alignment
    * */
  def window(size: String, alignment: Alignment.Value): RaphtoryGraph =
    addWindows(List(parseInterval(size)), alignment)

  /** Create a number of windows with the given sizes starting from every temporal mark.
    * The start of the window is inclusive and the end exclusive.
    *
    * @param sizes the exact sizes of the windows
    * @return A modified Raphtory graph with the window sizes
    * */
  def window(sizes: List[Int]): RaphtoryGraph =
    window(sizes, Alignment.START)

  /** Create a number of windows with the given sizes and given alignment starting from every temporal mark.
    *
    * @param sizes the exact sizes of the windows
    * @param alignment the alignment of the windows
    * @return A modified Raphtory graph with the window sizes and given alignment
    * */
  def window(sizes: List[Int], alignment: Alignment.Value): RaphtoryGraph =
    addWindows(sizes map (DiscreteInterval(_)), alignment)

  /** Create a number of windows with the given sizes starting from every temporal mark.
    * The start of the window is inclusive and the end exclusive.
    *
    * @param sizes the exact sizes of the windows
    * @return A modified Raphtory graph with the window sizes
    * */
  def window(sizes: List[Long])(implicit ignore: DummyImplicit): RaphtoryGraph =
    window(sizes, Alignment.START)

  /** Create a number of windows with the given sizes and given alignment starting from every temporal mark.
    *
    * @param sizes the exact sizes of the windows
    * @param alignment the alignment of the windows
    * @return A modified Raphtory graph with the window sizes and given alignment
    * */
  def window(sizes: List[Long], alignment: Alignment.Value)(implicit
      ignore: DummyImplicit
  ): RaphtoryGraph =
    addWindows(sizes map DiscreteInterval, alignment)

  /** Create a number of windows with the given sizes starting from every temporal mark.
    * The start of the window is inclusive and the end exclusive.
    *
    * @param sizes the exact sizes of the windows
    * @return A modified Raphtory graph with the window sizes
    * */
  def window(sizes: List[String])(implicit ignore: ClassTag[String]): RaphtoryGraph =
    window(sizes, Alignment.START)

  /** Create a number of windows with the given sizes and given alignment starting from every temporal mark.
    *
    * @param sizes the exact sizes of the windows
    * @param alignment the alignment of the windows
    * @return A modified Raphtory graph with the window sizes and given alignment
    * */
  def window(sizes: List[String], alignment: Alignment.Value)(implicit
      ignore: ClassTag[String]
  ): RaphtoryGraph =
    addWindows(sizes map parseInterval, alignment)

  /**
    *
    *  */
  def past(): RaphtoryGraph = addWindows(List(), Alignment.END)

  /**
    *
    *
    * */
  def future(): RaphtoryGraph = addWindows(List(), Alignment.START)

  /**
    *
    *
    * */
  private def addWindows(sizes: List[Interval], alignment: Alignment.Value = Alignment.START) =
    new RaphtoryGraph(
            query.copy(windows = sizes, windowAlignment = alignment),
            querySender
    )
}<|MERGE_RESOLUTION|>--- conflicted
+++ resolved
@@ -15,18 +15,6 @@
   val START, MIDDLE, END = Value
 }
 
-<<<<<<< HEAD
-/**
-  * `DottedGraph`
-  *  : Public interface for the analysis API
-  *
-  * A `DottedGraph` is a `TemporalGraph` with one or a sequence of temporal marks over the timeline
-  * that can be used as references to create perspectives of the graph.
-  * To do so, this class offers methods to look to the past or to the future from every temporal mark
-  * or to create windows that end (`Alignment.END`),
-  * have its center (`Alignment.MIDDLE`),
-  * or start (`Alignment.START`) at every temporal mark.
-=======
 /** Public interface for the analysis API
   *
   * A DottedGraph is a TemporalGraph with one or a sequence of temporal marks over the timeline
@@ -35,118 +23,20 @@
   * or to create windows that end (Alignment.END),
   * have its center (Alignment.MIDDLE),
   * or start (Alignment.START) at every temporal mark.
->>>>>>> 3208d09d
   *
   * When creating a window from a temporal mark, the mark is always included within the window.
   * Particularly, for the three alignment options we have, the bounds of the windows are as follows:
-<<<<<<< HEAD
-  *  - `Alignment.START`: The start of the window is inclusive and the end exclusive
-  *  - `Alignment.MIDDLE`: The start of the window is inclusive and the end exclusive
-  *  - `Alignment.END`: The start of the window is exclusive and the end inclusive
-  *
-  *  All the strings expressing intervals need to be in the format `"<number> <unit> [<number> <unit> [...]]"`,
-=======
   *  - Alignment.START: The start of the window is inclusive and the end exclusive
   *  - Alignment.MIDDLE: The start of the window is inclusive and the end exclusive
   *  - Alignment.END: The start of the window is exclusive and the end inclusive
   *
   *  All the strings expressing intervals need to be in the format <number> <unit> ,
->>>>>>> 3208d09d
   *  where numbers must be integers and units must be one of
   *  {'year', 'month', 'week', 'day', 'hour', 'min'/'minute', 'sec'/'second', 'milli'/'millisecond'}
   *  using the plural when the number is different than 1.
   *  Commas and the construction 'and' are omitted to allow natural text.
   *  For instance, the interval "1 month 1 week 3 days" can be rewritten as "1 month, 1 week, and 3 days"
-<<<<<<< HEAD
-  * ```
-  *
-  * ## Methods
-  *
-  *  `window(size: Long): RaphtoryGraph`
-  *    : Create a window with the given `size` starting from every temporal mark.
-  *
-  *      `size: Long`
-  *      : the exact size of the window
-  *
-  *  `window(size: Long, alignment: Alignment.Value): RaphtoryGraph`
-  *    : Create a window with the given `size` and the given `alignment`
-  *    using every temporal mark.
-  *
-  *      `size: Long`
-  *      : the exact size of the window
-  *
-  *      `alignment: Alignment.Value`
-  *      : the alignment of the window
-  *
-  *  `window(size: String): RaphtoryGraph`
-  *    : Create a window with the given `size` starting from every temporal mark.
-  *
-  *      `size: Long`
-  *      : interval expressing the exact size of the window
-  *
-  *  `window(size: String, alignment: Alignment.Value): RaphtoryGraph`
-  *    : Create a window with the given `size` and the given `alignment`
-  *    using every temporal mark.
-  *
-  *      `size: Long`
-  *      : interval expressing the exact size of the window
-  *
-  *      `alignment: Alignment.Value`
-  *      : the alignment of the window
-  *
-  *  `window(sizes: List[Int]): RaphtoryGraph`
-  *    : Create a number of windows with the given `sizes` starting from every temporal mark.
-  *
-  *      `sizes: List[Int]`
-  *      : the exact sizes of the windows
-  *
-  *  `window(sizes: List[Int], alignment: Alignment.Value): RaphtoryGraph`
-  *    : Create a number of windows with the given `sizes` and the given `alignment`
-  *    using every temporal mark.
-  *
-  *      `sizes: List[Int]`
-  *      : the exact sizes of the windows
-  *
-  *      `alignment: Alignment.Value`
-  *      : the alignment of the windows
-  *
-  *  `window(sizes: List[Long]): RaphtoryGraph`
-  *    : Create a number of windows with the given `sizes` starting from every temporal mark.
-  *
-  *      `sizes: List[Long]`
-  *      : the exact sizes of the windows
-  *
-  *  `window(sizes: List[Long], alignment: Alignment.Value): RaphtoryGraph`
-  *    : Create a number of windows with the given `sizes` and the given `alignment`
-  *    using every temporal mark.
-  *
-  *      `sizes: List[Long]`
-  *      : the exact sizes of the windows
-  *
-  *      `alignment: Alignment.Value`
-  *      : the alignment of the windows
-  *
-  *  `window(sizes: List[String]): RaphtoryGraph`
-  *    : Create a number of windows with the given `sizes` starting from every temporal mark.
-  *
-  *      `sizes: List[String]`
-  *      : intervals expressing the exact sizes of the windows
-  *
-  *  `window(sizes: List[String], alignment: Alignment.Value): RaphtoryGraph`
-  *    : Create a number of windows with the given `sizes` and the given `alignment`
-  *    using every temporal mark.
-  *
-  *      `sizes: List[String]`
-  *      : intervals expressing the exact sizes of the windows
-  *
-  *      `alignment: Alignment.Value`
-  *      : the alignment of the windows
-  *
-  * ```{seealso}
-  * [](com.raphtory.algorithms.api.RaphtoryGraph)
-  * ```
-=======
->>>>>>> 3208d09d
+  *  @see  [[com.raphtory.algorithms.api.RaphtoryGraph]]
   */
 private[raphtory] class DottedGraph(
     query: Query,
