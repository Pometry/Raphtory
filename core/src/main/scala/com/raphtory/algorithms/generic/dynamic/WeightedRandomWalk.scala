--- conflicted
+++ resolved
@@ -16,18 +16,7 @@
     if (neighbours.isEmpty)
       vertex.ID()
     else {
-<<<<<<< HEAD
-      val weights = vertex.getOutEdges().map { edge =>
-        numeric.toDouble(
-                edge
-                  .explode()
-                  .map(explodedEdge => explodedEdge.getProperty[T](weight).getOrElse(numeric.one))
-                  .sum
-        )
-      }
-=======
       val weights = vertex.getOutEdges().map(e => e.weight[T](weight).toDouble)
->>>>>>> 443daef0
       neighbours(rnd.sample(weights))
     }
   }
