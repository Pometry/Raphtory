--- conflicted
+++ resolved
@@ -1,15 +1,10 @@
 package com.raphtory.algorithms.temporal.motif
 
-import com.raphtory.api.analysis.algorithm.Generic
-import com.raphtory.api.analysis.algorithm.GenericReduction
-import com.raphtory.api.analysis.graphview.GraphPerspective
-import com.raphtory.api.analysis.graphview.ReducedGraphPerspective
-import com.raphtory.api.analysis.table.Row
-import com.raphtory.api.analysis.table.Table
-import com.raphtory.algorithms.temporal.motif.ThreeNodeMotifs.get2NodeCountsWithoutRepeats
-import com.raphtory.algorithms.temporal.motif.ThreeNodeMotifs.getStarCountsPretty
-import com.raphtory.algorithms.temporal.motif.ThreeNodeMotifs.getTriCountsPretty
-import com.raphtory.internals.communication.SchemaProviderInstances.genericSchemaProvider
+import com.raphtory.api.analysis.algorithm.{Generic, GenericReduction}
+import com.raphtory.api.analysis.graphview.{GraphPerspective, ReducedGraphPerspective}
+import com.raphtory.api.analysis.table.{Row, Table}
+import com.raphtory.algorithms.temporal.motif.ThreeNodeMotifs.{get2NodeCountsWithoutRepeats, getStarCountsPretty, getTriCountsPretty}
+import com.raphtory.internals.communication.SchemaProviderInstances._
 
 import scala.collection.mutable.ArrayBuffer
 
@@ -59,39 +54,16 @@
   *    : Triangle motif counts stored as an array (see indices above)
   */
 
-class LocalThreeNodeMotifs(delta: Long = 3600, graphWide: Boolean = false, prettyPrint: Boolean = true)
-        extends GenericReduction {
+class LocalThreeNodeMotifs(delta:Long=3600, graphWide:Boolean=false, prettyPrint:Boolean=true) extends GenericReduction {
 
-  override def apply(graph: GraphPerspective): graph.ReducedGraph =
+  override def apply(graph: GraphPerspective): graph.ReducedGraph = {
     graph.reducedView
-      .setGlobalState { state =>
-        state.newAccumulator[Array[Long]](
-                "twoNodeCounts",
-                Array.fill(8)(0L),
-                retainState = true,
-                (ar1, ar2) => ar1.zip(ar2).map { case (x, y) => x + y }
-        )
-        state.newAccumulator[Array[Long]](
-                "triCounts",
-                Array.fill(8)(0L),
-                retainState = true,
-                (ar1, ar2) => ar1.zip(ar2).map { case (x, y) => x + y }
-        )
-        state.newAccumulator[Array[Long]](
-                "starCounts",
-                Array.fill(24)(0L),
-                retainState = true,
-                (ar1, ar2) => ar1.zip(ar2).map { case (x, y) => x + y }
-        )
+      .setGlobalState{
+        state =>
+          state.newAccumulator[Array[Long]]("twoNodeCounts",Array.fill(8)(0L), retainState = true, (ar1, ar2) => ar1.zip(ar2).map{case (x,y) => x + y})
+          state.newAccumulator[Array[Long]]("triCounts",Array.fill(8)(0L), retainState = true, (ar1, ar2) => ar1.zip(ar2).map{case (x,y) => x + y})
+          state.newAccumulator[Array[Long]]("starCounts",Array.fill(24)(0L), retainState = true, (ar1, ar2) => ar1.zip(ar2).map{case (x,y) => x + y})
       }
-<<<<<<< HEAD
-      .step { v =>
-        val neighbours = v.neighbours.filter(_ != v.ID).toSet
-        neighbours.foreach { nb =>
-          v.messageVertex(nb, (v.ID, neighbours))
-        }
-        v.setState("triCounts", Array.fill(8)(0))
-=======
       .step {
         v=>
           val neighbours = v.neighbours.filter(_!=v.ID).toSet
@@ -99,84 +71,25 @@
             v.messageVertex(nb,(v.ID, neighbours))
           }
           v.setState("triCounts",Array.fill(8)(0L))
->>>>>>> 8a4c4a42
       }
       .step { v =>
-        val neighbours = v.neighbours.filter(_ != v.ID).toSet
-        val queue      = v.messageQueue[(v.IDType, Set[v.IDType])]
-        queue.foreach {
+        val neighbours = v.neighbours.filter(_!=v.ID).toSet
+        val queue      = v.messageQueue[(v.IDType,Set[v.IDType])]
+        queue.foreach{
           // Pick a representative node who will hold all the exploded edge info.
           case (nb, friendsOfFriend) =>
             // Here we want to make sure only one node is computing each triangle count as the operation is expensive, pick this
             // to be the smallest id vertex which receives the exploded edge of the opposite triangle.
-            if (v.ID > nb)
-              friendsOfFriend.intersect(neighbours).foreach { w =>
+            if (v.ID > nb) {
+            friendsOfFriend.intersect(neighbours).foreach{
+              w =>
                 if (nb > w)
-                  v.messageVertex(w, v.explodedEdge(nb).getOrElse(List()).map(e => (e.src, e.dst, e.timestamp)))
-              // largest id node sends to the smallest id node the exploded edges.
-              }
+                  v.messageVertex(w,v.explodedEdge(nb).getOrElse(List()).map(e=> (e.src, e.dst, e.timestamp)))
+                // largest id node sends to the smallest id node the exploded edges.
+                }
+            }
         }
       }
-<<<<<<< HEAD
-      .step { (v, state) =>
-        v.messageQueue[List[(Long, Long, Long)]].foreach { edges =>
-          val (u, w, _)  = edges.head
-          // Here we sort the edges not only by a timestamp but an additional index meaning that we obtain consistent results
-          // for motif edges with the same timestamp
-          val inputEdges = (v.explodedEdge(u).getOrElse(List()).map(e => (e.src, e.dst, e.timestamp)) ++
-            v.explodedEdge(w).getOrElse(List()).map(e => (e.src, e.dst, e.timestamp)) ++
-            edges)
-            .sortBy(x => (x._3, x._1, x._2))
-          val ids        = List(v.ID, u, w).sortWith(_ < _)
-          val mc         = new TriadMotifCounter(ids(0), ids(1))
-          mc.execute(inputEdges, delta)
-          val curVal     = v.getState[Array[Int]]("triCounts")
-          v.setState(
-                  "triCounts",
-                  curVal
-                    .zip(mc.getCounts)
-                    .map { case (x, y) => x + y }
-          )
-          v.messageVertex(u, mc.getCounts)
-          v.messageVertex(w, mc.getCounts)
-          state("triCounts") += mc.getCounts.map(_.toLong)
-        }
-      }
-      .step { v =>
-        v.messageQueue[Array[Int]].foreach { toAdd =>
-          val curVal = v.getState[Array[Int]]("triCounts")
-          v.setState("triCounts", curVal.zip(toAdd).map { case (x, y) => x + y })
-        }
-      }
-      .step { (v, state) =>
-        val mc                 = new StarMotifCounter(v.ID)
-        // Here we sort the edges not only by a timestamp but an additional index meaning that we obtain consistent results
-        // for motif edges with the same timestamp
-        mc.execute(v.explodeAllEdges().map(e => (e.src, e.dst, e.timestamp)).sortBy(x => (x._3, x._1, x._2)), delta)
-        val counts: Array[Int] = mc.getCounts
-        var twoNodeCounts      = Array.fill(8)(0)
-        v.neighbours.foreach { vid =>
-          val mc2node = new TwoNodeMotifs(v.ID)
-          // Here we sort the edges not only by a timestamp but an additional index meaning that we obtain consistent results
-          // for motif edges with the same timestamp
-          mc2node.execute(
-                  v.explodedEdge(vid)
-                    .getOrElse(List())
-                    .map(e => (e.src, e.dst, e.timestamp))
-                    .sortBy(x => (x._3, x._1, x._2)),
-                  delta
-          )
-          val twoNC   = mc2node.getCounts
-          for (i <- counts.indices)
-            counts.update(i, counts(i) - twoNC(i % 8))
-          twoNodeCounts = twoNodeCounts.zip(twoNC).map { case (x, y) => x + y }
-        }
-        v.setState("twoNodeCounts", twoNodeCounts)
-        state("twoNodeCounts") += twoNodeCounts.map(_.toLong)
-        v.setState("starCounts", counts)
-        state("starCounts") += counts.map(_.toLong)
-      }
-=======
       .step{
         (v, state) =>
           v.messageQueue[List[(Long,Long,Long)]].foreach{
@@ -233,45 +146,10 @@
           state("starCounts")+=counts.map(_.toLong)
       })
   }
->>>>>>> 8a4c4a42
 
-  override def tabularise(graph: ReducedGraphPerspective): Table =
-    if (!graphWide)
+  override def tabularise(graph: ReducedGraphPerspective): Table = {
+    if (!graphWide) {
       if (prettyPrint)
-<<<<<<< HEAD
-        graph.select(vertex =>
-          Row(
-                  vertex.name,
-                  getStarCountsPretty(vertex.getState[Array[Int]]("starCounts")),
-                  get2NodeCountsWithoutRepeats(vertex.getState[Array[Int]]("twoNodeCounts")),
-                  getTriCountsPretty(vertex.getState[Array[Int]]("triCounts"))
-          )
-        )
-      else
-        graph.select(vertex =>
-          Row(
-                  vertex.name,
-                  (vertex.getState[Array[Int]]("starCounts") ++ vertex.getState[Array[Int]]("twoNodeCounts") ++ vertex
-                    .getState[Array[Int]]("triCounts")).mkString("(", ";", ")")
-          )
-        )
-    else if (prettyPrint)
-      graph.globalSelect(state =>
-        Row(
-                getStarCountsPretty(state[Array[Long], Array[Long]]("starCounts").value),
-                get2NodeCountsWithoutRepeats(state[Array[Int], Array[Int]]("twoNodeCounts").value),
-                getTriCountsPretty(state[Array[Int], Array[Int]]("triCounts").value)
-        )
-      )
-    else
-      graph.globalSelect(state =>
-        Row(
-                (state[Array[Long], Array[Long]]("starCounts").value ++ state[Array[Int], Array[Int]](
-                        "twoNodeCounts"
-                ).value ++ state[Array[Int], Array[Int]]("triCounts").value).mkString("(", ";", ")")
-        )
-      )
-=======
         graph.select(vertex => Row(vertex.name, getStarCountsPretty(vertex.getState[Array[Long]]("starCounts")), get2NodeCountsWithoutRepeats(vertex.getState[Array[Long]]("twoNodeCounts")), getTriCountsPretty(vertex.getState[Array[Long]]("triCounts"))))
       else
         graph.select(vertex => Row(vertex.name, (vertex.getState[Array[Long]]("starCounts")++vertex.getState[Array[Int]]("twoNodeCounts")++vertex.getState[Array[Long]]("triCounts")).mkString("(", ";", ")")))
@@ -282,11 +160,8 @@
         graph.globalSelect(state => Row((state[Array[Long],Array[Long]]("starCounts").value++state[Array[Long],Array[Long]]("twoNodeCounts").value++state[Array[Long],Array[Long]]("triCounts").value).mkString("(", ";", ")")))
     }
   }
->>>>>>> 8a4c4a42
 }
 
 object LocalThreeNodeMotifs {
-
-  def apply(delta: Long = 3600, graphWide: Boolean = false, prettyPrint: Boolean = true) =
-    new LocalThreeNodeMotifs(delta, graphWide, prettyPrint)
+  def apply(delta:Long=3600, graphWide:Boolean=false, prettyPrint:Boolean=true) = new LocalThreeNodeMotifs(delta,graphWide,prettyPrint)
 }