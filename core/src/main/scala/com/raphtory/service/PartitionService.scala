--- conflicted
+++ resolved
@@ -25,16 +25,11 @@
       else Raphtory.getDefaultConfig()
 
     val service = for {
-<<<<<<< HEAD
-      zkClient      <- ZookeeperConnector.getZkClient(config.getString("raphtory.zookeeper.address"))
-      addressHandler = new ZKHostAddressProvider(zkClient, config, None)
-      repo          <- DistributedTopicRepository[IO](AkkaConnector.ClientMode, config, addressHandler)
-      service       <- PartitionOrchestrator[IO](config, repo)
-=======
-      repo               <- DistributedTopicRepository[IO](AkkaConnector.ClientMode, config)
+      zkClient           <- ZookeeperConnector.getZkClient(config.getString("raphtory.zookeeper.address"))
+      addressHandler      = new ZKHostAddressProvider(zkClient, config, None)
+      repo               <- DistributedTopicRepository[IO](AkkaConnector.ClientMode, config, addressHandler)
       partitionIDManager <- makePartitionIDManager[IO](config)
       service            <- PartitionOrchestrator[IO](config, repo, partitionIDManager)
->>>>>>> 8a4c4a42
     } yield service
     service.useForever
 
