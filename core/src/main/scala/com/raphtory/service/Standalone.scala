--- conflicted
+++ resolved
@@ -10,7 +10,7 @@
 import com.raphtory.internals.components.cluster.ClusterManager
 import com.raphtory.internals.components.cluster.RpcServer
 import com.raphtory.internals.components.cluster.StandaloneMode
-<<<<<<< HEAD
+import com.raphtory.internals.management.id.LocalIDManager
 import com.raphtory.arrowmessaging.ArrowFlightServer
 import com.raphtory.internals.communication.connectors.AkkaConnector
 import com.raphtory.internals.components.cluster.ClusterManager
@@ -18,9 +18,6 @@
 import com.raphtory.internals.management.ZookeeperConnector
 import com.raphtory.internals.management.arrow.ZKHostAddressProvider
 import org.apache.arrow.memory.RootAllocator
-=======
-import com.raphtory.internals.management.id.LocalIDManager
->>>>>>> 8a4c4a42
 
 object Standalone extends IOApp {
 
@@ -31,18 +28,13 @@
       else Raphtory.getDefaultConfig()
 
     val headNode = for {
-<<<<<<< HEAD
       zkClient      <- ZookeeperConnector.getZkClient(config.getString("raphtory.zookeeper.address"))
       addressHandler = new ZKHostAddressProvider(zkClient, config, None)
       repo          <- DistributedTopicRepository[IO](AkkaConnector.SeedMode, config, addressHandler)
-      headNode      <- ClusterManager[IO](config, repo, mode = StandaloneMode)
-=======
-      repo               <- DistributedTopicRepository[IO](AkkaConnector.SeedMode, config)
       sourceIDManager    <- makeLocalIdManager[IO]
       partitionIdManager <- makeLocalIdManager[IO]
       headNode           <- ClusterManager[IO](config, repo, mode = StandaloneMode, partitionIdManager)
       _                  <- RpcServer[IO](sourceIDManager, repo, config)
->>>>>>> 8a4c4a42
     } yield headNode
     headNode.useForever
   }
