--- conflicted
+++ resolved
@@ -20,7 +20,8 @@
 import com.raphtory.internals.components.cluster.ClusterManager
 import com.raphtory.internals.components.cluster.StandaloneMode
 import com.raphtory.internals.management.ZookeeperConnector
-import com.raphtory.internals.management.arrow.{LocalHostAddressProvider, ZKHostAddressProvider}
+import com.raphtory.internals.management.arrow.LocalHostAddressProvider
+import com.raphtory.internals.management.arrow.ZKHostAddressProvider
 import org.apache.arrow.memory.RootAllocator
 
 object Standalone extends IOApp {
@@ -28,20 +29,13 @@
   def run(args: List[String]): IO[ExitCode] = {
     val config   = Raphtory.getDefaultConfig()
     val headNode = for {
-<<<<<<< HEAD
-      repo               <- LocalTopicRepository[IO](config)
-      sourceIDManager    <- makeLocalIdManager[IO]
+      repo               <- LocalTopicRepository[IO](config, None)
       partitionIdManager <- makeLocalIdManager[IO]
       _                  <- IngestionOrchestrator[IO](config, repo)
       _                  <- PartitionOrchestrator[IO](config, repo, partitionIdManager)
       _                  <- QueryOrchestrator[IO](config, repo)
       headNode           <- ClusterManager[IO](config, repo)
-=======
-      repo               <- DistributedTopicRepository[IO](AkkaConnector.SeedMode, config, None)
-      partitionIdManager <- makeLocalIdManager[IO]
-      headNode           <- ClusterManager[IO](config, repo, mode = StandaloneMode, partitionIdManager)
       sourceIDManager    <- makeLocalIdManager[IO]
->>>>>>> ebc456ce
       _                  <- RpcServer[IO](sourceIDManager, repo, config)
     } yield headNode
     headNode.useForever
