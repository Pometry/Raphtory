--- conflicted
+++ resolved
@@ -2,31 +2,18 @@
 
 import cats.effect.IO
 import cats.effect.Resource
-<<<<<<< HEAD
+import cats.effect.ResourceApp
 import com.raphtory.internals.components.RaphtoryServiceBuilder
 import com.raphtory.internals.management.GraphConfig.ConfigBuilder
-=======
-import cats.effect.ResourceApp
-import com.raphtory.Raphtory
-import com.raphtory.internals.components.RaphtoryServiceBuilder
->>>>>>> 6a640034
 
 object Standalone extends ResourceApp.Forever {
 
-<<<<<<< HEAD
-  def run(args: List[String]): IO[ExitCode] = {
+  def run(args: List[String]): Resource[IO, Unit] = {
     val config = ConfigBuilder.getDefaultConfig
-    (for {
-      service <- RaphtoryServiceBuilder.standalone[IO](config)
-      _       <- RaphtoryServiceBuilder.server(service, config)
-    } yield ()).useForever
-  }
-=======
-  def run(args: List[String]): Resource[IO, Unit] =
     for {
-      config  <- Resource.pure(Raphtory.getDefaultConfig())
       service <- RaphtoryServiceBuilder.standalone[IO](config)
       _       <- RaphtoryServiceBuilder.server(service, config)
     } yield ()
->>>>>>> 6a640034
+  }
+
 }