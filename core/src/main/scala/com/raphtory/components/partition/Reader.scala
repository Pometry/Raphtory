package com.raphtory.components.partition

import com.raphtory.communication.TopicRepository
import com.raphtory.components.Component
import com.raphtory.components.querymanager.EndQuery
import com.raphtory.components.querymanager.EstablishExecutor
import com.raphtory.components.querymanager.QueryManagement
import com.raphtory.components.querymanager.WatermarkTime
<<<<<<< HEAD
import com.raphtory.config.Cancelable
import com.raphtory.config.Scheduler
import com.raphtory.config.telemetry.PartitionTelemetry
import com.raphtory.graph.GraphPartition
import com.typesafe.config.Config
=======
import com.raphtory.config.PulsarController
import com.raphtory.graph.GraphPartition
import com.typesafe.config.Config
import io.prometheus.client.Gauge
import monix.execution.Cancelable
import monix.execution.Scheduler
>>>>>>> 905036bb
import org.apache.pulsar.client.api.Consumer

import java.util.concurrent.atomic.AtomicInteger
import scala.collection.mutable
import scala.concurrent.duration.DurationInt

/** @DoNotDocument */
class Reader(
    partitionID: Int,
    storage: GraphPartition,
    scheduler: Scheduler,
    conf: Config,
    topics: TopicRepository
) extends Component[QueryManagement](conf) {
  private val executorMap      = mutable.Map[String, QueryExecutor]()
  private val watermarkPublish = topics.watermark.endPoint

  private val queryPrepListener                         =
    topics.registerListener(s"$deploymentID-reader-$partitionID", handleMessage, topics.queryPrep)
  var cancelableConsumer: Option[Consumer[Array[Byte]]] = None
  var scheduledWatermark: Option[Cancelable]            = None
  private var lastWatermark                             = WatermarkTime(partitionID, Long.MaxValue, Long.MinValue, false)

<<<<<<< HEAD
  val lastWaterMarkProcessed =
    PartitionTelemetry.lastWaterMarkProcessed(
            s"partitionID_${partitionID}_deploymentID_$deploymentID"
    )

  val queryExecutorMapCounter =
    PartitionTelemetry.queryExecutorMapCounter(
            s"partitionID_${partitionID}_deploymentID_$deploymentID"
    )
=======
  private val watermarking = new Runnable {
    override def run(): Unit = createWatermark()
  }
>>>>>>> 905036bb

  override def run(): Unit = {
    logger.debug(s"Partition $partitionID: Starting Reader Consumer.")
    queryPrepListener.start()
    scheduleWaterMarker()
  }

  override def stop(): Unit = {
    queryPrepListener.close()
    scheduledWatermark.foreach(_.cancel())
    watermarkPublish.close()
    executorMap.synchronized {
      executorMap.foreach(_._2.stop())
    }
  }

  override def handleMessage(msg: QueryManagement): Unit =
    msg match {
      case req: EstablishExecutor =>
        val jobID         = req.jobID
<<<<<<< HEAD
        val queryExecutor = new QueryExecutor(partitionID, storage, jobID, conf, topics)
=======
        val queryExecutor =
          new QueryExecutor(partitionID, storage, jobID, conf, pulsarController)
>>>>>>> 905036bb
        scheduler.execute(queryExecutor)
        telemetry.queryExecutorCollector.labels(partitionID.toString, deploymentID).inc()
        executorMap += ((jobID, queryExecutor))

      case req: EndQuery          =>
        logger.debug(s"Reader on partition $partitionID received $req")
        executorMap.synchronized {
          try {
            executorMap(req.jobID).stop()
            executorMap.remove(req.jobID)
            telemetry.queryExecutorCollector.labels(partitionID.toString, deploymentID).dec()
          }
          catch {
            case e: Exception =>
              e.printStackTrace()
          }
        }
    }

  def createWatermark(): Unit = {
    if (!storage.currentyBatchIngesting()) {
      val newestTime              = storage.newestTime
      val oldestTime              = storage.oldestTime
      val blockingEdgeAdditions   = storage.blockingEdgeAdditions.nonEmpty
      val blockingEdgeDeletions   = storage.blockingEdgeDeletions.nonEmpty
      val blockingVertexDeletions = storage.blockingVertexDeletions.nonEmpty

      //this is quite ugly but will be fully written with the new semaphore implementation
      val BEAtime = storage.blockingEdgeAdditions.reduceOption[(Long, (Long, Long))]({
        case (update1, update2) =>
          if (update1._1 < update2._1) update1 else update2
      }) match {
        case Some(value) => value._1 //get out the timestamp
        case None        => newestTime
      }

      val BEDtime = storage.blockingEdgeDeletions.reduceOption[(Long, (Long, Long))]({
        case (update1, update2) =>
          if (update1._1 < update2._1) update1 else update2
      }) match {
        case Some(value) => value._1 //get out the timestamp
        case None        => newestTime
      }

      val BVDtime = storage.blockingVertexDeletions.reduceOption[((Long, Long), AtomicInteger)]({
        case (update1, update2) =>
          if (update1._1._1 < update2._1._1) update1 else update2
      }) match {
        case Some(value) => value._1._1 //get out the timestamp
        case None        => newestTime
      }

      val finalTime = Array(newestTime, BEAtime, BEDtime, BVDtime).min

      val noBlockingOperations =
        !blockingEdgeAdditions && !blockingEdgeDeletions && !blockingVertexDeletions
      val watermark            = WatermarkTime(partitionID, oldestTime, finalTime, noBlockingOperations)
      if (watermark != lastWatermark) {
        logger.debug(
                s"Partition $partitionID: Creating watermark with " +
                  s"earliest time '$oldestTime' and latest time '$finalTime'."
        )
        watermarkPublish sendAsync watermark
      }
      lastWatermark = watermark
      telemetry.lastWatermarkProcessedCollector
        .labels(partitionID.toString, deploymentID)
        .set(finalTime)
    }
    scheduleWaterMarker()
  }

  private def scheduleWaterMarker(): Unit = {
    logger.trace("Scheduled watermarker to recheck time in 1 second.")
    scheduledWatermark = Some(
            scheduler
              .scheduleOnce(1.seconds, createWatermark)
    )
  }

}<|MERGE_RESOLUTION|>--- conflicted
+++ resolved
@@ -6,20 +6,11 @@
 import com.raphtory.components.querymanager.EstablishExecutor
 import com.raphtory.components.querymanager.QueryManagement
 import com.raphtory.components.querymanager.WatermarkTime
-<<<<<<< HEAD
 import com.raphtory.config.Cancelable
 import com.raphtory.config.Scheduler
-import com.raphtory.config.telemetry.PartitionTelemetry
-import com.raphtory.graph.GraphPartition
-import com.typesafe.config.Config
-=======
-import com.raphtory.config.PulsarController
 import com.raphtory.graph.GraphPartition
 import com.typesafe.config.Config
 import io.prometheus.client.Gauge
-import monix.execution.Cancelable
-import monix.execution.Scheduler
->>>>>>> 905036bb
 import org.apache.pulsar.client.api.Consumer
 
 import java.util.concurrent.atomic.AtomicInteger
@@ -43,22 +34,6 @@
   var scheduledWatermark: Option[Cancelable]            = None
   private var lastWatermark                             = WatermarkTime(partitionID, Long.MaxValue, Long.MinValue, false)
 
-<<<<<<< HEAD
-  val lastWaterMarkProcessed =
-    PartitionTelemetry.lastWaterMarkProcessed(
-            s"partitionID_${partitionID}_deploymentID_$deploymentID"
-    )
-
-  val queryExecutorMapCounter =
-    PartitionTelemetry.queryExecutorMapCounter(
-            s"partitionID_${partitionID}_deploymentID_$deploymentID"
-    )
-=======
-  private val watermarking = new Runnable {
-    override def run(): Unit = createWatermark()
-  }
->>>>>>> 905036bb
-
   override def run(): Unit = {
     logger.debug(s"Partition $partitionID: Starting Reader Consumer.")
     queryPrepListener.start()
@@ -78,12 +53,7 @@
     msg match {
       case req: EstablishExecutor =>
         val jobID         = req.jobID
-<<<<<<< HEAD
         val queryExecutor = new QueryExecutor(partitionID, storage, jobID, conf, topics)
-=======
-        val queryExecutor =
-          new QueryExecutor(partitionID, storage, jobID, conf, pulsarController)
->>>>>>> 905036bb
         scheduler.execute(queryExecutor)
         telemetry.queryExecutorCollector.labels(partitionID.toString, deploymentID).inc()
         executorMap += ((jobID, queryExecutor))
