package com.raphtory.components.partition

import com.raphtory.components.Component
import com.raphtory.components.querymanager.EndQuery
import com.raphtory.components.querymanager.EstablishExecutor
import com.raphtory.components.querymanager.QueryManagement
import com.raphtory.components.querymanager.WatermarkTime
<<<<<<< HEAD
import com.raphtory.config.Cancelable
import com.raphtory.config.Scheduler
import com.raphtory.config.TopicRepository
=======
import com.raphtory.config.PulsarController
import com.raphtory.config.telemetry.PartitionTelemetry
>>>>>>> 063af00f
import com.raphtory.graph.GraphPartition
import com.typesafe.config.Config
import org.apache.pulsar.client.api.Consumer

import java.util.concurrent.atomic.AtomicInteger
import scala.collection.mutable
import scala.concurrent.duration.DurationInt

/** @DoNotDocument */
class Reader(
    partitionID: Int,
    storage: GraphPartition,
    scheduler: Scheduler,
    conf: Config,
    topics: TopicRepository
) extends Component[QueryManagement](conf) {
  private val executorMap      = mutable.Map[String, QueryExecutor]()
  private val watermarkPublish = topics.watermark.endPoint

  private val queryPrepListener                         =
    topics.registerListener(s"reader-$partitionID", handleMessage, topics.queryPrep)
  var cancelableConsumer: Option[Consumer[Array[Byte]]] = None
  var scheduledWatermark: Option[Cancelable]            = None
  private var lastWatermark                             = WatermarkTime(partitionID, Long.MaxValue, Long.MinValue, false)

<<<<<<< HEAD
=======
  val lastWaterMarkProcessed =
    PartitionTelemetry.lastWaterMarkProcessed(
            s"partitionID_${partitionID}_deploymentID_$deploymentID"
    )

  val queryExecutorMapCounter =
    PartitionTelemetry.queryExecutorMapCounter(
            s"partitionID_${partitionID}_deploymentID_$deploymentID"
    )

  private val watermarking = new Runnable {
    override def run(): Unit = createWatermark()
  }

>>>>>>> 063af00f
  override def run(): Unit = {
    logger.debug(s"Partition $partitionID: Starting Reader Consumer.")
    queryPrepListener.start()
    scheduleWaterMarker()
  }

  override def stop(): Unit = {
<<<<<<< HEAD
    queryPrepListener.close()
=======
    logger.debug(s"stopping Reader for partition $partitionID")
    cancelableConsumer match {
      case Some(value) =>
        value.unsubscribe()
        value.close()
      case None        =>
    }
>>>>>>> 063af00f
    scheduledWatermark.foreach(_.cancel())
    watermarkPublish.close()
    executorMap.synchronized {
      executorMap.foreach(_._2.stop())
    }
  }

  override def handleMessage(msg: QueryManagement): Unit =
    msg match {
      case req: EstablishExecutor =>
        val jobID         = req.jobID
        val queryExecutor = new QueryExecutor(partitionID, storage, jobID, conf, topics)
        scheduler.execute(queryExecutor)
        queryExecutorMapCounter.inc()
        executorMap += ((jobID, queryExecutor))

      case req: EndQuery          =>
        logger.debug(s"Reader on partition $partitionID received $req")
        executorMap.synchronized {
          try {
            executorMap(req.jobID).stop()
            executorMap.remove(req.jobID)
            queryExecutorMapCounter.dec()
          }
          catch {
            case e: Exception =>
              e.printStackTrace()
          }
        }
    }

  def createWatermark(): Unit = {
    if (!storage.currentyBatchIngesting()) {
      val newestTime              = storage.newestTime
      val oldestTime              = storage.oldestTime
      val blockingEdgeAdditions   = storage.blockingEdgeAdditions.nonEmpty
      val blockingEdgeDeletions   = storage.blockingEdgeDeletions.nonEmpty
      val blockingVertexDeletions = storage.blockingVertexDeletions.nonEmpty

      //this is quite ugly but will be fully written with the new semaphore implementation
      val BEAtime = storage.blockingEdgeAdditions.reduceOption[(Long, (Long, Long))]({
        case (update1, update2) =>
          if (update1._1 < update2._1) update1 else update2
      }) match {
        case Some(value) => value._1 //get out the timestamp
        case None        => newestTime
      }

      val BEDtime = storage.blockingEdgeDeletions.reduceOption[(Long, (Long, Long))]({
        case (update1, update2) =>
          if (update1._1 < update2._1) update1 else update2
      }) match {
        case Some(value) => value._1 //get out the timestamp
        case None        => newestTime
      }

      val BVDtime = storage.blockingVertexDeletions.reduceOption[((Long, Long), AtomicInteger)]({
        case (update1, update2) =>
          if (update1._1._1 < update2._1._1) update1 else update2
      }) match {
        case Some(value) => value._1._1 //get out the timestamp
        case None        => newestTime
      }

      val finalTime = Array(newestTime, BEAtime, BEDtime, BVDtime).min

      val noBlockingOperations =
        !blockingEdgeAdditions && !blockingEdgeDeletions && !blockingVertexDeletions
      val watermark            = WatermarkTime(partitionID, oldestTime, finalTime, noBlockingOperations)
      if (watermark != lastWatermark) {
        logger.debug(
                s"Partition $partitionID: Creating watermark with " +
                  s"earliest time '$oldestTime' and latest time '$finalTime'."
        )
        watermarkPublish sendAsync watermark
      }
      lastWatermark = watermark
      lastWaterMarkProcessed.set(finalTime)
    }
    scheduleWaterMarker()
  }

  private def scheduleWaterMarker(): Unit = {
    logger.trace("Scheduled watermarker to recheck time in 1 second.")
    scheduledWatermark = Some(
            scheduler
              .scheduleOnce(1.seconds, createWatermark)
    )
  }

}<|MERGE_RESOLUTION|>--- conflicted
+++ resolved
@@ -5,14 +5,10 @@
 import com.raphtory.components.querymanager.EstablishExecutor
 import com.raphtory.components.querymanager.QueryManagement
 import com.raphtory.components.querymanager.WatermarkTime
-<<<<<<< HEAD
 import com.raphtory.config.Cancelable
 import com.raphtory.config.Scheduler
 import com.raphtory.config.TopicRepository
-=======
-import com.raphtory.config.PulsarController
 import com.raphtory.config.telemetry.PartitionTelemetry
->>>>>>> 063af00f
 import com.raphtory.graph.GraphPartition
 import com.typesafe.config.Config
 import org.apache.pulsar.client.api.Consumer
@@ -38,8 +34,6 @@
   var scheduledWatermark: Option[Cancelable]            = None
   private var lastWatermark                             = WatermarkTime(partitionID, Long.MaxValue, Long.MinValue, false)
 
-<<<<<<< HEAD
-=======
   val lastWaterMarkProcessed =
     PartitionTelemetry.lastWaterMarkProcessed(
             s"partitionID_${partitionID}_deploymentID_$deploymentID"
@@ -50,11 +44,6 @@
             s"partitionID_${partitionID}_deploymentID_$deploymentID"
     )
 
-  private val watermarking = new Runnable {
-    override def run(): Unit = createWatermark()
-  }
-
->>>>>>> 063af00f
   override def run(): Unit = {
     logger.debug(s"Partition $partitionID: Starting Reader Consumer.")
     queryPrepListener.start()
@@ -62,17 +51,7 @@
   }
 
   override def stop(): Unit = {
-<<<<<<< HEAD
     queryPrepListener.close()
-=======
-    logger.debug(s"stopping Reader for partition $partitionID")
-    cancelableConsumer match {
-      case Some(value) =>
-        value.unsubscribe()
-        value.close()
-      case None        =>
-    }
->>>>>>> 063af00f
     scheduledWatermark.foreach(_.cancel())
     watermarkPublish.close()
     executorMap.synchronized {
