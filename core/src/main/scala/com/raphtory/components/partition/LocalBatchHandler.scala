--- conflicted
+++ resolved
@@ -3,18 +3,12 @@
 import com.raphtory.components.Component
 import com.raphtory.components.graphbuilder._
 import com.raphtory.components.spout.Spout
-<<<<<<< HEAD
 import com.raphtory.config.Scheduler
-import com.typesafe.config.Config
-=======
-import com.raphtory.config.PulsarController
 import com.raphtory.config.telemetry.BuilderTelemetry
 import com.raphtory.config.telemetry.PartitionTelemetry
 import com.raphtory.serialisers.Marshal
 import com.typesafe.config.Config
 import io.prometheus.client.Counter
-import monix.execution.Scheduler
->>>>>>> 063af00f
 
 import scala.collection.mutable
 import scala.concurrent.duration.DurationInt
@@ -37,11 +31,6 @@
 
   graphBuilder.setupBatchIngestion(partitionIDs, batchWriters, totalPartitions)
 
-<<<<<<< HEAD
-  private val rescheduler  = () => {
-    spout.executeReschedule()
-    runIngestion()
-=======
   // TODO get builderID to pull from zookeeper once stream and batch can run synchro
   graphBuilder.setBuilderMetaData(
           builderID = 0,
@@ -52,13 +41,9 @@
           edgeDeleteCounter
   )
 
-  private val rescheduler: Runnable = new Runnable {
-
-    override def run(): Unit = {
-      spout.executeReschedule()
-      runIngestion()
-    }
->>>>>>> 063af00f
+  private val rescheduler  = () => {
+    spout.executeReschedule()
+    runIngestion()
   }
 
   override def handleMessage(
