package com.raphtory.components.partition

import com.raphtory.communication.TopicRepository
import com.raphtory.components.Component
<<<<<<< HEAD
import com.raphtory.components.graphbuilder.EdgeAdd
import com.raphtory.components.graphbuilder.EdgeDelete
import com.raphtory.components.graphbuilder.EdgeSyncAck
import com.raphtory.components.graphbuilder.GraphAlteration
import com.raphtory.components.graphbuilder.GraphUpdate
import com.raphtory.components.graphbuilder.InboundEdgeRemovalViaVertex
import com.raphtory.components.graphbuilder.OutboundEdgeRemovalViaVertex
import com.raphtory.components.graphbuilder.SyncExistingEdgeAdd
import com.raphtory.components.graphbuilder.SyncExistingEdgeRemoval
import com.raphtory.components.graphbuilder.SyncExistingRemovals
import com.raphtory.components.graphbuilder.SyncNewEdgeAdd
import com.raphtory.components.graphbuilder.SyncNewEdgeRemoval
import com.raphtory.components.graphbuilder.VertexAdd
import com.raphtory.components.graphbuilder.VertexDelete
import com.raphtory.components.graphbuilder.VertexRemoveSyncAck
import com.raphtory.config.telemetry.PartitionTelemetry
=======
import com.raphtory.components.graphbuilder._
import com.raphtory.config.PulsarController
>>>>>>> 905036bb
import com.raphtory.graph._
import com.typesafe.config.Config
import io.prometheus.client.Counter
import org.apache.pulsar.client.api.Consumer

import java.util.Calendar
import scala.collection.mutable
import scala.language.postfixOps

/** @DoNotDocument */
class StreamWriter(
    partitionID: Int,
    storage: GraphPartition,
    conf: Config,
    topics: TopicRepository
) extends Component[GraphAlteration](conf) {
  private val neighbours = topics.graphSync.endPoint

  private val listener          =
    topics.registerListener(
            s"$deploymentID-writer-$partitionID",
            handleMessage,
            Seq(topics.graphUpdates, topics.graphSync),
            partitionID
    )
  private var processedMessages = 0

<<<<<<< HEAD
  val streamWriterVertexDeletions =
    PartitionTelemetry.streamWriterVertexDeletions(
            s"partitionID_${partitionID}_deploymentID_$deploymentID"
    )

  val streamWriterEdgeDeletions =
    PartitionTelemetry.streamWriterEdgeDeletions(
            s"partitionID_${partitionID}_deploymentID_$deploymentID"
    )

  val streamWriterVertexAdditions =
    PartitionTelemetry.streamWriterVertexAdditions(
            s"partitionID_${partitionID}_deploymentID_$deploymentID"
    )

  val streamWriterEdgeAdditions =
    PartitionTelemetry.streamWriterEdgeAdditions(
            s"partitionID_${partitionID}_deploymentID_$deploymentID"
    )

  val streamWriterGraphUpdates =
    PartitionTelemetry.streamWriterGraphUpdates(
            s"partitionID_${partitionID}_deploymentID_$deploymentID"
    )

  val totalSyncedStreamWriterUpdates =
    PartitionTelemetry.totalSyncedStreamWriterUpdates(
            s"partitionID_${partitionID}_deploymentID_$deploymentID"
    )
=======
  var cancelableConsumer: Option[Consumer[Array[Byte]]] = None
>>>>>>> 905036bb

  override def run(): Unit =
    listener.start()

  override def stop(): Unit = {
    neighbours.values.foreach(_.close())
    listener.close()
  }

  override def handleMessage(msg: GraphAlteration): Unit = {
    msg match {
      //Updates from the Graph Builder
      case update: VertexAdd                    => processVertexAdd(update)
      case update: EdgeAdd                      => processEdgeAdd(update)
      case update: EdgeDelete                   => processEdgeDelete(update)
      case update: VertexDelete                 =>
        processVertexDelete(update) //Delete a vertex and all associated edges

      //Syncing Edge Additions
      case update: SyncNewEdgeAdd               =>
        processSyncNewEdgeAdd(
                update
        ) //A writer has requested a new edge sync for a destination node in this worker
      case update: SyncExistingEdgeAdd          =>
        processSyncExistingEdgeAdd(
                update
        ) // A writer has requested an existing edge sync for a destination node on in this worker

      //Syncing Edge Removals
      case update: SyncNewEdgeRemoval           =>
        processSyncNewEdgeRemoval(
                update
        ) //A remote worker is asking for a new edge to be removed for a destination node in this worker

      case update: SyncExistingEdgeRemoval      =>
        processSyncExistingEdgeRemoval(
                update
        ) //A remote worker is asking for the deletion of an existing edge

      //Syncing Vertex Removals
      case update: OutboundEdgeRemovalViaVertex =>
        processOutboundEdgeRemovalViaVertex(
                update
        ) //Syncs the deletion of an edge, but for when the removal comes from a vertex
      case update: InboundEdgeRemovalViaVertex  => processInboundEdgeRemovalViaVertex(update)

      //Response from storing the destination node being synced
      case update: SyncExistingRemovals =>
        processSyncExistingRemovals(
                update
        ) //The remote worker has returned all removals in the destination node -- for new edges

      case update: EdgeSyncAck          =>
        processEdgeSyncAck(update) //The remote worker acknowledges the completion of an edge sync
      case update: VertexRemoveSyncAck  => processVertexRemoveSyncAck(update)

      case other =>
        logger.error(s"Partition '$partitionID': Received unsupported message type '$other'.")
        throw new IllegalStateException(
                s"Partition '$partitionID': Received unsupported message '$other'."
        )
    }

    handleUpdateCount()
  }

  // Graph Updates from the builders
  def processVertexAdd(update: VertexAdd): Unit = {
    logger.trace(s"Partition $partitionID: Received VertexAdd message '$update'.")

    storage.addVertex(update.updateTime, update.srcId, update.properties, update.vType)
    storage.timings(update.updateTime)
    telemetry.vertexAddCollector
      .labels(partitionID.toString, deploymentID)
      .inc()

  }

  def processEdgeAdd(update: EdgeAdd): Unit = {
    logger.trace(s"Partition $partitionID: Received EdgeAdd message '$update'.")

    storage.timings(update.updateTime)
    storage.addEdge(
            update.updateTime,
            update.srcId,
            update.dstId,
            update.properties,
            update.eType
    ) match {
      case Some(value) =>
        neighbours(getWriter(value.updateId)) sendAsync value
        storage.trackEdgeAddition(update.updateTime, update.srcId, update.dstId)
      case None        => //Edge is local
    }
    telemetry.streamWriterEdgeAdditionsCollector.labels(partitionID.toString, deploymentID).inc()
  }

  def processEdgeDelete(update: EdgeDelete): Unit = {
    logger.trace(s"Partition $partitionID: Received EdgeDelete message '$update'.")

    storage.timings(update.updateTime)
    storage.removeEdge(update.updateTime, update.srcId, update.dstId) match {
      case Some(value) =>
        neighbours(getWriter(value.updateId)) sendAsync value
        storage.trackEdgeDeletion(update.updateTime, update.srcId, update.dstId)
      case None        => //Edge is local
    }
    telemetry.streamWriterEdgeDeletionsCollector.labels(partitionID.toString, deploymentID).inc()
  }

  def processVertexDelete(update: VertexDelete): Unit = {
    logger.trace(s"Partition $partitionID: Received VertexDelete message '$update'.")

    val edgeRemovals = storage.removeVertex(update.updateTime, update.srcId)
    if (edgeRemovals.nonEmpty) {
      edgeRemovals.foreach(effect => neighbours(getWriter(effect.updateId)) sendAsync effect)
      storage.trackVertexDeletion(update.updateTime, update.srcId, edgeRemovals.size)
    }
    telemetry.streamWriterVertexDeletionsCollector
      .labels(partitionID.toString, deploymentID)
      .inc()
  }

  // Graph Effects for syncing edge adds
  def processSyncNewEdgeAdd(req: SyncNewEdgeAdd): Unit = {
    logger.trace("A writer has requested a new edge sync for a destination node in this worker.")

    storage.timings(req.msgTime)
    val effect = storage
      .syncNewEdgeAdd(req.msgTime, req.srcId, req.dstId, req.properties, req.removals, req.vType)
<<<<<<< HEAD
    neighbours(getWriter(effect.updateId)) sendAsync effect
    totalSyncedStreamWriterUpdates.inc()
=======
    neighbours(getWriter(effect.updateId)).sendAsync(serialise(effect))
    telemetry.totalSyncedStreamWriterUpdatesCollector.labels(partitionID.toString, deploymentID)
>>>>>>> 905036bb
  }

  def processSyncExistingEdgeAdd(req: SyncExistingEdgeAdd): Unit = {
    logger.trace(
            s"Partition '$partitionID': A writer has requested an existing edge sync for a destination node on in this worker."
    )

    storage.timings(req.msgTime)
    val effect = storage.syncExistingEdgeAdd(req.msgTime, req.srcId, req.dstId, req.properties)
<<<<<<< HEAD
    neighbours(getWriter(effect.updateId)) sendAsync effect
    totalSyncedStreamWriterUpdates.inc()
=======
    neighbours(getWriter(effect.updateId)).sendAsync(serialise(effect))
    telemetry.totalSyncedStreamWriterUpdatesCollector.labels(partitionID.toString, deploymentID)
>>>>>>> 905036bb
  }

  // Graph Effects for syncing edge deletions
  def processSyncNewEdgeRemoval(req: SyncNewEdgeRemoval): Unit = {
    logger.trace(
            s"Partition '$partitionID': A remote worker is asking for a new edge to be removed for a destination node in this worker."
    )

    storage.timings(req.msgTime)
    val effect = storage.syncNewEdgeRemoval(req.msgTime, req.srcId, req.dstId, req.removals)
<<<<<<< HEAD
    neighbours(getWriter(effect.updateId)) sendAsync effect
    totalSyncedStreamWriterUpdates.inc()
=======
    neighbours(getWriter(effect.updateId)).sendAsync(serialise(effect))
    telemetry.totalSyncedStreamWriterUpdatesCollector.labels(partitionID.toString, deploymentID)
>>>>>>> 905036bb
  }

  def processSyncExistingEdgeRemoval(req: SyncExistingEdgeRemoval): Unit = {
    logger.trace(
            s"Partition '$partitionID': A remote worker is asking for the deletion of an existing edge."
    )

    storage.timings(req.msgTime)
    val effect = storage.syncExistingEdgeRemoval(req.msgTime, req.srcId, req.dstId)
<<<<<<< HEAD
    neighbours(getWriter(effect.updateId)) sendAsync effect
    totalSyncedStreamWriterUpdates.inc()
=======
    neighbours(getWriter(effect.updateId)).sendAsync(serialise(effect))
    telemetry.totalSyncedStreamWriterUpdatesCollector.labels(partitionID.toString, deploymentID)
>>>>>>> 905036bb
  }

  // Graph Effects for syncing vertex deletions
  def processOutboundEdgeRemovalViaVertex(req: OutboundEdgeRemovalViaVertex): Unit = {
    logger.trace(
            s"Partition '$partitionID': Syncs the deletion of an edge, but for when the removal comes from a vertex."
    )

    storage.timings(req.msgTime)
    val effect = storage.outboundEdgeRemovalViaVertex(req.msgTime, req.srcId, req.dstId)
<<<<<<< HEAD
    neighbours(getWriter(effect.updateId)) sendAsync effect
    totalSyncedStreamWriterUpdates.inc()
=======
    neighbours(getWriter(effect.updateId)).sendAsync(serialise(effect))
    telemetry.totalSyncedStreamWriterUpdatesCollector.labels(partitionID.toString, deploymentID)
>>>>>>> 905036bb
  }

  def processInboundEdgeRemovalViaVertex(req: InboundEdgeRemovalViaVertex): Unit = { //remote worker same as above
    logger.trace(
            s"Partition '$partitionID': Syncs the deletion of an edge, but for when the removal comes to a vertex."
    )

    val effect = storage.inboundEdgeRemovalViaVertex(req.msgTime, req.srcId, req.dstId)
<<<<<<< HEAD
    neighbours(getWriter(effect.updateId)) sendAsync effect
    totalSyncedStreamWriterUpdates.inc()
=======
    neighbours(getWriter(effect.updateId)).sendAsync(serialise(effect))
    telemetry.totalSyncedStreamWriterUpdatesCollector.labels(partitionID.toString, deploymentID)
>>>>>>> 905036bb
  }

  // Responses from the secondary server
  def processSyncExistingRemovals(req: SyncExistingRemovals): Unit = { //when the new edge add is responded to we can say it is synced
    logger.trace(
            s"Partition '$partitionID': The remote worker has returned all removals in the destination node -- for new edges"
    )

    storage.syncExistingRemovals(req.msgTime, req.srcId, req.dstId, req.removals)
    untrackEdgeUpdate(req.msgTime, req.srcId, req.dstId, req.fromAddition)
    telemetry.totalSyncedStreamWriterUpdatesCollector.labels(partitionID.toString, deploymentID)
  }

  def processEdgeSyncAck(req: EdgeSyncAck): Unit = {
    logger.trace(
            s"Partition '$partitionID': The remote worker acknowledges the completion of an edge sync."
    )

    untrackEdgeUpdate(
            req.msgTime,
            req.srcId,
            req.dstId,
            req.fromAddition
    ) //when the edge isn't new we will get this response instead
    telemetry.totalSyncedStreamWriterUpdatesCollector.labels(partitionID.toString, deploymentID)
  }

  private def untrackEdgeUpdate(msgTime: Long, srcId: Long, dstId: Long, fromAddition: Boolean) =
    if (fromAddition)
      storage.untrackEdgeAddition(msgTime, srcId, dstId)
    else
      storage.untrackEdgeDeletion(msgTime, srcId, dstId)

  def processVertexRemoveSyncAck(req: VertexRemoveSyncAck): Unit = {
    logger.trace(
            s"Partition '$partitionID': The remote worker acknowledges the completion of vertex removal."
    )

    storage.untrackVertexDeletion(req.msgTime, req.updateId)
    telemetry.totalSyncedStreamWriterUpdatesCollector.labels(partitionID.toString, deploymentID)
  }

  private def dedupe(): Unit = storage.deduplicate()

  def handleUpdateCount() = {
    processedMessages += 1
    telemetry.streamWriterGraphUpdatesCollector.labels(partitionID.toString, deploymentID).inc()

    // TODO Should this be externalised?
    //  Do we need it now that we have progress tracker?
    if (processedMessages % 100_000 == 0)
      logger.debug(
              s"Partition '$partitionID': Processed '$processedMessages' messages."
      )
  }

}<|MERGE_RESOLUTION|>--- conflicted
+++ resolved
@@ -2,27 +2,7 @@
 
 import com.raphtory.communication.TopicRepository
 import com.raphtory.components.Component
-<<<<<<< HEAD
-import com.raphtory.components.graphbuilder.EdgeAdd
-import com.raphtory.components.graphbuilder.EdgeDelete
-import com.raphtory.components.graphbuilder.EdgeSyncAck
-import com.raphtory.components.graphbuilder.GraphAlteration
-import com.raphtory.components.graphbuilder.GraphUpdate
-import com.raphtory.components.graphbuilder.InboundEdgeRemovalViaVertex
-import com.raphtory.components.graphbuilder.OutboundEdgeRemovalViaVertex
-import com.raphtory.components.graphbuilder.SyncExistingEdgeAdd
-import com.raphtory.components.graphbuilder.SyncExistingEdgeRemoval
-import com.raphtory.components.graphbuilder.SyncExistingRemovals
-import com.raphtory.components.graphbuilder.SyncNewEdgeAdd
-import com.raphtory.components.graphbuilder.SyncNewEdgeRemoval
-import com.raphtory.components.graphbuilder.VertexAdd
-import com.raphtory.components.graphbuilder.VertexDelete
-import com.raphtory.components.graphbuilder.VertexRemoveSyncAck
-import com.raphtory.config.telemetry.PartitionTelemetry
-=======
 import com.raphtory.components.graphbuilder._
-import com.raphtory.config.PulsarController
->>>>>>> 905036bb
 import com.raphtory.graph._
 import com.typesafe.config.Config
 import io.prometheus.client.Counter
@@ -49,40 +29,6 @@
             partitionID
     )
   private var processedMessages = 0
-
-<<<<<<< HEAD
-  val streamWriterVertexDeletions =
-    PartitionTelemetry.streamWriterVertexDeletions(
-            s"partitionID_${partitionID}_deploymentID_$deploymentID"
-    )
-
-  val streamWriterEdgeDeletions =
-    PartitionTelemetry.streamWriterEdgeDeletions(
-            s"partitionID_${partitionID}_deploymentID_$deploymentID"
-    )
-
-  val streamWriterVertexAdditions =
-    PartitionTelemetry.streamWriterVertexAdditions(
-            s"partitionID_${partitionID}_deploymentID_$deploymentID"
-    )
-
-  val streamWriterEdgeAdditions =
-    PartitionTelemetry.streamWriterEdgeAdditions(
-            s"partitionID_${partitionID}_deploymentID_$deploymentID"
-    )
-
-  val streamWriterGraphUpdates =
-    PartitionTelemetry.streamWriterGraphUpdates(
-            s"partitionID_${partitionID}_deploymentID_$deploymentID"
-    )
-
-  val totalSyncedStreamWriterUpdates =
-    PartitionTelemetry.totalSyncedStreamWriterUpdates(
-            s"partitionID_${partitionID}_deploymentID_$deploymentID"
-    )
-=======
-  var cancelableConsumer: Option[Consumer[Array[Byte]]] = None
->>>>>>> 905036bb
 
   override def run(): Unit =
     listener.start()
@@ -213,13 +159,8 @@
     storage.timings(req.msgTime)
     val effect = storage
       .syncNewEdgeAdd(req.msgTime, req.srcId, req.dstId, req.properties, req.removals, req.vType)
-<<<<<<< HEAD
-    neighbours(getWriter(effect.updateId)) sendAsync effect
-    totalSyncedStreamWriterUpdates.inc()
-=======
-    neighbours(getWriter(effect.updateId)).sendAsync(serialise(effect))
-    telemetry.totalSyncedStreamWriterUpdatesCollector.labels(partitionID.toString, deploymentID)
->>>>>>> 905036bb
+    neighbours(getWriter(effect.updateId)) sendAsync effect
+    telemetry.totalSyncedStreamWriterUpdatesCollector.labels(partitionID.toString, deploymentID)
   }
 
   def processSyncExistingEdgeAdd(req: SyncExistingEdgeAdd): Unit = {
@@ -229,13 +170,8 @@
 
     storage.timings(req.msgTime)
     val effect = storage.syncExistingEdgeAdd(req.msgTime, req.srcId, req.dstId, req.properties)
-<<<<<<< HEAD
-    neighbours(getWriter(effect.updateId)) sendAsync effect
-    totalSyncedStreamWriterUpdates.inc()
-=======
-    neighbours(getWriter(effect.updateId)).sendAsync(serialise(effect))
-    telemetry.totalSyncedStreamWriterUpdatesCollector.labels(partitionID.toString, deploymentID)
->>>>>>> 905036bb
+    neighbours(getWriter(effect.updateId)) sendAsync effect
+    telemetry.totalSyncedStreamWriterUpdatesCollector.labels(partitionID.toString, deploymentID)
   }
 
   // Graph Effects for syncing edge deletions
@@ -246,13 +182,8 @@
 
     storage.timings(req.msgTime)
     val effect = storage.syncNewEdgeRemoval(req.msgTime, req.srcId, req.dstId, req.removals)
-<<<<<<< HEAD
-    neighbours(getWriter(effect.updateId)) sendAsync effect
-    totalSyncedStreamWriterUpdates.inc()
-=======
-    neighbours(getWriter(effect.updateId)).sendAsync(serialise(effect))
-    telemetry.totalSyncedStreamWriterUpdatesCollector.labels(partitionID.toString, deploymentID)
->>>>>>> 905036bb
+    neighbours(getWriter(effect.updateId)) sendAsync effect
+    telemetry.totalSyncedStreamWriterUpdatesCollector.labels(partitionID.toString, deploymentID)
   }
 
   def processSyncExistingEdgeRemoval(req: SyncExistingEdgeRemoval): Unit = {
@@ -262,13 +193,8 @@
 
     storage.timings(req.msgTime)
     val effect = storage.syncExistingEdgeRemoval(req.msgTime, req.srcId, req.dstId)
-<<<<<<< HEAD
-    neighbours(getWriter(effect.updateId)) sendAsync effect
-    totalSyncedStreamWriterUpdates.inc()
-=======
-    neighbours(getWriter(effect.updateId)).sendAsync(serialise(effect))
-    telemetry.totalSyncedStreamWriterUpdatesCollector.labels(partitionID.toString, deploymentID)
->>>>>>> 905036bb
+    neighbours(getWriter(effect.updateId)) sendAsync effect
+    telemetry.totalSyncedStreamWriterUpdatesCollector.labels(partitionID.toString, deploymentID)
   }
 
   // Graph Effects for syncing vertex deletions
@@ -279,13 +205,8 @@
 
     storage.timings(req.msgTime)
     val effect = storage.outboundEdgeRemovalViaVertex(req.msgTime, req.srcId, req.dstId)
-<<<<<<< HEAD
-    neighbours(getWriter(effect.updateId)) sendAsync effect
-    totalSyncedStreamWriterUpdates.inc()
-=======
-    neighbours(getWriter(effect.updateId)).sendAsync(serialise(effect))
-    telemetry.totalSyncedStreamWriterUpdatesCollector.labels(partitionID.toString, deploymentID)
->>>>>>> 905036bb
+    neighbours(getWriter(effect.updateId)) sendAsync effect
+    telemetry.totalSyncedStreamWriterUpdatesCollector.labels(partitionID.toString, deploymentID)
   }
 
   def processInboundEdgeRemovalViaVertex(req: InboundEdgeRemovalViaVertex): Unit = { //remote worker same as above
@@ -294,13 +215,8 @@
     )
 
     val effect = storage.inboundEdgeRemovalViaVertex(req.msgTime, req.srcId, req.dstId)
-<<<<<<< HEAD
-    neighbours(getWriter(effect.updateId)) sendAsync effect
-    totalSyncedStreamWriterUpdates.inc()
-=======
-    neighbours(getWriter(effect.updateId)).sendAsync(serialise(effect))
-    telemetry.totalSyncedStreamWriterUpdatesCollector.labels(partitionID.toString, deploymentID)
->>>>>>> 905036bb
+    neighbours(getWriter(effect.updateId)) sendAsync effect
+    telemetry.totalSyncedStreamWriterUpdatesCollector.labels(partitionID.toString, deploymentID)
   }
 
   // Responses from the secondary server
