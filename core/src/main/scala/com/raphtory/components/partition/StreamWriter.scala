package com.raphtory.components.partition

import com.raphtory.components.Component
import com.raphtory.components.graphbuilder.EdgeAdd
import com.raphtory.components.graphbuilder.EdgeDelete
import com.raphtory.components.graphbuilder.EdgeSyncAck
import com.raphtory.components.graphbuilder.GraphAlteration
import com.raphtory.components.graphbuilder.GraphUpdate
import com.raphtory.components.graphbuilder.InboundEdgeRemovalViaVertex
import com.raphtory.components.graphbuilder.OutboundEdgeRemovalViaVertex
import com.raphtory.components.graphbuilder.SyncExistingEdgeAdd
import com.raphtory.components.graphbuilder.SyncExistingEdgeRemoval
import com.raphtory.components.graphbuilder.SyncExistingRemovals
import com.raphtory.components.graphbuilder.SyncNewEdgeAdd
import com.raphtory.components.graphbuilder.SyncNewEdgeRemoval
import com.raphtory.components.graphbuilder.VertexAdd
import com.raphtory.components.graphbuilder.VertexDelete
import com.raphtory.components.graphbuilder.VertexRemoveSyncAck
<<<<<<< HEAD
import com.raphtory.config.TopicRepository
=======
import com.raphtory.config.PulsarController
import com.raphtory.config.telemetry.PartitionTelemetry
>>>>>>> 063af00f
import com.raphtory.graph._
import com.typesafe.config.Config
import org.apache.pulsar.client.admin.PulsarAdminException
import org.apache.pulsar.client.api.Consumer
import org.apache.pulsar.client.api.Message
import org.apache.pulsar.client.api.Schema

import java.util.Calendar
import scala.collection.mutable
import scala.language.postfixOps

/** @DoNotDocument */
class StreamWriter(
    partitionID: Int,
    storage: GraphPartition,
    conf: Config,
    topics: TopicRepository
) extends Component[GraphAlteration](conf) {
  private val neighbours = topics.graphSync.endPoint

  private val listener          =
    topics.registerListener(
            s"writer-$partitionID",
            handleMessage,
            Seq(topics.graphUpdates, topics.graphSync),
            partitionID
    )
  private var processedMessages = 0

<<<<<<< HEAD
=======
  var cancelableConsumer: Option[Consumer[Array[Byte]]] = None

  val streamWriterVertexDeletions =
    PartitionTelemetry.streamWriterVertexDeletions(
            s"partitionID_${partitionID}_deploymentID_$deploymentID"
    )

  val streamWriterEdgeDeletions =
    PartitionTelemetry.streamWriterEdgeDeletions(
            s"partitionID_${partitionID}_deploymentID_$deploymentID"
    )

  val streamWriterVertexAdditions =
    PartitionTelemetry.streamWriterVertexAdditions(
            s"partitionID_${partitionID}_deploymentID_$deploymentID"
    )

  val streamWriterEdgeAdditions =
    PartitionTelemetry.streamWriterEdgeAdditions(
            s"partitionID_${partitionID}_deploymentID_$deploymentID"
    )

  val streamWriterGraphUpdates =
    PartitionTelemetry.streamWriterGraphUpdates(
            s"partitionID_${partitionID}_deploymentID_$deploymentID"
    )

  val totalSyncedStreamWriterUpdates =
    PartitionTelemetry.totalSyncedStreamWriterUpdates(
            s"partitionID_${partitionID}_deploymentID_$deploymentID"
    )

>>>>>>> 063af00f
  override def run(): Unit =
    listener.start()

  override def stop(): Unit = {
<<<<<<< HEAD
    neighbours.values.foreach(_.close())
    listener.close()
=======

    cancelableConsumer match {
      case Some(value) =>
        value.unsubscribe()
        value.close()
      case None        =>
    }
    neighbours.foreach(_._2.close())
>>>>>>> 063af00f
  }

  override def handleMessage(msg: GraphAlteration): Unit = {
    msg match {
      //Updates from the Graph Builder
      case update: VertexAdd                    => processVertexAdd(update)
      case update: EdgeAdd                      => processEdgeAdd(update)
      case update: EdgeDelete                   => processEdgeDelete(update)
      case update: VertexDelete                 =>
        processVertexDelete(update) //Delete a vertex and all associated edges

      //Syncing Edge Additions
      case update: SyncNewEdgeAdd               =>
        processSyncNewEdgeAdd(
                update
        ) //A writer has requested a new edge sync for a destination node in this worker
      case update: SyncExistingEdgeAdd          =>
        processSyncExistingEdgeAdd(
                update
        ) // A writer has requested an existing edge sync for a destination node on in this worker

      //Syncing Edge Removals
      case update: SyncNewEdgeRemoval           =>
        processSyncNewEdgeRemoval(
                update
        ) //A remote worker is asking for a new edge to be removed for a destination node in this worker

      case update: SyncExistingEdgeRemoval      =>
        processSyncExistingEdgeRemoval(
                update
        ) //A remote worker is asking for the deletion of an existing edge

      //Syncing Vertex Removals
      case update: OutboundEdgeRemovalViaVertex =>
        processOutboundEdgeRemovalViaVertex(
                update
        ) //Syncs the deletion of an edge, but for when the removal comes from a vertex
      case update: InboundEdgeRemovalViaVertex  => processInboundEdgeRemovalViaVertex(update)

      //Response from storing the destination node being synced
      case update: SyncExistingRemovals =>
        processSyncExistingRemovals(
                update
        ) //The remote worker has returned all removals in the destination node -- for new edges

      case update: EdgeSyncAck          =>
        processEdgeSyncAck(update) //The remote worker acknowledges the completion of an edge sync
      case update: VertexRemoveSyncAck  => processVertexRemoveSyncAck(update)

      case other =>
        logger.error(s"Partition '$partitionID': Received unsupported message type '$other'.")
        throw new IllegalStateException(
                s"Partition '$partitionID': Received unsupported message '$other'."
        )
    }

    handleUpdateCount()
  }

  // Graph Updates from the builders
  def processVertexAdd(update: VertexAdd): Unit = {
    logger.trace(s"Partition $partitionID: Received VertexAdd message '$update'.")

    storage.addVertex(update.updateTime, update.srcId, update.properties, update.vType)
    storage.timings(update.updateTime)
    streamWriterVertexAdditions.inc()
  }

  def processEdgeAdd(update: EdgeAdd): Unit = {
    logger.trace(s"Partition $partitionID: Received EdgeAdd message '$update'.")

    storage.timings(update.updateTime)
    storage.addEdge(
            update.updateTime,
            update.srcId,
            update.dstId,
            update.properties,
            update.eType
    ) match {
      case Some(value) =>
        neighbours(getWriter(value.updateId)) sendAsync value
        storage.trackEdgeAddition(update.updateTime, update.srcId, update.dstId)
      case None        => //Edge is local
    }
    streamWriterEdgeAdditions.inc()
  }

  def processEdgeDelete(update: EdgeDelete): Unit = {
    logger.trace(s"Partition $partitionID: Received EdgeDelete message '$update'.")

    storage.timings(update.updateTime)
    storage.removeEdge(update.updateTime, update.srcId, update.dstId) match {
      case Some(value) =>
        neighbours(getWriter(value.updateId)) sendAsync value
        storage.trackEdgeDeletion(update.updateTime, update.srcId, update.dstId)
      case None        => //Edge is local
    }
    streamWriterEdgeDeletions.inc()
  }

  def processVertexDelete(update: VertexDelete): Unit = {
    logger.trace(s"Partition $partitionID: Received VertexDelete message '$update'.")

    val edgeRemovals = storage.removeVertex(update.updateTime, update.srcId)
    if (edgeRemovals.nonEmpty) {
      edgeRemovals.foreach(effect => neighbours(getWriter(effect.updateId)) sendAsync effect)
      storage.trackVertexDeletion(update.updateTime, update.srcId, edgeRemovals.size)
    }
    streamWriterVertexDeletions.inc()
  }

  // Graph Effects for syncing edge adds
  def processSyncNewEdgeAdd(req: SyncNewEdgeAdd): Unit = {
    logger.trace("A writer has requested a new edge sync for a destination node in this worker.")

    storage.timings(req.msgTime)
    val effect = storage
      .syncNewEdgeAdd(req.msgTime, req.srcId, req.dstId, req.properties, req.removals, req.vType)
<<<<<<< HEAD
    neighbours(getWriter(effect.updateId)) sendAsync effect
=======
    neighbours(getWriter(effect.updateId)).sendAsync(serialise(effect))
    totalSyncedStreamWriterUpdates.inc()
>>>>>>> 063af00f
  }

  def processSyncExistingEdgeAdd(req: SyncExistingEdgeAdd): Unit = {
    logger.trace(
            s"Partition '$partitionID': A writer has requested an existing edge sync for a destination node on in this worker."
    )

    storage.timings(req.msgTime)
    val effect = storage.syncExistingEdgeAdd(req.msgTime, req.srcId, req.dstId, req.properties)
<<<<<<< HEAD
    neighbours(getWriter(effect.updateId)) sendAsync effect
=======
    neighbours(getWriter(effect.updateId)).sendAsync(serialise(effect))
    totalSyncedStreamWriterUpdates.inc()
>>>>>>> 063af00f
  }

  // Graph Effects for syncing edge deletions
  def processSyncNewEdgeRemoval(req: SyncNewEdgeRemoval): Unit = {
    logger.trace(
            s"Partition '$partitionID': A remote worker is asking for a new edge to be removed for a destination node in this worker."
    )

    storage.timings(req.msgTime)
    val effect = storage.syncNewEdgeRemoval(req.msgTime, req.srcId, req.dstId, req.removals)
<<<<<<< HEAD
    neighbours(getWriter(effect.updateId)) sendAsync effect
=======
    neighbours(getWriter(effect.updateId)).sendAsync(serialise(effect))
    totalSyncedStreamWriterUpdates.inc()
>>>>>>> 063af00f
  }

  def processSyncExistingEdgeRemoval(req: SyncExistingEdgeRemoval): Unit = {
    logger.trace(
            s"Partition '$partitionID': A remote worker is asking for the deletion of an existing edge."
    )

    storage.timings(req.msgTime)
    val effect = storage.syncExistingEdgeRemoval(req.msgTime, req.srcId, req.dstId)
<<<<<<< HEAD
    neighbours(getWriter(effect.updateId)) sendAsync effect
=======
    neighbours(getWriter(effect.updateId)).sendAsync(serialise(effect))
    totalSyncedStreamWriterUpdates.inc()
>>>>>>> 063af00f
  }

  // Graph Effects for syncing vertex deletions
  def processOutboundEdgeRemovalViaVertex(req: OutboundEdgeRemovalViaVertex): Unit = {
    logger.trace(
            s"Partition '$partitionID': Syncs the deletion of an edge, but for when the removal comes from a vertex."
    )

    storage.timings(req.msgTime)
    val effect = storage.outboundEdgeRemovalViaVertex(req.msgTime, req.srcId, req.dstId)
<<<<<<< HEAD
    neighbours(getWriter(effect.updateId)) sendAsync effect
=======
    neighbours(getWriter(effect.updateId)).sendAsync(serialise(effect))
    totalSyncedStreamWriterUpdates.inc()
>>>>>>> 063af00f
  }

  def processInboundEdgeRemovalViaVertex(req: InboundEdgeRemovalViaVertex): Unit = { //remote worker same as above
    logger.trace(
            s"Partition '$partitionID': Syncs the deletion of an edge, but for when the removal comes to a vertex."
    )

    val effect = storage.inboundEdgeRemovalViaVertex(req.msgTime, req.srcId, req.dstId)
<<<<<<< HEAD
    neighbours(getWriter(effect.updateId)) sendAsync effect
=======
    neighbours(getWriter(effect.updateId)).sendAsync(serialise(effect))
    totalSyncedStreamWriterUpdates.inc()
>>>>>>> 063af00f
  }

  // Responses from the secondary server
  def processSyncExistingRemovals(req: SyncExistingRemovals): Unit = { //when the new edge add is responded to we can say it is synced
    logger.trace(
            s"Partition '$partitionID': The remote worker has returned all removals in the destination node -- for new edges"
    )

    storage.syncExistingRemovals(req.msgTime, req.srcId, req.dstId, req.removals)
    untrackEdgeUpdate(req.msgTime, req.srcId, req.dstId, req.fromAddition)
    totalSyncedStreamWriterUpdates.inc()
  }

  def processEdgeSyncAck(req: EdgeSyncAck): Unit = {
    logger.trace(
            s"Partition '$partitionID': The remote worker acknowledges the completion of an edge sync."
    )

    untrackEdgeUpdate(
            req.msgTime,
            req.srcId,
            req.dstId,
            req.fromAddition
    ) //when the edge isn't new we will get this response instead
    totalSyncedStreamWriterUpdates.inc()
  }

  private def untrackEdgeUpdate(msgTime: Long, srcId: Long, dstId: Long, fromAddition: Boolean) =
    if (fromAddition)
      storage.untrackEdgeAddition(msgTime, srcId, dstId)
    else
      storage.untrackEdgeDeletion(msgTime, srcId, dstId)

  def processVertexRemoveSyncAck(req: VertexRemoveSyncAck): Unit = {
    logger.trace(
            s"Partition '$partitionID': The remote worker acknowledges the completion of vertex removal."
    )

    storage.untrackVertexDeletion(req.msgTime, req.updateId)
    totalSyncedStreamWriterUpdates.inc()
  }

  private def dedupe(): Unit = storage.deduplicate()

  def handleUpdateCount() = {
    processedMessages += 1
    streamWriterGraphUpdates.inc()

    // TODO Should this be externalised?
    //  Do we need it now that we have progress tracker?
    if (processedMessages % 100_000 == 0)
      logger.debug(
              s"Partition '$partitionID': Processed '$processedMessages' messages."
      )
  }

}<|MERGE_RESOLUTION|>--- conflicted
+++ resolved
@@ -16,12 +16,8 @@
 import com.raphtory.components.graphbuilder.VertexAdd
 import com.raphtory.components.graphbuilder.VertexDelete
 import com.raphtory.components.graphbuilder.VertexRemoveSyncAck
-<<<<<<< HEAD
 import com.raphtory.config.TopicRepository
-=======
-import com.raphtory.config.PulsarController
 import com.raphtory.config.telemetry.PartitionTelemetry
->>>>>>> 063af00f
 import com.raphtory.graph._
 import com.typesafe.config.Config
 import org.apache.pulsar.client.admin.PulsarAdminException
@@ -51,10 +47,6 @@
     )
   private var processedMessages = 0
 
-<<<<<<< HEAD
-=======
-  var cancelableConsumer: Option[Consumer[Array[Byte]]] = None
-
   val streamWriterVertexDeletions =
     PartitionTelemetry.streamWriterVertexDeletions(
             s"partitionID_${partitionID}_deploymentID_$deploymentID"
@@ -85,24 +77,12 @@
             s"partitionID_${partitionID}_deploymentID_$deploymentID"
     )
 
->>>>>>> 063af00f
   override def run(): Unit =
     listener.start()
 
   override def stop(): Unit = {
-<<<<<<< HEAD
     neighbours.values.foreach(_.close())
     listener.close()
-=======
-
-    cancelableConsumer match {
-      case Some(value) =>
-        value.unsubscribe()
-        value.close()
-      case None        =>
-    }
-    neighbours.foreach(_._2.close())
->>>>>>> 063af00f
   }
 
   override def handleMessage(msg: GraphAlteration): Unit = {
@@ -221,12 +201,8 @@
     storage.timings(req.msgTime)
     val effect = storage
       .syncNewEdgeAdd(req.msgTime, req.srcId, req.dstId, req.properties, req.removals, req.vType)
-<<<<<<< HEAD
-    neighbours(getWriter(effect.updateId)) sendAsync effect
-=======
-    neighbours(getWriter(effect.updateId)).sendAsync(serialise(effect))
-    totalSyncedStreamWriterUpdates.inc()
->>>>>>> 063af00f
+    neighbours(getWriter(effect.updateId)) sendAsync effect
+    totalSyncedStreamWriterUpdates.inc()
   }
 
   def processSyncExistingEdgeAdd(req: SyncExistingEdgeAdd): Unit = {
@@ -236,12 +212,8 @@
 
     storage.timings(req.msgTime)
     val effect = storage.syncExistingEdgeAdd(req.msgTime, req.srcId, req.dstId, req.properties)
-<<<<<<< HEAD
-    neighbours(getWriter(effect.updateId)) sendAsync effect
-=======
-    neighbours(getWriter(effect.updateId)).sendAsync(serialise(effect))
-    totalSyncedStreamWriterUpdates.inc()
->>>>>>> 063af00f
+    neighbours(getWriter(effect.updateId)) sendAsync effect
+    totalSyncedStreamWriterUpdates.inc()
   }
 
   // Graph Effects for syncing edge deletions
@@ -252,12 +224,8 @@
 
     storage.timings(req.msgTime)
     val effect = storage.syncNewEdgeRemoval(req.msgTime, req.srcId, req.dstId, req.removals)
-<<<<<<< HEAD
-    neighbours(getWriter(effect.updateId)) sendAsync effect
-=======
-    neighbours(getWriter(effect.updateId)).sendAsync(serialise(effect))
-    totalSyncedStreamWriterUpdates.inc()
->>>>>>> 063af00f
+    neighbours(getWriter(effect.updateId)) sendAsync effect
+    totalSyncedStreamWriterUpdates.inc()
   }
 
   def processSyncExistingEdgeRemoval(req: SyncExistingEdgeRemoval): Unit = {
@@ -267,12 +235,8 @@
 
     storage.timings(req.msgTime)
     val effect = storage.syncExistingEdgeRemoval(req.msgTime, req.srcId, req.dstId)
-<<<<<<< HEAD
-    neighbours(getWriter(effect.updateId)) sendAsync effect
-=======
-    neighbours(getWriter(effect.updateId)).sendAsync(serialise(effect))
-    totalSyncedStreamWriterUpdates.inc()
->>>>>>> 063af00f
+    neighbours(getWriter(effect.updateId)) sendAsync effect
+    totalSyncedStreamWriterUpdates.inc()
   }
 
   // Graph Effects for syncing vertex deletions
@@ -283,12 +247,8 @@
 
     storage.timings(req.msgTime)
     val effect = storage.outboundEdgeRemovalViaVertex(req.msgTime, req.srcId, req.dstId)
-<<<<<<< HEAD
-    neighbours(getWriter(effect.updateId)) sendAsync effect
-=======
-    neighbours(getWriter(effect.updateId)).sendAsync(serialise(effect))
-    totalSyncedStreamWriterUpdates.inc()
->>>>>>> 063af00f
+    neighbours(getWriter(effect.updateId)) sendAsync effect
+    totalSyncedStreamWriterUpdates.inc()
   }
 
   def processInboundEdgeRemovalViaVertex(req: InboundEdgeRemovalViaVertex): Unit = { //remote worker same as above
@@ -297,12 +257,8 @@
     )
 
     val effect = storage.inboundEdgeRemovalViaVertex(req.msgTime, req.srcId, req.dstId)
-<<<<<<< HEAD
-    neighbours(getWriter(effect.updateId)) sendAsync effect
-=======
-    neighbours(getWriter(effect.updateId)).sendAsync(serialise(effect))
-    totalSyncedStreamWriterUpdates.inc()
->>>>>>> 063af00f
+    neighbours(getWriter(effect.updateId)) sendAsync effect
+    totalSyncedStreamWriterUpdates.inc()
   }
 
   // Responses from the secondary server
