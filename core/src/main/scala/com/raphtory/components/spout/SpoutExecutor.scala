package com.raphtory.components.spout

import com.raphtory.communication.TopicRepository
import com.raphtory.components.Component
import com.raphtory.config.Cancelable
import com.raphtory.config.Scheduler
import com.typesafe.config.Config
import org.apache.pulsar.client.api.Consumer
import org.apache.pulsar.client.api.Message

import java.util.concurrent.TimeUnit
import scala.reflect.runtime.universe.TypeTag
import com.raphtory.config.telemetry.ComponentTelemetryHandler
import com.raphtory.config.telemetry.SpoutTelemetry

<<<<<<< HEAD
/** @note DoNotDocument */
=======
import scala.concurrent.duration.DurationInt

/** @DoNotDocument */
>>>>>>> 5563390f
class SpoutExecutor[T](
    spout: Spout[T],
    conf: Config,
    topics: TopicRepository,
    scheduler: Scheduler
) extends Component[T](conf) {
  protected val failOnError: Boolean           = conf.getBoolean("raphtory.spout.failOnError")
  private var linesProcessed: Int              = 0
  private var scheduledRun: Option[Cancelable] = None

  val rescheduler: () => Unit = () =>
    {
      spout.executeReschedule()
      executeSpout()
    }: Unit
  private val builders        = topics.spout[T].endPoint

  override def stop(): Unit = {
    scheduledRun.foreach(_.cancel())
    builders.close()
  }

  override def run(): Unit =
    executeSpout()

  override def handleMessage(msg: T): Unit = {} //No messages received by this component

  private def executeSpout() = {
    telemetry.spoutReschedules.labels(deploymentID).inc()
    while (spout.hasNext) {
      telemetry.fileLinesSent.labels(deploymentID).inc()
      linesProcessed = linesProcessed + 1
      if (linesProcessed % 100_000 == 0)
        logger.debug(s"Spout: sent $linesProcessed messages.")
      builders sendAsync spout.next()
    }
    if (spout.spoutReschedules())
      reschedule()
  }

  private def reschedule(): Unit = {
    // TODO: Parameterise the delay
    logger.debug("Spout: Scheduling spout to poll again in 10 seconds.")
    scheduledRun = Some(scheduler.scheduleOnce(10.seconds, rescheduler))
  }

}<|MERGE_RESOLUTION|>--- conflicted
+++ resolved
@@ -13,13 +13,10 @@
 import com.raphtory.config.telemetry.ComponentTelemetryHandler
 import com.raphtory.config.telemetry.SpoutTelemetry
 
-<<<<<<< HEAD
-/** @note DoNotDocument */
-=======
+
 import scala.concurrent.duration.DurationInt
 
-/** @DoNotDocument */
->>>>>>> 5563390f
+/** @note DoNotDocument */
 class SpoutExecutor[T](
     spout: Spout[T],
     conf: Config,
