--- conflicted
+++ resolved
@@ -87,35 +87,8 @@
 
   private var currentState: Stage = SpawnExecutors
 
-<<<<<<< HEAD
-  val totalPerspectivesProcessed =
-    QueryTelemetry.totalPerspectivesProcessed(s"jobID_${jobID}_deploymentID_$deploymentID")
-
-  val totalGraphOperations =
-    QueryTelemetry.totalGraphOperations(s"jobID_${jobID}_deploymentID_$deploymentID")
-
-  val totalTableOperations =
-    QueryTelemetry.totalTableOperations(s"jobID_${jobID}_deploymentID_$deploymentID")
-
-  val totalReceivedMessageCount =
-    QueryTelemetry.receivedMessageCount(s"jobID_${jobID}_deploymentID_$deploymentID")
-
-  val totalSentMessageCount =
-    QueryTelemetry.sentMessageCount(s"jobID_${jobID}_deploymentID_$deploymentID")
-
   private def recheckTimer(): Unit         = self sendAsync RecheckTime
   private def recheckEarliestTimer(): Unit = self sendAsync RecheckEarliestTime
-=======
-  private val recheckTimer = new Runnable {
-    override def run(): Unit = self sendAsync serialise(RecheckTime)
-  }
-
-  private val recheckEarliestTimer = new Runnable {
-    override def run(): Unit = self sendAsync serialise(RecheckEarliestTime)
-  }
-
-  var cancelableConsumer: Option[Consumer[Array[Byte]]] = None
->>>>>>> 905036bb
 
   override def run(): Unit = {
     messageReader(EstablishExecutor(jobID))
