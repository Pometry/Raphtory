--- conflicted
+++ resolved
@@ -1,17 +1,11 @@
 package com.raphtory.components.querymanager
 
 import com.raphtory.components.Component
-<<<<<<< HEAD
 import com.raphtory.config.Scheduler
 import com.raphtory.config.TopicRepository
-import com.typesafe.config.Config
-=======
-import com.raphtory.config.PulsarController
 import com.raphtory.config.telemetry.QueryTelemetry
 import com.typesafe.config.Config
 import io.prometheus.client.Counter
-import monix.execution.Scheduler
->>>>>>> 063af00f
 import org.apache.pulsar.client.admin.PulsarAdminException
 import org.apache.pulsar.client.api.Consumer
 import org.apache.pulsar.client.api.Message
@@ -43,16 +37,7 @@
   }
 
   override def stop(): Unit = {
-<<<<<<< HEAD
     listener.close()
-=======
-    cancelableConsumer match {
-      case Some(value) =>
-        value.unsubscribe()
-        value.close()
-      case None        =>
-    }
->>>>>>> 063af00f
     currentQueries.foreach(_._2.stop())
     // watermarkGlobal.close() TODO: remove?
   }
