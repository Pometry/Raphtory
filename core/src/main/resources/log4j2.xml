<?xml version="1.0" encoding="UTF-8"?>
<Configuration status="INFO" monitorInterval="20">
    <Appenders>
        <Console name="Console" target="SYSTEM_OUT">
            <PatternLayout pattern="%d{HH:mm:ss.SSS} [%t] %-5level %logger{36} - %msg%n" />
        </Console>
    </Appenders>
    <Loggers>
        <!-- LOGGERS FOR UNDERLYING PACKAGES -->
        <Logger name="org.hibernate" level="${env:RAPHTORY_SQL_LOG:-off}">
            <AppenderRef ref="Console"/>
        </Logger>
        <Logger name="com.scurrilous.circe.checksum.Crc32cIntChecksum" level="${env:RAPHTORY_CHECKSUM_LOG:-off}">
        </Logger>
        <Logger name="io.netty" level="${env:RAPHTORY_NETTY_LOG:-off}">
        </Logger>
        <Logger name="org.apache" level="${env:RAPHTORY_APACHE_LOG:-off}">
        </Logger>

        <!-- LOGGER FOR RAPHTORY CORE -->
        <Logger name="com.raphtory" level="${env:RAPHTORY_CORE_LOG:-INFO}">
        </Logger>

        <!-- LOGGERS FOR RAPHTORY PACKAGES -->
        <Logger name="com.raphtory.algorithms" level="${env:RAPHTORY_ALGORITHMS_LOG:-INFO}">
        </Logger>
        <Logger name="com.raphtory.client" level="${env:RAPHTORY_CLIENT_LOG:-INFO}">
        </Logger>
        <Logger name="com.raphtory.config" level="${env:RAPHTORY_CONFIG_LOG:-INFO}">
        </Logger>
        <Logger name="com.raphtory.deployment" level="${env:RAPHTORY_DEPLOYMENT_LOG:-INFO}">
        </Logger>
        <Logger name="com.raphtory.graph" level="${env:RAPHTORY_GRAPH_LOG:-INFO}">
        </Logger>
        <Logger name="com.raphtory.output" level="${env:RAPHTORY_OUTPUT_LOG:-INFO}">
        </Logger>
        <Logger name="com.raphtory.serialisers" level="${env:RAPHTORY_SERIALISERS_LOG:-INFO}">
        </Logger>
        <Logger name="com.raphtory.spouts" level="${env:RAPHTORY_SPOUTS_LOG:-INFO}">
        </Logger>
        <Logger name="com.raphtory.storage" level="${env:RAPHTORY_STORAGE_LOG:-INFO}">
        </Logger>
<<<<<<< HEAD
        <Logger name="com.raphtory.components.querymanager.QueryManager" level="DEBUG">
=======
        <Logger name="com.raphtory.time" level="${env:RAPHTORY_TIME_LOG:-INFO}">
        </Logger>
        <Logger name="com.raphtory.util" level="${env:RAPHTORY_UTIL_LOG:-INFO}">
>>>>>>> ac5f7e77
        </Logger>

        <!-- LOGGERS FOR RAPHTORY COMPONENTS -->
        <Logger name="com.raphtory.components" level="${env:RAPHTORY_COMPONENTS_LOG:-INFO}">
        </Logger>
        <Logger name="com.raphtory.components.graphbuilder" level="${env:RAPHTORY_COMPONENTS_GRAPHBUILDER_LOG:-INFO}">
        </Logger>
        <Logger name="com.raphtory.components.partition" level="${env:RAPHTORY_COMPONENTS_PARTITION_LOG:-INFO}">
        </Logger>
        <Logger name="com.raphtory.components.querymanager" level="${env:RAPHTORY_COMPONENTS_QUERYMANAGER_LOG:-INFO}">
        </Logger>
        <Logger name="com.raphtory.components.querytracker" level="${env:RAPHTORY_COMPONENTS_QUERYTRACKER_LOG:-INFO}">
        </Logger>
        <Logger name="com.raphtory.components.spout" level="${env:RAPHTORY_COMPONENTS_SPOUT_LOG:-INFO}">
        </Logger>

        <!-- LOGGER FOR RAPHTORY DEVELOPMENT WHEN IT IS IN USE -->
        <Logger name="com.raphtory.develop" level="${env:DEVELOP_LOG:-INFO}">
        </Logger>

        <Root level="info">
            <AppenderRef ref="Console"/>
        </Root>
    </Loggers>
</Configuration><|MERGE_RESOLUTION|>--- conflicted
+++ resolved
@@ -40,13 +40,9 @@
         </Logger>
         <Logger name="com.raphtory.storage" level="${env:RAPHTORY_STORAGE_LOG:-INFO}">
         </Logger>
-<<<<<<< HEAD
-        <Logger name="com.raphtory.components.querymanager.QueryManager" level="DEBUG">
-=======
         <Logger name="com.raphtory.time" level="${env:RAPHTORY_TIME_LOG:-INFO}">
         </Logger>
         <Logger name="com.raphtory.util" level="${env:RAPHTORY_UTIL_LOG:-INFO}">
->>>>>>> ac5f7e77
         </Logger>
 
         <!-- LOGGERS FOR RAPHTORY COMPONENTS -->
