--- conflicted
+++ resolved
@@ -28,52 +28,9 @@
     }
   }
 
-<<<<<<< HEAD
   python {
     gatewayFilePath = "/tmp/"${raphtory.deploy.id}"_python_gateway_connection_file"
   }
-=======
-    zookeeper {
-      address                 = "127.0.0.1:2181"
-      address                 = ${?RAPHTORY_ZOOKEEPER_ADDRESS}
-    }
-    query {
-      status                  = "NO QUERY TO EXECUTE"
-      timeFormat              = "yyyy-MM-dd[ HH:mm:ss[.SSS]]"
-      timeFormat              = ${?RAPHTORY_QUERY_TIMEFORMAT}
-    }
-    spout {
-      topic                   = "raphtory_data_raw"
-      topic                   = ${?RAPHTORY_SPOUT_TOPIC}
-      copyFiles               = ${?RAPHTORY_SPOUT_COPY_FILES}
-      failOnError             = true
-      failOnError             = ${?RAPHTORY_SPOUT_FAIL_ON_ERROR}
-    }
-    builders {
-      failOnError             = true
-      failOnError             = ${?RAPHTORY_BUILDERS_FAIL_ON_ERROR}
-    }
-    partitions {
-      serverCount             = 1
-      serverCount             = ${?RAPHTORY_PARTITIONS_SERVERCOUNT}
-      countPerServer          = 2
-      countPerServer          = ${?RAPHTORY_PARTITIONS_COUNTPERSERVER}
-      batchMessages           = false
-      batchMessages           = ${?RAPHTORY_PARTITIONS_BATCHMESSAGES}
-      maxMessageBatchSize     = 10000
-      maxMessageBatchSize     = ${?RAPHTORY_PARTITIONS_BATCHSIZE}
-      failOnError             = true
-      failOnError             = ${?RAPHTORY_PARTITIONS_FAIL_ON_ERROR}
-    }
-    deploy {
-      id                      = "raphtory"
-      id                      = ${?RAPHTORY_DEPLOY_ID}
-      address                 = "127.0.0.1"
-      address                 = ${?RAPHTORY_DEPLOY_ADDRESS}
-      port                    = 1736
-      port                    = ${?RAPHTORY_DEPLOY_PORT}
-    }
->>>>>>> ebc456ce
 
   zookeeper {
     address = "127.0.0.1:2181"
@@ -90,9 +47,9 @@
   partitions {
     serverCount = 1
     serverCount = ${?RAPHTORY_PARTITIONS_SERVERCOUNT}
-    countPerServer = 1
+    countPerServer = 2
     countPerServer = ${?RAPHTORY_PARTITIONS_COUNTPERSERVER}
-    batchMessages = true
+    batchMessages = false
     batchMessages = ${?RAPHTORY_PARTITIONS_BATCHMESSAGES}
     maxMessageBatchSize = 10000
     maxMessageBatchSize = ${?RAPHTORY_PARTITIONS_BATCHSIZE}
