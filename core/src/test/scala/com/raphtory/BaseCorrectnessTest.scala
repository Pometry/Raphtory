--- conflicted
+++ resolved
@@ -39,18 +39,6 @@
 
   def setSpout(): Spout[String] = new IdentitySpout
 
-<<<<<<< HEAD
-  private def correctResultsHash(resultsResource: String): String = {
-    val source = scala.io.Source.fromResource(resultsResource)
-    try TestUtils.resultsHash(source.getLines())
-    finally source.close()
-  }
-
-  private def correctResultsHash(rows: IterableOnce[String]): String =
-    TestUtils.resultsHash(rows)
-
-=======
->>>>>>> 0f2e009a
   def assertResultsMatch(obtained: IterableOnce[String], resultsResource: String): Unit = {
     val source = scala.io.Source.fromResource(resultsResource)
     try assertResultsMatch(obtained, source.getLines())
@@ -68,13 +56,8 @@
     Raphtory
       .newIOGraph()
       .use { g =>
-<<<<<<< HEAD
-        g.ingest(Source(ResourceSpout(graphResource), setGraphBuilder()))
-        runTest(test, graph = g)
-=======
         g.load(Source(ResourceSpout(graphResource), setGraphBuilder()))
         runTest(test, g)
->>>>>>> 0f2e009a
       }
       .map(obtained => assertResultsMatch(obtained, resultsResource))
 
@@ -86,11 +69,7 @@
     Raphtory
       .newIOGraph()
       .use { g =>
-<<<<<<< HEAD
-        g.ingest(Source(SequenceSpout(graphEdges: _*), setGraphBuilder()))
-=======
         g.load(Source(SequenceSpout(graphEdges: _*), setGraphBuilder()))
->>>>>>> 0f2e009a
         runTest(test, g)
       }
       .map(obtained => assertResultsMatch(obtained, results))
