--- conflicted
+++ resolved
@@ -25,11 +25,7 @@
 @Ignore
 class PulsarOutputTest extends BaseRaphtoryAlgoTest[String](deleteResultAfterFinish = false) {
   withGraph.test("Outputting to Pulsar") { graph: TemporalGraph =>
-<<<<<<< HEAD
-    graph.ingest(Source(setSpout(), setGraphBuilder()))
-=======
     graph.load(Source(setSpout(), setGraphBuilder()))
->>>>>>> 0f2e009a
 
     val config = Raphtory.getDefaultConfig()
     PulsarConnector[IO](config).use { pulsarConnector =>
