--- conflicted
+++ resolved
@@ -18,13 +18,8 @@
   test("Outputting to Pulsar") {
     val outputFormat: PulsarOutputFormat = PulsarOutputFormat("EdgeList" + deploymentID)
 
-<<<<<<< HEAD
-    val consumer: Consumer[Array[Byte]] =
+    val consumer =
       pulsarConnector
-=======
-    val consumer =
-      pulsarController
->>>>>>> 063af00f
         .createSharedConsumer(
                 subscriptionName = "pulsarOutputTest",
                 schema = Schema.BYTES,
@@ -39,7 +34,7 @@
         .writeTo(outputFormat, "EdgeList")
     jobId = queryProgressTracker.getJobId
     queryProgressTracker.waitForJob()
-    val firstResult = new String(receiveMessage(consumer).getValue)
+    val firstResult          = new String(receiveMessage(consumer).getValue)
     logger.info(s"Output to Pulsar complete. First result is: '$firstResult'.")
 
     assert(firstResult.nonEmpty)
