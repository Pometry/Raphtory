package com.raphtory.generic

import com.raphtory.BaseCorrectnessTest
import com.raphtory.TestQuery
import com.raphtory.algorithms.generic.NodeList
import com.raphtory.api.analysis.algorithm.Generic
import com.raphtory.api.analysis.graphview.GraphPerspective
import com.raphtory.api.analysis.table.Row
import com.raphtory.api.analysis.table.Table
import com.raphtory.api.analysis.visitor.HistoricEvent
import com.raphtory.api.input.sources.CSVEdgeListSource
import com.raphtory.api.input.Source
import com.raphtory.api.input.Spout
import com.raphtory.generic.CheckHistory.isSortedIncreasing
import com.raphtory.internals.storage.pojograph.OrderedBuffer
import com.raphtory.spouts.SequenceSpout
import org.scalatest.funsuite.AnyFunSuite

import scala.util.Random
import scala.math.Ordering.Implicits._
import scala.reflect.ClassTag

class CheckHistory extends Generic {

  override def apply(graph: GraphPerspective): graph.Graph =
    graph
      .setGlobalState { graphState =>
        graphState.newAll("vertexHistoryOrdered")
        graphState.newAll("edgeHistoryOrdered")
      }
      .step { (vertex, graphState) =>
        val history = vertex.history()
        val sorted  = isSortedIncreasing(history)
        vertex.edges.foreach { edge =>
          val history = edge.history()
          val sorted  = isSortedIncreasing(history)
          graphState("edgeHistoryOrdered") += sorted
        }
        graphState("vertexHistoryOrdered") += sorted
      }

  override def tabularise(graph: GraphPerspective): Table =
    graph.globalSelect(graphState =>
      Row(graphState("vertexHistoryOrdered").value, graphState("edgeHistoryOrdered").value)
    )
}

object CheckHistory {
  def apply() = new CheckHistory

  def isSortedIncreasing[T: Ordering](seq: Seq[T]): Boolean =
    seq match {
      case Seq()  => true
      case Seq(_) => true
      case _      => seq.sliding(2).forall(seq => seq(0) <= seq(1))
    }
}

class OrderingTest extends BaseCorrectnessTest {

  val edges: IndexedSeq[String] =
    for (i <- 0 until 100)
      yield s"${Random.nextInt(10)},${Random.nextInt(10)},${Random.nextInt(100)}"

  val max_time = edges.map(_.split(",").apply(2).toInt).max

  withGraph.test("test history is sorted") { graph =>
    correctnessTest(
            TestQuery(CheckHistory(), max_time),
<<<<<<< HEAD
            Seq(s"$max_time,true,true"),
            graph
    )
  }

  override def setSource(): Source = CSVEdgeListSource(SequenceSpout(edges: _*))
=======
            Seq(s"$max_time,true,true")
    )
  }

  override def setSource(): Source = CSVEdgeListSource(SequenceSpout(edges))
>>>>>>> 6a640034
}<|MERGE_RESOLUTION|>--- conflicted
+++ resolved
@@ -67,18 +67,10 @@
   withGraph.test("test history is sorted") { graph =>
     correctnessTest(
             TestQuery(CheckHistory(), max_time),
-<<<<<<< HEAD
             Seq(s"$max_time,true,true"),
             graph
     )
   }
 
-  override def setSource(): Source = CSVEdgeListSource(SequenceSpout(edges: _*))
-=======
-            Seq(s"$max_time,true,true")
-    )
-  }
-
-  override def setSource(): Source = CSVEdgeListSource(SequenceSpout(edges))
->>>>>>> 6a640034
+  override def setSource(): Source = CSVEdgeListSource(SequenceSpout(edges.head, edges.tail:_*))
 }