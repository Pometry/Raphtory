--- conflicted
+++ resolved
@@ -19,11 +19,7 @@
 
   withGraph.test("Graph State Test".ignore) { graph =>
     val sink: FileSink = FileSink(outputDirectory)
-<<<<<<< HEAD
-    graph.ingest(Source(setSpout(), setGraphBuilder()))
-=======
     graph.load(Source(setSpout(), setGraphBuilder()))
->>>>>>> 0f2e009a
 
     graph
       .walk(10000)
