--- conflicted
+++ resolved
@@ -36,13 +36,8 @@
     val sink: FileSink = FileSink(outputDirectory)
 
     val result = algorithmTest(
-<<<<<<< HEAD
             algorithm = ConnectedComponents(),
-            outputFormat = outputFormat,
-=======
-            algorithm = ConnectedComponents,
             sink = sink,
->>>>>>> dcf2116c
             start = 1,
             end = 32674,
             increment = 10000,
