--- conflicted
+++ resolved
@@ -25,11 +25,7 @@
       .newIOGraph()
       .use { graph =>
         IO {
-<<<<<<< HEAD
-          graph.ingest(Source(SequenceSpout("1,1,1"), BasicGraphBuilder()))
-=======
           graph.load(Source(SequenceSpout("1,1,1"), BasicGraphBuilder()))
->>>>>>> 0f2e009a
           val query = graph
             .at(1)
             .past()
