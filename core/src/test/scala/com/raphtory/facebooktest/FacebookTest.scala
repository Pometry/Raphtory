--- conflicted
+++ resolved
@@ -20,13 +20,8 @@
     val sink = FileSink(outputDirectory)
 
     val result = algorithmPointTest(
-<<<<<<< HEAD
             algorithm = ConnectedComponents(),
-            outputFormat = outputFormat,
-=======
-            algorithm = ConnectedComponents,
             sink = sink,
->>>>>>> dcf2116c
             timestamp = 88234
     )
 
