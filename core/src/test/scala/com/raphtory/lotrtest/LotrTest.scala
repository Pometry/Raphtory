package com.raphtory.lotrtest

import com.raphtory.BaseRaphtoryAlgoTest
import com.raphtory.GlobalState
import com.raphtory.GraphState
import com.raphtory.algorithms.generic.BinaryDiffusion
import com.raphtory.algorithms.generic.ConnectedComponents
import com.raphtory.algorithms.generic.centrality.AverageNeighbourDegree
import com.raphtory.algorithms.generic.centrality.Degree
import com.raphtory.algorithms.generic.centrality.Distinctiveness
import com.raphtory.algorithms.generic.centrality.PageRank
import com.raphtory.algorithms.generic.centrality.WeightedDegree
import com.raphtory.algorithms.generic.centrality.WeightedPageRank
import com.raphtory.algorithms.generic.community.LPA
import com.raphtory.algorithms.generic.community.SLPA
import com.raphtory.algorithms.generic.dynamic.DiscreteSI
import com.raphtory.algorithms.generic.dynamic.RandomWalk
import com.raphtory.algorithms.generic.dynamic.WattsCascade
import com.raphtory.algorithms.generic.dynamic.WeightedRandomWalk
import com.raphtory.algorithms.generic.motif.SquareCount
import com.raphtory.algorithms.generic.motif.TriangleCount
import com.raphtory.algorithms.temporal.dynamic.GenericTaint
import com.raphtory.components.spout.Spout
import com.raphtory.components.graphbuilder.GraphBuilder
import com.raphtory.deployment.Raphtory
import com.raphtory.output.FileOutputFormat

import com.raphtory.spouts.FileSpout
import java.io.File

import scala.language.postfixOps
import sys.process._

class LotrTest extends BaseRaphtoryAlgoTest[String] {
  val outputFormat: FileOutputFormat = FileOutputFormat(outputDirectory)

  override def batchLoading(): Boolean = false

  test("Graph State Test") {
    val result = algorithmTest(
            algorithm = GraphState(),
            outputFormat = outputFormat,
            start = 1,
            end = 32674,
            increment = 10000,
            windows = List(500, 1000, 10000)
    )

    val expected = "9fa9e48ab6e79e186bcacd7c9f9e3e60897c8657e76c348180be87abe8ec53fe"

    result shouldEqual expected
  }

  test("Global State Test") {
<<<<<<< HEAD
    assert(
      algorithmTest(new GlobalState(),outputFormat,1, 32674, 10000, List(500, 1000, 10000))equals "206d686bb8c5c119980d1743e4ec2aceb1dc62895d0931b5608f521e4da5c334"
    )
=======
    val result =
      algorithmTest(
              algorithm = new GlobalState(),
              outputFormat = outputFormat,
              start = 1,
              end = 32674,
              increment = 10000,
              windows = List(500, 1000, 10000)
      )

    val expected = "770e5063d367c101d71d0d10d437fd762a50a94744af3d07ea34291ffb2da253"

    result shouldEqual expected
>>>>>>> f0ec1dd3
  }

  test("Degree Test") {
    val result = algorithmTest(
            algorithm = Degree(),
            outputFormat = outputFormat,
            start = 1,
            end = 32674,
            increment = 10000,
            windows = List(500, 1000, 10000)
    )

    val expected = "53fe18d6e38b2b32a1c8498100b888e3fd6b0d552dae99bb65fc29fd4f76336f"

    result shouldEqual expected
  }

//  test("Distinctiveness Test") {
//    //    TODO: Implement actual test as output is not deterministic due to floating point errors
//    algorithmTest(Distinctiveness(), outputFormat, 1, 32674, 10000, List(500, 1000, 10000))
//    assert(true)
//  }

  test("AverageNeighbourDegree Test") {
    val result =
      algorithmTest(
              algorithm = AverageNeighbourDegree(),
              outputFormat = outputFormat,
              start = 1,
              end = 32674,
              increment = 10000,
              windows = List(500, 1000, 10000)
      )

    val expected = "61d767d6ba98d5a06099d4f6d1e42f139dcb893b1caba7983ba4d87d648c6a8a"

    result shouldEqual expected
  }

//  test("PageRank Test") {
//    //    TODO: Implement actual test as output is not deterministic due to floating point errors
//    algorithmTest(PageRank(), outputFormat, 1, 32674, 10000, List(500, 1000, 10000))
//    assert(true)
//  }

//  test("WeightedPageRank Test") {
//    //    TODO: Implement actual test as output is not deterministic due to floating point errors
//    algorithmTest(WeightedPageRank(), outputFormat, 1, 32674, 10000, List(500, 1000, 10000))
//    assert(true)
//  }

  test("Strength Test") {
    val result =
      algorithmTest(
              algorithm = WeightedDegree[Long](),
              outputFormat = outputFormat,
              start = 1,
              end = 32674,
              increment = 10000,
              windows = List(500, 1000, 10000)
      )

    val expected = "ce2c985cd5db976c5fda5ffaa317d52f8e04236cc602b41468eb80d01be333ac"

    result shouldEqual expected
  }

//  test("LPA Test") {
//    assert(
//      algorithmTest(LPA[Int](seed=1234), outputFormat, 32674, 32674, 10000, List(10000))
//      equals "cf7bf559d634a0cf02739d9116b4d2f47c25679be724a896223c0917d55d2143"
//    )
//  }
//
//  test("SLPA Test") {
//    assert(
//      algorithmTest(SLPA(speakerRule = SLPA.ChooseRandom(seed=1234)), outputFormat, 32674, 32674, 10000, List(10000))
//      equals "a7c72dac767dc94d64d76e2c046c1dbe95154a8da7994d2133cf9e1b09b65570"
//    )
//  }

  test("Connected Components Test") {
    val result =
      algorithmTest(
              algorithm = ConnectedComponents(),
              outputFormat = outputFormat,
              start = 1,
              end = 32674,
              increment = 10000,
              windows = List(500, 1000, 10000)
      )

    val expected = "c6c26df04212ac7c0ba352d3acd79fb2c38f2c2943079bbe48dde9ea2b399410"

    result shouldEqual expected
  }

//  test("Random Walk Test") {
////    TODO: non-deterministic even with fixed seed, maybe message order is non-deterministic?
//      algorithmTest(RandomWalk(seed=1234), outputFormat, 1, 32674, 10000, List(500, 1000, 10000))
//    assert(true)
//  }

  test("Watts Cascade Test") {
    val result = algorithmTest(
            algorithm = WattsCascade(infectedSeed = Array("Gandalf"), threshold = 0.1),
            outputFormat = outputFormat,
            start = 1,
            end = 32674,
            increment = 10000,
            windows = List(500, 1000, 10000)
    )

    val expected = "772d24456e6b63f2a7b4c4111f34ea0685344d16237b77880058770903b5ae27"

    result shouldEqual expected
  }

//  test("DiscreteSI test") {
//    assert(
//      algorithmTest(DiscreteSI(Set("Gandalf"), seed=1234), outputFormat, 1, 32674, 10000, List(500, 1000, 10000))
//      equals "57191e340ef3e8268d255751b14fff76292087af2365048d961d59a5c0fbbc3f"
//    )
//  }

  test("Chain Test") {
    val result = algorithmTest(
            algorithm = TriangleCount() -> ConnectedComponents(),
            outputFormat = outputFormat,
            start = 1,
            end = 32674,
            increment = 10000,
            windows = List(500, 1000, 10000)
    )

    val expected = "c6c26df04212ac7c0ba352d3acd79fb2c38f2c2943079bbe48dde9ea2b399410"

    result shouldEqual expected
  }

  test("Square counting test") {
    val result = algorithmTest(
            algorithm = SquareCount(),
            outputFormat = outputFormat,
            start = 1,
            end = 32674,
            increment = 10000,
            windows = List(500, 1000, 10000)
    )

    val expected = "7f025a14361326d15e6ce9736cc5b292873a9b3a638e1f3bda1f029b44153cd8"

    result shouldEqual expected
  }

  test("Temporal Triangle Count") {
    val result = algorithmTest(
            algorithm = TriangleCount(),
            outputFormat = outputFormat,
            start = 1,
            end = 32674,
            increment = 10000,
            windows = List(500, 1000, 10000)
    )

    val expected = "91588edb0139e62ff1acc1be54d89a12e1691bf1ef610da8667f91e5089a0d27"

    result shouldEqual expected
  }

  test("Taint Tracking") {
    val result = algorithmTest(
            algorithm = GenericTaint(1, infectedNodes = Set("Bilbo"), stopNodes = Set("Aragorn")),
            outputFormat = outputFormat,
            start = 1,
            end = 32674,
            increment = 10000,
            windows = List(500, 1000, 10000)
    )

    val expected = "85c24ece1ac693814abbac304d18858572a0d7644457f9272cf642caf8517660"

    result shouldEqual expected
  }

  test("Weighted Random Walk") {
    algorithmPointTest(
            algorithm = WeightedRandomWalk[Int](),
            outputFormat = outputFormat,
            timestamp = 32674
    )

    assert(true)
  }

  // TODO Re-enable with Seed to produce same result
//  test("Binary Diffusion") {
//    assert(
//      algorithmTest(BinaryDiffusion(seed=1, reinfect=false),outputFormat,1, 32674, 10000, List(500, 1000, 10000))
//        equals "dc7a2a28857913f03f3f955353cfe6701abbf4703441ae6bdf92ec454efdd46b"
//    )
//  }

  override def setSpout(): Spout[String] = FileSpout(s"/tmp/lotr.csv")

  override def setGraphBuilder(): GraphBuilder[String] = new LOTRGraphBuilder()

  override def setup(): Unit = {
    val path = "/tmp/lotr.csv"
    val url  = "https://raw.githubusercontent.com/Raphtory/Data/main/lotr.csv"

    if (!new File(path).exists())
      try s"curl -o $path $url" !!
      catch {
        case ex: Exception =>
          logger.error(s"Failed to download 'lotr.csv' due to ${ex.getMessage}.")
          ex.printStackTrace()

          (s"rm $path" !)
          throw ex
      }
  }
}<|MERGE_RESOLUTION|>--- conflicted
+++ resolved
@@ -52,11 +52,6 @@
   }
 
   test("Global State Test") {
-<<<<<<< HEAD
-    assert(
-      algorithmTest(new GlobalState(),outputFormat,1, 32674, 10000, List(500, 1000, 10000))equals "206d686bb8c5c119980d1743e4ec2aceb1dc62895d0931b5608f521e4da5c334"
-    )
-=======
     val result =
       algorithmTest(
               algorithm = new GlobalState(),
@@ -67,10 +62,9 @@
               windows = List(500, 1000, 10000)
       )
 
-    val expected = "770e5063d367c101d71d0d10d437fd762a50a94744af3d07ea34291ffb2da253"
-
-    result shouldEqual expected
->>>>>>> f0ec1dd3
+    val expected = "206d686bb8c5c119980d1743e4ec2aceb1dc62895d0931b5608f521e4da5c334"
+
+    result shouldEqual expected
   }
 
   test("Degree Test") {
