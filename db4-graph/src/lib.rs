use std::{
    path::{Path, PathBuf},
    sync::{
        atomic::{self, AtomicUsize},
        Arc,
    },
};

// use crate::entries::node::UnlockedNodeEntry;
<<<<<<< HEAD
use raphtory_api::core::{entities::properties::meta::Meta, input::input_node::InputNode};
use raphtory_core::entities::{
    nodes::node_ref::NodeRef, properties::graph_meta::GraphMeta, GidRef, VID,
};
use storage::{
    persist::strategy::PersistentStrategy, Extension, GIDResolver,
    Layer, ReadLockedLayer, ES, NS,
=======
use raphtory_api::core::{
    entities::{
        self,
        properties::{meta::Meta, prop::Prop},
    },
    input::input_node::InputNode,
    storage::dict_mapper::MaybeNew,
};
use raphtory_core::{
    entities::{
        graph::{logical_to_physical::Mapping, tgraph::InvalidLayer},
        nodes::node_ref::NodeRef,
        properties::graph_meta::GraphMeta,
        GidRef, LayerIds, EID, VID,
    },
    storage::timeindex::TimeIndexEntry,
};
use storage::{
    error::DBV4Error, persist::strategy::PersistentStrategy, Extension, Layer, ReadLockedLayer, ES,
    NS,
>>>>>>> 0418d86e
};

pub mod entries;
pub mod mutation;

#[derive(Debug)]
pub struct TemporalGraph<EXT = Extension> {
    graph_dir: PathBuf,

    // mapping between logical and physical ids
    pub logical_to_physical: GIDResolver,
    pub node_count: AtomicUsize,

    max_page_len_nodes: usize,
    max_page_len_edges: usize,

    storage: Arc<Layer<EXT>>,

    edge_meta: Arc<Meta>,
    node_meta: Arc<Meta>,

    event_counter: AtomicUsize,
    graph_meta: Arc<GraphMeta>,
}

impl<EXT: PersistentStrategy<NS = NS<EXT>, ES = ES<EXT>>> TemporalGraph<EXT> {
    // pub fn node(&self, vid: VID) -> UnlockedNodeEntry<EXT> {
    //     UnlockedNodeEntry::new(vid, self)
    // }

    pub fn read_event_counter(&self) -> usize {
        self.event_counter.load(atomic::Ordering::Relaxed)
    }

    pub fn storage(&self) -> &Arc<Layer<EXT>> {
        &self.storage
    }

    pub fn graph_meta(&self) -> &Arc<GraphMeta> {
        &self.graph_meta
    }

    pub fn num_layers(&self) -> usize {
        self.storage.nodes().num_layers()
    }

    #[inline]
    pub fn resolve_node_ref(&self, v: NodeRef) -> Option<VID> {
        match v {
            NodeRef::Internal(vid) => Some(vid),
            NodeRef::External(GidRef::U64(gid)) => self.logical_to_physical.get_u64(gid),
            NodeRef::External(GidRef::Str(string)) => self
                .logical_to_physical
                .get_str(string)
                .or_else(|| self.logical_to_physical.get_u64(string.id())),
        }
    }

    #[inline]
    pub fn internal_num_nodes(&self) -> usize {
        self.storage.nodes().num_nodes()
    }

    #[inline]
    pub fn internal_num_edges(&self) -> usize {
        self.storage.edges().num_edges()
    }

    pub fn read_locked(self: &Arc<Self>) -> ReadLockedLayer<EXT> {
        self.storage.read_locked()
    }

    pub fn edge_meta(&self) -> &Arc<Meta> {
        &self.edge_meta
    }

    pub fn node_meta(&self) -> &Arc<Meta> {
        &self.node_meta
    }

    pub fn graph_dir(&self) -> &Path {
        &self.graph_dir
    }

    pub fn max_page_len_nodes(&self) -> usize {
        self.max_page_len_nodes
    }

    pub fn max_page_len_edges(&self) -> usize {
        self.max_page_len_edges
    }

    pub fn layer_ids(&self, key: entities::Layer) -> Result<LayerIds, InvalidLayer> {
        match key {
            entities::Layer::None => Ok(LayerIds::None),
            entities::Layer::All => Ok(LayerIds::All),
            entities::Layer::Default => Ok(LayerIds::One(0)),
            entities::Layer::One(id) => match self.edge_meta.get_layer_id(&id) {
                Some(id) => Ok(LayerIds::One(id)),
                None => Err(InvalidLayer::new(
                    id,
                    Self::get_valid_layers(&self.edge_meta),
                )),
            },
            entities::Layer::Multiple(ids) => {
                let mut new_layers = ids
                    .iter()
                    .map(|id| {
                        self.edge_meta.get_layer_id(id).ok_or_else(|| {
                            InvalidLayer::new(id.clone(), Self::get_valid_layers(&self.edge_meta))
                        })
                    })
                    .collect::<Result<Vec<_>, InvalidLayer>>()?;
                let num_layers = self.num_layers();
                let num_new_layers = new_layers.len();
                if num_new_layers == 0 {
                    Ok(LayerIds::None)
                } else if num_new_layers == 1 {
                    Ok(LayerIds::One(new_layers[0]))
                } else if num_new_layers == num_layers {
                    Ok(LayerIds::All)
                } else {
                    new_layers.sort_unstable();
                    new_layers.dedup();
                    Ok(LayerIds::Multiple(new_layers.into()))
                }
            }
        }
    }

    fn get_valid_layers(edge_meta: &Meta) -> Vec<String> {
        edge_meta
            .layer_meta()
            .get_keys()
            .iter()
            .map(|x| x.to_string())
            .collect::<Vec<_>>()
    }

    pub fn valid_layer_ids(&self, key: entities::Layer) -> LayerIds {
        match key {
            entities::Layer::None => LayerIds::None,
            entities::Layer::All => LayerIds::All,
            entities::Layer::Default => LayerIds::One(0),
            entities::Layer::One(id) => match self.edge_meta.get_layer_id(&id) {
                Some(id) => LayerIds::One(id),
                None => LayerIds::None,
            },
            entities::Layer::Multiple(ids) => {
                let mut new_layers = ids
                    .iter()
                    .flat_map(|id| self.edge_meta.get_layer_id(id))
                    .collect::<Vec<_>>();
                let num_layers = self.num_layers();
                let num_new_layers = new_layers.len();
                if num_new_layers == 0 {
                    LayerIds::None
                } else if num_new_layers == 1 {
                    LayerIds::One(new_layers[0])
                } else if num_new_layers == num_layers {
                    LayerIds::All
                } else {
                    new_layers.sort_unstable();
                    new_layers.dedup();
                    LayerIds::Multiple(new_layers.into())
                }
            }
        }
    }
}<|MERGE_RESOLUTION|>--- conflicted
+++ resolved
@@ -7,15 +7,6 @@
 };
 
 // use crate::entries::node::UnlockedNodeEntry;
-<<<<<<< HEAD
-use raphtory_api::core::{entities::properties::meta::Meta, input::input_node::InputNode};
-use raphtory_core::entities::{
-    nodes::node_ref::NodeRef, properties::graph_meta::GraphMeta, GidRef, VID,
-};
-use storage::{
-    persist::strategy::PersistentStrategy, Extension, GIDResolver,
-    Layer, ReadLockedLayer, ES, NS,
-=======
 use raphtory_api::core::{
     entities::{
         self,
@@ -35,8 +26,7 @@
 };
 use storage::{
     error::DBV4Error, persist::strategy::PersistentStrategy, Extension, Layer, ReadLockedLayer, ES,
-    NS,
->>>>>>> 0418d86e
+    NS, GIDResolver,
 };
 
 pub mod entries;
