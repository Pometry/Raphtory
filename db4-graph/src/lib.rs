use std::{
    io,
    path::{Path, PathBuf},
    sync::{atomic::AtomicUsize, Arc},
};

use raphtory_api::core::{
    entities::{self, properties::meta::Meta},
    input::input_node::InputNode,
};
use raphtory_core::{
    entities::{graph::tgraph::InvalidLayer, nodes::node_ref::NodeRef, GidRef, LayerIds, EID, VID},
    storage::timeindex::TimeIndexEntry,
};
use storage::{
    error::StorageError,
    pages::{
        layer_counter::GraphStats,
        locked::{
            edges::WriteLockedEdgePages, graph_props::WriteLockedGraphPropPages,
            nodes::WriteLockedNodePages,
        },
    },
    persist::strategy::{Config, PersistentStrategy},
    resolver::GIDResolverOps,
<<<<<<< HEAD
    wal::Wal,
    Extension, GIDResolver, Layer, ReadLockedLayer, transaction::TransactionManager, WalImpl, ES, NS,
=======
    wal::{GraphWal, TransactionID, Wal},
    Extension, GIDResolver, Layer, ReadLockedLayer, WalImpl, ES, GS, NS,
>>>>>>> 5e7bd740
};
use tempfile::TempDir;

#[derive(Debug)]
pub struct TemporalGraph<EXT: Config = Extension> {
    // mapping between logical and physical ids
    pub logical_to_physical: Arc<GIDResolver>,
    pub node_count: AtomicUsize,
    storage: Arc<Layer<EXT>>,
    graph_dir: Option<GraphDir>,
    pub transaction_manager: Arc<TransactionManager>,
    pub wal: Arc<WalImpl>,
}

#[derive(Debug)]
pub enum GraphDir {
    Temp(TempDir),
    Path(PathBuf),
}

impl GraphDir {
    pub fn path(&self) -> &Path {
        match self {
            GraphDir::Temp(dir) => dir.path(),
            GraphDir::Path(path) => path,
        }
    }
    pub fn gid_resolver_dir(&self) -> PathBuf {
        self.path().join("gid_resolver")
    }

    pub fn wal_dir(&self) -> PathBuf {
        self.path().join("wal")
    }

    pub fn create_dir(&self) -> Result<(), io::Error> {
        if let GraphDir::Path(path) = self {
            std::fs::create_dir_all(path)?;
        }
        Ok(())
    }
}

impl AsRef<Path> for GraphDir {
    fn as_ref(&self) -> &Path {
        self.path()
    }
}

impl<'a> From<&'a Path> for GraphDir {
    fn from(path: &'a Path) -> Self {
        GraphDir::Path(path.to_path_buf())
    }
}

impl Default for TemporalGraph<Extension> {
    fn default() -> Self {
        Self::new(Extension::default()).unwrap()
    }
}

impl<EXT: PersistentStrategy<NS = NS<EXT>, ES = ES<EXT>, GS = GS<EXT>>> TemporalGraph<EXT> {
    pub fn new(ext: EXT) -> Result<Self, StorageError> {
        let node_meta = Meta::new_for_nodes();
        let edge_meta = Meta::new_for_edges();
        let graph_props_meta = Meta::new_for_graph_props();

        Self::new_with_meta(None, node_meta, edge_meta, graph_props_meta, ext)
    }

    pub fn new_with_path(path: impl AsRef<Path>, ext: EXT) -> Result<Self, StorageError> {
        let node_meta = Meta::new_for_nodes();
        let edge_meta = Meta::new_for_edges();
        let graph_props_meta = Meta::new_for_graph_props();

        Self::new_with_meta(
            Some(path.as_ref().into()),
            node_meta,
            edge_meta,
            graph_props_meta,
            ext,
        )
    }

    pub fn load_from_path(path: impl AsRef<Path>) -> Result<Self, StorageError> {
        let path = path.as_ref();
        let storage = Layer::load(path)?;

        let gid_resolver_dir = path.join("gid_resolver");
        let resolver = GIDResolver::new_with_path(&gid_resolver_dir)?;
        let node_count = AtomicUsize::new(storage.nodes().num_nodes());
        let wal_dir = path.join("wal");
        let wal = Arc::new(WalImpl::new(Some(wal_dir))?);

        Ok(Self {
            graph_dir: Some(path.into()),
            logical_to_physical: resolver.into(),
            node_count,
            storage: Arc::new(storage),
<<<<<<< HEAD
            graph_meta: Arc::new(GraphMeta::default()),
            transaction_manager: Arc::new(TransactionManager::new()),
=======
            transaction_manager: Arc::new(TransactionManager::new(wal.clone())),
>>>>>>> 5e7bd740
            wal,
        })
    }

    pub fn new_with_meta(
        graph_dir: Option<GraphDir>,
        node_meta: Meta,
        edge_meta: Meta,
        graph_meta: Meta,
        ext: EXT,
    ) -> Result<Self, StorageError> {
        let mut graph_dir = graph_dir;

        // Short-circuit graph_dir to None if disk storage is not enabled
        if !Extension::disk_storage_enabled() {
            graph_dir = None;
        }

        if let Some(dir) = graph_dir.as_ref() {
            std::fs::create_dir_all(dir)?
        }

        let gid_resolver_dir = graph_dir.as_ref().map(|dir| dir.gid_resolver_dir());
        let logical_to_physical = match gid_resolver_dir {
            Some(gid_resolver_dir) => GIDResolver::new_with_path(gid_resolver_dir)?,
            None => GIDResolver::new()?,
        }
        .into();

        let storage: Layer<EXT> = Layer::new_with_meta(
            graph_dir.as_ref().map(|p| p.path()),
            node_meta,
            edge_meta,
            graph_meta,
            ext,
        );

        let wal_dir = graph_dir.as_ref().map(|dir| dir.wal_dir());
        let wal = Arc::new(WalImpl::new(wal_dir)?);

        Ok(Self {
            graph_dir,
            logical_to_physical,
            node_count: AtomicUsize::new(0),
            storage: Arc::new(storage),
<<<<<<< HEAD
            graph_meta: Arc::new(GraphMeta::default()),
            transaction_manager: Arc::new(TransactionManager::new()),
=======
            transaction_manager: Arc::new(TransactionManager::new(wal.clone())),
>>>>>>> 5e7bd740
            wal,
        })
    }

    pub fn disk_storage_enabled(&self) -> bool {
        self.graph_dir().is_some() && Extension::disk_storage_enabled()
    }

    pub fn extension(&self) -> &EXT {
        self.storage().extension()
    }

    pub fn read_event_counter(&self) -> usize {
        self.storage().read_event_id()
    }

    pub fn storage(&self) -> &Arc<Layer<EXT>> {
        &self.storage
    }

    pub fn num_layers(&self) -> usize {
        self.storage.nodes().num_layers() - 1
    }

    #[inline]
    pub fn resolve_node_ref(&self, node: NodeRef) -> Option<VID> {
        match node {
            NodeRef::Internal(vid) => Some(vid),
            NodeRef::External(GidRef::U64(gid)) => self.logical_to_physical.get_u64(gid),
            NodeRef::External(GidRef::Str(string)) => self
                .logical_to_physical
                .get_str(string)
                .or_else(|| self.logical_to_physical.get_u64(string.id())),
        }
    }

    #[inline]
    pub fn internal_num_nodes(&self) -> usize {
        self.logical_to_physical.len()
    }

    #[inline]
    pub fn internal_num_edges(&self) -> usize {
        self.storage.edges().num_edges_layer(0)
    }

    pub fn read_locked(self: &Arc<Self>) -> ReadLockedLayer<EXT> {
        self.storage.read_locked()
    }

    pub fn edge_meta(&self) -> &Meta {
        self.storage().edge_meta()
    }

    pub fn node_meta(&self) -> &Meta {
        self.storage().node_meta()
    }

    pub fn graph_props_meta(&self) -> &Meta {
        self.storage.graph_props_meta()
    }

    pub fn graph_dir(&self) -> Option<&Path> {
        self.graph_dir.as_ref().map(|p| p.path())
    }

    #[inline]
    pub fn graph_earliest_time(&self) -> Option<i64> {
        Some(self.storage().earliest()).filter(|t| *t != i64::MAX)
    }

    #[inline]
    pub fn graph_latest_time(&self) -> Option<i64> {
        Some(self.storage().latest()).filter(|t| *t != i64::MIN)
    }

    pub fn layer_ids(&self, key: entities::Layer) -> Result<LayerIds, InvalidLayer> {
        match key {
            entities::Layer::None => Ok(LayerIds::None),
            entities::Layer::All => Ok(LayerIds::All),
            entities::Layer::Default => Ok(LayerIds::One(1)),
            entities::Layer::One(id) => match self.edge_meta().get_layer_id(&id) {
                Some(id) => Ok(LayerIds::One(id)),
                None => Err(InvalidLayer::new(
                    id,
                    Self::get_valid_layers(self.edge_meta()),
                )),
            },
            entities::Layer::Multiple(ids) => {
                let mut new_layers = ids
                    .iter()
                    .map(|id| {
                        self.edge_meta().get_layer_id(id).ok_or_else(|| {
                            InvalidLayer::new(id.clone(), Self::get_valid_layers(self.edge_meta()))
                        })
                    })
                    .collect::<Result<Vec<_>, InvalidLayer>>()?;
                let num_layers = self.num_layers();
                let num_new_layers = new_layers.len();
                if num_new_layers == 0 {
                    Ok(LayerIds::None)
                } else if num_new_layers == 1 {
                    Ok(LayerIds::One(new_layers[0]))
                } else if num_new_layers == num_layers {
                    Ok(LayerIds::All)
                } else {
                    new_layers.sort_unstable();
                    new_layers.dedup();
                    Ok(LayerIds::Multiple(new_layers.into()))
                }
            }
        }
    }

    fn get_valid_layers(edge_meta: &Meta) -> Vec<String> {
        edge_meta
            .layer_meta()
            .keys()
            .iter()
            .map(|x| x.to_string())
            .collect::<Vec<_>>()
    }

    pub fn valid_layer_ids(&self, key: entities::Layer) -> LayerIds {
        match key {
            entities::Layer::None => LayerIds::None,
            entities::Layer::All => LayerIds::All,
            entities::Layer::Default => LayerIds::One(0),
            entities::Layer::One(id) => match self.edge_meta().get_layer_id(&id) {
                Some(id) => LayerIds::One(id),
                None => LayerIds::None,
            },
            entities::Layer::Multiple(ids) => {
                let mut new_layers = ids
                    .iter()
                    .flat_map(|id| self.edge_meta().get_layer_id(id))
                    .collect::<Vec<_>>();
                let num_layers = self.num_layers();
                let num_new_layers = new_layers.len();
                if num_new_layers == 0 {
                    LayerIds::None
                } else if num_new_layers == 1 {
                    LayerIds::One(new_layers[0])
                } else if num_new_layers == num_layers {
                    LayerIds::All
                } else {
                    new_layers.sort_unstable();
                    new_layers.dedup();
                    LayerIds::Multiple(new_layers.into())
                }
            }
        }
    }

    pub fn write_locked_graph<'a>(&'a self) -> WriteLockedGraph<'a, EXT> {
        WriteLockedGraph::new(self)
    }

    pub fn update_time(&self, earliest: TimeIndexEntry) {
        // self.storage.update_time(earliest);
    }
}

pub struct WriteLockedGraph<'a, EXT>
where
    EXT: PersistentStrategy<NS = NS<EXT>, ES = ES<EXT>, GS = GS<EXT>>,
{
    pub nodes: WriteLockedNodePages<'a, storage::NS<EXT>>,
    pub edges: WriteLockedEdgePages<'a, storage::ES<EXT>>,
    pub graph_props: WriteLockedGraphPropPages<'a, storage::GS<EXT>>,
    pub graph: &'a TemporalGraph<EXT>,
}

impl<'a, EXT: PersistentStrategy<NS = NS<EXT>, ES = ES<EXT>, GS = GS<EXT>>>
    WriteLockedGraph<'a, EXT>
{
    pub fn new(graph: &'a TemporalGraph<EXT>) -> Self {
        WriteLockedGraph {
            nodes: graph.storage.nodes().write_locked(),
            edges: graph.storage.edges().write_locked(),
            graph_props: graph.storage.graph_props().write_locked(),
            graph,
        }
    }

    pub fn graph(&self) -> &TemporalGraph<EXT> {
        self.graph
    }

    pub fn resize_chunks_to_num_nodes(&mut self, num_nodes: usize) {
        if num_nodes == 0 {
            return;
        }
        let (chunks_needed, _) = self.graph.storage.nodes().resolve_pos(VID(num_nodes - 1));
        self.graph.storage().nodes().grow(chunks_needed + 1);
        std::mem::take(&mut self.nodes);
        self.nodes = self.graph.storage.nodes().write_locked();
    }

    pub fn resize_chunks_to_num_edges(&mut self, num_edges: usize) {
        if num_edges == 0 {
            return;
        }
        let (chunks_needed, _) = self.graph.storage.edges().resolve_pos(EID(num_edges - 1));
        self.graph.storage().edges().grow(chunks_needed + 1);
        std::mem::take(&mut self.edges);
        self.edges = self.graph.storage.edges().write_locked();
    }

    pub fn edge_stats(&self) -> &Arc<GraphStats> {
        self.graph.storage().edges().stats()
    }

    pub fn node_stats(&self) -> &Arc<GraphStats> {
        self.graph.storage().nodes().stats()
    }
}<|MERGE_RESOLUTION|>--- conflicted
+++ resolved
@@ -23,13 +23,7 @@
     },
     persist::strategy::{Config, PersistentStrategy},
     resolver::GIDResolverOps,
-<<<<<<< HEAD
-    wal::Wal,
     Extension, GIDResolver, Layer, ReadLockedLayer, transaction::TransactionManager, WalImpl, ES, NS,
-=======
-    wal::{GraphWal, TransactionID, Wal},
-    Extension, GIDResolver, Layer, ReadLockedLayer, WalImpl, ES, GS, NS,
->>>>>>> 5e7bd740
 };
 use tempfile::TempDir;
 
@@ -129,12 +123,7 @@
             logical_to_physical: resolver.into(),
             node_count,
             storage: Arc::new(storage),
-<<<<<<< HEAD
-            graph_meta: Arc::new(GraphMeta::default()),
             transaction_manager: Arc::new(TransactionManager::new()),
-=======
-            transaction_manager: Arc::new(TransactionManager::new(wal.clone())),
->>>>>>> 5e7bd740
             wal,
         })
     }
@@ -180,12 +169,7 @@
             logical_to_physical,
             node_count: AtomicUsize::new(0),
             storage: Arc::new(storage),
-<<<<<<< HEAD
-            graph_meta: Arc::new(GraphMeta::default()),
             transaction_manager: Arc::new(TransactionManager::new()),
-=======
-            transaction_manager: Arc::new(TransactionManager::new(wal.clone())),
->>>>>>> 5e7bd740
             wal,
         })
     }
