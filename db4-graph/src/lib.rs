--- conflicted
+++ resolved
@@ -1,13 +1,9 @@
 use std::{
     path::{Path, PathBuf},
-<<<<<<< HEAD
     sync::{
         atomic::{self, AtomicU64, AtomicUsize},
         Arc,
     },
-=======
-    sync::{atomic::AtomicUsize, Arc},
->>>>>>> b21be212
 };
 
 use raphtory_api::core::{
@@ -108,7 +104,7 @@
     pub fn new() -> Self {
         let node_meta = Meta::new();
         let edge_meta = Meta::new();
-        Self::new_with_meta(Default::default(), node_meta, edge_meta)
+        Self::new_with_meta(GraphDir::default(), node_meta, edge_meta)
     }
 
     pub fn new_with_path(path: impl AsRef<Path>) -> Self {
