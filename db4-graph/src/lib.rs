--- conflicted
+++ resolved
@@ -26,14 +26,10 @@
     storage::timeindex::{AsTime, TimeIndexEntry},
 };
 use storage::{
-<<<<<<< HEAD
-    error::DBV4Error, persist::strategy::PersistentStrategy, Extension, Layer, ReadLockedLayer, ES,
+    error::DBV4Error, persist::strategy::PersistentStrategy, Extension,
+    Layer, ReadLockedLayer, ES,
     NS, resolver::GIDResolverOps, GIDResolver,
-=======
     pages::locked::{edges::WriteLockedEdgePages, nodes::WriteLockedNodePages},
-    persist::strategy::PersistentStrategy,
-    Extension, Layer, ReadLockedLayer, ES, NS,
->>>>>>> 5d2549c8
 };
 
 pub mod entries;
