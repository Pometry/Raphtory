--- conflicted
+++ resolved
@@ -267,17 +267,13 @@
         dst.update_time(t, elid);
     }
 
-<<<<<<< HEAD
-    pub fn link_edge(&self, eid: EID, t: EventTime, layer: usize, is_deletion: bool) -> EdgeWGuard {
-=======
     pub fn link_edge(
         &self,
         eid: EID,
-        t: TimeIndexEntry,
+        t: EventTime,
         layer: usize,
         is_deletion: bool,
     ) -> EdgeWGuard<'_> {
->>>>>>> 43c2835d
         let (src, dst) = {
             let edge_r = self.storage.edges.get_edge(eid);
             let edge_r = edge_r.as_mem_edge().edge_store();
