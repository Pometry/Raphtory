--- conflicted
+++ resolved
@@ -1,22 +1,10 @@
-<<<<<<< HEAD
 use chrono::{DateTime, Duration, Months};
 use itertools::{Either, Itertools};
 use raphtory_api::core::{storage::timeindex::EventTime, utils::time::ParseTimeError};
 use regex::Regex;
-use std::ops::{Add, Sub};
-=======
-use chrono::{DateTime, Datelike, Duration, Months, NaiveDate, NaiveDateTime, TimeZone};
-use itertools::Itertools;
-use regex::Regex;
-use std::{
-    convert::Infallible,
-    ops::{Add, Sub},
-};
-
-use chrono::ParseError;
-use raphtory_api::core::storage::timeindex::{AsTime, TimeIndexEntry};
-use std::{num::ParseIntError, ops::Mul};
-
+use std::ops::{Add, Sub, Mul};
+
+//TODO: MOVE THIS
 pub(crate) const SECOND_MS: i64 = 1000;
 pub(crate) const MINUTE_MS: i64 = 60 * SECOND_MS;
 pub(crate) const HOUR_MS: i64 = 60 * MINUTE_MS;
@@ -176,7 +164,7 @@
             .timestamp_millis())
     }
 }
->>>>>>> 08685ee9
+//end of move########################
 
 #[derive(Clone, Copy, Debug, PartialEq)]
 pub enum IntervalSize {
@@ -615,13 +603,6 @@
     }
 }
 
-<<<<<<< HEAD
-impl Add<Interval> for EventTime {
-    type Output = EventTime;
-    fn add(self, rhs: Interval) -> Self::Output {
-        match rhs.size {
-            IntervalSize::Discrete(number) => EventTime::from(self.0 + (number as i64)),
-=======
 // since all IntervalSize values (discrete number and temporal millis/months) are unsigned,
 // we can only multiply with unsigned numbers.
 impl Mul<Interval> for u32 {
@@ -644,34 +625,25 @@
     }
 }
 
-impl Add<Interval> for TimeIndexEntry {
-    type Output = TimeIndexEntry;
+impl Add<Interval> for EventTime {
+    type Output = EventTime;
     fn add(self, rhs: Interval) -> Self::Output {
         match rhs.size {
-            IntervalSize::Discrete(number) => TimeIndexEntry(self.0 + (number as i64), self.1),
->>>>>>> 08685ee9
+            IntervalSize::Discrete(number) => EventTime(self.0 + (number as i64), self.1),
             IntervalSize::Temporal { millis, months } => {
                 // first we add the number of months and then the number of milliseconds for
                 // consistency with the implementation of Sub (we revert back the steps) so we
                 // guarantee that:  time + interval - interval = time
                 let datetime = DateTime::from_timestamp_millis(self.0)
                     .unwrap_or_else(|| {
-<<<<<<< HEAD
                         panic!("{self} cannot be interpreted as a milliseconds timestamp")
-=======
-                        panic!("TimeIndexEntry[{}, {}] cannot be interpreted as a milliseconds timestamp", self.0, self.1)
->>>>>>> 08685ee9
                     })
                     .naive_utc();
                 let timestamp = (datetime + Months::new(months))
                     .and_utc()
                     .timestamp_millis()
                     + millis as i64;
-<<<<<<< HEAD
                 EventTime(timestamp, self.1)
-=======
-                TimeIndexEntry(timestamp, self.1)
->>>>>>> 08685ee9
             }
         }
     }
