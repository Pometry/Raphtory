package com.raphtory.algorithms

import com.raphtory.core.model.analysis.entityVisitors.VertexVisitor
import scala.collection.mutable.ArrayBuffer
import scala.collection.parallel.immutable
import scala.reflect.io.Path

/**
Description
  Returns outliers detected based on the community structure of the Graph.

  Tha algorithm runs an instance of LPA on the graph, initially, and then defines an outlier score based on a node's
  community membership and how it compares to its neighbors community memberships.

Parameters
  top (Int)       – Defines number of nodes with high outlier score to be returned. (default: 0)
                      If not specified, Raphtory will return the outlier score for all nodes.
  weight (String) - Edge property (default: ""). To be specified in case of weighted LPA.
  cutoff (Double) - Outlier score threshold (default: 0.0). Identifies the outliers with an outlier score > cutoff.
  maxIter (Int)   - Maximum iterations for LPA to run. (default: 500)

Returns
  total (Int)     – Number of detected outliers.
  outliers Map(Long, Double) – Map of (node, outlier score) sorted by their outlier score.
                  Returns `top` nodes with outlier score higher than `cutoff` if specified.
**/

object CommunityOutlierDetection {
  def apply(args:Array[String]): CommunityOutlierDetection = new CommunityOutlierDetection(args)
}

class CommunityOutlierDetection(args: Array[String]) extends LPA(args) {
  //args = [top output, edge property, maxIter, threshold]
  val topnum: Int           = if (args.length == 0) 0 else args.head.toInt
  val thr: Double           = if (args.length < 4) 0.0 else args(3).toDouble

  override val output_file: String = System.getenv().getOrDefault("CBOD_OUTPUT_PATH", "").trim

  override def doSomething(v: VertexVisitor, neighborLabels: Array[Long]): Unit = {
    val vlabel       = v.getState[Long]("lpalabel")
    val outlierScore = 1 - (neighborLabels.count(_ == vlabel) / neighborLabels.length.toDouble)
    v.setState("outlierscore", outlierScore)
  }

  override def returnResults(): Any =
    view
      .getVertices()
      .filter(v => v.Type() == nodeType)
      .map(vertex => (vertex.ID(), vertex.getOrSetState[Double]("outlierscore", -1.0))) //TODO: IM: temp fix -- to be removed later

  override def processResults(results: ArrayBuffer[Any], timestamp: Long, viewCompleteTime: Long): Unit = {
    val endResults = results.asInstanceOf[ArrayBuffer[immutable.ParHashMap[Long, Double]]].flatten
<<<<<<< HEAD
    val outliers   = endResults.filter(_._2 >= thr)
    val sorted     = outliers.sortBy(-_._2)
    val sortedstr  = sorted.map(x => s""""${x._1}":${x._2}""")
    val top        = sorted.map(_._1).take(5)
    val total      = outliers.length
    val out        = if (topnum == 0) sortedstr else sortedstr.take(topnum)
    val text = s"""{"time":$timestamp,"total":$total,"top5":[${top.mkString(",")}],"outliers":{${out
      .mkString(",")}},"viewTime":$viewCompleteTime}"""
    if (output_file.nonEmpty) Path(output_file).createFile().appendAll(text + "\n")
    else    println(text)
=======
    val outliers = endResults.filter(_._2 >= thr)
    val sorted = outliers.sortBy(- _._2)
    val sortedstr = sorted.map(x => s""""${x._1}":${x._2}""")
    val top = sorted.map(_._1).take(5)
    val total = outliers.length
    val proportion = total/endResults.length.toDouble
    val out = if (topnum == -1) sortedstr else sortedstr.take(topnum)
    val text = s"""{"time":$timestamp,"total":$total,"top5":[${top.mkString(",")}],"outliers":{${out.mkString(",")}},"proportion":$proportion,"viewTime":$viewCompleteTime}"""
    //Path(output_file).createFile().appendAll(text + "\n")
    //    println(text)
    publishData(text)
>>>>>>> ccb6e52c
  }

  override def processWindowResults(
      results: ArrayBuffer[Any],
      timestamp: Long,
      windowSize: Long,
      viewCompleteTime: Long
  ): Unit = {
    val endResults = results.asInstanceOf[ArrayBuffer[immutable.ParHashMap[Long, Double]]].flatten
<<<<<<< HEAD
    val outliers   = endResults.filter(_._2 >= thr)
    val sorted     = outliers.sortBy(-_._2)
    val sortedstr  = sorted.map(x => s""""${x._1}":${x._2}""")
    val top        = sorted.map(_._1).take(5)
    val total      = outliers.length
    val out        = if (topnum == 0) sortedstr else sortedstr.take(topnum)
    val text = s"""{"time":$timestamp,"windowsize":$windowSize,"total":$total,"top5":[${top
      .mkString(",")}],"outliers":{${out.mkString(",")}},"viewTime":$viewCompleteTime}"""
    if (output_file.nonEmpty) Path(output_file).createFile().appendAll(text + "\n")
    else println(text)
=======
    val outliers = endResults.filter(_._2 >= thr)
    val sorted = outliers.sortBy(- _._2)
    val sortedstr = sorted.map(x => s""""${x._1}":${x._2}""")
    val top = sorted.map(_._1).take(5)
    val total = outliers.length
    val proportion = total/endResults.length.toDouble
    val out = if (topnum == -1) sortedstr else sortedstr.take(topnum)
    val text = s"""{"time":$timestamp,"windowsize":$windowSize,"total":$total,"top5":[${top.mkString(",")}],"outliers":{${out.mkString(",")}},"proportion":$proportion,"viewTime":$viewCompleteTime},"""
    //Path(output_file).createFile().appendAll(text + "\n")
//    println(text)
    publishData(text)
>>>>>>> ccb6e52c
  }
}<|MERGE_RESOLUTION|>--- conflicted
+++ resolved
@@ -50,7 +50,7 @@
 
   override def processResults(results: ArrayBuffer[Any], timestamp: Long, viewCompleteTime: Long): Unit = {
     val endResults = results.asInstanceOf[ArrayBuffer[immutable.ParHashMap[Long, Double]]].flatten
-<<<<<<< HEAD
+
     val outliers   = endResults.filter(_._2 >= thr)
     val sorted     = outliers.sortBy(-_._2)
     val sortedstr  = sorted.map(x => s""""${x._1}":${x._2}""")
@@ -61,19 +61,6 @@
       .mkString(",")}},"viewTime":$viewCompleteTime}"""
     if (output_file.nonEmpty) Path(output_file).createFile().appendAll(text + "\n")
     else    println(text)
-=======
-    val outliers = endResults.filter(_._2 >= thr)
-    val sorted = outliers.sortBy(- _._2)
-    val sortedstr = sorted.map(x => s""""${x._1}":${x._2}""")
-    val top = sorted.map(_._1).take(5)
-    val total = outliers.length
-    val proportion = total/endResults.length.toDouble
-    val out = if (topnum == -1) sortedstr else sortedstr.take(topnum)
-    val text = s"""{"time":$timestamp,"total":$total,"top5":[${top.mkString(",")}],"outliers":{${out.mkString(",")}},"proportion":$proportion,"viewTime":$viewCompleteTime}"""
-    //Path(output_file).createFile().appendAll(text + "\n")
-    //    println(text)
-    publishData(text)
->>>>>>> ccb6e52c
   }
 
   override def processWindowResults(
@@ -83,7 +70,6 @@
       viewCompleteTime: Long
   ): Unit = {
     val endResults = results.asInstanceOf[ArrayBuffer[immutable.ParHashMap[Long, Double]]].flatten
-<<<<<<< HEAD
     val outliers   = endResults.filter(_._2 >= thr)
     val sorted     = outliers.sortBy(-_._2)
     val sortedstr  = sorted.map(x => s""""${x._1}":${x._2}""")
@@ -94,18 +80,5 @@
       .mkString(",")}],"outliers":{${out.mkString(",")}},"viewTime":$viewCompleteTime}"""
     if (output_file.nonEmpty) Path(output_file).createFile().appendAll(text + "\n")
     else println(text)
-=======
-    val outliers = endResults.filter(_._2 >= thr)
-    val sorted = outliers.sortBy(- _._2)
-    val sortedstr = sorted.map(x => s""""${x._1}":${x._2}""")
-    val top = sorted.map(_._1).take(5)
-    val total = outliers.length
-    val proportion = total/endResults.length.toDouble
-    val out = if (topnum == -1) sortedstr else sortedstr.take(topnum)
-    val text = s"""{"time":$timestamp,"windowsize":$windowSize,"total":$total,"top5":[${top.mkString(",")}],"outliers":{${out.mkString(",")}},"proportion":$proportion,"viewTime":$viewCompleteTime},"""
-    //Path(output_file).createFile().appendAll(text + "\n")
-//    println(text)
-    publishData(text)
->>>>>>> ccb6e52c
   }
 }