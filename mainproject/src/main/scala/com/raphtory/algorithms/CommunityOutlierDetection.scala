--- conflicted
+++ resolved
@@ -58,14 +58,9 @@
     val out       = if (top == 0) sortedstr else sortedstr.take(top)
     val text = s"""{"time":$timestamp,"total":$total,"top5":[${top5.mkString(",")}],"outliers":{${out
       .mkString(",")}},"viewTime":$viewCompleteTime}"""
-<<<<<<< HEAD
     publishData(text)
     //if (output_file.nonEmpty) Path(output_file).createFile().appendAll(text + "\n")
     //else    println(text)
-=======
-    if (output_file.nonEmpty) Path(output_file).createFile().appendAll(text + "\n")
-    else println(text)
->>>>>>> 8d6bba57
   }
 
   override def processWindowResults(
