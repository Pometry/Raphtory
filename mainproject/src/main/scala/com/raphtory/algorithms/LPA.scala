--- conflicted
+++ resolved
@@ -110,17 +110,12 @@
     val text = s"""{"time":$timestamp,"top5":[${er.top5
       .mkString(",")}],"total":${er.total},"totalIslands":${er.totalIslands},"communities": [${commtxt
       .mkString(",")}], "viewTime":$viewCompleteTime}"""
-<<<<<<< HEAD
 
     output_file match {
       case "" => println(text)
       case _  => Path(output_file).createFile().appendAll(text + "\n")
     }
-=======
     publishData(text)
-//    if (output_file.nonEmpty) Path(output_file).createFile().appendAll(text + "\n")
-//    else println(text)
->>>>>>> 0fcd3e4e
   }
 
   override def processWindowResults(
@@ -134,17 +129,12 @@
     val text = s"""{"time":$timestamp,"windowsize":$windowSize,"top5":[${er.top5
       .mkString(",")}],"total":${er.total},"totalIslands":${er.totalIslands},"communities": [${commtxt
       .mkString(",")}], "viewTime":$viewCompleteTime}"""
-<<<<<<< HEAD
 
     output_file match {
       case "" => println(text)
       case _  => Path(output_file).createFile().appendAll(text + "\n")
     }
-=======
     publishData(text)
-    //    if (output_file.nonEmpty) Path(output_file).createFile().appendAll(text + "\n")
-//    else println(text)
->>>>>>> 0fcd3e4e
   }
 
   def extractData(results: ArrayBuffer[Any]): fd = {
