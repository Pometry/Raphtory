import com.typesafe.sbt.packager.archetypes.scripts.AshScriptPlugin
import com.typesafe.sbt.packager.docker.Cmd

val Akka        = "2.5.26"
val Config      = "1.2.1"
val JodaT       = "2.3"
val Logback     = "1.1.2"
val Scala       = "2.12.4"
val Slf4j       = "1.7.7"
val lightBend   = "1.0.5"
val SbtPackager = "1.2.0"

val resolutionRepos = Seq(
        "Typesafe Repo" at "http://repo.typesafe.com/typesafe/releases/",
        "Akka Snapshots" at "http://repo.akka.io/snapshots/",
        "OSS" at "http://oss.sonatype.org/content/repositories/releases",
        "Mvn" at "http://mvnrepository.com/artifact" // for commons_exec
)

def dep_compile(deps: ModuleID*): Seq[ModuleID] = deps map (_ % "compile")
def dep_test(deps: ModuleID*): Seq[ModuleID] =
  deps map (_ % "test") // test vs test so as not to confuse w/sbt 'test'

val akka_actor         = "com.typesafe.akka" %% "akka-actor"            % Akka
val akka_slf4j         = "com.typesafe.akka" %% "akka-slf4j"            % Akka
val akka_remote        = "com.typesafe.akka" %% "akka-remote"           % Akka
val akka_cluster       = "com.typesafe.akka" %% "akka-cluster"          % Akka
val akka_tools         = "com.typesafe.akka" %% "akka-cluster-tools"    % Akka
val akka_dist_data     = "com.typesafe.akka" %% "akka-distributed-data" % Akka
val akka_actor_typed   = "com.typesafe.akka" %% "akka-actor-typed"      % Akka
val akka_cluster_typed = "com.typesafe.akka" %% "akka-cluster-typed"    % Akka
val akka_http          = "com.typesafe.akka" %% "akka-http"             % "10.1.11"
val reflect            = "org.scala-lang"    % "scala-reflect"         % "2.12.4"
val compile            = "org.scala-lang"    % "scala-compiler"        % "2.12.4"

val akka_management  = "com.lightbend.akka.management" %% "akka-management"                   % lightBend
val akka_management2 = "com.lightbend.akka.management" %% "akka-management-cluster-bootstrap" % lightBend
val kube             = "com.lightbend.akka.discovery"  %% "akka-discovery-kubernetes-api"     % lightBend

val typesafe_config = "com.typesafe" % "config" % Config

val spray_json = "io.spray" % "spray-json_2.12" % "1.3.3"
//val scalajack		    = "co.blocke"           % "scalajack_2.12"      % "4.1"
val logback      = "ch.qos.logback" % "logback-classic" % Logback
val slf4j_simple = "org.slf4j"      % "slf4j-api"       % "1.7.25"
val apacheLang   = "commons-lang"   % "commons-lang"    % "2.6"
val joda         = "joda-time"      % "joda-time"       % "2.10.5"

val kafka  = "org.apache.kafka" %% "kafka"        % "2.5.0"
val kafkac = "org.apache.kafka" % "kafka-clients" % "2.5.0"

val kamon            = "io.kamon"    %% "kamon-core"           % "2.1.0"
val kamon_prometheus = "io.kamon"    %% "kamon-prometheus"     % "2.1.0"
val kamon_akka       = "io.kamon"    %% "kamon-akka"           % "2.1.0"
val kamon_system     = "io.kamon"    %% "kamon-system-metrics" % "2.1.0"
val kamon_netty      = "io.kamon"    %% "kamon-netty"          % "1.0.0"
val monix            = "io.monix"    %% "monix"                % "3.0.0-RC1"
val mongo            = "org.mongodb" % "mongo-java-driver"     % "3.12.4"
val casbah           = "org.mongodb" %% "casbah-core"          % "3.1.1"

val doobie = "org.tpolecat" %% "doobie-core" % "0.8.4"
val doobiepostgres =
  "org.tpolecat" %% "doobie-postgres" % "0.8.4" // Postgres driver 42.2.8 + type mappings.
val lift = "net.liftweb" %% "lift-json" % "3.3.0"

val bitcoin      = "org.scalaj"  %% "scalaj-http" % "2.3.0"
val twitter_eval = "com.twitter" %% "util-eval"   % "6.43.0"

val IP = java.net.InetAddress.getLocalHost.getHostAddress

lazy val basicSettings = Seq(
        organization := "com.raphtory",
        description := "Raphtory Distributed Graph Stream Processing",
        startYear := Some(2014),
        scalaVersion := Scala,
        packageName := "raphtory",
        parallelExecution in Test := false,
        //resolvers					++= Dependencies.resolutionRepos,
        //resolvers					  ++= kamon_repos,
        scalacOptions := Seq(
                "-feature",
                "-deprecation",
                "-encoding",
                "UTF8",
                "-unchecked"
        ),
        testOptions in Test += Tests.Argument("-oDF"),
        version := "latest"
)

lazy val dockerStuff = Seq(
        maintainer := "Ben Steer <b.a.steer@qmul.ac.uk>",
        dockerBaseImage := "miratepuffin/raphtory-redis:latest",
<<<<<<< HEAD
        dockerRepository := Some("tsukitsune"),
        dockerExposedPorts := Seq(2551, 8080, 2552, 1600, 11600,8081,46339,9100)
=======
        dockerRepository := Some("narnolddd"),
        dockerExposedPorts := Seq(2551, 8080, 2552, 1600, 11600,8081,46339,9100),
>>>>>>> 5d0f04da
)

lazy val root = Project(id = "raphtory", base = file(".")) aggregate (cluster)

lazy val cluster = project
  .in(file("cluster"))
  .enablePlugins(JavaAppPackaging)
  .enablePlugins(AshScriptPlugin)
  .enablePlugins(JavaAgent)
  .settings(isSnapshot := true)
  .settings(dockerStuff: _*)
  .settings(
          mappings in Universal +=
            file(s"${baseDirectory.value}/../Build-Scripts/env-setter.sh") -> "bin/env-setter.sh"
  )
  .settings(dockerEntrypoint := Seq("bash"))
  .settings(
          dockerCommands ++= Seq(
                  Cmd("ENV", "PATH=/opt/docker/bin:${PATH}"),
                  Cmd("RUN", "chmod 755 bin/env-setter.sh")
          )
  )
  .settings(basicSettings: _*)
  .settings(
          libraryDependencies ++=
            dep_compile(
                    reflect,
                    compile,
                    typesafe_config,
                    akka_actor,
                    akka_cluster,
                    akka_tools,
                    akka_dist_data,
                    akka_http,
                    akka_remote,
                    akka_slf4j,
                    logback,
                    spray_json,
                    akka_management,
                    akka_management2,
                    kube,
                    kamon,
                    kamon_akka,
                    kamon_prometheus,
                    kamon_system,
                    monix,
                    bitcoin,
                    twitter_eval,
                    lift,
                    apacheLang,
                    kafka,
                    kafkac,
                    doobie,
                    doobiepostgres,
                    joda,
                    casbah,
                    mongo
            )
  )
  .settings(
          javaAgents += "org.aspectj" % "aspectjweaver" % "1.8.13",
          javaAgents += "io.kamon" % "kanela-agent" % "1.0.6",
          javaOptions in Universal += "-Dorg.aspectj.tracing.factory=default -XX:+UnlockExperimentalVMOptions -XX:+UseShenandoahGC -XX:+UseStringDeduplication"
  )<|MERGE_RESOLUTION|>--- conflicted
+++ resolved
@@ -91,13 +91,8 @@
 lazy val dockerStuff = Seq(
         maintainer := "Ben Steer <b.a.steer@qmul.ac.uk>",
         dockerBaseImage := "miratepuffin/raphtory-redis:latest",
-<<<<<<< HEAD
-        dockerRepository := Some("tsukitsune"),
-        dockerExposedPorts := Seq(2551, 8080, 2552, 1600, 11600,8081,46339,9100)
-=======
         dockerRepository := Some("narnolddd"),
         dockerExposedPorts := Seq(2551, 8080, 2552, 1600, 11600,8081,46339,9100),
->>>>>>> 5d0f04da
 )
 
 lazy val root = Project(id = "raphtory", base = file(".")) aggregate (cluster)
