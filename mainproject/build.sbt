import com.typesafe.sbt.packager.archetypes.scripts.AshScriptPlugin
import com.typesafe.sbt.packager.docker.Cmd

val Akka        = "2.5.26"
val Config      = "1.2.1"
val JodaT       = "2.3"
val Logback     = "1.1.2"
val Scala       = "2.12.4"
val Slf4j       = "1.7.7"
val lightBend   = "1.0.5"
val SbtPackager = "1.2.0"

val resolutionRepos = Seq(
        "Typesafe Repo" at "http://repo.typesafe.com/typesafe/releases/",
        "Akka Snapshots" at "http://repo.akka.io/snapshots/",
        "OSS" at "http://oss.sonatype.org/content/repositories/releases",
        "Mvn" at "http://mvnrepository.com/artifact" // for commons_exec
)

def dep_compile(deps: ModuleID*): Seq[ModuleID] = deps map (_ % "compile")
def dep_test(deps: ModuleID*): Seq[ModuleID] =
  deps map (_ % "test") // test vs test so as not to confuse w/sbt 'test'

val akka_actor         = "com.typesafe.akka" %% "akka-actor"            % Akka
val akka_slf4j         = "com.typesafe.akka" %% "akka-slf4j"            % Akka
val akka_remote        = "com.typesafe.akka" %% "akka-remote"           % Akka
val akka_cluster       = "com.typesafe.akka" %% "akka-cluster"          % Akka
val akka_tools         = "com.typesafe.akka" %% "akka-cluster-tools"    % Akka
val akka_dist_data     = "com.typesafe.akka" %% "akka-distributed-data" % Akka
val akka_actor_typed   = "com.typesafe.akka" %% "akka-actor-typed"      % Akka
val akka_cluster_typed = "com.typesafe.akka" %% "akka-cluster-typed"    % Akka
val akka_http          = "com.typesafe.akka" %% "akka-http"             % "10.1.11"
val reflect            = "org.scala-lang"    % "scala-reflect"         % "2.12.4"
val compile            = "org.scala-lang"    % "scala-compiler"        % "2.12.4"

val akka_management  = "com.lightbend.akka.management" %% "akka-management"                   % lightBend
val akka_management2 = "com.lightbend.akka.management" %% "akka-management-cluster-bootstrap" % lightBend
val kube             = "com.lightbend.akka.discovery"  %% "akka-discovery-kubernetes-api"     % lightBend

val typesafe_config = "com.typesafe" % "config" % Config

val spray_json = "io.spray" % "spray-json_2.12" % "1.3.3"
//val scalajack		    = "co.blocke"           % "scalajack_2.12"      % "4.1"
val logback      = "ch.qos.logback" % "logback-classic" % Logback
val slf4j_simple = "org.slf4j"      % "slf4j-api"       % "1.7.25"
val apacheLang   = "commons-lang"   % "commons-lang"    % "2.6"
val joda         = "joda-time"      % "joda-time"       % "2.10.5"

val kafka  = "org.apache.kafka" %% "kafka"        % "2.5.0"
val kafkac = "org.apache.kafka" % "kafka-clients" % "2.5.0"

val kamon            = "io.kamon"    %% "kamon-core"           % "2.1.0"
val kamon_prometheus = "io.kamon"    %% "kamon-prometheus"     % "2.1.0"
val kamon_akka       = "io.kamon"    %% "kamon-akka"           % "2.1.0"
val kamon_system     = "io.kamon"    %% "kamon-system-metrics" % "2.1.0"
val kamon_netty      = "io.kamon"    %% "kamon-netty"          % "1.0.0"
val monix            = "io.monix"    %% "monix"                % "3.0.0-RC1"
val mongo            = "org.mongodb" % "mongo-java-driver"     % "3.12.4"
val casbah           = "org.mongodb" %% "casbah-core"          % "3.1.1"

val doobie = "org.tpolecat" %% "doobie-core" % "0.8.4"
val doobiepostgres =
  "org.tpolecat" %% "doobie-postgres" % "0.8.4" // Postgres driver 42.2.8 + type mappings.
val lift = "net.liftweb" %% "lift-json" % "3.3.0"

val bitcoin      = "org.scalaj"  %% "scalaj-http" % "2.3.0"
val twitter_eval = "com.twitter" %% "util-eval"   % "6.43.0"

val IP = java.net.InetAddress.getLocalHost.getHostAddress

lazy val basicSettings = Seq(
        organization := "com.raphtory",
        description := "Raphtory Distributed Graph Stream Processing",
        startYear := Some(2014),
        scalaVersion := Scala,
        packageName := "raphtory",
        parallelExecution in Test := false,
        //resolvers					++= Dependencies.resolutionRepos,
        //resolvers					  ++= kamon_repos,
        scalacOptions := Seq(
                "-feature",
                "-deprecation",
                "-encoding",
                "UTF8",
                "-unchecked"
        ),
        testOptions in Test += Tests.Argument("-oDF"),
        version := "latest"
)

lazy val dockerStuff = Seq(
        maintainer := "Imane Hafnaoui <i.hafnaoui@qmul.ac.uk>",
        dockerBaseImage := "miratepuffin/raphtory-redis:latest",
<<<<<<< HEAD
        dockerRepository := Some("tsukitsune"),
        dockerExposedPorts := Seq(2551, 8080, 2552, 1600, 11600,8081)
=======
        dockerRepository := Some("miratepuffin"),
        dockerExposedPorts := Seq(2551, 8080, 2552, 1600, 11600,8081,46339,9100),
>>>>>>> 48e03d57
)

lazy val root = Project(id = "raphtory", base = file(".")) aggregate (cluster)

lazy val cluster = project
  .in(file("cluster"))
  .enablePlugins(JavaAppPackaging)
  .enablePlugins(AshScriptPlugin)
  .enablePlugins(JavaAgent)
  .settings(isSnapshot := true)
  .settings(dockerStuff: _*)
  .settings(
          mappings in Universal +=
            file(s"${baseDirectory.value}/../Build-Scripts/env-setter.sh") -> "bin/env-setter.sh"
  )
  .settings(dockerEntrypoint := Seq("bash"))
  .settings(
          dockerCommands ++= Seq(
                  Cmd("ENV", "PATH=/opt/docker/bin:${PATH}"),
                  Cmd("RUN", "chmod 755 bin/env-setter.sh")
          )
  )
  .settings(basicSettings: _*)
  .settings(
          libraryDependencies ++=
            dep_compile(
                    reflect,
                    compile,
                    typesafe_config,
                    akka_actor,
                    akka_cluster,
                    akka_tools,
                    akka_dist_data,
                    akka_http,
                    akka_remote,
                    akka_slf4j,
                    logback,
                    spray_json,
                    akka_management,
                    akka_management2,
                    kube,
                    kamon,
                    kamon_akka,
                    kamon_prometheus,
                    kamon_system,
                    monix,
                    bitcoin,
                    twitter_eval,
                    lift,
                    apacheLang,
                    kafka,
                    kafkac,
                    doobie,
                    doobiepostgres,
                    joda,
                    casbah,
                    mongo
            )
  )
  .settings(
          javaAgents += "org.aspectj" % "aspectjweaver" % "1.8.13",
          javaAgents += "io.kamon" % "kanela-agent" % "1.0.5",
          javaOptions in Universal += "-Dorg.aspectj.tracing.factory=default"
  )<|MERGE_RESOLUTION|>--- conflicted
+++ resolved
@@ -91,13 +91,9 @@
 lazy val dockerStuff = Seq(
         maintainer := "Imane Hafnaoui <i.hafnaoui@qmul.ac.uk>",
         dockerBaseImage := "miratepuffin/raphtory-redis:latest",
-<<<<<<< HEAD
-        dockerRepository := Some("tsukitsune"),
-        dockerExposedPorts := Seq(2551, 8080, 2552, 1600, 11600,8081)
-=======
         dockerRepository := Some("miratepuffin"),
         dockerExposedPorts := Seq(2551, 8080, 2552, 1600, 11600,8081,46339,9100),
->>>>>>> 48e03d57
+
 )
 
 lazy val root = Project(id = "raphtory", base = file(".")) aggregate (cluster)
