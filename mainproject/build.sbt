--- conflicted
+++ resolved
@@ -89,17 +89,10 @@
 )
 
 lazy val dockerStuff = Seq(
-<<<<<<< HEAD
         maintainer := "Ben Steer <b.a.steer@qmul.ac.uk>",
-        dockerBaseImage := "narnolddd/raphtory:latest",
+        dockerBaseImage := "miratepuffin/raphtory-redis:latest",
         dockerRepository := Some("narnolddd"),
-        dockerExposedPorts := Seq(2551, 8080, 2552, 1600, 11600,8081)
-=======
-        maintainer := "Imane Hafnaoui <i.hafnaoui@qmul.ac.uk>",
-        dockerBaseImage := "miratepuffin/raphtory-redis:latest",
-        dockerRepository := Some("miratepuffin"),
         dockerExposedPorts := Seq(2551, 8080, 2552, 1600, 11600,8081,46339)
->>>>>>> 7a4d0181
 )
 
 lazy val root = Project(id = "raphtory", base = file(".")) aggregate (cluster)
