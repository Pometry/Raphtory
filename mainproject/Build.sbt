--- conflicted
+++ resolved
@@ -63,17 +63,9 @@
 
 	lazy val dockerStuff = Seq(
 		maintainer := "Ben Steer <b.a.steer@qmul.ac.uk>",
-<<<<<<< HEAD
-		//dockerBaseImage := "errordeveloper/oracle-jre",
-		dockerBaseImage := "bigtruedata/scala",
-    dockerRepository := Some("quay.io/miratepuffin"),
+		dockerBaseImage := "miratepuffin/raphtory-redis",
+        dockerRepository := Some("miratepuffin"),
 		dockerExposedPorts := Seq(2551,8080,2552) ++ (9000 to 20000)
-		// test <<= test dependsOn (publishLocal in docker)
-=======
-		dockerBaseImage := "miratepuffin/raphtory-redis",
-    dockerRepository := Some("miratepuffin"),
-		dockerExposedPorts := Seq(2551,8080,2552) ++ (9000 to 10000)
->>>>>>> 9137c8a2
 		)
 
 	lazy val root = Project(id = "raphtory",
@@ -89,7 +81,6 @@
 		.settings(basicSettings: _*)
 		.settings(libraryDependencies ++=
 			dep_compile(
-<<<<<<< HEAD
 				typesafe_config, akka_http, akka_streams, akka_actor, akka_cluster, akka_tools,
 				akka_contrib, akka_remote, akka_slf4j, logback,spray_json,curator1,curator2,
 				kamon, kamon_akka, kamon_prometheus)
@@ -98,8 +89,4 @@
           javaAgents += "org.aspectj" % "aspectjweaver" % "1.8.13",
           javaOptions in Universal += "-Dorg.aspectj.tracing.factory=default"
 			)
-		//.settings((Keys.test in Test) <<= (Keys.test in Test) dependsOn (publishLocal in Docker))
-=======
-				typesafe_config, akka_http, akka_streams, akka_actor, akka_cluster, akka_tools, akka_contrib, akka_remote, akka_slf4j, logback,spray_json,curator1,curator2)
-		)
->>>>>>> 9137c8a2
+		//.settings((Keys.test in Test) <<= (Keys.test in Test) dependsOn (publishLocal in Docker))