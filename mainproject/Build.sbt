import com.typesafe.sbt.packager.archetypes.scripts.AshScriptPlugin
import com.typesafe.sbt.packager.docker.{Cmd, ExecCmd}


	val Akka            = "2.5.2"
	val Config          = "1.2.1"
	val JodaT           = "2.3"
	val Logback         = "1.1.2"
	val Scala           = "2.12.4"
	val Slf4j           = "1.7.7"
	//val ScalaJack		    = "4.0"
	val SbtPackager 	  = "1.2.0"


	val resolutionRepos = Seq(
		"Typesafe Repo" 	at "http://repo.typesafe.com/typesafe/releases/",
		"Akka Snapshots"	at "http://repo.akka.io/snapshots/",
		"OSS"						  at "http://oss.sonatype.org/content/repositories/releases",
		"Mvn" 						at "http://mvnrepository.com/artifact"  // for commons_exec
	)

	def dep_compile   (deps: ModuleID*): Seq[ModuleID] = deps map (_ % "compile")
	def dep_test      (deps: ModuleID*): Seq[ModuleID] = deps map (_ % "test")  // test vs test so as not to confuse w/sbt 'test'

	val akka_actor		  = "com.typesafe.akka"		%% "akka-actor"		      % Akka
	val akka_slf4j 		  = "com.typesafe.akka" 	%% "akka-slf4j"		      % Akka
	val akka_remote		  = "com.typesafe.akka" 	%% "akka-remote"	      % Akka
	val akka_cluster	  = "com.typesafe.akka" 	%% "akka-cluster" 	    % Akka
	val akka_contrib	  = "com.typesafe.akka" 	%% "akka-contrib" 	    % Akka
	val akka_tools 		  = "com.typesafe.akka"		%% "akka-cluster-tools" % Akka
	val akka_dist_data  = "com.typesafe.akka" 	%% "akka-distributed-data" % Akka
  val akka_streams    = "com.typesafe.akka"   %  "akka-stream_2.12"   % "2.5.2"
  val akka_http       = "com.typesafe.akka"   % "akka-http_2.12"      % "10.0.7"
	val typesafe_config	= "com.typesafe"			  %  "config"			        % Config
	val spray_json      = "io.spray"            % "spray-json_2.12"     % "1.3.3"
	//val scalajack		    = "co.blocke"           % "scalajack_2.12"      % "4.1"
	val logback			    = "ch.qos.logback" 			% "logback-classic"	    % Logback
	val slf4j_simple 	  = "org.slf4j" 					% "slf4j-api" 					% "1.7.25"
	val redis 					= "net.debasishg"       %% "redisclient"        % "3.5"

	//Zookeeper tings
	val curator1        = "org.apache.curator"  % "curator-framework"   % "2.12.0"
	val curator2        = "org.apache.curator"  % "curator-recipes"     % "2.12.0"

	val kamon						= "io.kamon"					 %% "kamon-core"					% "1.1.0"
	val kamon_prometheus= "io.kamon"					 %% "kamon-prometheus"		% "1.0.0"
  val kamon_akka      = "io.kamon"					 %% "kamon-akka-2.5"		  % "1.0.1"
	val kamon_system 		= "io.kamon" 					 %% "kamon-system-metrics"% "1.0.0"
  val monix						= "io.monix" 					 %% "monix" 						  % "3.0.0-RC1"
// https://mvnrepository.com/artifact/wf.bitcoin/JavaBitcoindRpcClient
	val bitcoin 			  = "org.scalaj" %% "scalaj-http" % "2.3.0"
// https://mvnrepository.com/artifact/com.twitter/util-eval
	val twitter_eval 		= "com.twitter" %% "util-eval" % "6.43.0"

	//val kamon_repos     = Seq(Resolver.bintrayRepo("kamon-io", "snapshots"))


	val IP = java.net.InetAddress.getLocalHost().getHostAddress()

	lazy val basicSettings = Seq(
 		organization 				:= "com.raphtory",
		description 				:= "Raphtory Distributed Graph Stream Processing",
		startYear 					:= Some(2014),
		scalaVersion 				:= Scala,
		packageName         := "raphtory",
		parallelExecution in Test 	:= false,
		//resolvers					++= Dependencies.resolutionRepos,
		//resolvers					  ++= kamon_repos,
		scalacOptions				:= Seq("-feature", "-deprecation", "-encoding", "UTF8", "-unchecked"),
		testOptions in Test += Tests.Argument("-oDF"),
<<<<<<< HEAD
		version 					:= "bazar"
=======
		version 					:= "latest"
>>>>>>> d8a6407f
	)

	lazy val dockerStuff = Seq(
		maintainer := "Ben Steer <b.a.steer@qmul.ac.uk>",
		dockerBaseImage := "miratepuffin/raphtory-redis",
        dockerRepository := Some("miratepuffin"),
		dockerExposedPorts := Seq(2551,8080,2552, 1600, 11600)

	)

	val newAnalyser = "com/raphtory/core/actors/analysismanager/TestAnalyser2.scala"

	lazy val root = Project(id = "raphtory",
		base = file(".")) aggregate(cluster)

	lazy val cluster = project.in(file("cluster"))
		.enablePlugins(JavaAppPackaging)
		.enablePlugins(AshScriptPlugin)
	  	.enablePlugins(JavaAgent)
		.settings(isSnapshot := true)
		.settings(dockerStuff:_*)
  	.settings(mappings in Universal +=
			file(s"${baseDirectory.value}/../docker-compose/env-setter.sh") -> "bin/env-setter.sh")
		.settings(mappings in Universal +=
			file(s"${baseDirectory.value}/src/main/scala/$newAnalyser") -> newAnalyser)
		.settings(dockerEntrypoint := Seq("bash"))
		.settings(dockerCommands ++= Seq(
			Cmd("ENV", "PATH=/opt/docker/bin:${PATH}"),
			Cmd("RUN", "chmod 755 bin/env-setter.sh")
		))
		.settings(basicSettings: _*)
		.settings(libraryDependencies ++=
			dep_compile(
				typesafe_config, akka_http, akka_streams, akka_actor, akka_cluster, akka_tools, akka_dist_data,
				akka_contrib, akka_remote, akka_slf4j, logback,spray_json,curator1,curator2,
				kamon, kamon_akka, kamon_prometheus, kamon_system,redis, monix,bitcoin,twitter_eval)
		)
	  	.settings(
          javaAgents += "org.aspectj" % "aspectjweaver" % "1.8.13",
          javaOptions in Universal += "-Dorg.aspectj.tracing.factory=default"
			)
		//.settings((Keys.test in Test) <<= (Keys.test in Test) dependsOn (publishLocal in Docker))<|MERGE_RESOLUTION|>--- conflicted
+++ resolved
@@ -68,11 +68,8 @@
 		//resolvers					  ++= kamon_repos,
 		scalacOptions				:= Seq("-feature", "-deprecation", "-encoding", "UTF8", "-unchecked"),
 		testOptions in Test += Tests.Argument("-oDF"),
-<<<<<<< HEAD
 		version 					:= "bazar"
-=======
-		version 					:= "latest"
->>>>>>> d8a6407f
+
 	)
 
 	lazy val dockerStuff = Seq(
