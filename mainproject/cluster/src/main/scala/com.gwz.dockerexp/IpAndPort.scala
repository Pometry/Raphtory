package com.gwz.dockerexp

<<<<<<< HEAD
import co.blocke.scalajack._
=======
import java.net._
import java.io._
>>>>>>> e8bd6e4e
import scala.util.Try


object IpPort {

  val ENV_HOST_IP        = "HOST_IP"
  val ENV_HOST_PORT      = "HOST_PORT"
  val ENV_HOSTNAME       = "HOSTNAME"
  val ENV_EXT_AKKA       = "EXT_AKKA"
}
import IpPort._

case class IpAndPort() {
  val baseAdaptor = {
    val base = new EnvAdaptor(){}
      base
  }
  val hostIP   = baseAdaptor.hostIP.getOrElse( throw new FailException("Can't determine host IP") )
  val akkaPort = baseAdaptor.akkaPort.getOrElse(throw new FailException("Can't determine akka port"))
}

trait EnvAdaptor {
  val hostIP   : Option[String] = Option(System.getenv().get(ENV_HOST_IP))
  val akkaPort : Option[Int]    = Option(System.getenv().get(ENV_HOST_PORT)).map(_.toInt)
  def +( ea:EnvAdaptor ) : EnvAdaptor  = {
    val left = this
    new EnvAdaptor(){
      override val hostIP   : Option[String] = left.hostIP.orElse(ea.hostIP)
      override val akkaPort : Option[Int]    = left.akkaPort.orElse(ea.akkaPort)
    }
  }
}


class FailException(msg:String) extends Exception(msg)

case class DockerInspect (
                           Id    : String,
                           Ports : List[PortBinding]
                         )

case class PortBinding(
                        PrivatePort : Int,
                        PublicPort  : Option[Int]
                      )<|MERGE_RESOLUTION|>--- conflicted
+++ resolved
@@ -1,11 +1,7 @@
 package com.gwz.dockerexp
 
-<<<<<<< HEAD
-import co.blocke.scalajack._
-=======
 import java.net._
 import java.io._
->>>>>>> e8bd6e4e
 import scala.util.Try
 
 
