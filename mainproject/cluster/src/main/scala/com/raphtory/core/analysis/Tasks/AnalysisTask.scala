package com.raphtory.core.analysis.Tasks

import java.io.FileNotFoundException
import java.net.InetAddress
import java.util.Date
import java.net.InetAddress
import akka.actor.{Actor, Cancellable, PoisonPill}
import akka.cluster.pubsub.DistributedPubSub
import akka.cluster.pubsub.DistributedPubSubMediator
import com.raphtory.core.analysis.API.Analyser
import com.raphtory.core.analysis.StartAnalysis
import com.raphtory.core.components.PartitionManager.Workers.ViewJob
import com.raphtory.core.model.communication._
import com.raphtory.core.utils.Utils
import kamon.Kamon
import com.mongodb.DBObject
import com.mongodb.casbah.MongoClient
import com.mongodb.casbah.MongoClientURI
import com.mongodb.util.JSON

import scala.collection.mutable
import scala.collection.mutable.ArrayBuffer
import scala.concurrent.duration._
import scala.io.Source
import scala.sys.process._

abstract class AnalysisTask(jobID: String, args:Array[String], analyser: Analyser, managerCount:Int,newAnalyser: Boolean,rawFile:String) extends Actor {
  protected var currentSuperStep    = 0 //SuperStep the algorithm is currently on
  implicit val executionContext = context.system.dispatchers.lookup("analysis-dispatcher")

  private var local: Boolean = Utils.local
  val saveData = System.getenv().getOrDefault("ANALYSIS_SAVE_OUTPUT", "false").trim.toBoolean
  val mongoIP = System.getenv().getOrDefault("ANALYSIS_MONGO_HOST", "localhost").trim
  val mongoPort = System.getenv().getOrDefault("ANALYSIS_MONGO_PORT", "27017").trim
  val dbname = System.getenv().getOrDefault("ANALYSIS_MONGO_DB_NAME", "raphtory").trim

  var viewTimeCurrentTimer = System.currentTimeMillis()

  //Communication Counters
  protected var ReaderACKS                   = 0    //Acks from the readers to say they are online
  protected var ReaderAnalyserACKS           = 0    //Ack to show that the chosen analyser is present within the partition
  protected var TimeOKFlag                   = true //flag to specify if the job is ok to run if temporal
  protected var TimeOKACKS                   = 0    //counter to see that all partitions have responded
  protected var workersFinishedSetup         = 0    //Acks from workers to see how many have finished the setup stage of analysis
  protected var workersFinishedSuperStep     = 0    //Acks from workers to say they have finished the superstep
  protected var workerResultsReceived        = 0    //Acks from workers when sending results back to analysis manager
  protected var messageLogACKS               = 0    //Acks from Workers with the amount of messages they have sent and received

  private var totalReceivedMessages = 0 //Total number of messages received by the workers
  private var totalSentMessages     = 0 //Total number of messages sent by the workers

  private var voteToHalt = true // If the workers have decided to halt

  private val debug                = System.getenv().getOrDefault("DEBUG", "false").trim.toBoolean //for printing debug messages

  protected val mediator = DistributedPubSub(context.system).mediator
  mediator ! DistributedPubSubMediator.Put(self)
  private var results: ArrayBuffer[Any] = mutable.ArrayBuffer[Any]()

  def result() = results

  protected def analysisType(): AnalysisType.Value

  private var lastTime = System.currentTimeMillis()
  def viewCompleteTime(): Long = {
    val newTime   = System.currentTimeMillis()
    val totalTime = newTime - lastTime
    lastTime = newTime
    totalTime
  }

  private var timetakenpersuperstep = System.currentTimeMillis()
  def stepCompleteTime(): Long = {
    val newTime   = System.currentTimeMillis()
    val totalTime = newTime - timetakenpersuperstep
    timetakenpersuperstep = newTime
    totalTime
  }
  viewCompleteTime()
  stepCompleteTime()

  protected val steps: Long    =  analyser.defineMaxSteps()         // number of supersteps before returning
  def restartTime():Long       =  0
  def timestamp(): Long   //defaults to live to be overwritten in view and range
  def windowSize(): Long       = -1L         //for windowing
  def windowSet(): Array[Long] = Array.empty //for sets of windows



  private def processOtherMessages(value: Any): Unit = println("Not handled message" + value.toString)
  protected def generateAnalyzer: Analyser =
    if (local){
      try{
        Class.forName(analyser.getClass.getCanonicalName).getConstructor(classOf[Array[String]]).newInstance(args).asInstanceOf[Analyser]
      }
      catch {
        case e:NoSuchMethodException => Class.forName(analyser.getClass.getCanonicalName).getConstructor().newInstance().asInstanceOf[Analyser]
      }
    } else analyser
  final protected def getManagerCount: Int      = managerCount
  final protected def getWorkerCount: Int       = managerCount * Utils.totalWorkers

  protected def processResults(timeStamp:Long) = {
    analyser.processResults(results, timeStamp,viewCompleteTime())
  }

  protected def processResultsWrapper(timeStamp: Long) = {
    if(saveData) {
      val mongo = MongoClient(MongoClientURI(s"mongodb://${InetAddress.getByName(mongoIP).getHostAddress()}:$mongoPort"))
      val buffer = new java.util.ArrayList[DBObject]()
      processResults(timeStamp)
      analyser.getPublishedData().foreach(data => {
        buffer.add(JSON.parse(data).asInstanceOf[DBObject])
      })
      analyser.clearPublishedData()
      mongo.getDB(dbname).getCollection(jobID).insert(buffer)
      buffer.clear()
    }
    else
      processResults(timeStamp)

  }

  protected def resetCounters() = {
    ReaderACKS = 0               //Acks from the readers to say they are online
    ReaderAnalyserACKS = 0       //Ack to show that the chosen analyser is present within the partition
    workersFinishedSetup = 0     //Acks from workers to see how many have finished the setup stage of analysis
    workersFinishedSuperStep = 0 //Acks from workers to say they have finished the superstep
    messageLogACKS = 0           //Acks from Workers with the amount of messages they have sent and received
    totalReceivedMessages = 0    //Total number of messages received by the workers
    totalSentMessages = 0        //Total number of messages sent by the workers
    workerResultsReceived = 0    //Total number of acks from worker when they are sending results back
    currentSuperStep = 0
    results = mutable.ArrayBuffer[Any]()
  }

  mediator ! DistributedPubSubMediator.Put(self)
  mediator ! DistributedPubSubMediator.Subscribe(Utils.partitionsTopic, self)
  mediator ! DistributedPubSubMediator.Subscribe(Utils.liveAnalysisTopic, self)

  override def preStart() {
    context.system.scheduler.scheduleOnce(Duration(1, MILLISECONDS), self, StartAnalysis())
  }

  override def receive: Receive = {
    case StartAnalysis()               => startAnalysis() //received message to start from Orchestrator
    case ReaderWorkersACK()            => readerACK() //count up number of acks and if == number of workers, check if analyser present
    case AnalyserPresent()             => analyserPresent() //analyser confirmed to be present within workers, send setup request to workers
    case TimeResponse(ok, time)        => timeResponse(ok, time) //checking if the timestamps are ok within all partitions
    case "recheckTime"                 => timeRecheck() //if the time was previous out of scope, wait and then recheck
    case Ready(messagesSent)           => ready(messagesSent) //worker has completed setup and is ready to roll -- send nextstep
    case EndStep(messages, voteToHalt) => endStep(messages, voteToHalt) //worker has finished the step
    case ReturnResults(results)        => finaliseJob(results) //worker has finished teh job and is returned the results
    case "restart"                     => restart()
    case MessagesReceived(workerID, receivedMessages, sentMessages) => messagesReceieved(workerID, receivedMessages, sentMessages)
    case RequestResults(jobID)         => requestResults()
    case FailedToCompile(stackTrace)   => failedToCompile(stackTrace) //Your code is broke scrub
    case _                             => processOtherMessages(_)     //incase some random stuff comes through
  }

  def requestResults() =sender() ! ResultsForApiPI(analyser.getPublishedData())

  def startAnalysis() = {
    for (worker <- Utils.getAllReaders(managerCount))
      mediator ! DistributedPubSubMediator.Send(worker, ReaderWorkersOnline(), false)
  }

  def readerACK() = {
    if (debug) println("Received NetworkSize packet")
    ReaderACKS += 1
    if (ReaderACKS == getManagerCount) {
      if (newAnalyser) {
        for (worker <- Utils.getAllReaderWorkers(managerCount))
          mediator ! DistributedPubSubMediator
            .Send(worker, CompileNewAnalyser(rawFile,args,jobID), false)
      }
      else {
        for (worker <- Utils.getAllReaders(managerCount))
          mediator ! DistributedPubSubMediator
            .Send(worker, AnalyserPresentCheck(this.generateAnalyzer.getClass.getName.replace("$", "")), false)
      }
    }
  }

  def analyserPresent() = {
    ReaderAnalyserACKS += 1
    if(newAnalyser){
      if (ReaderAnalyserACKS == getWorkerCount) {
        for (worker <- Utils.getAllReaderWorkers(managerCount))
          mediator ! DistributedPubSubMediator.Send(worker, TimeCheck(timestamp), false)
      }
    }
    else{
      if (ReaderAnalyserACKS == getManagerCount) {
        for (worker <- Utils.getAllReaderWorkers(managerCount))
          mediator ! DistributedPubSubMediator.Send(worker, TimeCheck(timestamp), false)
      }
    }

  }

  def timeResponse(ok: Boolean, time: Long) = {
    if (!ok)
      TimeOKFlag = false
    TimeOKACKS += 1
    if (TimeOKACKS == getWorkerCount) {
      stepCompleteTime() //reset step counter
      if (TimeOKFlag) {
        viewTimeCurrentTimer = System.currentTimeMillis()
        if (analyser.defineMaxSteps() > 1)
          for (worker <- Utils.getAllReaderWorkers(managerCount))
            if(newAnalyser)
              mediator ! DistributedPubSubMediator.Send(worker, SetupNewAnalyser(jobID, args, currentSuperStep, timestamp, analysisType(), windowSize(), windowSet()),false)
            else
              mediator ! DistributedPubSubMediator.Send(worker, Setup(this.generateAnalyzer, jobID, args, currentSuperStep, timestamp, analysisType(), windowSize(), windowSet()),false)
        else
          for (worker <- Utils.getAllReaderWorkers(managerCount))
            if(newAnalyser)
              mediator ! DistributedPubSubMediator.Send(worker, FinishNewAnalyser(jobID, args, currentSuperStep, timestamp, analysisType(), windowSize(), windowSet()), false)
            else
              mediator ! DistributedPubSubMediator.Send(worker, Finish(this.generateAnalyzer, jobID, args, currentSuperStep, timestamp, analysisType(), windowSize(), windowSet()), false)
      }
      else {
        println(s"${timestamp()} is yet to be ingested, currently at ${time}. Retrying analysis in 10 seconds and retrying")
        context.system.scheduler.scheduleOnce(Duration(10000, MILLISECONDS), self, "recheckTime")
      }

      TimeOKACKS = 0
      TimeOKFlag = true
    }
  }

  def timeRecheck() = {
    for (worker <- Utils.getAllReaderWorkers(managerCount))
      mediator ! DistributedPubSubMediator.Send(worker, TimeCheck(timestamp), false)
  }

  def ready(messages: Int) = {
    if (debug) println("Received ready")
    workersFinishedSetup += 1
    totalSentMessages += messages
    if (debug) println(s"$workersFinishedSetup / $getWorkerCount")
    if (workersFinishedSetup == getWorkerCount) {
      workersFinishedSetup = 0
      syncMessages()
    }
  }

  def endStep(messages: Int, voteToHalt: Boolean) = {
    workersFinishedSuperStep += 1
    totalSentMessages += messages
    if (!voteToHalt) this.voteToHalt = false
    if (debug) println(s"$workersFinishedSuperStep / $getWorkerCount : $currentSuperStep / $steps")
    if (workersFinishedSuperStep == getWorkerCount)
      if (currentSuperStep == steps || this.voteToHalt)
        for (worker <- Utils.getAllReaderWorkers(managerCount))
          if(newAnalyser)
            mediator ! DistributedPubSubMediator.Send(worker, FinishNewAnalyser(jobID, args, currentSuperStep, timestamp, analysisType(), windowSize(), windowSet()), false)
          else
            mediator ! DistributedPubSubMediator.Send(worker, Finish(this.generateAnalyzer, jobID, args, currentSuperStep, timestamp, analysisType(), windowSize(), windowSet()), false)
      else {
<<<<<<< HEAD
        // println(s"Superstep $currentSuperStep")
=======
        //println(s"Superstep $currentSuperStep")
>>>>>>> 02b75da5
        this.voteToHalt = true
        workersFinishedSuperStep = 0
        syncMessages()
      }

  }

  def finaliseJob(result: Any) = {
    results += result
    workerResultsReceived += 1
    if (workerResultsReceived == getWorkerCount) {
      val startTime = System.currentTimeMillis()
      val viewTime = Kamon.gauge("Raphtory_View_Time_Total").withTag("jobID",jobID).withTag("Timestamp",timestamp())
      val concatTime = Kamon.gauge("Raphtory_View_Concatenation_Time").withTag("jobID",jobID).withTag("Timestamp",timestamp())
      processResultsWrapper(timestamp())
      resetCounters()
      context.system.scheduler.scheduleOnce(Duration(restartTime(), MILLISECONDS), self, "restart")
      concatTime.update(System.currentTimeMillis()-startTime)
      viewTime.update(System.currentTimeMillis()-viewTimeCurrentTimer)
    }

  }

  private def syncMessages() =
    if (totalSentMessages == 0) {
      currentSuperStep += 1
      if (newAnalyser)
        for (worker <- Utils.getAllReaderWorkers(managerCount))
          mediator ! DistributedPubSubMediator.Send(worker, NextStepNewAnalyser(jobID, args, currentSuperStep, timestamp, analysisType: AnalysisType.Value, windowSize(), windowSet()), false)
      else
        for (worker <- Utils.getAllReaderWorkers(managerCount))
          mediator ! DistributedPubSubMediator.Send(worker, NextStep(this.generateAnalyzer, jobID, args, currentSuperStep, timestamp, analysisType: AnalysisType.Value, windowSize(), windowSet()), false)
    }
    else {
      totalSentMessages = 0
      totalReceivedMessages = 0
      for (worker <- Utils.getAllReaderWorkers(managerCount))
        mediator ! DistributedPubSubMediator.Send(worker, CheckMessages(ViewJob(jobID,timestamp(),-1),currentSuperStep), false)
    }

  def messagesReceieved(workerID: Int, receivedMessages: Int, sentMessages: Int) = {
    messageLogACKS += 1
    totalReceivedMessages += receivedMessages
    totalSentMessages += sentMessages
    if (messageLogACKS == getWorkerCount) {
      messageLogACKS = 0
      if (totalReceivedMessages == totalSentMessages) {
        currentSuperStep += 1
        totalSentMessages = 0
        totalReceivedMessages = 0
        if (newAnalyser)
          for (worker <- Utils.getAllReaderWorkers(managerCount))
            mediator ! DistributedPubSubMediator.Send(worker, NextStepNewAnalyser(jobID, args, currentSuperStep, timestamp, analysisType: AnalysisType.Value, windowSize(), windowSet()), false)
        else
          for (worker <- Utils.getAllReaderWorkers(managerCount))
            mediator ! DistributedPubSubMediator.Send(worker, NextStep(this.generateAnalyzer, jobID, args, currentSuperStep, timestamp, analysisType: AnalysisType.Value, windowSize(), windowSet()), false)
      }
      else {
        // println(s"$totalReceivedMessages $totalSentMessages")

        totalReceivedMessages = 0
        totalSentMessages = 0
        if (newAnalyser)
          for (worker <- Utils.getAllReaderWorkers(managerCount))
            mediator ! DistributedPubSubMediator.Send(worker, CheckMessages(ViewJob(jobID,timestamp(),-1),currentSuperStep),false)
        else
          for (worker <- Utils.getAllReaderWorkers(managerCount))
            mediator ! DistributedPubSubMediator.Send(worker, CheckMessages(ViewJob(jobID,timestamp(),-1),currentSuperStep),false)
      }
    }
  }

  def restart()

  def partitionsHalting() = voteToHalt

  def killme() = self.tell(PoisonPill.getInstance,self)


  def failedToCompile(stackTrace: String): Unit =
    println(s"$sender failed to compiled, stacktrace returned: \n $stackTrace")




}

//
////if(real != receivedMessages)
//// println(s"superstep $currentSuperStep workerID: $workerID -- messages Received $receivedMessages/$real  -- total $totalReceivedMessages-- sent messages $sentMessages/$totalSentMessages")
//if (messageLogACKS == getWorkerCount) {
////      if (totalReceivedMessages != totalSentMessages)
////        println(
////                s"superstep $currentSuperStep workerID: $workerID -- $receivedMessages/$sentMessages $totalReceivedMessages/$totalSentMessages"
////        )<|MERGE_RESOLUTION|>--- conflicted
+++ resolved
@@ -259,11 +259,7 @@
           else
             mediator ! DistributedPubSubMediator.Send(worker, Finish(this.generateAnalyzer, jobID, args, currentSuperStep, timestamp, analysisType(), windowSize(), windowSet()), false)
       else {
-<<<<<<< HEAD
-        // println(s"Superstep $currentSuperStep")
-=======
         //println(s"Superstep $currentSuperStep")
->>>>>>> 02b75da5
         this.voteToHalt = true
         workersFinishedSuperStep = 0
         syncMessages()
