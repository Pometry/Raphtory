package com.raphtory.core.model.communication

import java.util.concurrent.ConcurrentHashMap

import com.raphtory.core.analysis.API.Analyser
import com.raphtory.core.model.graphentities.Edge

import scala.collection.mutable

/**
  * Created by Mirate on 30/05/2017.
  */
sealed trait GraphUpdate {
  def srcID: Long
}

trait SpoutGoing

case class RouterUp(id: Int)
case class PartitionUp(id: Int)
case class ClusterStatusRequest()
case class ClusterStatusResponse(clusterUp: Boolean)

sealed trait Property {
  def key: String
  def value: Any
}

case class Type(name: String)
case class ImmutableProperty(override val key: String, override val value: String) extends Property
case class StringProperty(override val key: String, override val value: String)    extends Property
case class LongProperty(override val key: String, override val value: Long)        extends Property
case class DoubleProperty(override val key: String, override val value: Double)    extends Property

case class Properties(property: Property*)

case class VertexAdd(msgTime: Long, override val srcID: Long, vType: Type = null) extends GraphUpdate //add a vertex (or add/update a property to an existing vertex)
case class VertexAddWithProperties(msgTime: Long, override val srcID: Long, properties: Properties, vType: Type = null)
        extends GraphUpdate
case class VertexUpdateProperties(msgTime: Long, override val srcID: Long, propery: Properties, vType: Type = null)
        extends GraphUpdate
case class VertexDelete(msgTime: Long, override val srcID: Long) extends GraphUpdate

case class EdgeAdd(msgTime: Long, srcID: Long, dstID: Long, eType: Type = null) extends GraphUpdate
case class EdgeAddWithProperties(
    msgTime: Long,
    override val srcID: Long,
    dstID: Long,
    properties: Properties,
    eType: Type = null
) extends GraphUpdate
case class EdgeUpdateProperties(
    msgTime: Long,
    override val srcID: Long,
    dstID: Long,
    property: Properties,
    eType: Type = null
) extends GraphUpdate
case class EdgeDelete(msgTime: Long, override val srcID: Long, dstID: Long) extends GraphUpdate

case class RemoteEdgeUpdateProperties(msgTime: Long, srcID: Long, dstID: Long, properties: Properties, eType: Type)
case class RemoteEdgeAdd(msgTime: Long, srcID: Long, dstID: Long, properties: Properties, eType: Type)
case class RemoteEdgeRemoval(msgTime: Long, srcID: Long, dstID: Long)

case class RemoteEdgeUpdatePropertiesNew(
    msgTime: Long,
    srcID: Long,
    dstID: Long,
    properties: Properties,
    kills: mutable.TreeMap[Long, Boolean],
    vType: Type
)
case class RemoteEdgeAddNew(
    msgTime: Long,
    srcID: Long,
    dstID: Long,
    properties: Properties,
    kills: mutable.TreeMap[Long, Boolean],
    vType: Type
)
case class RemoteEdgeRemovalNew(msgTime: Long, srcID: Long, dstID: Long, kills: mutable.TreeMap[Long, Boolean])

case class RemoteReturnDeaths(msgTime: Long, srcID: Long, dstID: Long, kills: mutable.TreeMap[Long, Boolean])
case class ReturnEdgeRemoval(msgTime: Long, srcID: Long, dstID: Long)

//BLOCK FROM WORKER SYNC
case class DstAddForOtherWorker(msgTime: Long, dstID: Long, srcForEdge: Long, edge: Edge, present: Boolean)
case class DstWipeForOtherWorker(msgTime: Long, dstID: Long, srcForEdge: Long, edge: Edge, present: Boolean)
case class DstResponseFromOtherWorker(
    msgTime: Long,
    srcForEdge: Long,
    dstID: Long,
    removeList: mutable.TreeMap[Long, Boolean]
)
case class EdgeRemoveForOtherWorker(msgTime: Long, srcID: Long, dstID: Long)
case class EdgeRemovalAfterArchiving(msgTime: Long, srcID: Long, dstID: Long)

case class UpdatedCounter(newValue: Int)
case class AssignedId(id: Int)
case class PartitionsCount(count: Int)
case class PartitionsCountResponse(count: Int)
case class RequestPartitionCount()
case class RequestPartitionId()
case class RequestRouterId()

case class CompressVertices(lastSaved: Long, workerID: Int)
case class CompressVertex(key: Long, time: Long)
case class FinishedVertexCompression(key: Long)

case class ArchiveVertices(compressTime: Long, archiveTime: Long, workerID: Int)
case class ArchiveVertex(key: Long, compressTime: Long, archiveTime: Long)
case class ArchiveOnlyVertex(key: Long, archiveTime: Long)
case class FinishedVertexArchiving(key: Long)

case class SetupSlave(children: Int)

case class ReportIntake(
    mainMessages: Int,
    secondaryMessages: Int,
    workerMessages: Int,
    partitionId: Int,
    timeDifference: Long
)
case class ReportSize(partitionID: Int)

sealed trait RaphReadClasses

sealed trait VertexMessage extends java.io.Serializable
case class VertexMessageString(source: Long, vertexID: Long, jobID: String, superStep: Int, data: String)
        extends VertexMessage
case class VertexMessageLong(source: Long, vertexID: Long, jobID: String, superStep: Int, data: Long)
        extends VertexMessage
case class VertexMessageInt(source: Long, vertexID: Long, jobID: String, superStep: Int, data: Int)
        extends VertexMessage
case class VertexMessageFloat(source: Long, vertexID: Long, jobID: String, superStep: Int, data: Float)
        extends VertexMessage

case class VertexMessageStringLong(source: Long, vertexID: Long, jobID: String, superStep: Int, data: (String, Long))
        extends VertexMessage

case class VertexMessageBatch(
    jobID: String,
    superStep: Int,
    data: ConcurrentHashMap.KeySetView[(Long, Long, Any), java.lang.Boolean]
) extends VertexMessage

case class Setup(
    analyzer: Analyser,
    jobID: String,
    args:Array[String],
    superStep: Int,
    timestamp: Long,
    analysisType: AnalysisType.Value,
    window: Long,
    windowSet: Array[Long]
) extends RaphReadClasses
case class Ready(messages: Int) extends RaphReadClasses
case class NextStep(
    analyzer: Analyser,
    jobID: String,
    args:Array[String],
    superStep: Int,
    timestamp: Long,
    analysisType: AnalysisType.Value,
    window: Long,
    windowSet: Array[Long]
) extends RaphReadClasses
case class NextStepNewAnalyser(
    name: String,
    jobID: String,
    args:Array[String],
    superStep: Int,
    timestamp: Long,
    analysisType: AnalysisType.Value,
    window: Long,
    windowSet: Array[Long]
) extends RaphReadClasses
case class EndStep(messages: Int, voteToHalt: Boolean) extends RaphReadClasses
case class Finish(
    analyzer: Analyser,
    jobID: String,
    args:Array[String],
    superStep: Int,
    timestamp: Long,
    analysisType: AnalysisType.Value,
    window: Long,
    windowSet: Array[Long]
) extends RaphReadClasses
case class ReturnResults(results: Any)
case class ExceptionInAnalysis(e: String) extends RaphReadClasses

case class MessagesReceived(workerID: Int, real: Int, receivedMessages: Int, sentMessages: Int) extends RaphReadClasses
case class CheckMessages(superstep: Int)                                                        extends RaphReadClasses

case class ReaderWorkersOnline() extends RaphReadClasses
case class ReaderWorkersACK()    extends RaphReadClasses

trait AnalysisRequest
<<<<<<< HEAD
case class LiveAnalysisRequest(
    jobID: String,
    analyserName: String,
    windowType: String = "false",
    windowSize: Long = 0L,
    windowSet: Array[Long] = Array[Long](0)
) extends AnalysisRequest
case class ViewAnalysisRequest(
    jobID: String,
    analyserName: String,
    timestamp: Long,
    windowType: String = "false",
    windowSize: Long = 0L,
    windowSet: Array[Long] = Array[Long](0)
) extends AnalysisRequest
case class RangeAnalysisRequest(
    jobID: String,
    analyserName: String,
    start: Long,
    end: Long,
    jump: Long,
    windowType: String = "false",
    windowSize: Long = 0L,
    windowSet: Array[Long] = Array[Long](0)
) extends AnalysisRequest

case class AnalyserPresentCheck(className: String)            extends RaphReadClasses
=======
case class LiveAnalysisRequest(jobID:String,analyserName:String,windowType:String="false",windowSize:Long=0L,windowSet:Array[Long]=Array[Long](0),args:Array[String]=Array()) extends AnalysisRequest
case class ViewAnalysisRequest(jobID:String,analyserName:String,timestamp:Long,windowType:String="false",windowSize:Long=0L,windowSet:Array[Long]=Array[Long](0),args:Array[String]=Array()) extends AnalysisRequest
case class RangeAnalysisRequest(jobID:String,analyserName:String,start:Long,end:Long,jump:Long,windowType:String="false",windowSize:Long=0L,windowSet:Array[Long]=Array[Long](0),args:Array[String]=Array()) extends AnalysisRequest

case class AnalyserPresentCheck(classname: String)            extends RaphReadClasses
>>>>>>> 0cbc7873
case class AnalyserPresent()                                  extends RaphReadClasses
case class ClassMissing()                                     extends RaphReadClasses
case class FailedToCompile(stackTrace: String)                extends RaphReadClasses
case class CompileNewAnalyser(analyser: String, name: String) extends RaphReadClasses
case class ClassCompiled()                                    extends RaphReadClasses
case class TimeCheck(timestamp: Long)                         extends RaphReadClasses
case class TimeResponse(ok: Boolean, time: Long)              extends RaphReadClasses

case class AllocateJob(record: Any)<|MERGE_RESOLUTION|>--- conflicted
+++ resolved
@@ -196,13 +196,13 @@
 case class ReaderWorkersACK()    extends RaphReadClasses
 
 trait AnalysisRequest
-<<<<<<< HEAD
 case class LiveAnalysisRequest(
     jobID: String,
     analyserName: String,
     windowType: String = "false",
     windowSize: Long = 0L,
-    windowSet: Array[Long] = Array[Long](0)
+    windowSet: Array[Long] = Array[Long](0),
+    args:Array[String]=Array()
 ) extends AnalysisRequest
 case class ViewAnalysisRequest(
     jobID: String,
@@ -210,7 +210,8 @@
     timestamp: Long,
     windowType: String = "false",
     windowSize: Long = 0L,
-    windowSet: Array[Long] = Array[Long](0)
+    windowSet: Array[Long] = Array[Long](0),
+    args:Array[String]=Array()
 ) extends AnalysisRequest
 case class RangeAnalysisRequest(
     jobID: String,
@@ -220,17 +221,10 @@
     jump: Long,
     windowType: String = "false",
     windowSize: Long = 0L,
-    windowSet: Array[Long] = Array[Long](0)
+    windowSet: Array[Long] = Array[Long](0),
+    args:Array[String]=Array()
 ) extends AnalysisRequest
 
-case class AnalyserPresentCheck(className: String)            extends RaphReadClasses
-=======
-case class LiveAnalysisRequest(jobID:String,analyserName:String,windowType:String="false",windowSize:Long=0L,windowSet:Array[Long]=Array[Long](0),args:Array[String]=Array()) extends AnalysisRequest
-case class ViewAnalysisRequest(jobID:String,analyserName:String,timestamp:Long,windowType:String="false",windowSize:Long=0L,windowSet:Array[Long]=Array[Long](0),args:Array[String]=Array()) extends AnalysisRequest
-case class RangeAnalysisRequest(jobID:String,analyserName:String,start:Long,end:Long,jump:Long,windowType:String="false",windowSize:Long=0L,windowSet:Array[Long]=Array[Long](0),args:Array[String]=Array()) extends AnalysisRequest
-
-case class AnalyserPresentCheck(classname: String)            extends RaphReadClasses
->>>>>>> 0cbc7873
 case class AnalyserPresent()                                  extends RaphReadClasses
 case class ClassMissing()                                     extends RaphReadClasses
 case class FailedToCompile(stackTrace: String)                extends RaphReadClasses
