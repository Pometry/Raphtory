package com.raphtory.core.actors

import akka.actor.{Actor, ActorRef, Props}
import akka.cluster.pubsub.DistributedPubSubMediator
import akka.cluster.pubsub.DistributedPubSub
import com.raphtory.core.model.communication._
import com.raphtory.core.utils.Utils
import akka.pattern.ask
import akka.util.Timeout
import com.raphtory.core.actors.partitionmanager.Archivist.Archivist
import com.raphtory.core.actors.partitionmanager.{PartitionReader, PartitionWriter}

import scala.concurrent.{Await, Future}
import scala.concurrent.ExecutionContext.Implicits.global
import scala.concurrent.duration._
import scala.language.postfixOps
object RaphtoryReplicator {

  // Router instantiation
  def apply(actorType : String, initialManagerCount:Int, routerName : String) = {
    new RaphtoryReplicator(actorType, initialManagerCount, routerName)
  }

  // PartitionManager instantiation
  def apply(actorType : String,initialManagerCount:Int) = {
    new RaphtoryReplicator(actorType, initialManagerCount,null)
  }
}

class RaphtoryReplicator(actorType:String, initialManagerCount:Int, routerName : String) extends Actor {
  implicit val timeout: Timeout = Timeout(10 seconds)
  val mediator = DistributedPubSub(context.system).mediator
  mediator ! DistributedPubSubMediator.Put(self)
  mediator ! DistributedPubSubMediator.Subscribe(Utils.partitionsTopic, self)

  var myId         = -1
  var currentCount = initialManagerCount

  var actorRef : ActorRef = null
  var actorRefReader : ActorRef = null

  def getNewId() = {
    if (myId == -1) {
      try {
        val future = callTheWatchDog() //get the future object from the watchdog requesting either a PM id or Router id
        myId = Await.result(future, timeout.duration).asInstanceOf[AssignedId].id
        giveBirth(myId) //create the child actor (PM or Router)
      }
      catch {
        case e: java.util.concurrent.TimeoutException => {
          myId = -1
          println("Request for ID Timed Out")
        }
      }
    }
  }

  def callTheWatchDog():Future[Any] = {
    actorType match {
      case "Partition Manager" => mediator ? DistributedPubSubMediator.Send("/user/WatchDog", RequestPartitionId, false)
      case "Router" => mediator ? DistributedPubSubMediator.Send("/user/WatchDog", RequestRouterId, false)
    }
  }

  def giveBirth(assignedId:Int): Unit ={
    println(s"MyId is $assignedId")
    actorType match {
      case "Partition Manager" => {
<<<<<<< HEAD
        actorRef = context.system.actorOf(Props(new PartitionWriter(myId, false, myId+1)), s"Manager_$myId")
        actorRefReader = context.system.actorOf(Props(new PartitionReader(myId, false, myId+1)), s"ManagerReader_$myId")
        context.system.actorOf(Props(new Archivist(20, 60, 0.3)))
=======
        actorRef = context.system.actorOf(Props(new PartitionWriter(myId, false, currentCount)), s"Manager_$myId")
        actorRefReader = context.system.actorOf(Props(new PartitionReader(myId, false, currentCount)), s"ManagerReader_$myId")
        //context.system.actorOf(Props(new Historian(20, 60, 0.3)))
>>>>>>> 07b5cd94
      }

      case "Router" => {
        actorRef = context.system.actorOf(Props(Class.forName(routerName), myId, currentCount), "router")
      }
    }
  }

  override def preStart() {
    context.system.scheduler.schedule(2.seconds,5.seconds,self,"tick")
  }

  def receive : Receive = {
    case PartitionsCount(count) => {
      if(count>currentCount) {
        currentCount = count
        if (actorRef != null)
          actorRef ! UpdatedCounter(currentCount)
        if (actorRefReader != null)
          actorRef ! UpdatedCounter(currentCount)
      }
    }
    case "tick" => getNewId
    case GetNetworkSize() => {
      println("GetNetworkSize" + actorRefReader != null)
      if (actorRefReader != null)
        sender() ! actorRefReader ? GetNetworkSize
    }
    case e => println(s"Received not handled message ${e.getClass}")
  }
}<|MERGE_RESOLUTION|>--- conflicted
+++ resolved
@@ -66,15 +66,10 @@
     println(s"MyId is $assignedId")
     actorType match {
       case "Partition Manager" => {
-<<<<<<< HEAD
-        actorRef = context.system.actorOf(Props(new PartitionWriter(myId, false, myId+1)), s"Manager_$myId")
-        actorRefReader = context.system.actorOf(Props(new PartitionReader(myId, false, myId+1)), s"ManagerReader_$myId")
-        context.system.actorOf(Props(new Archivist(20, 60, 0.3)))
-=======
+
         actorRef = context.system.actorOf(Props(new PartitionWriter(myId, false, currentCount)), s"Manager_$myId")
         actorRefReader = context.system.actorOf(Props(new PartitionReader(myId, false, currentCount)), s"ManagerReader_$myId")
-        //context.system.actorOf(Props(new Historian(20, 60, 0.3)))
->>>>>>> 07b5cd94
+        context.system.actorOf(Props(new Archivist(20, 60, 0.3)))
       }
 
       case "Router" => {
