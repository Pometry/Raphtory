--- conflicted
+++ resolved
@@ -25,6 +25,7 @@
   private var currentStepCounter = 0
   private var toSetup            = true
   protected def analyserName:String = generateAnalyzer.getClass.getName
+
 
   private var newAnalyser:Boolean = false
 
@@ -180,7 +181,6 @@
     code
   }
 
-<<<<<<< HEAD
   //  private final def analyse() ={
   //      for(i <- 0 until managerCount){
   //        mediator ! DistributedPubSubMediator.Send(s"/user/Manager_$i",
@@ -190,17 +190,4 @@
   //          false)
   //      }
   //  }
-}
-=======
-class LiveAnalysisManager() extends LiveAnalyser {
-  // !!!Not used look at GabLiveAnalysisManager for Gab example!!!
-  private val B       : Int   = 100 // TODO set
-  private val epsilon : Float = 0.01F // TODO set
-    private val delta1  : Float = 2F
-
-  override protected def processResults(result: Any): Unit = println(result)
-  override protected def defineMaxSteps(): Unit = steps =  (B * Math.log(getNetworkSize/epsilon)).round
-  override protected def generateAnalyzer : Analyser = new GabPageRank(getNetworkSize, epsilon, delta1)
-  override protected def processOtherMessages(value: Any) : Unit = {}
-}
->>>>>>> a8c27463
+}