--- conflicted
+++ resolved
@@ -10,13 +10,13 @@
 
   //timestamps to make sure all entities are compressed to exactly the same point
 
-<<<<<<< HEAD
-  val compressing    : Boolean =  System.getenv().getOrDefault("COMPRESSING", "true").trim.toBoolean
-  val saving    : Boolean =  System.getenv().getOrDefault("SAVING", "false").trim.toBoolean
-=======
+//<<<<<<< HEAD
+ // val compressing    : Boolean =  System.getenv().getOrDefault("COMPRESSING", "true").trim.toBoolean
+  //val saving    : Boolean =  System.getenv().getOrDefault("SAVING", "false").trim.toBoolean
+//=======
   val compressing    : Boolean =  Utils.compressing
   val saving    : Boolean = Utils.saving
->>>>>>> 14e67b2e
+//>>>>>>> upstream/master
 
   var startedCompressions   = 0
   var finishedCompressions  = 0
