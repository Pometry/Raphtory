--- conflicted
+++ resolved
@@ -19,15 +19,15 @@
 
 
 class Archivist(maximumMem:Double,workers:ParTrieMap[Int,ActorRef]) extends Actor {
-<<<<<<< HEAD
-  val compressing    : Boolean =  System.getenv().getOrDefault("COMPRESSING", "true").trim.toBoolean
-  val saving    : Boolean =  System.getenv().getOrDefault("SAVING", "false").trim.toBoolean
-  val archiving : Boolean =  System.getenv().getOrDefault("ARCHIVING", "true").trim.toBoolean
-=======
+//<<<<<<< HEAD
+ // val compressing    : Boolean =  System.getenv().getOrDefault("COMPRESSING", "true").trim.toBoolean
+  //val saving    : Boolean =  System.getenv().getOrDefault("SAVING", "false").trim.toBoolean
+  //val archiving : Boolean =  System.getenv().getOrDefault("ARCHIVING", "true").trim.toBoolean
+//=======
   val compressing    : Boolean =  Utils.compressing
   val saving    : Boolean =  Utils.saving
   val archiving: Boolean = Utils.archiving
->>>>>>> 14e67b2e
+//>>>>>>> upstream/master
   println(s"Archivist compressing = $compressing, Saving = $saving, Archiving = $archiving")
 
   //Turn logging off
