--- conflicted
+++ resolved
@@ -91,16 +91,8 @@
     }
     var s = "{"
     for((k,v) <- history){
-<<<<<<< HEAD
-      s = s+ s"$k : '${StringEscapeUtils.escapeJava(v)}', "
-    }
-    s = s.dropRight(2) + "}"
-    println(s)
-=======
       s = s+ s"$k : '${StringEscapeUtils.escapeJava(v.replaceAll("'",""))}', "
     }
-    s = s.dropRight(2) + "}"
->>>>>>> c37922bf
-    s
+    s.dropRight(2) + "}"
   }
 }