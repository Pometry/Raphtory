package com.raphtory.core.components.Spout

import akka.actor.{Actor, ActorLogging, ActorRef, Cancellable, Timers}
import akka.cluster.pubsub.DistributedPubSub
import akka.cluster.pubsub.DistributedPubSubMediator
import com.raphtory.core.components.Spout.SpoutTrait.CommonMessage._
import com.raphtory.core.components.Spout.SpoutTrait.DomainMessage
import com.raphtory.core.model.communication._
import com.raphtory.core.utils.Utils
import kamon.Kamon

import scala.concurrent.ExecutionContext
import scala.util.Random
//import kamon.metric.CounterMetric
//import kamon.metric.GaugeMetric

import scala.concurrent.duration._
import scala.language.postfixOps
import scala.collection.mutable.Queue


// TODO Add val name which sub classes that extend this trait must overwrite
//  e.g. BlockChainSpout val name = "Blockchain Spout"
//  Log.debug that read 'Spout' should then read 'Blockchain Spout'
trait SpoutTrait[Domain <: DomainMessage, Out <: SpoutGoing] extends Actor with ActorLogging with Timers {
  // todo: wvv should assign the dispatcher when create the actor
  implicit val executionContext: ExecutionContext = context.system.dispatchers.lookup("spout-dispatcher")
  //implicit val executionContext: ExecutionContext = context.system.dispatcher

  private val spoutTuples = Kamon.counter("Raphtory_Spout_Tuples").withTag("actor", self.path.name)
  private var count       = 0
  private var lastRouter = ""
  private var partitionManagers = 0
  private var routers = 0
  private var finish = false
  private val workQueue = Queue[SpoutGoing]()
  private def recordUpdate(): Unit = {
    spoutTuples.increment()
    count += 1
  }

  private val mediator = DistributedPubSub(context.system).mediator

  override def preStart() {
    log.debug("Spout is being started.")
    mediator ! DistributedPubSubMediator.Put(self)
    context.system.scheduler.scheduleOnce(7 seconds, self, StateCheck)
    context.system.scheduler.scheduleOnce(1 seconds, self, IsSafe)
  }

  final override def receive: Receive = work(false,1,1)



  private def work(safe: Boolean, pmCounter:Int, rmCounter:Int): Receive = {
    case StateCheck => processStateCheckMessage(safe)
    case ClusterStatusResponse(clusterUp,pmCounter,rmCounter) =>
      context.become(work(clusterUp,pmCounter,rmCounter))
      context.system.scheduler.scheduleOnce(1 second, self, StateCheck)
    case IsSafe    => processIsSafeMessage(safe,pmCounter,rmCounter)
    case StartSpout => startSpout()
    case WorkPlease => sendData(context.sender())
    case x: Domain  => handleDomainMessage(x)
    case unhandled => log.error(s"Unable to handle message [$unhandled].")
  }

  def startSpout(): Unit

  def handleDomainMessage(message: Domain): Unit

  private def processStateCheckMessage(safe: Boolean): Unit = {
    log.debug(s"Spout is handling [StateCheck] message.")
    if (!safe) {
      val sendMessage = ClusterStatusRequest()
      val sendPath    = "/user/WatchDog"
      log.debug(s"Sending DPSM message [$sendMessage] to path [$sendPath].")
      mediator ! DistributedPubSubMediator.Send(sendPath, sendMessage, localAffinity = false)
    }
  }

  private def processIsSafeMessage(safe: Boolean,pmCount:Int,roCount:Int): Unit = {
    log.debug(s"Spout is handling [IsSafe] message.")
    if (safe) {
      self ! StartSpout
      partitionManagers=pmCount
      routers=roCount
      Utils.getAllRouterWorkers(roCount).foreach { workerPath =>
        mediator ! DistributedPubSubMediator.Send(
          workerPath,
          SpoutOnline,
          false
        )
      }
      println(s"Number of routers: $routers")
      println(s"Number of partitions: $partitionManagers")

    } else
      context.system.scheduler.scheduleOnce(delay = 1 second, receiver = self, message = IsSafe)
  }

  protected def dataFinished():Unit = {
    if(!finish) {
      workQueue += DataFinished()
      //mediator ! DistributedPubSubMediator.Send(lastRouter, DataFinished, localAffinity = false)
      finish=true
    }
  }

  protected def sendTuple(command: Out): Unit = {
    log.debug(s"The command [$command] received for send.")
      workQueue += command
    //lastRouter=s"/user/router/router_${Random.nextInt(routers)}_Worker_${Random.nextInt(10)}"
    //mediator ! DistributedPubSubMediator.Send(lastRouter, message, localAffinity = false)
  }

  def sendData(sender:ActorRef): Unit = {
      //s"/user/router/router_${Random.nextInt(routers)}_Worker_${Random.nextInt(10)}"
    try {
      val work =workQueue.dequeue()
      if(work.isInstanceOf[DataFinished]) {
        sender ! DataFinished
        println("All data sent")
      }
      else {
        val message = if (count % 10000 == 0)
          AllocateTrackedTuple(System.currentTimeMillis(),work)
        else
          AllocateTuple(work)
        recordUpdate()
        sender ! message
<<<<<<< HEAD
//        if (count % 100 == 0) println(s"Spout at Message $count, remaining messages ${workQueue.size}")
//        println(s"Spout at Message $count, remaining messages ${work}")
=======
        if (count % 10000 == 0) println(s"Spout at Message $count, remaining messages ${workQueue.size}")
        //println(s"Spout at Message $count, remaining messages ${work}")
>>>>>>> 780d4b3a
      }//mediator ! DistributedPubSubMediator.Send(lastRouter, message, localAffinity = false)
    }catch {
      case e:Exception  => sender ! NoWork//mediator ! DistributedPubSubMediator.Send(lastRouter, NoWork, localAffinity = false)
    }
  }

  def AllocateSpoutTask(duration: FiniteDuration, task: Any): Cancellable = {
    val taskCancellable = context.system.scheduler.scheduleOnce(duration, self, task)
    taskCancellable
  }
}

object SpoutTrait {
  object CommonMessage {
    case object StartSpout
    case object StateCheck
    case object IsSafe
    case object Next extends BasicDomain
    case object WorkPlease
    case object NoWork
    case object SpoutOnline


  }
  trait DomainMessage
  sealed trait BasicDomain extends DomainMessage
}<|MERGE_RESOLUTION|>--- conflicted
+++ resolved
@@ -128,13 +128,8 @@
           AllocateTuple(work)
         recordUpdate()
         sender ! message
-<<<<<<< HEAD
 //        if (count % 100 == 0) println(s"Spout at Message $count, remaining messages ${workQueue.size}")
 //        println(s"Spout at Message $count, remaining messages ${work}")
-=======
-        if (count % 10000 == 0) println(s"Spout at Message $count, remaining messages ${workQueue.size}")
-        //println(s"Spout at Message $count, remaining messages ${work}")
->>>>>>> 780d4b3a
       }//mediator ! DistributedPubSubMediator.Send(lastRouter, message, localAffinity = false)
     }catch {
       case e:Exception  => sender ! NoWork//mediator ! DistributedPubSubMediator.Send(lastRouter, NoWork, localAffinity = false)
