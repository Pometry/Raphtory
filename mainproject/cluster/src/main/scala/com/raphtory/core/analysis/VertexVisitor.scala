package com.raphtory.core.analysis
import akka.actor.{ActorContext, ActorRef}
import akka.cluster.pubsub.{DistributedPubSub, DistributedPubSubMediator}
import com.raphtory.core.model.communication.EdgeUpdateProperty
import com.raphtory.core.model.graphentities.{Edge, Property, Vertex}
import com.raphtory.core.storage.EntityStorage
import com.raphtory.core.utils.Utils

import scala.collection.parallel.ParSet
import scala.collection.parallel.mutable.ParArray
object VertexVisitor  {
  def apply(v : Vertex)(implicit context : ActorContext, managerCount : Int) = {
    new VertexVisitor(v)
  }
}
class VertexVisitor(v : Vertex)(implicit context : ActorContext, managerCount : Int) {

  private val mediator : ActorRef   = DistributedPubSub(context.system).mediator // get the mediator for sending cluster messages

  def getOutgoingNeighbors : ParArray[Int] = v.outgoingIDs.toParArray
  def getIngoingNeighbors  : ParArray[Int] = v.incomingIDs.toParArray

  def getOutgoingNeighborProp(vId: Int, key : String) : Option[String] = {
    EntityStorage.edges.get(Utils.getEdgeIndex(v.vertexId,vId)) match {
      case Some(e) => e.getPropertyCurrentValue(key)
      case None    => None
    }
  }
  def getIngoingNeighborProp(vId : Int, key : String) : Option[String] = {
    EntityStorage.edges.get(Utils.getEdgeIndex(vId,v.vertexId)) match {
      case Some(e) => e.getPropertyCurrentValue(key)
      case None    => None
    }
  }

  def getNeighborsProp(key : String) : Vector[String] = {
    var values = Vector.empty[String]
    v.incomingEdges.foreach(e => {
      values :+= e._2.getPropertyCurrentValue(key).get
    })
    v.outgoingEdges.foreach(e => {
      values :+= e._2.getPropertyCurrentValue(key).get
    })
    values
  }

  def getPropertySet():ParSet[String] = {
    v.properties.keySet
  }

<<<<<<< HEAD
  def getOutgoingNeighbors : ParArray[Int] = v.outgoingEdges.values.map(e => e.getDstId).toParArray


  //def getIngoingNeighbors  : ParArray[Int] = v.incomingEdges.values.map(e => e.getSrcId).toParArray
  def getIngoingNeighbors  : ParSet[Int] = v.incomingIDs


=======
>>>>>>> 6930fc6a
  def getPropertyCurrentValue(key : String) : Option[String] =
    v.properties.get(key) match {
      case Some(p) => Some(p.currentValue)
      case None => None
    }

  def updateProperty(key : String, value : String) = {
    v.synchronized {
      v.properties.get(key) match {
        case None =>
          v.properties.put(key, new Property(System.currentTimeMillis(), key, value))
        case Some(oldProp) => oldProp.update(System.currentTimeMillis(), value)
      }
    }
  }


  def pushToOutgoingNeighbor(dstId : Int, key : String, value : String) : Unit =
    pushToNeighbor(Utils.getEdgeIndex(v.getId.toInt, dstId), key, value)

  def pushToIngoingNeighbor(srcId : Int, key : String, value : String) : Unit =
    pushToNeighbor(Utils.getEdgeIndex(srcId, v.getId.toInt), key, value)

  private def pushToNeighbor(edgeId : Long, key: String, value : String) : Unit = {
    mediator ! DistributedPubSubMediator.Send(Utils.getManager(Utils.getIndexHI(edgeId), managerCount),
      EdgeUpdateProperty(System.currentTimeMillis(), edgeId, key, value), false)

  }

//  private def edgeFilter(srcId: Int, dstId: Int, edgeId : Long) : Boolean = Utils.getEdgeIndex(srcId, dstId) == edgeId
//  private def outgoingEdgeFilter(dstId : Int, edgeId : Long) : Boolean = edgeFilter(v.getId.toInt, dstId, edgeId)
//  private def ingoingEdgeFilter(srcId : Int, edgeId : Long) : Boolean = edgeFilter(srcId, v.getId.toInt, edgeId)
  //private def getNeighbor(f: Long => Boolean) : Option[Edge] = v.associatedEdges.values.find(e => f(e.getId))
  //private def getOutgoingNeighbor(vId : Int) = getNeighbor(e => outgoingEdgeFilter(vId, e))
  //private def getIngoingNeighbor(vId : Int) = getNeighbor(e => ingoingEdgeFilter(vId, e))



  //private def getNeighbors = v.associatedEdges
}

//def getOutgoingNeighbors : ParArray[Int] = v.outgoingEdges.values.map(e => e.getDstId).toParArray
//def getIngoingNeighbors  : ParArray[Int] = v.incomingEdges.values.map(e => e.getSrcId).toParArray

//  def getOutgoingNeighborProp(vId: Int, key : String) : Option[String] = {
//    v.outgoingEdges.get(Utils.getEdgeIndex(v.vertexId,vId)) match {
//      case Some(e) => e.getPropertyCurrentValue(key)
//      case None    => None
//    }
//  }
//  def getIngoingNeighborProp(vId : Int, key : String) : Option[String] = {
//    v.incomingEdges.get(Utils.getEdgeIndex(vId,v.vertexId)) match {
//      case Some(e) => e.getPropertyCurrentValue(key)
//      case None    => None
//    }
//  }<|MERGE_RESOLUTION|>--- conflicted
+++ resolved
@@ -19,6 +19,13 @@
 
   def getOutgoingNeighbors : ParArray[Int] = v.outgoingIDs.toParArray
   def getIngoingNeighbors  : ParArray[Int] = v.incomingIDs.toParArray
+
+//  //<<<<<<< HEAD
+//  def getOutgoingNeighbors : ParArray[Int] = v.outgoingEdges.values.map(e => e.getDstId).toParArray
+//
+//
+//  //def getIngoingNeighbors  : ParArray[Int] = v.incomingEdges.values.map(e => e.getSrcId).toParArray
+//  def getIngoingNeighbors  : ParSet[Int] = v.incomingIDs
 
   def getOutgoingNeighborProp(vId: Int, key : String) : Option[String] = {
     EntityStorage.edges.get(Utils.getEdgeIndex(v.vertexId,vId)) match {
@@ -48,16 +55,11 @@
     v.properties.keySet
   }
 
-<<<<<<< HEAD
-  def getOutgoingNeighbors : ParArray[Int] = v.outgoingEdges.values.map(e => e.getDstId).toParArray
 
 
-  //def getIngoingNeighbors  : ParArray[Int] = v.incomingEdges.values.map(e => e.getSrcId).toParArray
-  def getIngoingNeighbors  : ParSet[Int] = v.incomingIDs
 
-
-=======
->>>>>>> 6930fc6a
+//=======
+//>>>>>>> upstream/master
   def getPropertyCurrentValue(key : String) : Option[String] =
     v.properties.get(key) match {
       case Some(p) => Some(p.currentValue)
