package com.raphtory.core.components.PartitionManager.Workers

import akka.actor.{Actor, ActorRef}
import akka.cluster.pubsub.{DistributedPubSub, DistributedPubSubMediator}
import com.datastax.driver.core.exceptions.WriteTimeoutException
import com.raphtory.core.model.communication._
import com.raphtory.core.model.graphentities.{Edge, Vertex}
import com.raphtory.core.storage.{EntityStorage, RaphtoryDBWrite}
import com.raphtory.core.utils.Utils

class IngestionWorker(workerID:Int) extends Actor {
  val mediator              : ActorRef = DistributedPubSub(context.system).mediator // get the mediator for sending cluster messages
  mediator ! DistributedPubSubMediator.Put(self)
<<<<<<< HEAD
  val compressing    : Boolean =  System.getenv().getOrDefault("COMPRESSING", "true").trim.toBoolean
  val saving    : Boolean =  System.getenv().getOrDefault("SAVING", "false").trim.toBoolean
=======
  val compressing    : Boolean =  Utils.compressing
  val saving    : Boolean =  Utils.saving
>>>>>>> 14e67b2e
  //println(akka.serialization.Serialization.serializedActorPath(self))

  override def receive:Receive = {
    case VertexAdd(routerID,msgTime,srcId)                                => {EntityStorage.vertexAdd(routerID,workerID,msgTime,srcId);                                  vHandle(srcId,msgTime)}
    case VertexRemoval(routerID,msgTime,srcId)                            => {EntityStorage.vertexRemoval(routerID,workerID,msgTime,srcId);                              vHandle(srcId,msgTime)}
    case VertexAddWithProperties(routerID,msgTime,srcId,properties)       => {EntityStorage.vertexAdd(routerID,workerID,msgTime,srcId,properties);                       vHandle(srcId,msgTime)}

    case DstAddForOtherWorker(routerID,msgTime,dstID,srcForEdge,present)  => {EntityStorage.vertexWorkerRequest(routerID,workerID,msgTime,dstID,srcForEdge,present);      wHandle()}
    case DstWipeForOtherWorker(routerID,msgTime,dstID,srcForEdge,present) => {EntityStorage.vertexWipeWorkerRequest(routerID,workerID,msgTime,dstID,srcForEdge,present);  wHandle()}
    case DstResponseFromOtherWorker(srcForEdge,dstID,removeList)          => {EntityStorage.vertexWorkerRequestEdgeHandler(srcForEdge,dstID,removeList);                  wHandle()}
    case EdgeRemoveForOtherWorker(routerID,msgTime,srcID,dstID)           => {EntityStorage.edgeRemovalFromOtherWorker(routerID,msgTime,srcID,dstID);                     wHandle()}
    //case EdgeRemovalAfterArchiving(routerID,msgTime,srcID,dstID)           => EntityStorage.edgeRemovalAfterArchiving(routerID,workerID,msgTime,srcID,dstID) //disabled at the moment

    case EdgeAdd(routerID,msgTime,srcId,dstId)                            => {EntityStorage.edgeAdd(routerID,workerID,msgTime,srcId,dstId);                              eHandle(srcId,dstId,msgTime)}
    case EdgeAddWithProperties(routerID,msgTime,srcId,dstId,properties)   => {EntityStorage.edgeAdd(routerID,workerID,msgTime,srcId,dstId,properties);                   eHandle(srcId,dstId,msgTime)}

    case RemoteEdgeAdd(routerID,msgTime,srcId,dstId,properties)           => {EntityStorage.remoteEdgeAdd(routerID,workerID,msgTime,srcId,dstId,properties);             eHandleSecondary(srcId,dstId,msgTime)}
    case RemoteEdgeAddNew(routerID,msgTime,srcId,dstId,properties,deaths) => {EntityStorage.remoteEdgeAddNew(routerID,workerID,msgTime,srcId,dstId,properties,deaths);   eHandleSecondary(srcId,dstId,msgTime)}

    case EdgeRemoval(routerID,msgTime,srcId,dstId)                        => {EntityStorage.edgeRemoval(routerID,workerID,msgTime,srcId,dstId);                          eHandle(srcId,dstId,msgTime)}
    case RemoteEdgeRemoval(routerID,msgTime,srcId,dstId)                  => {EntityStorage.remoteEdgeRemoval(routerID,workerID,msgTime,srcId,dstId);                    eHandleSecondary(srcId,dstId,msgTime)}
    case RemoteEdgeRemovalNew(routerID,msgTime,srcId,dstId,deaths)        => {EntityStorage.remoteEdgeRemovalNew(routerID,workerID,msgTime,srcId,dstId,deaths);          eHandleSecondary(srcId,dstId,msgTime)}

    case ReturnEdgeRemoval(routerID,msgTime,srcId,dstId)                  => {EntityStorage.returnEdgeRemoval(routerID,workerID,msgTime,srcId,dstId);                    eHandleSecondary(srcId,dstId,msgTime)}
    case RemoteReturnDeaths(msgTime,srcId,dstId,deaths)                   => {EntityStorage.remoteReturnDeaths(msgTime,srcId,dstId,deaths);                              eHandleSecondary(srcId,dstId,msgTime)}

    case CompressEdge(id,time)                                            => compressEdge(id,time)
    case CompressVertex(id,time)                                          => compressVertex(id,time)

    case ArchiveEdge(id,compressTime,archiveTime)                         => archiveEdge(id,compressTime,archiveTime)
    case ArchiveVertex(id,compressTime,archiveTime)                       => archiveVertex(id,compressTime,archiveTime)

    case ArchiveOnlyEdge(id,archiveTime)                                  => archiveOnlyEdge(id,archiveTime)
    case ArchiveOnlyVertex(id,archiveTime)                                => archiveOnlyVertex(id,archiveTime)
  }

  /*************************************************************
    *                 LOG HANDLING SECTION                     *
    ************************************************************/

  def vHandle(srcID : Int,msgTime:Long) : Unit = {
    EntityStorage.timings(msgTime)
    EntityStorage.messageCount(workerID)+=1
  }
  def eHandle(srcID : Int, dstID : Int,msgTime:Long) : Unit = {
    EntityStorage.timings(msgTime)
    EntityStorage.messageCount(workerID)+=1
  }
  def eHandleSecondary(srcID : Int, dstID : Int,msgTime:Long) : Unit = {
    EntityStorage.timings(msgTime)
    EntityStorage.secondaryMessageCount(workerID)+=1
  }
  def wHandle(): Unit ={
    EntityStorage.workerMessageCount(workerID)+=1
  }

  /*************************************************************
    *                   COMPRESSION SECTION                    *
    ************************************************************/

  def compressEdge(key: Long, now: Long) = {
    EntityStorage.edges.get(key) match {
      case Some(edge) => saveEdge(edge, now)
      case None =>
    }
    sender() ! FinishedEdgeCompression(key)
  }

  def compressVertex(key: Int, now: Long) = {
    EntityStorage.vertices.get(key) match {
      case Some(vertex) => saveVertex(vertex, now)
      case None =>
    }
    sender() ! FinishedVertexCompression(key)
  }

  //TODO decide what to do with placeholders (future)*
  def archiveEdge(key:Long, compressTime:Long,archiveTime:Long) = {
    EntityStorage.edges.get(key) match {
      case Some(edge) => {
        saveEdge(edge, compressTime)
        if (edge.archive(archiveTime,compressing,false,workerID)) {
          EntityStorage.edges.remove(edge.getId)
          EntityStorage.edgeDeletionCount(workerID)+=1
        }
      }//if all old then remove the edge
      case None => {}//do nothing
    }
    sender() ! FinishedEdgeArchiving(key)
  }

  def archiveVertex(key:Int,compressTime:Long,archiveTime:Long) = {
    EntityStorage.vertices.get(key) match {
      case Some(vertex) => {
        saveVertex(vertex,compressTime)
        if (vertex.archive(archiveTime,compressing,true,workerID)) {
          EntityStorage.vertices.remove(vertex.getId.toInt)
          EntityStorage.vertexDeletionCount(workerID)+=1
        }
      } //if all old then remove the vertex
      case None => {}//do nothing
    }
    sender() ! FinishedVertexArchiving(key)
  }

  def saveEdge(edge: Edge, cutOff: Long) = {
    val history = edge.compressHistory(cutOff)
    if (saving) {
      if (history.size > 0) {
        RaphtoryDBWrite.edgeHistory.save(edge.getSrcId, edge.getDstId, history)
      }
      edge.properties.foreach(property => {
        val propHistory = property._2.compressHistory(cutOff,true,workerID)
        if (propHistory.size > 0) {
          try{
            RaphtoryDBWrite.edgePropertyHistory.save(edge.getSrcId, edge.getDstId, property._1, propHistory)
          }
          catch {
            case e:WriteTimeoutException => {println("saving error")}
          }
        }
      })
    }
  }

  def saveVertex(vertex: Vertex, cutOff: Long) = {
    val history = vertex.compressHistory(cutOff)
    if (saving) { //if we are saving data to cassandra
      if (history.size > 0) {
        RaphtoryDBWrite.vertexHistory.save(vertex.getId, history)
      }
      vertex.properties.foreach(prop => {
        val propHistory = prop._2.compressHistory(cutOff,false,workerID)
        if (propHistory.size > 0) {
          try{
          RaphtoryDBWrite.vertexPropertyHistory.save(vertex.getId, prop._1, propHistory)
          }
          catch {
            case e:WriteTimeoutException => {println("saving error")}
          }
        }
      })
    }
  }


  //TODO decide what to do with placeholders (future)*
  def archiveOnlyEdge(key:Long, archiveTime:Long) = {
    EntityStorage.edges.get(key) match {
      case Some(edge) => {
        if (edge.archiveOnly(archiveTime,false,workerID)) {
          EntityStorage.edges.remove(edge.getId)
          EntityStorage.edgeDeletionCount(workerID)+=1
        }
      }//if all old then remove the edge
      case None => {}//do nothing
    }
    sender() ! FinishedEdgeArchiving(key)
  }

  def archiveOnlyVertex(key:Int,archiveTime:Long) = {
    EntityStorage.vertices.get(key) match {
      case Some(vertex) => {
        if (vertex.archiveOnly(archiveTime,true,workerID)) {
          EntityStorage.vertices.remove(vertex.getId.toInt)
          EntityStorage.vertexDeletionCount(workerID)+=1
        }
      } //if all old then remove the vertex
      case None => {}//do nothing
    }
    sender() ! FinishedVertexArchiving(key)
  }


}
  /*************************************************************
    *                   ARCHIVING SECTION                      *
    ************************************************************/

<|MERGE_RESOLUTION|>--- conflicted
+++ resolved
@@ -11,13 +11,13 @@
 class IngestionWorker(workerID:Int) extends Actor {
   val mediator              : ActorRef = DistributedPubSub(context.system).mediator // get the mediator for sending cluster messages
   mediator ! DistributedPubSubMediator.Put(self)
-<<<<<<< HEAD
-  val compressing    : Boolean =  System.getenv().getOrDefault("COMPRESSING", "true").trim.toBoolean
-  val saving    : Boolean =  System.getenv().getOrDefault("SAVING", "false").trim.toBoolean
-=======
+//<<<<<<< HEAD
+//  val compressing    : Boolean =  System.getenv().getOrDefault("COMPRESSING", "true").trim.toBoolean
+//  val saving    : Boolean =  System.getenv().getOrDefault("SAVING", "false").trim.toBoolean
+//=======
   val compressing    : Boolean =  Utils.compressing
   val saving    : Boolean =  Utils.saving
->>>>>>> 14e67b2e
+//>>>>>>> upstream/master
   //println(akka.serialization.Serialization.serializedActorPath(self))
 
   override def receive:Receive = {
