package com.raphtory.core.actors.partitionmanager

import akka.actor.{ActorPath, ActorRef}

import scala.util.{Failure, Success}
import akka.cluster.pubsub.{DistributedPubSub, DistributedPubSubMediator}
import com.raphtory.core.actors.RaphtoryActor
import com.raphtory.core.analysis.Analyser
import com.raphtory.core.model.communication._
import com.raphtory.core.storage.controller.GraphRepoProxy
import com.raphtory.core.utils.Utils
<<<<<<< HEAD
import com.twitter.util.Eval
import monix.execution.{ExecutionModel, Scheduler}

import scala.collection.concurrent.TrieMap
import scala.concurrent.Future

=======
import monix.eval.Task
import monix.execution.{ExecutionModel, Scheduler}

>>>>>>> 73da960e
class PartitionReader(id : Int, test : Boolean, managerCountVal : Int) extends RaphtoryActor {
  implicit var managerCount : Int = managerCountVal
  val managerID    : Int = id                   //ID which refers to the partitions position in the graph manager map
  implicit val s : Scheduler = Scheduler(ExecutionModel.AlwaysAsyncExecution)
  val mediator : ActorRef   = DistributedPubSub(context.system).mediator // get the mediator for sending cluster messages
  val analyserMap:TrieMap[String,Analyser] = TrieMap[String,Analyser]()

  mediator ! DistributedPubSubMediator.Put(self)
  mediator ! DistributedPubSubMediator.Subscribe(Utils.readersTopic, self)
  implicit val proxy = GraphRepoProxy

  override def preStart() = {
    println("Starting reader")
  }

  private def analyze(analyzer : Analyser, senderPath : ActorPath) = {
    val value = analyzer.analyse()
    println("StepEnd success. Sending to " + senderPath.toStringWithoutAddress)
    println(value)
    mediator ! DistributedPubSubMediator.Send(senderPath.toStringWithoutAddress, EndStep(value), false)
  }
  override def receive : Receive = {
<<<<<<< HEAD
      case Setup(analyzer) => setup(analyzer)
      case SetupNewAnalyser(analyser,name) =>setupNewAnalyser(analyser,name)
      case NextStep(analyzer) => nextStep(analyzer)
      case NextStepNewAnalyser(name) => nextStepNewAnalyser(name)
      case GetNetworkSize() => sender() ! NetworkSize(GraphRepoProxy.getVerticesSet().size)
      case UpdatedCounter(newValue) => managerCount = newValue
      case e => println(s"[READER] not handled message " + e)
  }

  def setup(analyzer:Analyser) {
    try {
      analyzer.sysSetup()
      analyzer.setup()
      sender() ! Ready()
      println("Setup analyzer, sending Ready packet")
    }
    catch {
      case e: ClassNotFoundException =>{
        println("Analyser not found within this image, requesting scala file")
        sender() ! ClassMissing()
      }
      case e: scala.NotImplementedError =>{
        println("Analyser not found within this image, requesting scala file")
        sender() ! ClassMissing()
      }

    }
  }

  def setupNewAnalyser(analyserString: String, name: String) ={
    println(s"Received $name from LAM, compiling")
    try {
      val eval = new Eval // Initializing The Eval without any target location
      val analyser: Analyser = eval[Analyser](analyserString)
      analyserMap += ((name,analyser))
      println("before sys Setup")
      analyser.sysSetup()
      println("after sys setup")
      analyser.setup()
      println("after setup")
      sender() ! Ready()
    }
    catch {
      case e: Exception =>{
        sender() ! FailedToCompile(e.getMessage)
=======

    case Setup(analyzer)
      => {
        println("Setup analyzer, sending Ready packet")
        analyzer.sysSetup()
        analyzer.setup()
        sender() ! Ready()
      }
    case NextStep(analyzer) => {
      println(s"Received new step for pm_$managerID")
      analyzer.sysSetup()
      val senderPath = sender().path
      this.analyze(analyzer, senderPath)
    }
    case GetNetworkSize() =>
      sender() ! NetworkSize(GraphRepoProxy.getVerticesSet().size)
      case UpdatedCounter(newValue)
      => {
        managerCount = newValue
>>>>>>> 73da960e
      }
    }
  }


  def nextStep(analyzer: Analyser): Unit ={
    try{
      println(s"Received new step for pm_$managerID")
      analyzer.sysSetup()
      val senderPath = sender().path

      println("Inside future")
      val value = analyzer.analyse()

      println("StepEnd success. Sending to " + senderPath.toStringWithoutAddress)
      println(value)
      mediator ! DistributedPubSubMediator.Send(senderPath.toStringWithoutAddress, EndStep(value), false)
    }
    catch {
      case e: Exception =>{println(e.getStackTrace)}
    }
  }

  def nextStepNewAnalyser(name: String) = {
    nextStep(analyserMap(name))
  }
}
<|MERGE_RESOLUTION|>--- conflicted
+++ resolved
@@ -2,31 +2,22 @@
 
 import akka.actor.{ActorPath, ActorRef}
 
-import scala.util.{Failure, Success}
 import akka.cluster.pubsub.{DistributedPubSub, DistributedPubSubMediator}
 import com.raphtory.core.actors.RaphtoryActor
 import com.raphtory.core.analysis.Analyser
 import com.raphtory.core.model.communication._
 import com.raphtory.core.storage.controller.GraphRepoProxy
 import com.raphtory.core.utils.Utils
-<<<<<<< HEAD
 import com.twitter.util.Eval
+import scala.collection.concurrent.TrieMap
 import monix.execution.{ExecutionModel, Scheduler}
 
-import scala.collection.concurrent.TrieMap
-import scala.concurrent.Future
-
-=======
-import monix.eval.Task
-import monix.execution.{ExecutionModel, Scheduler}
-
->>>>>>> 73da960e
 class PartitionReader(id : Int, test : Boolean, managerCountVal : Int) extends RaphtoryActor {
-  implicit var managerCount : Int = managerCountVal
-  val managerID    : Int = id                   //ID which refers to the partitions position in the graph manager map
-  implicit val s : Scheduler = Scheduler(ExecutionModel.AlwaysAsyncExecution)
-  val mediator : ActorRef   = DistributedPubSub(context.system).mediator // get the mediator for sending cluster messages
-  val analyserMap:TrieMap[String,Analyser] = TrieMap[String,Analyser]()
+  implicit var managerCount: Int = managerCountVal
+  val managerID: Int = id //ID which refers to the partitions position in the graph manager map
+  implicit val s: Scheduler = Scheduler(ExecutionModel.AlwaysAsyncExecution)
+  val mediator: ActorRef = DistributedPubSub(context.system).mediator // get the mediator for sending cluster messages
+  val analyserMap: TrieMap[String, Analyser] = TrieMap[String, Analyser]()
 
   mediator ! DistributedPubSubMediator.Put(self)
   mediator ! DistributedPubSubMediator.Subscribe(Utils.readersTopic, self)
@@ -36,24 +27,44 @@
     println("Starting reader")
   }
 
-  private def analyze(analyzer : Analyser, senderPath : ActorPath) = {
+  private def analyze(analyzer: Analyser, senderPath: ActorPath) = {
     val value = analyzer.analyse()
     println("StepEnd success. Sending to " + senderPath.toStringWithoutAddress)
     println(value)
     mediator ! DistributedPubSubMediator.Send(senderPath.toStringWithoutAddress, EndStep(value), false)
   }
-  override def receive : Receive = {
-<<<<<<< HEAD
-      case Setup(analyzer) => setup(analyzer)
-      case SetupNewAnalyser(analyser,name) =>setupNewAnalyser(analyser,name)
-      case NextStep(analyzer) => nextStep(analyzer)
-      case NextStepNewAnalyser(name) => nextStepNewAnalyser(name)
-      case GetNetworkSize() => sender() ! NetworkSize(GraphRepoProxy.getVerticesSet().size)
-      case UpdatedCounter(newValue) => managerCount = newValue
-      case e => println(s"[READER] not handled message " + e)
+
+  override def receive: Receive = {
+
+    case Setup(analyzer) => setup(analyzer)
+    case SetupNewAnalyser(analyser, name) => setupNewAnalyser(analyser, name)
+    case NextStep(analyzer) => nextStep(analyzer)
+    case NextStepNewAnalyser(name) => nextStepNewAnalyser(name)
+    case GetNetworkSize() => sender() ! NetworkSize(GraphRepoProxy.getVerticesSet().size)
+    case UpdatedCounter(newValue) => managerCount = newValue
+    case e => println(s"[READER] not handled message " + e)
   }
 
-  def setup(analyzer:Analyser) {
+  def nextStep(analyzer: Analyser): Unit = {
+    try {
+      println(s"Received new step for pm_$managerID")
+      analyzer.sysSetup()
+      val senderPath = sender().path
+      this.analyze(analyzer, senderPath)
+
+    }
+    catch {
+      case e: Exception => {
+        println(e.getStackTrace)
+      }
+    }
+  }
+
+  def nextStepNewAnalyser(name: String) = {
+    nextStep(analyserMap(name))
+  }
+
+  def setup(analyzer: Analyser) {
     try {
       analyzer.sysSetup()
       analyzer.setup()
@@ -61,24 +72,23 @@
       println("Setup analyzer, sending Ready packet")
     }
     catch {
-      case e: ClassNotFoundException =>{
+      case e: ClassNotFoundException => {
         println("Analyser not found within this image, requesting scala file")
         sender() ! ClassMissing()
       }
-      case e: scala.NotImplementedError =>{
+      case e: scala.NotImplementedError => {
         println("Analyser not found within this image, requesting scala file")
         sender() ! ClassMissing()
       }
-
     }
   }
 
-  def setupNewAnalyser(analyserString: String, name: String) ={
+  def setupNewAnalyser(analyserString: String, name: String) = {
     println(s"Received $name from LAM, compiling")
     try {
       val eval = new Eval // Initializing The Eval without any target location
       val analyser: Analyser = eval[Analyser](analyserString)
-      analyserMap += ((name,analyser))
+      analyserMap += ((name, analyser))
       println("before sys Setup")
       analyser.sysSetup()
       println("after sys setup")
@@ -87,53 +97,9 @@
       sender() ! Ready()
     }
     catch {
-      case e: Exception =>{
+      case e: Exception => {
         sender() ! FailedToCompile(e.getMessage)
-=======
-
-    case Setup(analyzer)
-      => {
-        println("Setup analyzer, sending Ready packet")
-        analyzer.sysSetup()
-        analyzer.setup()
-        sender() ! Ready()
-      }
-    case NextStep(analyzer) => {
-      println(s"Received new step for pm_$managerID")
-      analyzer.sysSetup()
-      val senderPath = sender().path
-      this.analyze(analyzer, senderPath)
-    }
-    case GetNetworkSize() =>
-      sender() ! NetworkSize(GraphRepoProxy.getVerticesSet().size)
-      case UpdatedCounter(newValue)
-      => {
-        managerCount = newValue
->>>>>>> 73da960e
       }
     }
   }
-
-
-  def nextStep(analyzer: Analyser): Unit ={
-    try{
-      println(s"Received new step for pm_$managerID")
-      analyzer.sysSetup()
-      val senderPath = sender().path
-
-      println("Inside future")
-      val value = analyzer.analyse()
-
-      println("StepEnd success. Sending to " + senderPath.toStringWithoutAddress)
-      println(value)
-      mediator ! DistributedPubSubMediator.Send(senderPath.toStringWithoutAddress, EndStep(value), false)
-    }
-    catch {
-      case e: Exception =>{println(e.getStackTrace)}
-    }
-  }
-
-  def nextStepNewAnalyser(name: String) = {
-    nextStep(analyserMap(name))
-  }
 }
