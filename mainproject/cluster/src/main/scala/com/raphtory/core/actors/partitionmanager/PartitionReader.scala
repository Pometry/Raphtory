package com.raphtory.core.actors.partitionmanager

import akka.actor.{ActorPath, ActorRef}

import akka.cluster.pubsub.{DistributedPubSub, DistributedPubSubMediator}
import com.raphtory.core.actors.RaphtoryActor
import com.raphtory.core.analysis.Analyser
import com.raphtory.core.model.communication._
import com.raphtory.core.storage.controller.GraphRepoProxy
import com.raphtory.core.utils.Utils
<<<<<<< HEAD
import com.twitter.util.Eval
import scala.collection.concurrent.TrieMap
import monix.execution.{ExecutionModel, Scheduler}

class PartitionReader(id : Int, test : Boolean, managerCountVal : Int) extends RaphtoryActor {
  implicit var managerCount: Int = managerCountVal
  val managerID: Int = id //ID which refers to the partitions position in the graph manager map
  implicit val s: Scheduler = Scheduler(ExecutionModel.AlwaysAsyncExecution)
  val mediator: ActorRef = DistributedPubSub(context.system).mediator // get the mediator for sending cluster messages
  val analyserMap: TrieMap[String, Analyser] = TrieMap[String, Analyser]()

=======
import monix.eval.Task
import monix.execution.ExecutionModel.AlwaysAsyncExecution
import monix.execution.{ExecutionModel, Scheduler}

class PartitionReader(id : Int, test : Boolean, managerCountVal : Int) extends RaphtoryActor {
  implicit var managerCount : Int = managerCountVal
  val managerID    : Int = id                   //ID which refers to the partitions position in the graph manager map
  val mediator : ActorRef   = DistributedPubSub(context.system).mediator // get the mediator for sending cluster messages
  implicit val s = Scheduler.computation()
>>>>>>> a8c27463
  mediator ! DistributedPubSubMediator.Put(self)
  mediator ! DistributedPubSubMediator.Subscribe(Utils.readersTopic, self)
  implicit val proxy = GraphRepoProxy

  override def preStart() = {
    println("Starting reader")
  }

  private def analyze(analyzer: Analyser, senderPath: ActorPath) = {
    val value = analyzer.analyse()
    println("StepEnd success. Sending to " + senderPath.toStringWithoutAddress)
    println(value)
    mediator ! DistributedPubSubMediator.Send(senderPath.toStringWithoutAddress, EndStep(value), false)
  }

  override def receive: Receive = {
    case AnalyserPresentCheck(classname) => presentCheck(classname)
    case Setup(analyzer) => setup(analyzer)
    case SetupNewAnalyser(analyser, name) => setupNewAnalyser(analyser, name)
    case NextStep(analyzer) => nextStep(analyzer)
    case NextStepNewAnalyser(name) => nextStepNewAnalyser(name)
    case GetNetworkSize() => sender() ! NetworkSize(GraphRepoProxy.getVerticesSet().size)
    case UpdatedCounter(newValue) => managerCount = newValue
    case e => println(s"[READER] not handled message " + e)
  }

  def presentCheck(classname:String) = {
    try {
      Class.forName(classname)
      println(s"Reader has this class can precede: $classname ")
      sender() ! AnalyserPresent()
    }
    catch {
      case e: ClassNotFoundException => {
        println("Analyser not found within this image, requesting scala file")
        sender() ! ClassMissing()
      }
    }
  }

  def nextStep(analyzer: Analyser): Unit = {
    try {
      println(s"Received new step for pm_$managerID")
      analyzer.sysSetup()
      val senderPath = sender().path
<<<<<<< HEAD
      this.analyze(analyzer, senderPath)

    }
    catch {
      case e: Exception => {
        println(e.getStackTrace)
      }
    }
  }

  def nextStepNewAnalyser(name: String) = {
    nextStep(analyserMap(name))
  }

  def setup(analyzer: Analyser) {
    try {
      //throw new ClassNotFoundException()
      analyzer.sysSetup()
      analyzer.setup()
      sender() ! Ready()
      println("Setup analyzer, sending Ready packet")
=======
      Task.eval(this.analyze(analyzer, senderPath)).runAsync
>>>>>>> a8c27463
    }
    catch {
      case e: ClassNotFoundException => {
        println("Analyser not found within this image, requesting scala file")
        sender() ! ClassMissing()
      }
  //    case e: scala.NotImplementedError => {
  //      println("Analyser not found within this image, requesting scala file")
  //      sender() ! ClassMissing()
  //    }
    }
  }

  def setupNewAnalyser(analyserString: String, name: String) = {
    println(s"Received $name from LAM, compiling")
    try {
      val eval = new Eval // Initializing The Eval without any target location
      val analyser: Analyser = eval[Analyser](analyserString)
      analyserMap += ((name, analyser))
      println("before sys Setup")
      analyser.sysSetup()
      println("after sys setup")
      analyser.setup()
      println("after setup")
      sender() ! Ready()
    }
    catch {
      case e: Exception => {
        sender() ! FailedToCompile(e.getMessage)
      }
    }
  }
}
<|MERGE_RESOLUTION|>--- conflicted
+++ resolved
@@ -8,29 +8,20 @@
 import com.raphtory.core.model.communication._
 import com.raphtory.core.storage.controller.GraphRepoProxy
 import com.raphtory.core.utils.Utils
-<<<<<<< HEAD
 import com.twitter.util.Eval
 import scala.collection.concurrent.TrieMap
+import monix.execution.{ExecutionModel, Scheduler}
+import monix.eval.Task
+import monix.execution.ExecutionModel.AlwaysAsyncExecution
 import monix.execution.{ExecutionModel, Scheduler}
 
 class PartitionReader(id : Int, test : Boolean, managerCountVal : Int) extends RaphtoryActor {
   implicit var managerCount: Int = managerCountVal
   val managerID: Int = id //ID which refers to the partitions position in the graph manager map
-  implicit val s: Scheduler = Scheduler(ExecutionModel.AlwaysAsyncExecution)
   val mediator: ActorRef = DistributedPubSub(context.system).mediator // get the mediator for sending cluster messages
   val analyserMap: TrieMap[String, Analyser] = TrieMap[String, Analyser]()
+  implicit val s = Scheduler.computation()
 
-=======
-import monix.eval.Task
-import monix.execution.ExecutionModel.AlwaysAsyncExecution
-import monix.execution.{ExecutionModel, Scheduler}
-
-class PartitionReader(id : Int, test : Boolean, managerCountVal : Int) extends RaphtoryActor {
-  implicit var managerCount : Int = managerCountVal
-  val managerID    : Int = id                   //ID which refers to the partitions position in the graph manager map
-  val mediator : ActorRef   = DistributedPubSub(context.system).mediator // get the mediator for sending cluster messages
-  implicit val s = Scheduler.computation()
->>>>>>> a8c27463
   mediator ! DistributedPubSubMediator.Put(self)
   mediator ! DistributedPubSubMediator.Subscribe(Utils.readersTopic, self)
   implicit val proxy = GraphRepoProxy
@@ -76,9 +67,7 @@
       println(s"Received new step for pm_$managerID")
       analyzer.sysSetup()
       val senderPath = sender().path
-<<<<<<< HEAD
-      this.analyze(analyzer, senderPath)
-
+      Task.eval(this.analyze(analyzer, senderPath)).runAsync
     }
     catch {
       case e: Exception => {
@@ -98,9 +87,6 @@
       analyzer.setup()
       sender() ! Ready()
       println("Setup analyzer, sending Ready packet")
-=======
-      Task.eval(this.analyze(analyzer, senderPath)).runAsync
->>>>>>> a8c27463
     }
     catch {
       case e: ClassNotFoundException => {
