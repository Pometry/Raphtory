--- conflicted
+++ resolved
@@ -14,19 +14,10 @@
   override def setup(): Unit = {}
 
   override def returnResults(): Any = {
-<<<<<<< HEAD
     val degree = view.getVertices().map { vertex =>
       val outDegree = vertex.getOutEdges.size
       val inDegree  = vertex.getIncEdges.size
       (vertex.ID(), outDegree, inDegree)
-=======
-    val v = proxy.getVerticesSet()
-      val degree = v.map { vert =>
-      val vertex    = proxy.getVertex(vert._2)
-      val outDegree = vertex.getOutgoingNeighbors.size
-      val inDegree  = vertex.getIngoingNeighbors.size
-      (vert._1, outDegree, inDegree)
->>>>>>> d4206b28
     }
     val totalV   = degree.size
     val totalOut = degree.map(x => x._2).sum
