--- conflicted
+++ resolved
@@ -61,13 +61,9 @@
         case e: ArithmeticException => 0
       }
     val text = s"""$timestamp,$windowSize,$totalVert,$totalEdge,$degree"""
-<<<<<<< HEAD
-    Utils.writeLines(output_file, text, "")
-    println(text)
-=======
 //    Utils.writeLines(output_file, text, "")
    // println(text)
     publishData(text)
->>>>>>> 2263e6f2
+
   }
 }