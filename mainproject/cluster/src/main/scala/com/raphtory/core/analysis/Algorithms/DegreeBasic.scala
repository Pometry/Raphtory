package com.raphtory.core.analysis.Algorithms

import com.raphtory.core.analysis.API.Analyser
import com.raphtory.core.utils.Utils

import scala.collection.mutable.ArrayBuffer

class DegreeBasic(args:Array[String]) extends Analyser(args){
  object sortOrdering extends Ordering[Int] {
    def compare(key1: Int, key2: Int) = key2.compareTo(key1)
  }
  override def analyse(): Unit = {}

  override def setup(): Unit = {}

  override def returnResults(): Any = {
<<<<<<< HEAD
    val v = proxy.getVerticesSet()
      val degree = v.map { vert =>
      val vertex    = proxy.getVertex(vert._2)
      val outDegree = vertex.getOutgoingNeighbors.size
=======
    val degree = view.getVertices().map { vertex =>
      val outDegree = vertex.getOutEdges.size
>>>>>>> 5f2d7dcf
      val inDegree  = vertex.getIncEdges.size
      (vertex.ID(), outDegree, inDegree)
    }
    val totalV   = degree.size
    val totalOut = degree.map(x => x._2).sum
    val totalIn  = degree.map(x => x._3).sum
    val topUsers = degree.toArray.sortBy(x => x._3)(sortOrdering).take(20)
    (totalV, totalOut, totalIn, topUsers)
  }

  override def defineMaxSteps(): Int = 1

  override def processResults(results: ArrayBuffer[Any], timestamp: Long, viewCompleteTime: Long): Unit = {
    val endResults  = results.asInstanceOf[ArrayBuffer[(Int, Int, Int, Array[(Int, Int, Int)])]]
  //  val output_file = System.getenv().getOrDefault("PROJECT_OUTPUT", "/app/defout.csv").trim
    val totalVert   = endResults.map(x => x._1).sum
    val totalEdge   = endResults.map(x => x._3).sum

    val degree =
      try totalEdge.toDouble / totalVert.toDouble
      catch {
        case e: ArithmeticException => 0
      }
    val text = s"""$timestamp,$totalVert,$totalEdge,$degree"""
   // Utils.writeLines(output_file, text, "")
   // println(text)
    publishData(text)
  }

  override def processWindowResults(
      results: ArrayBuffer[Any],
      timestamp: Long,
      windowSize: Long,
      viewCompleteTime: Long
  ): Unit = {
    val endResults  = results.asInstanceOf[ArrayBuffer[(Int, Int, Int, Array[(Int, Int, Int)])]]
    var output_file = System.getenv().getOrDefault("PROJECT_OUTPUT", "/app/defout.csv").trim
    val totalVert   = endResults.map(x => x._1).sum
    val totalEdge   = endResults.map(x => x._3).sum
    val degree =
      try totalEdge.toDouble / totalVert.toDouble
      catch {
        case e: ArithmeticException => 0
      }
    val text = s"""$timestamp,$windowSize,$totalVert,$totalEdge,$degree"""
//    Utils.writeLines(output_file, text, "")
   // println(text)
    publishData(text)
  }

  override def processBatchWindowResults(
      results: ArrayBuffer[Any],
      timestamp: Long,
      windowSet: Array[Long],
      viewCompleteTime: Long
  ): Unit =
    for (i <- results.indices) {
      val window     = results(i).asInstanceOf[ArrayBuffer[Any]]
      val windowSize = windowSet(i)
      processWindowResults(window, timestamp, windowSize, viewCompleteTime)
    }
}<|MERGE_RESOLUTION|>--- conflicted
+++ resolved
@@ -14,15 +14,8 @@
   override def setup(): Unit = {}
 
   override def returnResults(): Any = {
-<<<<<<< HEAD
-    val v = proxy.getVerticesSet()
-      val degree = v.map { vert =>
-      val vertex    = proxy.getVertex(vert._2)
-      val outDegree = vertex.getOutgoingNeighbors.size
-=======
     val degree = view.getVertices().map { vertex =>
       val outDegree = vertex.getOutEdges.size
->>>>>>> 5f2d7dcf
       val inDegree  = vertex.getIncEdges.size
       (vertex.ID(), outDegree, inDegree)
     }
