--- conflicted
+++ resolved
@@ -48,11 +48,8 @@
   mediator ! DistributedPubSubMediator.Subscribe(Utils.liveAnalysisTopic, self)
 
   override def preStart(): Unit = {
-<<<<<<< HEAD
-    context.system.scheduler.scheduleOnce(Duration(50, SECONDS), self, "start")
-=======
+
     context.system.scheduler.scheduleOnce(Duration(30, SECONDS), self, "start")
->>>>>>> 77a85066
     steps = defineMaxSteps()
     //context.system.scheduler.schedule(Duration(5, SECONDS), Duration(10, MINUTES), self, "start") // Refresh networkSize and restart analysis currently
   }
