--- conflicted
+++ resolved
@@ -79,11 +79,8 @@
 
   override def preStart(): Unit = {
 
-<<<<<<< HEAD
-    context.system.scheduler.scheduleOnce(Duration(60, SECONDS), self, "start")
-=======
     context.system.scheduler.scheduleOnce(Duration(10, SECONDS), self, "start")
->>>>>>> da1032bc
+
     steps = defineMaxSteps()
     //context.system.scheduler.schedule(Duration(5, SECONDS), Duration(10, MINUTES), self, "start") // Refresh networkSize and restart analysis currently
   }
