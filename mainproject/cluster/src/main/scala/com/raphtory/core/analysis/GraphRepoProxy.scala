--- conflicted
+++ resolved
@@ -11,12 +11,8 @@
 
 class GraphRepoProxy(jobID:String,superstep:Int) {
   private var messages = AtomicInt(0)
-<<<<<<< HEAD
-  private var voteCount = 0
 
-=======
   protected var voteCount = 0
->>>>>>> 424b34c0
   def job() = jobID
 
   def getVerticesSet()(implicit workerID:WorkerID): Array[Int] = {
