package com.raphtory.core.analysis

import akka.actor.ActorContext
import com.raphtory.core.model.graphentities.Vertex
import com.raphtory.core.storage.{EntityStorage, RaphtoryDBRead}
import monix.execution.atomic.AtomicInt

import scala.collection.parallel
import scala.collection.parallel.ParSet
import scala.collection.parallel.mutable.ParTrieMap

class GraphRepoProxy(jobID:String,superstep:Int) {
  private var messages = AtomicInt(0)
  private var voteCount = 0

  def job() = jobID
<<<<<<< HEAD

  def getVerticesSet()(implicit workerID: WorkerID): ParSet[Int] = {
    EntityStorage.vertexKeys(workerID.ID)
=======
  def getVerticesSet()(implicit workerID:WorkerID): Array[Int] = {
    EntityStorage.vertexKeys(workerID.ID).toArray
>>>>>>> d71b367e
  }

  def recordMessage() = messages.increment()

  def getMessages() = messages.get

  def clearMessages() = messages.set(0)


  def getVertex(id: Long)(implicit context: ActorContext, managerCount: ManagerCount): VertexVisitor = new VertexVisitor(EntityStorage.vertices(id.toInt), jobID, superstep, this)

  def getTotalVerticesSet() = {
    EntityStorage.vertices.keySet
  }

<<<<<<< HEAD
  //<<<<<<< HEAD
  def getEdgesSet()(implicit workerID: WorkerID): ParSet[Long] =
    EntityStorage.edgeKeys(workerID.ID)
    //=======

    def latestTime: Long = EntityStorage.newestTime

    def vertexVoted() = voteCount += 1

    def checkVotes(workerID: Int): Boolean = {
      println(s"$workerID ${EntityStorage.vertexKeys(workerID).size} $voteCount")
      EntityStorage.vertexKeys(workerID).size == voteCount
      //>>>>>>> upstream/master
    }

    //HERE BE DRAGONS please ignore
    //  def something= {
    //    val compress = EntityStorage.lastCompressedAt
    //    println(s"compression time = $compress")
    //    val verticesInMem = EntityStorage.createSnapshot(compress)
    //    val loadedVertices = ParTrieMap[Int, Vertex]()
    //    var startCount = 0
    //    val finishCount = AtomicInt(0)
    //    var retryQueue:parallel.mutable.ParHashSet[Long] = parallel.mutable.ParHashSet.empty
    //    for (id <- GraphRepoProxy.getVerticesSet()){
    //      startCount +=1
    //      RaphtoryDBRead.retrieveVertex(id.toLong,compress,loadedVertices,finishCount,retryQueue)
    //      if((startCount % 1000) == 0)
    //        while(startCount> finishCount.get){
    //          Thread.sleep(1) //Throttle requests to cassandra
    //        }
    //    }
    //    println("queue size"+retryQueue.size)
    //    if(!retryQueue.isEmpty){
    //      rerun(finishCount,retryQueue,compress,loadedVertices)
    //    }
    //
    //
    //    val loadedVertices2 = ParTrieMap[Int, Vertex]()
    //    startCount = 0
    //    finishCount.set(0)
    //    var retryQueue2:parallel.mutable.ParHashSet[Long] = parallel.mutable.ParHashSet.empty
    //    for (id <- GraphRepoProxy.getVerticesSet()){
    //      startCount +=1
    //      RaphtoryDBRead.retrieveVertex(id.toLong,compress,loadedVertices2,finishCount,retryQueue2)
    //      if((startCount % 1000) == 0)
    //        while(startCount> finishCount.get){
    //          Thread.sleep(1) //Throttle requests to cassandra
    //        }
    //    }
    //    println("queue size"+retryQueue2.size)
    //    if(!retryQueue2.isEmpty){
    //      rerun(finishCount,retryQueue2,compress,loadedVertices2)
    //    }
    //
    //
    //    //    while(startCount> finishCount.get){
    ////      Thread.sleep(100)
    ////      println(System.currentTimeMillis())
    ////      println(retryQueue.size)
    ////
    ////    }
    //
    //
    //    println(verticesInMem.size)
    //    println(loadedVertices.size)
    //    println(loadedVertices2.size)
    //    for((k,v) <- verticesInMem){
    //      loadedVertices.get(k) match {
    //        case Some(e) =>
    //        case None => RaphtoryDBRead.retrieveVertex(v.vertexId,compress,loadedVertices,finishCount,parallel.mutable.ParHashSet.empty)
    //      }
    //    }
    //    Thread.sleep(10000)
    //    println(loadedVertices.size)
    //    println(verticesInMem.equals(loadedVertices))
    //  }
    //def iterativeApply(f : Connector => Unit)

    //  def rerun(finishCount:AtomicInt,retryQueue:parallel.mutable.ParHashSet[Long],compress:Long,loadedVertices:ParTrieMap[Int, Vertex]): Unit ={
    //    var startCount = 0
    //    finishCount.set(0)
    //    println(s"map size ${loadedVertices.size}")
    //    val retryQueueNew:parallel.mutable.ParHashSet[Long] = parallel.mutable.ParHashSet.empty
    //    retryQueue.foreach(id => {
    //      startCount +=1
    //      RaphtoryDBRead.retrieveVertex(id,compress,loadedVertices,finishCount,retryQueueNew)
    //      if((startCount % 1000) == 0)
    //        println("queue size"+retryQueue.size)
    //      while(startCount> finishCount.get){
    //       // println(s"map size ${loadedVertices.size}")
    //        Thread.sleep(1) //Throttle requests to cassandra
    //      }
    //    })
    //
    //    println("queue size"+retryQueueNew.size)
    //    println(s"map size ${loadedVertices.size}")
    //    if(!retryQueueNew.isEmpty){
    //      rerun(finishCount,retryQueueNew,compress,loadedVertices)
    //    }
    //  }


    //  def addEdge(id : Long) = {
    //    edgesSet += id
    //  }


    //  def getEdgesSet() : ParSet[Long] = {
    //    edgesSet
    //  }


    //  def getEdge(id : Long) : Edge = {
    //
    //    return null
    //  }
=======
  def latestTime:Long = EntityStorage.newestTime

  def vertexVoted() = voteCount +=1

  def checkVotes(workerID: Int):Boolean = {
    //println(s"$workerID ${EntityStorage.vertexKeys(workerID).size} $voteCount")
    EntityStorage.vertexKeys(workerID).size == voteCount
  }
>>>>>>> d71b367e

}<|MERGE_RESOLUTION|>--- conflicted
+++ resolved
@@ -14,14 +14,9 @@
   private var voteCount = 0
 
   def job() = jobID
-<<<<<<< HEAD
 
-  def getVerticesSet()(implicit workerID: WorkerID): ParSet[Int] = {
-    EntityStorage.vertexKeys(workerID.ID)
-=======
   def getVerticesSet()(implicit workerID:WorkerID): Array[Int] = {
     EntityStorage.vertexKeys(workerID.ID).toArray
->>>>>>> d71b367e
   }
 
   def recordMessage() = messages.increment()
@@ -37,125 +32,11 @@
     EntityStorage.vertices.keySet
   }
 
-<<<<<<< HEAD
-  //<<<<<<< HEAD
+
   def getEdgesSet()(implicit workerID: WorkerID): ParSet[Long] =
     EntityStorage.edgeKeys(workerID.ID)
-    //=======
-
-    def latestTime: Long = EntityStorage.newestTime
-
-    def vertexVoted() = voteCount += 1
-
-    def checkVotes(workerID: Int): Boolean = {
-      println(s"$workerID ${EntityStorage.vertexKeys(workerID).size} $voteCount")
-      EntityStorage.vertexKeys(workerID).size == voteCount
-      //>>>>>>> upstream/master
-    }
-
-    //HERE BE DRAGONS please ignore
-    //  def something= {
-    //    val compress = EntityStorage.lastCompressedAt
-    //    println(s"compression time = $compress")
-    //    val verticesInMem = EntityStorage.createSnapshot(compress)
-    //    val loadedVertices = ParTrieMap[Int, Vertex]()
-    //    var startCount = 0
-    //    val finishCount = AtomicInt(0)
-    //    var retryQueue:parallel.mutable.ParHashSet[Long] = parallel.mutable.ParHashSet.empty
-    //    for (id <- GraphRepoProxy.getVerticesSet()){
-    //      startCount +=1
-    //      RaphtoryDBRead.retrieveVertex(id.toLong,compress,loadedVertices,finishCount,retryQueue)
-    //      if((startCount % 1000) == 0)
-    //        while(startCount> finishCount.get){
-    //          Thread.sleep(1) //Throttle requests to cassandra
-    //        }
-    //    }
-    //    println("queue size"+retryQueue.size)
-    //    if(!retryQueue.isEmpty){
-    //      rerun(finishCount,retryQueue,compress,loadedVertices)
-    //    }
-    //
-    //
-    //    val loadedVertices2 = ParTrieMap[Int, Vertex]()
-    //    startCount = 0
-    //    finishCount.set(0)
-    //    var retryQueue2:parallel.mutable.ParHashSet[Long] = parallel.mutable.ParHashSet.empty
-    //    for (id <- GraphRepoProxy.getVerticesSet()){
-    //      startCount +=1
-    //      RaphtoryDBRead.retrieveVertex(id.toLong,compress,loadedVertices2,finishCount,retryQueue2)
-    //      if((startCount % 1000) == 0)
-    //        while(startCount> finishCount.get){
-    //          Thread.sleep(1) //Throttle requests to cassandra
-    //        }
-    //    }
-    //    println("queue size"+retryQueue2.size)
-    //    if(!retryQueue2.isEmpty){
-    //      rerun(finishCount,retryQueue2,compress,loadedVertices2)
-    //    }
-    //
-    //
-    //    //    while(startCount> finishCount.get){
-    ////      Thread.sleep(100)
-    ////      println(System.currentTimeMillis())
-    ////      println(retryQueue.size)
-    ////
-    ////    }
-    //
-    //
-    //    println(verticesInMem.size)
-    //    println(loadedVertices.size)
-    //    println(loadedVertices2.size)
-    //    for((k,v) <- verticesInMem){
-    //      loadedVertices.get(k) match {
-    //        case Some(e) =>
-    //        case None => RaphtoryDBRead.retrieveVertex(v.vertexId,compress,loadedVertices,finishCount,parallel.mutable.ParHashSet.empty)
-    //      }
-    //    }
-    //    Thread.sleep(10000)
-    //    println(loadedVertices.size)
-    //    println(verticesInMem.equals(loadedVertices))
-    //  }
-    //def iterativeApply(f : Connector => Unit)
-
-    //  def rerun(finishCount:AtomicInt,retryQueue:parallel.mutable.ParHashSet[Long],compress:Long,loadedVertices:ParTrieMap[Int, Vertex]): Unit ={
-    //    var startCount = 0
-    //    finishCount.set(0)
-    //    println(s"map size ${loadedVertices.size}")
-    //    val retryQueueNew:parallel.mutable.ParHashSet[Long] = parallel.mutable.ParHashSet.empty
-    //    retryQueue.foreach(id => {
-    //      startCount +=1
-    //      RaphtoryDBRead.retrieveVertex(id,compress,loadedVertices,finishCount,retryQueueNew)
-    //      if((startCount % 1000) == 0)
-    //        println("queue size"+retryQueue.size)
-    //      while(startCount> finishCount.get){
-    //       // println(s"map size ${loadedVertices.size}")
-    //        Thread.sleep(1) //Throttle requests to cassandra
-    //      }
-    //    })
-    //
-    //    println("queue size"+retryQueueNew.size)
-    //    println(s"map size ${loadedVertices.size}")
-    //    if(!retryQueueNew.isEmpty){
-    //      rerun(finishCount,retryQueueNew,compress,loadedVertices)
-    //    }
-    //  }
 
 
-    //  def addEdge(id : Long) = {
-    //    edgesSet += id
-    //  }
-
-
-    //  def getEdgesSet() : ParSet[Long] = {
-    //    edgesSet
-    //  }
-
-
-    //  def getEdge(id : Long) : Edge = {
-    //
-    //    return null
-    //  }
-=======
   def latestTime:Long = EntityStorage.newestTime
 
   def vertexVoted() = voteCount +=1
@@ -164,6 +45,109 @@
     //println(s"$workerID ${EntityStorage.vertexKeys(workerID).size} $voteCount")
     EntityStorage.vertexKeys(workerID).size == voteCount
   }
->>>>>>> d71b367e
 
+//HERE BE DRAGONS please ignore
+//  def something= {
+//    val compress = EntityStorage.lastCompressedAt
+//    println(s"compression time = $compress")
+//    val verticesInMem = EntityStorage.createSnapshot(compress)
+//    val loadedVertices = ParTrieMap[Int, Vertex]()
+//    var startCount = 0
+//    val finishCount = AtomicInt(0)
+//    var retryQueue:parallel.mutable.ParHashSet[Long] = parallel.mutable.ParHashSet.empty
+//    for (id <- GraphRepoProxy.getVerticesSet()){
+//      startCount +=1
+//      RaphtoryDBRead.retrieveVertex(id.toLong,compress,loadedVertices,finishCount,retryQueue)
+//      if((startCount % 1000) == 0)
+//        while(startCount> finishCount.get){
+//          Thread.sleep(1) //Throttle requests to cassandra
+//        }
+//    }
+//    println("queue size"+retryQueue.size)
+//    if(!retryQueue.isEmpty){
+//      rerun(finishCount,retryQueue,compress,loadedVertices)
+//    }
+//
+//
+//    val loadedVertices2 = ParTrieMap[Int, Vertex]()
+//    startCount = 0
+//    finishCount.set(0)
+//    var retryQueue2:parallel.mutable.ParHashSet[Long] = parallel.mutable.ParHashSet.empty
+//    for (id <- GraphRepoProxy.getVerticesSet()){
+//      startCount +=1
+//      RaphtoryDBRead.retrieveVertex(id.toLong,compress,loadedVertices2,finishCount,retryQueue2)
+//      if((startCount % 1000) == 0)
+//        while(startCount> finishCount.get){
+//          Thread.sleep(1) //Throttle requests to cassandra
+//        }
+//    }
+//    println("queue size"+retryQueue2.size)
+//    if(!retryQueue2.isEmpty){
+//      rerun(finishCount,retryQueue2,compress,loadedVertices2)
+//    }
+//
+//
+//    //    while(startCount> finishCount.get){
+////      Thread.sleep(100)
+////      println(System.currentTimeMillis())
+////      println(retryQueue.size)
+////
+////    }
+//
+//
+//    println(verticesInMem.size)
+//    println(loadedVertices.size)
+//    println(loadedVertices2.size)
+//    for((k,v) <- verticesInMem){
+//      loadedVertices.get(k) match {
+//        case Some(e) =>
+//        case None => RaphtoryDBRead.retrieveVertex(v.vertexId,compress,loadedVertices,finishCount,parallel.mutable.ParHashSet.empty)
+//      }
+//    }
+//    Thread.sleep(10000)
+//    println(loadedVertices.size)
+//    println(verticesInMem.equals(loadedVertices))
+//  }
+  //def iterativeApply(f : Connector => Unit)
+
+//  def rerun(finishCount:AtomicInt,retryQueue:parallel.mutable.ParHashSet[Long],compress:Long,loadedVertices:ParTrieMap[Int, Vertex]): Unit ={
+//    var startCount = 0
+//    finishCount.set(0)
+//    println(s"map size ${loadedVertices.size}")
+//    val retryQueueNew:parallel.mutable.ParHashSet[Long] = parallel.mutable.ParHashSet.empty
+//    retryQueue.foreach(id => {
+//      startCount +=1
+//      RaphtoryDBRead.retrieveVertex(id,compress,loadedVertices,finishCount,retryQueueNew)
+//      if((startCount % 1000) == 0)
+//        println("queue size"+retryQueue.size)
+//      while(startCount> finishCount.get){
+//       // println(s"map size ${loadedVertices.size}")
+//        Thread.sleep(1) //Throttle requests to cassandra
+//      }
+//    })
+//
+//    println("queue size"+retryQueueNew.size)
+//    println(s"map size ${loadedVertices.size}")
+//    if(!retryQueueNew.isEmpty){
+//      rerun(finishCount,retryQueueNew,compress,loadedVertices)
+//    }
+//  }
+
+
+//  def addEdge(id : Long) = {
+//    edgesSet += id
+//  }
+
+
+
+//  def getEdgesSet() : ParSet[Long] = {
+//    edgesSet
+//  }
+
+
+
+//  def getEdge(id : Long) : Edge = {
+//
+//    return null
+//  }
 }