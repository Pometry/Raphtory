package com.raphtory.tests

import akka.actor.ActorSystem
import akka.actor.Props
import ch.qos.logback.classic.Level
import com.raphtory.core.analysis.API.Analyser
import com.raphtory.core.analysis.{AnalysisManager, AnalysisRestApi}
import com.raphtory.core.components.ClusterManagement.RaphtoryReplicator
import com.raphtory.core.components.ClusterManagement.WatchDog
import com.raphtory.core.model.communication.{LiveAnalysisRequest, RangeAnalysisRequest, ViewAnalysisRequest}
import org.slf4j.LoggerFactory

import scala.language.postfixOps

object SingleNodeTest extends App {
  val root = LoggerFactory.getLogger(org.slf4j.Logger.ROOT_LOGGER_NAME).asInstanceOf[ch.qos.logback.classic.Logger]
  root.setLevel(Level.ERROR)

  val partitionNumber = 1
  val minimumRouters  = 1

  var Analyser = "com.raphtory.core.analysis.Algorithms.ConnectedComponents"
  Analyser = "com.raphtory.core.analysis.Algorithms.DegreeBasic"

  //var UpdaterName     = "com.raphtory.examples.ldbc.spouts.LDBCSpout"
  //var routerClassName = "com.raphtory.examples.ldbc.routers.LDBCRouter"
  //val start           = 1262394061000L
  //val end             = 1357002061000L
  //val jump            = 86400000
  //curl -X POST -H "Content-Type: application/json" --data '{"jsonrpc":"2.0", "jobID":"ldbcdegreeTest","analyserName":"com.raphtory.core.analysis.Algorithms.DegreeBasic","start":1262394061000,"end":1357002061000,"jump":86400000}' 127.0.0.1:8081/RangeAnalysisRequest

  //ether test
//  val start = 4000000L
//  val end = 6000000L
//  val jump =    10
  var UpdaterName = "com.raphtory.examples.blockchain.spouts.EthereumGethSpout"
  var routerClassName = "com.raphtory.examples.blockchain.routers.EthereumGethRouter"
//  Analyser = "com.raphtory.examples.blockchain.analysers.EthereumTaintTracking"

  //Gab test
    val start = 1470837600000L
    val end =   31525368897000L
    val jump =    3600000
<<<<<<< HEAD
  //  var UpdaterName = "com.raphtory.examples.gab.actors.GabExampleSpout"
  //  var routerClassName = "com.raphtory.examples.gab.actors.GabUserGraphRouter"
=======
//    var UpdaterName = "com.raphtory.examples.gab.actors.GabExampleSpout"
//    var routerClassName = "com.raphtory.examples.gab.actors.GabUserGraphRouter"
>>>>>>> 0671070f

  //track and trace test
    //var UpdaterName = "com.raphtory.examples.trackAndTrace.spouts.TrackAndTraceSpout"
    //var routerClassName = "com.raphtory.examples.trackAndTrace.routers.TrackAndTraceRouter"
  //  Analyser = "com.raphtory.examples.blockchain.analysers.EthereumTaintTracking"

//chainalysisAB
  var UpdaterName = "com.raphtory.examples.blockchain.spouts.ChainalysisABSpout"
  var routerClassName = "com.raphtory.examples.blockchain.routers.ChainalysisABRouter"

  val system = ActorSystem("Single-Node-test")

  system.actorOf(Props(new WatchDog(partitionNumber, minimumRouters)), "WatchDog")
  system.actorOf(Props(RaphtoryReplicator("Router", 1, routerClassName)), s"Routers")
  system.actorOf(Props(RaphtoryReplicator("Partition Manager", 1)), s"PartitionManager")
  system.actorOf(Props(Class.forName(UpdaterName)), "Spout")
  val analysisManager = system.actorOf(Props[AnalysisManager], s"AnalysisManager")
  AnalysisRestApi(system)

  analysisManager ! ViewAnalysisRequest("jobID","com.raphtory.core.analysis.Algorithms.DegreeBasic", 1500046397L)

  //curl -X POST -H "Content-Type: application/json" --data '{"jsonrpc":"2.0", "jobID":"connectedComponentsTest","analyserName":"com.raphtory.core.analysis.Algorithms.ConnectedComponents"}' 127.0.0.1:8080/LiveAnalysisRequest
  //curl -X POST -H "Content-Type: application/json" --data '{"jsonrpc":"2.0", "jobID":"connectedComponentsViewTest","analyserName":"com.raphtory.core.analysis.Algorithms.ConnectedComponents","timestamp":1476113856000}' 127.0.0.1:8080/ViewAnalysisRequest
  //curl -X POST -H "Content-Type: application/json" --data '{"jsonrpc":"2.0", "jobID":"connectedComponentsRangeWindowTest","analyserName":"com.raphtory.core.analysis.Algorithms.ConnectedComponents","start":1475113856000,"end":1475113856000,"jump":3600000,"windowType":"batched","windowSet":[3600000,86000000]}' 127.0.0.1:8080/RangeAnalysisRequest
//curl -X POST -H "Content-Type: application/json" --data '{"jsonrpc":"2.0", "jobID":"connectedComponentsRangeWindowTest","analyserName":"com.raphtory.examples.blockchain.analysers.EthereumTaintTracking","start":4000000,"end":6000000,"jump":10,"args":["0xa09871aeadf4994ca12f5c0b6056bbd1d343c029","4000000"]}' 127.0.0.1:8081/RangeAnalysisRequest
}<|MERGE_RESOLUTION|>--- conflicted
+++ resolved
@@ -41,13 +41,10 @@
     val start = 1470837600000L
     val end =   31525368897000L
     val jump =    3600000
-<<<<<<< HEAD
-  //  var UpdaterName = "com.raphtory.examples.gab.actors.GabExampleSpout"
-  //  var routerClassName = "com.raphtory.examples.gab.actors.GabUserGraphRouter"
-=======
+
 //    var UpdaterName = "com.raphtory.examples.gab.actors.GabExampleSpout"
 //    var routerClassName = "com.raphtory.examples.gab.actors.GabUserGraphRouter"
->>>>>>> 0671070f
+
 
   //track and trace test
     //var UpdaterName = "com.raphtory.examples.trackAndTrace.spouts.TrackAndTraceSpout"
@@ -55,8 +52,8 @@
   //  Analyser = "com.raphtory.examples.blockchain.analysers.EthereumTaintTracking"
 
 //chainalysisAB
-  var UpdaterName = "com.raphtory.examples.blockchain.spouts.ChainalysisABSpout"
-  var routerClassName = "com.raphtory.examples.blockchain.routers.ChainalysisABRouter"
+//  var UpdaterName = "com.raphtory.examples.blockchain.spouts.ChainalysisABSpout"
+//  var routerClassName = "com.raphtory.examples.blockchain.routers.ChainalysisABRouter"
 
   val system = ActorSystem("Single-Node-test")
 
