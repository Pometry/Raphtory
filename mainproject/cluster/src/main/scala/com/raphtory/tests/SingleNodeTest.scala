package com.raphtory.tests

import akka.actor.{Actor, ActorSystem, Props}
import ch.qos.logback.classic.Level
import com.raphtory.core.analysis.Managers.RangeManagers.{BWindowedRangeAnalysisManager, RangeAnalysisManager, WindowedRangeAnalysisManager}
import com.raphtory.core.analysis.API.{Analyser, WorkerID}
import com.raphtory.core.analysis.Managers.LiveManagers.LiveAnalysisManager
import com.raphtory.core.analysis.Managers.ViewManagers.BWindowedViewAnalysisManager
import com.raphtory.core.components.ClusterManagement.{RaphtoryReplicator, WatchDog}
import org.slf4j.LoggerFactory

import scala.collection.mutable.ArrayBuffer
import scala.language.postfixOps

object SingleNodeTest extends App {
  val root = LoggerFactory.getLogger(org.slf4j.Logger.ROOT_LOGGER_NAME).asInstanceOf[ch.qos.logback.classic.Logger]
  root.setLevel(Level.ERROR)

  val partitionNumber = 1
  val minimumRouters = 1


<<<<<<< HEAD
 var UpdaterName = "com.raphtory.examples.gab.actors.GabExampleSpout"
 var routerClassName = "com.raphtory.examples.gab.actors.GabUserGraphRouter"
 val Analyser = "com.raphtory.core.analysis.Algorithms.ConnectedComponents"
=======
 var UpdaterName = "com.raphtory.examples.ethereum.actors.EthereumPostgresSpout"
 var routerClassName = "com.raphtory.examples.ethereum.actors.EthereumTransactionRouter"
 val Analyser = "com.raphtory.core.analysis.Algorithms.DegreeRanking"
>>>>>>> 09a97252
 val system = ActorSystem("Single-Node-test")

  system.actorOf(Props(new WatchDog(partitionNumber,minimumRouters)), "WatchDog")
  system.actorOf(Props(RaphtoryReplicator("Router",1, routerClassName)), s"Routers")
  system.actorOf(Props(RaphtoryReplicator("Partition Manager",1)), s"PartitionManager")
  system.actorOf(Props(Class.forName(UpdaterName)), "UpdateGen")

  val analyser = Class.forName(Analyser).newInstance().asInstanceOf[Analyser]

//  val end = 1525368897000L
  //1470783600000L 1471388400000L
//window//
<<<<<<< HEAD
  Thread.sleep(30000)
  println("starting")
  val start = 1476113850000L
  //val start = 1475794800000L
  val end = 1476113855000L
 //val end = 1525368897000L
  val jump =    86400000
  val window =    86400000
=======
  val start = 1439311261000L
  val end =   31525368897000L
  val jump =    3600000
  val window =    3600000
>>>>>>> 09a97252
  val windowset:Array[Long] = Array(31536000000L,2592000000L,604800000,86400000,3600000)
  system.actorOf(Props(new BWindowedViewAnalysisManager("testname",analyser,start,windowset)), s"LiveAnalysisManager_$Analyser")

////////////////
// {"time":1474326000000,"windowsize":31536000000,"biggest":3984,"total":63,"totalWithoutIslands":24,"totalIslands":39,"proportion":0.97911036,"proportionWithoutIslands":0.9885856,"clustersGT2":1,"viewTime":1403,"concatTime":1},
// {"time":1474326000000,"windowsize":2592000000,"biggest":3943,"total":62,"totalWithoutIslands":24,"totalIslands":38,"proportion":0.9791408,"proportionWithoutIslands":0.9884683,"clustersGT2":1,"viewTime":1403,"concatTime":1},
// {"time":1474326000000,"windowsize":604800000,"biggest":1956,"total":46,"totalWithoutIslands":26,"totalIslands":20,"proportion":0.96497285,"proportionWithoutIslands":0.97458893,"clustersGT2":2,"viewTime":1403,"concatTime":0},
// {"time":1474326000000,"windowsize":86400000,"biggest":659,"total":31,"totalWithoutIslands":24,"totalIslands":7,"proportion":0.92296916,"proportionWithoutIslands":0.9321075,"clustersGT2":3,"viewTime":1403,"concatTime":1},


//////////  //range////
//  val start = 1470783600000L
//  //val end =   1471459626000L
//  val end=1525368897000L
//  val jump = 3600000*24


////  //range////
//  val start = 1470783600000L
//  //val end =   1471459626000L
//  //
//  val end=1471891600000L
//  //val end=1525368897000L
//  val jump = 3600000*24
//
//  val cl = Class.forName(LamClassName)
//  val cons = cl.getConstructor(classOf[String],classOf[Long],classOf[Long],classOf[Long])
//  system.actorOf(Props(cons.newInstance("testName",start.asInstanceOf[AnyRef],end.asInstanceOf[AnyRef],jump.asInstanceOf[AnyRef]).asInstanceOf[Actor]), s"LiveAnalysisManager_$LamClassName")
//val cl = Class.forName(LamClassName)
//  val cons = cl.getConstructor(classOf[String],classOf[Long],classOf[Long],classOf[Long],classOf[Long])
//  system.actorOf(Props(cons.newInstance("testName",start.asInstanceOf[AnyRef],end.asInstanceOf[AnyRef],jump.asInstanceOf[AnyRef],window.asInstanceOf[AnyRef]).asInstanceOf[Actor]), s"LiveAnalysisManager_$LamClassName")
}
<|MERGE_RESOLUTION|>--- conflicted
+++ resolved
@@ -20,15 +20,12 @@
   val minimumRouters = 1
 
 
-<<<<<<< HEAD
  var UpdaterName = "com.raphtory.examples.gab.actors.GabExampleSpout"
  var routerClassName = "com.raphtory.examples.gab.actors.GabUserGraphRouter"
  val Analyser = "com.raphtory.core.analysis.Algorithms.ConnectedComponents"
-=======
- var UpdaterName = "com.raphtory.examples.ethereum.actors.EthereumPostgresSpout"
- var routerClassName = "com.raphtory.examples.ethereum.actors.EthereumTransactionRouter"
- val Analyser = "com.raphtory.core.analysis.Algorithms.DegreeRanking"
->>>>>>> 09a97252
+ //ar UpdaterName = "com.raphtory.examples.ethereum.actors.EthereumPostgresSpout"
+ //var routerClassName = "com.raphtory.examples.ethereum.actors.EthereumTransactionRouter"
+ //val Analyser = "com.raphtory.core.analysis.Algorithms.DegreeRanking"
  val system = ActorSystem("Single-Node-test")
 
   system.actorOf(Props(new WatchDog(partitionNumber,minimumRouters)), "WatchDog")
@@ -41,7 +38,6 @@
 //  val end = 1525368897000L
   //1470783600000L 1471388400000L
 //window//
-<<<<<<< HEAD
   Thread.sleep(30000)
   println("starting")
   val start = 1476113850000L
@@ -50,12 +46,12 @@
  //val end = 1525368897000L
   val jump =    86400000
   val window =    86400000
-=======
-  val start = 1439311261000L
-  val end =   31525368897000L
-  val jump =    3600000
-  val window =    3600000
->>>>>>> 09a97252
+
+//  val start = 1439311261000L
+//  val end =   31525368897000L
+//  val jump =    3600000
+//  val window =    3600000
+//
   val windowset:Array[Long] = Array(31536000000L,2592000000L,604800000,86400000,3600000)
   system.actorOf(Props(new BWindowedViewAnalysisManager("testname",analyser,start,windowset)), s"LiveAnalysisManager_$Analyser")
 
