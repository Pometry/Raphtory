--- conflicted
+++ resolved
@@ -23,19 +23,16 @@
 
   val printing = false                  // should the handled messages be printed to terminal
   val logging  = false                  // should the state of the vertex/edge map be output to file
+  val addOnly = sys.env("ADD_ONLY").trim.toBoolean
 
   var messageCount          : AtomicInteger = new AtomicInteger(0)         // number of messages processed since last report to the benchmarker
   var secondaryMessageCount : AtomicInteger = new AtomicInteger(0)
   val secondaryCounting     = false     // count all messages or just main incoming ones
 
   val mediator              = DistributedPubSub(context.system).mediator // get the mediator for sending cluster messages
-<<<<<<< HEAD
 
-  val storage = EntitiesStorage.apply(printing, managerCount, managerID, mediator)
+  val storage = EntitiesStorage.apply(printing, managerCount, managerID, mediator, addOnly)
 
-=======
-  val addOnly = sys.env("ADD_ONLY").trim.toBoolean
->>>>>>> 5e8ac2ed
   mediator ! DistributedPubSubMediator.Put(self)
 
   val verticesGauge         = Kamon.gauge("raphtory.vertices")
@@ -81,250 +78,12 @@
 
     case UpdatedCounter(newValue) => {
       managerCount = newValue
-<<<<<<< HEAD
       println(s"A new PartitionManager has joined the cluster: ${newValue}")
     }
   }
 
   def keepAlive() = {
     mediator ! DistributedPubSubMediator.Send("/user/WatchDog", PartitionUp(managerID), false)
-=======
-      println(s"Maybe a new PartitionManager has arrived: ${newValue}")
-    }
-  }
-
-  def vertexAdd(msgId : Int, srcId : Int, properties : Map[String,String] = null) : Vertex = { //Vertex add handler function
-    var value : Vertex = new Vertex(msgId, srcId, true, addOnly)
-    vertices.putIfAbsent(srcId, value) match {
-      case Some(oldValue) => {
-        oldValue revive msgId
-        value = oldValue
-      }
-      case None =>
-    }
-    if (properties != null)
-      properties.foreach(l => value + (msgId,l._1,l._2)) //add all properties
-    value
-  }
-
-  def edgeAdd(msgId : Int, srcId : Int, dstId : Int, properties : Map[String, String] = null) : Unit = {
-    val local       = checkDst(dstId, managerCount, managerID)
-    var present     = false
-    var edge : Edge = null
-    val index : Long= getEdgeIndex(srcId, dstId)
-    if (local)
-      edge = new Edge(msgId, true, addOnly, srcId, dstId)
-    else
-      edge = new RemoteEdge(msgId, true, addOnly, srcId, dstId, RemotePos.Destination, getPartition(dstId, managerCount))
-
-    edges.putIfAbsent(index, edge) match {
-      case Some(e) => {
-        edge = e
-        present = true
-      }
-      case None => // All is set
-    }
-    if (printing) println(s"Received an edge Add for $srcId --> $dstId (local: $local)")
-
-    if (local && srcId != dstId) {
-      val dstVertex = vertexAdd(msgId, dstId) // do the same for the destination ID
-      dstVertex addAssociatedEdge edge // do the same for the destination node
-      if (!present)
-        edge killList dstVertex.removeList
-    }
-
-    val srcVertex = vertexAdd(msgId, srcId)                          // create or revive the source ID
-    srcVertex addAssociatedEdge edge // add the edge to the associated edges of the source node
-
-    if (present) {
-        edge revive msgId
-        if (!local)
-          mediator ! DistributedPubSubMediator.Send(getManager(dstId, managerCount), RemoteEdgeAdd(msgId, srcId, dstId, null),false) // inform the partition dealing with the destination node*/
-    } else {
-        val deaths = srcVertex.removeList
-        edge killList deaths
-        if (!local)
-          mediator ! DistributedPubSubMediator.Send(getManager(dstId, managerCount), RemoteEdgeAddNew(msgId, srcId, dstId, null, deaths), false)
-    }
-    if (properties != null)
-      properties.foreach(prop => edge + (msgId,prop._1,prop._2)) // add all passed properties onto the edge
-
-  }
-
-  def remoteEdgeAdd(msgId:Int,srcId:Int,dstId:Int,properties:Map[String,String] = null):Unit={
-    if(printing) println(s"Received Remote Edge Add with properties for $srcId --> $dstId from ${getManager(srcId, managerCount)}. Edge already exists so just updating")
-    val dstVertex = vertexAdd(msgId,dstId) //create or revive the destination node
-    val edge = edges(getEdgeIndex(srcId, dstId))
-    dstVertex addAssociatedEdge edge //again I think this can be removed
-    edge revive msgId //revive  the edge
-    if (properties != null)
-      properties.foreach(prop => edge + (msgId,prop._1,prop._2)) // add all passed properties onto the list
-  }
-
-  def remoteEdgeAddNew(msgId:Int,srcId:Int,dstId:Int,properties:Map[String,String],srcDeaths:mutable.TreeMap[Int, Boolean]):Unit={
-    if(printing) println(s"Received Remote Edge Add with properties for $srcId --> $dstId from ${getManager(srcId, managerCount)}. Edge did not previously exist so sending back deaths")
-    vertexAdd(msgId,dstId) //create or revive the destination node
-    val edge = new RemoteEdge(msgId,true, addOnly, srcId,dstId,RemotePos.Source,getPartition(srcId, managerCount))
-    vertices(dstId) addAssociatedEdge edge //add the edge to the associated edges of the destination node
-    edges put(getEdgeIndex(srcId,dstId), edge) //create the new edge
-    val deaths = vertices(dstId).removeList //get the destination node deaths
-    edge killList srcDeaths //pass source node death lists to the edge
-    edge killList deaths  // pass destination node death lists to the edge
-    properties.foreach(prop => edge + (msgId,prop._1,prop._2)) // add all passed properties onto the list
-    mediator ! DistributedPubSubMediator.Send(getManager(srcId, managerCount),RemoteReturnDeaths(msgId,srcId,dstId,deaths),false)
-  }
-
-  def getVertexAndWipe(id : Int, msgId : Int) : Vertex = {
-    vertices.get(id) match {
-      case Some(value) => value
-      case None => {
-        val x  = new Vertex(msgId,id,true,addOnly)
-        vertices put(id, x)
-        x wipe()
-        x
-      }
-    }
-  }
-
-  def edgeRemoval(msgId:Int, srcId:Int, dstId:Int):Unit={
-    val local       = checkDst(dstId, managerCount, managerID)
-    var present     = false
-    var edge : Edge = null
-    val index : Long= getEdgeIndex(srcId, dstId)
-    if (local)
-      edge = new Edge(msgId, true, addOnly, srcId, dstId)
-    else
-      edge = new RemoteEdge(msgId, true, addOnly, srcId, dstId, RemotePos.Destination, getPartition(dstId, managerCount))
-
-    edges.putIfAbsent(index, edge) match {
-      case Some(e) => {
-        edge = e
-        present = true
-      }
-      case None => // All is set
-    }
-    if (printing) println(s"Received an edge Add for $srcId --> $dstId (local: $local)")
-    var dstVertex : Vertex = null
-    var srcVertex : Vertex = null
-
-
-    if (local && srcId != dstId) {
-      dstVertex = getVertexAndWipe(dstId, msgId)
-      dstVertex addAssociatedEdge edge // do the same for the destination node
-      if (!present)
-        edge killList dstVertex.removeList
-    }
-    srcVertex = getVertexAndWipe(srcId, msgId)
-    srcVertex addAssociatedEdge edge // add the edge to the associated edges of the source node
-
-    if (present) {
-        edge kill msgId
-        if (!local)
-          mediator ! DistributedPubSubMediator.Send(getManager(dstId, managerCount), RemoteEdgeRemoval(msgId,srcId,dstId),false) // inform the partition dealing with the destination node
-    } else {
-        val deaths = srcVertex.removeList
-        edge killList deaths
-        if (!local)
-          mediator ! DistributedPubSubMediator.Send(getManager(dstId, managerCount), RemoteEdgeRemovalNew(msgId,srcId,dstId,deaths), false)
-    }
-  }
-
-
-  def remoteEdgeRemoval(msgId:Int,srcId:Int,dstId:Int):Unit={
-    if(printing) println(s"Received Remote Edge Removal with properties for $srcId --> $dstId from ${getManager(srcId, managerCount)}. Edge already exists so just updating")
-    var dstVertex = getVertexAndWipe(dstId, msgId)
-    (srcId,dstId) //add the edge to the destination nodes associated list
-    edges.get(getEdgeIndex(srcId, dstId)) match {
-      case Some(e) => {
-        e kill msgId
-        dstVertex addAssociatedEdge e
-      }
-      case None    => println("Didn't exist") //possibly need to fix when adding the priority box
-    }
-  }
-
-  def remoteEdgeRemovalNew(msgId:Int,srcId:Int,dstId:Int,srcDeaths:mutable.TreeMap[Int, Boolean]):Unit={
-    if(printing) println(s"Received Remote Edge Removal with properties for $srcId --> $dstId from ${getManager(srcId, managerCount)}. Edge did not previously exist so sending back deaths ")
-    val dstVertex = getVertexAndWipe(dstId, msgId)
-    val edge = new RemoteEdge(msgId,false,addOnly,srcId,dstId,RemotePos.Source,getPartition(srcId, managerCount))
-    dstVertex addAssociatedEdge edge  //add the edge to the destination nodes associated list
-    edges put(getEdgeIndex(srcId,dstId), edge) // otherwise create and initialise as false
-
-    val deaths = dstVertex.removeList //get the destination node deaths
-    edge killList srcDeaths //pass source node death lists to the edge
-    edge killList deaths  // pass destination node death lists to the edge
-    mediator ! DistributedPubSubMediator.Send(getManager(srcId, managerCount),RemoteReturnDeaths(msgId,srcId,dstId,deaths),false)
-  }
-
-  def vertexRemoval(msgId:Int,srcId:Int):Unit={
-    if (printing) println(s"Received vertex remove for $srcId, updating + informing all edges")
-    var vertex : Vertex = null
-    vertices.get(srcId) match {
-      case Some(v) => {
-        vertex = v
-        v kill msgId
-      }
-      case None    => {
-        vertex = new Vertex(msgId, srcId, false,addOnly)
-        vertices put (srcId, vertex)
-      }
-    }
-
-    vertices(srcId).associatedEdges.foreach(e => {
-      e kill msgId
-      if(e.isInstanceOf[RemoteEdge]){
-        val ee = e.asInstanceOf[RemoteEdge]
-        if(ee.remotePos == RemotePos.Destination) {
-          mediator ! DistributedPubSubMediator.Send(getManager(ee.remotePartitionID, managerCount), RemoteEdgeRemoval(msgId, ee.srcId, ee.dstId),false)
-        } //This is if the remote vertex (the one not handled) is the edge destination. In this case we handle with exactly the same function as above
-        else{
-          mediator ! DistributedPubSubMediator.Send(getManager(ee.remotePartitionID, managerCount), ReturnEdgeRemoval(msgId, ee.srcId, ee.dstId), false)
-        }//This is the case if the remote vertex is the source of the edge. In this case we handle it with the specialised function below
-      }
-    })
-  }
-
-  def returnEdgeRemoval(msgId:Int,srcId:Int,dstId:Int):Unit={
-    if(printing) println(s"Received Remote Edge Removal (return) for $srcId --> $dstId from ${getManager(dstId, managerCount )}. Edge already exists so just updating")
-    val srcVertex = getVertexAndWipe(srcId, msgId)
-    val edge = edges(getEdgeIndex(srcId, dstId))
-
-    srcVertex addAssociatedEdge edge //add the edge to the destination nodes associated list
-    edge kill msgId                  // if the edge already exists, kill it
-  }
-
-  def remoteReturnDeaths(msgId:Int,srcId:Int,dstId:Int,dstDeaths:mutable.TreeMap[Int, Boolean]):Unit= {
-    if(printing) println(s"Received deaths for $srcId --> $dstId from ${getManager(dstId, managerCount)}")
-    edges(getEdgeIndex(srcId,dstId)) killList dstDeaths
-  }
-
-  //***************** EDGE HELPERS
-
-
-  /********************
-   *    PRINT BLOCK   *
-   ********************/
-  def printToFile(entityName:String,msg: String):Unit={
-    val file = new File(s"/logs/${self.path.name}/entityLogs")
-    file.mkdirs()
-    val fw:FileWriter = new FileWriter(s"/logs/${self.path.name}/entityLogs/$entityName.txt")
-    try {fw.write(msg+"\n")}
-    finally fw.close()
-  }
-
-  def log(srcId:Int):Unit = if(logging && (vertices contains srcId)) printToFile(s"Vertex$srcId",vertices(srcId).printHistory())
-
-  def log(srcId:Int,dstId:Int):Unit={
-    val edgeIndex = getEdgeIndex(srcId, dstId)
-    val edge = edges(edgeIndex)
-    if(logging && (edges contains edgeIndex)) {
-      if(edge.isInstanceOf[RemoteEdge]) {
-        if(edge.asInstanceOf[RemoteEdge].remotePos == RemotePos.Source) printToFile(s"RemoteEdge$srcId-->$dstId",s"${edge.printHistory()}")
-        else printToFile(s"Edge$srcId-->$dstId",s"${edge.printHistory()}")
-      }
-      else printToFile(s"Edge$srcId-->$dstId",s"${edge.printHistory()}")
-    }
->>>>>>> 5e8ac2ed
   }
 
   /*****************************
