package com.raphtory.Actors.RaphtoryActors

import java.io._

import akka.cluster.pubsub.{DistributedPubSub, DistributedPubSubMediator}
import com.raphtory.GraphEntities._
import com.raphtory.caseclass._
import kamon.Kamon

import scala.collection.concurrent.TrieMap
import scala.concurrent.duration._
import com.raphtory.utils.Utils._
import monix.eval.Task
import monix.execution.{ExecutionModel, Scheduler}
import scala.collection.mutable

/**
  * The graph partition manages a set of vertices and there edges
  * Is sent commands which have been processed by the command Processor
  * Will process these, storing information in graph entities which may be updated if they already exist
  * */
class PartitionManager(id : Int, test : Boolean, managerCountVal : Int) extends RaphtoryActor {
  var managerCount = managerCountVal
  val managerID  = id                         //ID which refers to the partitions position in the graph manager map

  /**
    * Graph model maps
    */
  var vertices = TrieMap[Int, Vertex]()      // Map of Vertices contained in the partition
  var edges    = TrieMap[Long, Edge]()  // Map of Edges contained in the partition

  val printing = false                  // should the handled messages be printed to terminal
  val logging  = false                  // should the state of the vertex/edge map be output to file

  var messageCount          = 0         // number of messages processed since last report to the benchmarker
  var secondaryMessageCount = 0
  var messageBlockID        = 0         // id of current message block to syncronise times across partition managers
  val secondaryCounting     = false     // count all messages or just main incoming ones

  val mediator              = DistributedPubSub(context.system).mediator // get the mediator for sending cluster messages
  val addOnly = sys.env("ADD_ONLY").trim.toBoolean
  mediator ! DistributedPubSubMediator.Put(self)

  val entitiesGauge         = Kamon.gauge("raphtory.entities")
  val verticesGauge         = Kamon.gauge("raphtory.vertices")
  val edgesGauge            = Kamon.gauge("raphtory.edges")


  implicit val s = Scheduler(ExecutionModel.BatchedExecution(1024))
  /**
    * Set up partition to report how many messages it has processed in the last X seconds
    */
  override def preStart() {
    context.system.scheduler.schedule(Duration(7, SECONDS),
      Duration(1, SECONDS), self, "tick")
    /*context.system.scheduler.schedule(Duration(13, SECONDS),
        Duration(30, MINUTES), self, "profile")*/
    context.system.scheduler.schedule(Duration(8, SECONDS),
      Duration(10, SECONDS), self, "keep_alive")
  }


  override def receive : Receive = {
    case "tick" => reportIntake()
    case "profile" => profile()
    case "keep_alive" => keepAlive()

    //case LiveAnalysis(name,analyser) => mediator ! DistributedPubSubMediator.Send(name, Results(analyser.analyse(vertices,edges)), false)

    case VertexAdd(msgId,srcId) => Task.fork(Task.eval(vertexAdd(msgId,srcId)), s).runAsync; vHandle(srcId)
    case VertexAddWithProperties(msgId,srcId,properties) => vertexAdd(msgId,srcId,properties); vHandle(srcId);
    case VertexRemoval(msgId,srcId) => vertexRemoval(msgId,srcId); vHandle(srcId);

    case EdgeAdd(msgId,srcId,dstId) => Task.fork(Task.eval(edgeAdd(msgId,srcId,dstId)), s).runAsync; eHandle(srcId,dstId)
    case EdgeAddWithProperties(msgId,srcId,dstId,properties) => edgeAdd(msgId,srcId,dstId,properties); eHandle(srcId,dstId)
    case RemoteEdgeAdd(msgId,srcId,dstId,properties) => remoteEdgeAdd(msgId,srcId,dstId,properties); eHandleSecondary(srcId,dstId)
    case RemoteEdgeAddNew(msgId,srcId,dstId,properties,deaths) => remoteEdgeAddNew(msgId,srcId,dstId,properties,deaths); eHandleSecondary(srcId,dstId)

    case EdgeRemoval(msgId,srcId,dstId) => edgeRemoval(msgId,srcId,dstId); eHandle(srcId,dstId)
    case RemoteEdgeRemoval(msgId,srcId,dstId) => remoteEdgeRemoval(msgId,srcId,dstId); eHandleSecondary(srcId,dstId)
    case RemoteEdgeRemovalNew(msgId,srcId,dstId,deaths) => remoteEdgeRemovalNew(msgId,srcId,dstId,deaths); eHandleSecondary(srcId,dstId)

    case RemoteReturnDeaths(msgId,srcId,dstId,deaths) => remoteReturnDeaths(msgId,srcId,dstId,deaths); eHandleSecondary(srcId,dstId)
    case ReturnEdgeRemoval(msgId,srcId,dstId) => returnEdgeRemoval(msgId,srcId,dstId);  eHandleSecondary(srcId,dstId)

    case UpdatedCounter(newValue) => {
      managerCount = newValue
      println(s"Maybe a new PartitionManager has arrived: ${newValue}")
    }
  }

  def vertexAdd(msgId : Int, srcId : Int, properties : Map[String,String] = null) : Vertex = { //Vertex add handler function
    var value : Vertex = new Vertex(msgId, srcId, true, addOnly)
    vertices.putIfAbsent(srcId, value) match {
      case Some(oldValue) => {
        oldValue revive msgId
        value = oldValue
      }
      case None =>
    }
    if (properties != null)
      properties.foreach(l => value + (msgId,l._1,l._2)) //add all properties
    value
  }

  def edgeAdd(msgId : Int, srcId : Int, dstId : Int, properties : Map[String, String] = null) : Unit = {
    val local       = checkDst(dstId, managerCount, managerID)
    var present     = false
    var edge : Edge = null
    val index : Long= getEdgeIndex(srcId, dstId)
    if (local)
      edge = new Edge(msgId, true, addOnly, srcId, dstId)
    else
      edge = new RemoteEdge(msgId, true, addOnly, srcId, dstId, RemotePos.Destination, getPartition(dstId, managerCount))

    edges.putIfAbsent(index, edge) match {
      case Some(e) => {
        edge = e
        present = true
      }
      case None => // All is set
    }
    if (printing) println(s"Received an edge Add for $srcId --> $dstId (local: $local)")

    if (local && srcId != dstId) {
      val dstVertex = vertexAdd(msgId, dstId) // do the same for the destination ID
      dstVertex addAssociatedEdge edge // do the same for the destination node
      if (!present)
        edge killList dstVertex.removeList
    }

    val srcVertex = vertexAdd(msgId, srcId)                          // create or revive the source ID
    srcVertex addAssociatedEdge edge // add the edge to the associated edges of the source node

    if (present) {
        edge revive msgId
        if (!local)
          mediator ! DistributedPubSubMediator.Send(getManager(dstId, managerCount), RemoteEdgeAdd(msgId, srcId, dstId, null),false) // inform the partition dealing with the destination node*/
    } else {
        val deaths = srcVertex.removeList
        edge killList deaths
        if (!local)
          mediator ! DistributedPubSubMediator.Send(getManager(dstId, managerCount), RemoteEdgeAddNew(msgId, srcId, dstId, null, deaths), false)
    }
    if (properties != null)
      properties.foreach(prop => edge + (msgId,prop._1,prop._2)) // add all passed properties onto the edge

  }

  def remoteEdgeAdd(msgId:Int,srcId:Int,dstId:Int,properties:Map[String,String] = null):Unit={
    if(printing) println(s"Received Remote Edge Add with properties for $srcId --> $dstId from ${getManager(srcId, managerCount)}. Edge already exists so just updating")
    val dstVertex = vertexAdd(msgId,dstId) //create or revive the destination node
    val edge = edges(getEdgeIndex(srcId, dstId))
    dstVertex addAssociatedEdge edge //again I think this can be removed
    edge revive msgId //revive  the edge
    if (properties != null)
      properties.foreach(prop => edge + (msgId,prop._1,prop._2)) // add all passed properties onto the list
  }

  def remoteEdgeAddNew(msgId:Int,srcId:Int,dstId:Int,properties:Map[String,String],srcDeaths:mutable.TreeMap[Int, Boolean]):Unit={
    if(printing) println(s"Received Remote Edge Add with properties for $srcId --> $dstId from ${getManager(srcId, managerCount)}. Edge did not previously exist so sending back deaths")
    vertexAdd(msgId,dstId) //create or revive the destination node
    val edge = new RemoteEdge(msgId,true, addOnly, srcId,dstId,RemotePos.Source,getPartition(srcId, managerCount))
    vertices(dstId) addAssociatedEdge edge //add the edge to the associated edges of the destination node
    edges put(getEdgeIndex(srcId,dstId), edge) //create the new edge
    val deaths = vertices(dstId).removeList //get the destination node deaths
    edge killList srcDeaths //pass source node death lists to the edge
    edge killList deaths  // pass destination node death lists to the edge
    properties.foreach(prop => edge + (msgId,prop._1,prop._2)) // add all passed properties onto the list
    mediator ! DistributedPubSubMediator.Send(getManager(srcId, managerCount),RemoteReturnDeaths(msgId,srcId,dstId,deaths),false)
  }

  def getVertexAndWipe(id : Int, msgId : Int) : Vertex = {
    vertices.get(id) match {
      case Some(value) => value
      case None => {
        val x  = new Vertex(msgId,id,true,addOnly)
        vertices put(id, x)
        x wipe()
        x
      }
    }
  }

  def edgeRemoval(msgId:Int, srcId:Int, dstId:Int):Unit={
<<<<<<< HEAD
    val (edge, local, present) = edgeCreator(msgId, srcId, dstId, managerCount, managerID, edges, false,addOnly)
=======
    val local       = checkDst(dstId, managerCount, managerID)
    var present     = false
    var edge : Edge = null
    val index : Long= getEdgeIndex(srcId, dstId)
    if (local)
      edge = new Edge(msgId, true, srcId, dstId)
    else
      edge = new RemoteEdge(msgId, true, srcId, dstId, RemotePos.Destination, getPartition(dstId, managerCount))

    edges.putIfAbsent(index, edge) match {
      case Some(e) => {
        edge = e
        present = true
      }
      case None => // All is set
    }
>>>>>>> f5c90b5a
    if (printing) println(s"Received an edge Add for $srcId --> $dstId (local: $local)")
    var dstVertex : Vertex = null
    var srcVertex : Vertex = null


    if (local && srcId != dstId) {
      dstVertex = getVertexAndWipe(dstId, msgId)
      dstVertex addAssociatedEdge edge // do the same for the destination node
      if (!present)
        edge killList dstVertex.removeList
    }
    srcVertex = getVertexAndWipe(srcId, msgId)
    srcVertex addAssociatedEdge edge // add the edge to the associated edges of the source node

    if (present) {
        edge kill msgId
        if (!local)
          mediator ! DistributedPubSubMediator.Send(getManager(dstId, managerCount), RemoteEdgeRemoval(msgId,srcId,dstId),false) // inform the partition dealing with the destination node
    } else {
        val deaths = srcVertex.removeList
        edge killList deaths
        if (!local)
          mediator ! DistributedPubSubMediator.Send(getManager(dstId, managerCount), RemoteEdgeRemovalNew(msgId,srcId,dstId,deaths), false)
    }
  }


  def remoteEdgeRemoval(msgId:Int,srcId:Int,dstId:Int):Unit={
    if(printing) println(s"Received Remote Edge Removal with properties for $srcId --> $dstId from ${getManager(srcId, managerCount)}. Edge already exists so just updating")
    var dstVertex = getVertexAndWipe(dstId, msgId)
    (srcId,dstId) //add the edge to the destination nodes associated list
    edges.get(getEdgeIndex(srcId, dstId)) match {
      case Some(e) => {
        e kill msgId
        dstVertex addAssociatedEdge e
      }
      case None    => println("Didn't exist") //possibly need to fix when adding the priority box
    }
  }

  def remoteEdgeRemovalNew(msgId:Int,srcId:Int,dstId:Int,srcDeaths:mutable.TreeMap[Int, Boolean]):Unit={
    if(printing) println(s"Received Remote Edge Removal with properties for $srcId --> $dstId from ${getManager(srcId, managerCount)}. Edge did not previously exist so sending back deaths ")
    val dstVertex = getVertexAndWipe(dstId, msgId)
    val edge = new RemoteEdge(msgId,false,addOnly,srcId,dstId,RemotePos.Source,getPartition(srcId, managerCount))
    dstVertex addAssociatedEdge edge  //add the edge to the destination nodes associated list
    edges put(getEdgeIndex(srcId,dstId), edge) // otherwise create and initialise as false

    val deaths = dstVertex.removeList //get the destination node deaths
    edge killList srcDeaths //pass source node death lists to the edge
    edge killList deaths  // pass destination node death lists to the edge
    mediator ! DistributedPubSubMediator.Send(getManager(srcId, managerCount),RemoteReturnDeaths(msgId,srcId,dstId,deaths),false)
  }

  def vertexRemoval(msgId:Int,srcId:Int):Unit={
    if (printing) println(s"Received vertex remove for $srcId, updating + informing all edges")
    var vertex : Vertex = null
    vertices.get(srcId) match {
      case Some(v) => {
        vertex = v
        v kill msgId
      }
      case None    => {
        vertex = new Vertex(msgId, srcId, false,addOnly)
        vertices put (srcId, vertex)
      }
    }

    vertices(srcId).associatedEdges.foreach(e => {
      e kill msgId
      if(e.isInstanceOf[RemoteEdge]){
        val ee = e.asInstanceOf[RemoteEdge]
        if(ee.remotePos == RemotePos.Destination) {
          mediator ! DistributedPubSubMediator.Send(getManager(ee.remotePartitionID, managerCount), RemoteEdgeRemoval(msgId, ee.srcId, ee.dstId),false)
        } //This is if the remote vertex (the one not handled) is the edge destination. In this case we handle with exactly the same function as above
        else{
          mediator ! DistributedPubSubMediator.Send(getManager(ee.remotePartitionID, managerCount), ReturnEdgeRemoval(msgId, ee.srcId, ee.dstId), false)
        }//This is the case if the remote vertex is the source of the edge. In this case we handle it with the specialised function below
      }
    })
  }

  def returnEdgeRemoval(msgId:Int,srcId:Int,dstId:Int):Unit={
    if(printing) println(s"Received Remote Edge Removal (return) for $srcId --> $dstId from ${getManager(dstId, managerCount )}. Edge already exists so just updating")
    val srcVertex = getVertexAndWipe(srcId, msgId)
    val edge = edges(getEdgeIndex(srcId, dstId))

    srcVertex addAssociatedEdge edge //add the edge to the destination nodes associated list
    edge kill msgId                  // if the edge already exists, kill it
  }

  def remoteReturnDeaths(msgId:Int,srcId:Int,dstId:Int,dstDeaths:mutable.TreeMap[Int, Boolean]):Unit= {
    if(printing) println(s"Received deaths for $srcId --> $dstId from ${getManager(dstId, managerCount)}")
    edges(getEdgeIndex(srcId,dstId)) killList dstDeaths
  }

  //***************** EDGE HELPERS


  /********************
   *    PRINT BLOCK   *
   ********************/
  def printToFile(entityName:String,msg: String):Unit={
    val file = new File(s"/logs/${self.path.name}/entityLogs")
    file.mkdirs()
    val fw:FileWriter = new FileWriter(s"/logs/${self.path.name}/entityLogs/$entityName.txt")
    try {fw.write(msg+"\n")}
    finally fw.close()
  }

  def log(srcId:Int):Unit = if(logging && (vertices contains srcId)) printToFile(s"Vertex$srcId",vertices(srcId).printHistory())

  def log(srcId:Int,dstId:Int):Unit={
    val edgeIndex = getEdgeIndex(srcId, dstId)
    val edge = edges(edgeIndex)
    if(logging && (edges contains edgeIndex)) {
      if(edge.isInstanceOf[RemoteEdge]) {
        if(edge.asInstanceOf[RemoteEdge].remotePos == RemotePos.Source) printToFile(s"RemoteEdge$srcId-->$dstId",s"${edge.printHistory()}")
        else printToFile(s"Edge$srcId-->$dstId",s"${edge.printHistory()}")
      }
      else printToFile(s"Edge$srcId-->$dstId",s"${edge.printHistory()}")
    }
  }

  /********************
   * .END PRINT BLOCK *
   ********************/

  /*****************************
   * Metrics reporting methods *
   *****************************/
  def getEntitiesPrevStates[T,U <: Entity](m : TrieMap[T, U]) : Int = {
    var ret : Int = 0
    m.foreach[Unit](e => {
      ret += e._2.previousState.size
    })
    ret
  }

  def reportSizes[T, U <: Entity](g : kamon.metric.GaugeMetric, map : TrieMap[T, U]) = {
    def getGauge(name : String) = {
     g.refine("actor" -> "PartitionManager", "replica" -> id.toString, "name" -> name)
    }

    Task.eval(getGauge("Total number of entities").set(map.size)).fork.runAsync
    //getGauge("Total number of properties") TODO

    Task.eval(getGauge("Total number of previous states").set(
      getEntitiesPrevStates(map)
<<<<<<< HEAD
    )
=======
    )).fork.runAsync

>>>>>>> f5c90b5a
    // getGauge("Number of props previous history") TODO
  }

  def reportIntake() : Unit = {
    if(printing)
      println(messageCount)
    // Kamon monitoring
    kGauge.refine("actor" -> "PartitionManager", "name" -> "messageCount").set(messageCount)
    kGauge.refine("actor" -> "PartitionManager", "name" -> "secondaryMessageCount").set(secondaryMessageCount)
    reportSizes(edgesGauge, edges)
    reportSizes(verticesGauge, vertices)
    // Heap benchmarking
    //profile()

    // Set counters
    messageCount          = 0
    secondaryMessageCount = 0
    messageBlockID        = messageBlockID + 1
  }

  def keepAlive() = {
    mediator ! DistributedPubSubMediator.Send("/user/WatchDog", PartitionUp(managerID), false)
  }

  def vHandle(srcID : Int) : Unit = {
    messageCount += 1
    kCounter.refine("actor" -> "PartitionManager", "name" -> "messageCounter").increment()
  }

  def vHandleSecondary(srcID : Int) : Unit = {
    secondaryMessageCount += 1
    kCounter.refine("actor" -> "PartitionManager", "name" -> "secondaryMessageCounter").increment()
  }
  def eHandle(srcID : Int, dstID : Int) : Unit = {
    messageCount += 1
    kCounter.refine("actor" -> "PartitionManager", "name" -> "messageCounter").increment()
  }

  def eHandleSecondary(srcID : Int, dstID : Int) : Unit = {
    secondaryMessageCount += 1
    kCounter.refine("actor" -> "PartitionManager", "name" -> "secondaryMessageCounter").increment()
  }

  /*********************************
   * END Metrics reporting methods *
   *********************************/
}<|MERGE_RESOLUTION|>--- conflicted
+++ resolved
@@ -183,17 +183,14 @@
   }
 
   def edgeRemoval(msgId:Int, srcId:Int, dstId:Int):Unit={
-<<<<<<< HEAD
-    val (edge, local, present) = edgeCreator(msgId, srcId, dstId, managerCount, managerID, edges, false,addOnly)
-=======
     val local       = checkDst(dstId, managerCount, managerID)
     var present     = false
     var edge : Edge = null
     val index : Long= getEdgeIndex(srcId, dstId)
     if (local)
-      edge = new Edge(msgId, true, srcId, dstId)
+      edge = new Edge(msgId, true, addOnly, srcId, dstId)
     else
-      edge = new RemoteEdge(msgId, true, srcId, dstId, RemotePos.Destination, getPartition(dstId, managerCount))
+      edge = new RemoteEdge(msgId, true, addOnly, srcId, dstId, RemotePos.Destination, getPartition(dstId, managerCount))
 
     edges.putIfAbsent(index, edge) match {
       case Some(e) => {
@@ -202,7 +199,6 @@
       }
       case None => // All is set
     }
->>>>>>> f5c90b5a
     if (printing) println(s"Received an edge Add for $srcId --> $dstId (local: $local)")
     var dstVertex : Vertex = null
     var srcVertex : Vertex = null
@@ -351,12 +347,8 @@
 
     Task.eval(getGauge("Total number of previous states").set(
       getEntitiesPrevStates(map)
-<<<<<<< HEAD
-    )
-=======
     )).fork.runAsync
 
->>>>>>> f5c90b5a
     // getGauge("Number of props previous history") TODO
   }
 
