package com.raphtory.examples.wordSemantic.routers

import com.raphtory.core.components.Router.RouterWorker
import com.raphtory.core.model.communication._

import scala.collection.mutable.ListBuffer

class CooccurrenceMatrixRouterFiltered(override val routerId: Int, override val workerID:Int, override val initialManagerCount: Int, override val initialRouterCount: Int)
  extends RouterWorker[StringSpoutGoing](routerId,workerID, initialManagerCount, initialRouterCount) {
  val THR = System.getenv().getOrDefault("COOC_FREQ_THRESHOLD ", "0.05").trim.toDouble

  override protected def parseTuple(tuple: StringSpoutGoing): List[GraphUpdate] = {
    //println(record)
    var dp =tuple.value.split(" ").map(_.trim)
    val occurenceTime = dp.head.toLong//DateFormatting(dp.head) //.slice(4, dp.head.length)
    val scale = dp(1).toDouble
    val commands = new ListBuffer[GraphUpdate]()
    try {
      dp = dp.last.split("\t")
      val srcClusterId = assignID(dp.head)
      sendGraphUpdate(
        VertexAddWithProperties(
          msgTime = occurenceTime,
          srcID = srcClusterId,
          Properties(StringProperty("Word", dp.head))
        )
      )
      val len = dp.length
      for (i <- 1 until len by 2) {
        if ((dp(i+1).toLong/scale) >= THR) {
          val dstClusterId = assignID(dp(i))
          val coocWeight = dp(i + 1).toLong

<<<<<<< HEAD
          sendGraphUpdate(
            VertexAddWithProperties(
              msgTime = occurenceTime,
              srcID = dstClusterId,
              Properties(StringProperty("Word", dp(i)))
            )
          )

          sendGraphUpdate(
=======
          commands+= (
>>>>>>> 7ad06fd5
            EdgeAddWithProperties(
              msgTime = occurenceTime,
              srcID = srcClusterId,
              dstID = dstClusterId,
              Properties(LongProperty("Frequency", coocWeight),
                  DoubleProperty("ScaledFreq", coocWeight/scale))
            )
          )
        }
      }
    }catch {
      case e: Exception => println(e, dp.length, tuple.asInstanceOf[String])
    }
    commands.toList
  }
}<|MERGE_RESOLUTION|>--- conflicted
+++ resolved
@@ -7,7 +7,7 @@
 
 class CooccurrenceMatrixRouterFiltered(override val routerId: Int, override val workerID:Int, override val initialManagerCount: Int, override val initialRouterCount: Int)
   extends RouterWorker[StringSpoutGoing](routerId,workerID, initialManagerCount, initialRouterCount) {
-  val THR = System.getenv().getOrDefault("COOC_FREQ_THRESHOLD ", "0.05").trim.toDouble
+  val THR = System.getenv().getOrDefault("COOC_FREQ_THRESHOLD ", "0.03").trim.toDouble
 
   override protected def parseTuple(tuple: StringSpoutGoing): List[GraphUpdate] = {
     //println(record)
@@ -18,7 +18,7 @@
     try {
       dp = dp.last.split("\t")
       val srcClusterId = assignID(dp.head)
-      sendGraphUpdate(
+      commands+= (
         VertexAddWithProperties(
           msgTime = occurenceTime,
           srcID = srcClusterId,
@@ -31,8 +31,8 @@
           val dstClusterId = assignID(dp(i))
           val coocWeight = dp(i + 1).toLong
 
-<<<<<<< HEAD
-          sendGraphUpdate(
+
+        commands+= (
             VertexAddWithProperties(
               msgTime = occurenceTime,
               srcID = dstClusterId,
@@ -40,10 +40,7 @@
             )
           )
 
-          sendGraphUpdate(
-=======
           commands+= (
->>>>>>> 7ad06fd5
             EdgeAddWithProperties(
               msgTime = occurenceTime,
               srcID = srcClusterId,
