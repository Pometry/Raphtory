package com.raphtory.examples.gab.actors

import java.time.OffsetDateTime

import akka.actor.Cancellable
import com.raphtory.core.actors.datasource.UpdaterTrait
import com.raphtory.core.model.communication.{EdgeAddWithProperties, VertexAddWithProperties, VertexAdd, EdgeAdd}
import com.raphtory.core.utils.{CommandEnum, GabEntityType}
import com.raphtory.examples.gab.rawgraphmodel.GabPost
import com.redis.{RedisClient, RedisConnectionException}
import spray.json._

import scala.concurrent.ExecutionContext.Implicits.global
import scala.concurrent.duration._
import scala.language.postfixOps

final class GabSpout extends UpdaterTrait {
  import com.raphtory.examples.gab.rawgraphmodel.GabJsonProtocol._
  import com.raphtory.core.model.communication.RaphtoryJsonProtocol._
  private val redis    = new RedisClient("moe", 6379)
  private val redisKey = "gab-posts"
  private var sched : Cancellable = null
  private val nullStr = "null"
  private val routerID = -1 //TODO: Remove fake router ID
  override def preStart() {
    super.preStart()
    sched = context.system.scheduler.scheduleOnce(Duration(1, MINUTES), self, "parsePost")
    //sched = context.system.scheduler.scheduleOnce(Duration(30, SECONDS), self, "parsePost")
  }

  override def running() : Unit = if (isSafe) {
    /*sendCommand(CommandEnum.vertexAdd, VertexAddWithProperties(System.currentTimeMillis(), 0, Map()))
    sendCommand(CommandEnum.vertexAdd, VertexAddWithProperties(System.currentTimeMillis(), 1, Map()))
    sendCommand(CommandEnum.vertexAdd, VertexAddWithProperties(System.currentTimeMillis(), 2, Map()))
    sendCommand(CommandEnum.vertexAdd, VertexAddWithProperties(System.currentTimeMillis(), 3, Map()))
    sendCommand(CommandEnum.vertexAdd, VertexAddWithProperties(System.currentTimeMillis(), 4, Map()))
    sendCommand(CommandEnum.edgeAdd, EdgeAddWithProperties(System.currentTimeMillis(), 0, 1, Map()))
    sendCommand(CommandEnum.edgeAdd, EdgeAddWithProperties(System.currentTimeMillis(), 0, 4, Map()))
    sendCommand(CommandEnum.edgeAdd, EdgeAddWithProperties(System.currentTimeMillis(), 0, 3, Map()))
    sendCommand(CommandEnum.edgeAdd, EdgeAddWithProperties(System.currentTimeMillis(), 4, 3, Map()))
    sendCommand(CommandEnum.edgeAdd, EdgeAddWithProperties(System.currentTimeMillis(), 2, 4, Map()))
    sendCommand(CommandEnum.edgeAdd, EdgeAddWithProperties(System.currentTimeMillis(), 1, 4, Map()))
    sendCommand(CommandEnum.edgeAdd, EdgeAddWithProperties(System.currentTimeMillis(), 2, 0, Map()))
    sendCommand(CommandEnum.edgeAdd, EdgeAddWithProperties(System.currentTimeMillis(), 2, 1, Map()))*/
    getNextPost() match {
      case None =>
      case Some(p) => sendPostToPartitions(p)
    }
    sched.cancel()
    sched = context.system.scheduler.scheduleOnce(Duration(10, MILLISECONDS), self, "parsePost")
  }

  def sendPostToPartitions(post : GabPost, recursiveCall : Boolean = false, parent : Int = 0) : Unit = {
    val postUUID  = post.id.get.toInt
    val timestamp = OffsetDateTime.parse(post.created_at.get).toEpochSecond
<<<<<<< HEAD
    sendCommand(CommandEnum.vertexAdd, VertexAddWithProperties(routerID,timestamp, postUUID, Map(
=======

    sendCommand(CommandEnum.vertexAddWithProperties, VertexAddWithProperties(timestamp, postUUID, Map(
>>>>>>> d8a6407f
      "user"         -> {post.user match {
                            case Some(u) => u.id.toString
                            case None => nullStr
                        }},
      "likeCount"    -> post.like_count.toString,
      "score"        -> post.score.toString,
      "topic"        -> {post.topic match {
                          case Some(topic) => topic.id
                          case None => nullStr
                        }},
      "type"         -> GabEntityType.post.toString,
    )))
    /*sendCommand2(
        s"""{"VertexAdd":${VertexAdd(timestamp, postUUID).toJson.toString()}}"""
    )*/
    /*post.user match {
      case Some(user) => {
        val userUUID  = Math.pow(2,24).toInt + user.id
        if (userUUID < 0 || userUUID > Int.MaxValue)
          println(s"UserID is $userUUID")
        sendCommand(CommandEnum.vertexAdd, VertexAddWithProperties(routerID,timestamp, userUUID, Map(
          "username" -> user.username,
          "type"     -> GabEntityType.user.toString
        )))
        /*sendCommand2(
          s"""{"VertexAdd":${VertexAdd(timestamp, userUUID).toJson.toString()}}"""
        )
        sendCommand2(
          s"""{"EdgeAdd":${EdgeAdd(timestamp, userUUID, postUUID).toJson.toString()}}"""
        )*/
        sendCommand(CommandEnum.edgeAdd,
          EdgeAddWithProperties(routerID,timestamp, userUUID, postUUID, Map()))
      }
      case None =>
    }*/

    post.topic match {
      case Some(topic) => {
        val topicUUID : Int = Math.pow(2,24).toInt+ (topic.id.hashCode()).toInt
        sendCommand(CommandEnum.vertexAddWithProperties, VertexAddWithProperties(timestamp, topicUUID, Map(
          "created_at" -> topic.created_at,
          "category"   -> topic.category.toString,
          "title"      -> topic.title.getOrElse("null"),
          "type"       -> GabEntityType.topic.toString,
          "id"         -> topic.id
          )
        ))

        sendCommand(CommandEnum.edgeAdd,
          EdgeAdd(timestamp, postUUID, topicUUID))
      }
      case None =>
    }


    // Edge from child to parent post
    if (recursiveCall && parent > 0) {
      sendCommand(CommandEnum.edgeAdd,
<<<<<<< HEAD
        EdgeAddWithProperties(routerID,timestamp, postUUID, parent, Map()))
=======
        EdgeAdd(timestamp, postUUID, parent))
>>>>>>> d8a6407f
    }
    post.parent match {
      case Some(p) => {
        if (!recursiveCall) { // Allow only one recursion per post
          //println("Found parent post: Recursion!")
          sendPostToPartitions(p, true, postUUID)
        }
      }
      case None =>
    }

  }

  override protected def processChildMessages(rcvdMessage: Any) : Unit = {
    rcvdMessage match {
      case "parsePost" => running()
    }
  }

  private def getNextPost() : Option[GabPost] = {
    redis.lpop(redisKey) match {
      case Some(i) => {
        val x = redis.get(i).get
        val y = x.drop(2).dropRight(1)
        try {
          Some(y.replaceAll("""\\"""", "").replaceAll("""\\""", "").parseJson.convertTo[GabPost])
        } catch {
          case e =>
            println(e.toString)
            None
        }
      }
      case None => {
        println("Stream end")
        sched.cancel()
        None
      }
    }
  }
}<|MERGE_RESOLUTION|>--- conflicted
+++ resolved
@@ -3,162 +3,78 @@
 import java.time.OffsetDateTime
 
 import akka.actor.Cancellable
-import com.raphtory.core.actors.datasource.UpdaterTrait
-import com.raphtory.core.model.communication.{EdgeAddWithProperties, VertexAddWithProperties, VertexAdd, EdgeAdd}
+import com.mongodb.casbah.Imports.{DBObject, MongoConnection, MongoDBObject}
+import com.raphtory.core.actors.spout.SpoutTrait
+import com.raphtory.core.model.communication.{EdgeAdd, EdgeAddWithProperties, VertexAdd, VertexAddWithProperties}
 import com.raphtory.core.utils.{CommandEnum, GabEntityType}
 import com.raphtory.examples.gab.rawgraphmodel.GabPost
 import com.redis.{RedisClient, RedisConnectionException}
 import spray.json._
+import org.apache.log4j.LogManager
+import com.mongodb.casbah.Imports._
+
 
 import scala.concurrent.ExecutionContext.Implicits.global
 import scala.concurrent.duration._
 import scala.language.postfixOps
+import ch.qos.logback.classic.Level
+import com.raphtory.tests.MongoTest.mongoColl
+import org.slf4j.LoggerFactory
 
-final class GabSpout extends UpdaterTrait {
-  import com.raphtory.examples.gab.rawgraphmodel.GabJsonProtocol._
-  import com.raphtory.core.model.communication.RaphtoryJsonProtocol._
-  private val redis    = new RedisClient("moe", 6379)
-  private val redisKey = "gab-posts"
-  private var sched : Cancellable = null
-  private val nullStr = "null"
-  private val routerID = -1 //TODO: Remove fake router ID
+final class GabSpout extends SpoutTrait {
+
+  //private val redis    = new RedisClient("moe", 6379)
+  //private val redisKey = "gab-posts"
+  private var sched: Cancellable = null
+
+  import com.mongodb.MongoClientOptions
+
+  //val options: MongoClientOptions = MongoClientOptions.builder.addCommandListener(new LoggingClusterListener).build()
+  //ddClusterListener(new LoggingClusterListener).build
+  private val mongoConn = MongoConnection("138.37.32.68", 27017)
+  private val mongoColl = mongoConn("gab")("posts")
+  private var postMin = 0
+  private var postMax = 1001
+
+  val root = LoggerFactory.getLogger(org.slf4j.Logger.ROOT_LOGGER_NAME).asInstanceOf[ch.qos.logback.classic.Logger]
+  root.setLevel(Level.ERROR)
+  // private val mongoLogger = Logger.getLogger("org.mongodb.driver.cluster")
+  // mongoLogger.setLevel(Level.OFF)
+
   override def preStart() {
     super.preStart()
-    sched = context.system.scheduler.scheduleOnce(Duration(1, MINUTES), self, "parsePost")
-    //sched = context.system.scheduler.scheduleOnce(Duration(30, SECONDS), self, "parsePost")
+    sched = context.system.scheduler.schedule(Duration(10, SECONDS), Duration(1, SECONDS), self, "parsePost")
   }
 
-  override def running() : Unit = if (isSafe) {
-    /*sendCommand(CommandEnum.vertexAdd, VertexAddWithProperties(System.currentTimeMillis(), 0, Map()))
-    sendCommand(CommandEnum.vertexAdd, VertexAddWithProperties(System.currentTimeMillis(), 1, Map()))
-    sendCommand(CommandEnum.vertexAdd, VertexAddWithProperties(System.currentTimeMillis(), 2, Map()))
-    sendCommand(CommandEnum.vertexAdd, VertexAddWithProperties(System.currentTimeMillis(), 3, Map()))
-    sendCommand(CommandEnum.vertexAdd, VertexAddWithProperties(System.currentTimeMillis(), 4, Map()))
-    sendCommand(CommandEnum.edgeAdd, EdgeAddWithProperties(System.currentTimeMillis(), 0, 1, Map()))
-    sendCommand(CommandEnum.edgeAdd, EdgeAddWithProperties(System.currentTimeMillis(), 0, 4, Map()))
-    sendCommand(CommandEnum.edgeAdd, EdgeAddWithProperties(System.currentTimeMillis(), 0, 3, Map()))
-    sendCommand(CommandEnum.edgeAdd, EdgeAddWithProperties(System.currentTimeMillis(), 4, 3, Map()))
-    sendCommand(CommandEnum.edgeAdd, EdgeAddWithProperties(System.currentTimeMillis(), 2, 4, Map()))
-    sendCommand(CommandEnum.edgeAdd, EdgeAddWithProperties(System.currentTimeMillis(), 1, 4, Map()))
-    sendCommand(CommandEnum.edgeAdd, EdgeAddWithProperties(System.currentTimeMillis(), 2, 0, Map()))
-    sendCommand(CommandEnum.edgeAdd, EdgeAddWithProperties(System.currentTimeMillis(), 2, 1, Map()))*/
-    getNextPost() match {
-      case None =>
-      case Some(p) => sendPostToPartitions(p)
-    }
-    sched.cancel()
-    sched = context.system.scheduler.scheduleOnce(Duration(10, MILLISECONDS), self, "parsePost")
-  }
-
-  def sendPostToPartitions(post : GabPost, recursiveCall : Boolean = false, parent : Int = 0) : Unit = {
-    val postUUID  = post.id.get.toInt
-    val timestamp = OffsetDateTime.parse(post.created_at.get).toEpochSecond
-<<<<<<< HEAD
-    sendCommand(CommandEnum.vertexAdd, VertexAddWithProperties(routerID,timestamp, postUUID, Map(
-=======
-
-    sendCommand(CommandEnum.vertexAddWithProperties, VertexAddWithProperties(timestamp, postUUID, Map(
->>>>>>> d8a6407f
-      "user"         -> {post.user match {
-                            case Some(u) => u.id.toString
-                            case None => nullStr
-                        }},
-      "likeCount"    -> post.like_count.toString,
-      "score"        -> post.score.toString,
-      "topic"        -> {post.topic match {
-                          case Some(topic) => topic.id
-                          case None => nullStr
-                        }},
-      "type"         -> GabEntityType.post.toString,
-    )))
-    /*sendCommand2(
-        s"""{"VertexAdd":${VertexAdd(timestamp, postUUID).toJson.toString()}}"""
-    )*/
-    /*post.user match {
-      case Some(user) => {
-        val userUUID  = Math.pow(2,24).toInt + user.id
-        if (userUUID < 0 || userUUID > Int.MaxValue)
-          println(s"UserID is $userUUID")
-        sendCommand(CommandEnum.vertexAdd, VertexAddWithProperties(routerID,timestamp, userUUID, Map(
-          "username" -> user.username,
-          "type"     -> GabEntityType.user.toString
-        )))
-        /*sendCommand2(
-          s"""{"VertexAdd":${VertexAdd(timestamp, userUUID).toJson.toString()}}"""
-        )
-        sendCommand2(
-          s"""{"EdgeAdd":${EdgeAdd(timestamp, userUUID, postUUID).toJson.toString()}}"""
-        )*/
-        sendCommand(CommandEnum.edgeAdd,
-          EdgeAddWithProperties(routerID,timestamp, userUUID, postUUID, Map()))
-      }
-      case None =>
-    }*/
-
-    post.topic match {
-      case Some(topic) => {
-        val topicUUID : Int = Math.pow(2,24).toInt+ (topic.id.hashCode()).toInt
-        sendCommand(CommandEnum.vertexAddWithProperties, VertexAddWithProperties(timestamp, topicUUID, Map(
-          "created_at" -> topic.created_at,
-          "category"   -> topic.category.toString,
-          "title"      -> topic.title.getOrElse("null"),
-          "type"       -> GabEntityType.topic.toString,
-          "id"         -> topic.id
-          )
-        ))
-
-        sendCommand(CommandEnum.edgeAdd,
-          EdgeAdd(timestamp, postUUID, topicUUID))
-      }
-      case None =>
-    }
-
-
-    // Edge from child to parent post
-    if (recursiveCall && parent > 0) {
-      sendCommand(CommandEnum.edgeAdd,
-<<<<<<< HEAD
-        EdgeAddWithProperties(routerID,timestamp, postUUID, parent, Map()))
-=======
-        EdgeAdd(timestamp, postUUID, parent))
->>>>>>> d8a6407f
-    }
-    post.parent match {
-      case Some(p) => {
-        if (!recursiveCall) { // Allow only one recursion per post
-          //println("Found parent post: Recursion!")
-          sendPostToPartitions(p, true, postUUID)
-        }
-      }
-      case None =>
-    }
-
-  }
-
-  override protected def processChildMessages(rcvdMessage: Any) : Unit = {
+  override protected def processChildMessages(rcvdMessage: Any): Unit = {
     rcvdMessage match {
       case "parsePost" => running()
     }
   }
 
-  private def getNextPost() : Option[GabPost] = {
-    redis.lpop(redisKey) match {
-      case Some(i) => {
-        val x = redis.get(i).get
-        val y = x.drop(2).dropRight(1)
-        try {
-          Some(y.replaceAll("""\\"""", "").replaceAll("""\\""", "").parseJson.convertTo[GabPost])
-        } catch {
-          case e =>
-            println(e.toString)
-            None
-        }
-      }
-      case None => {
-        println("Stream end")
-        sched.cancel()
-        None
+  override def running(): Unit = {
+    if (isSafe) {
+      getNextPosts()
+      postMin += 1000
+      postMax += 1000
+      println(s"Current max post is $postMax")
+    }
+  }
+
+  private def getNextPosts(): Unit = {
+    for (x <- mongoColl.find("_id" $lt postMax $gt postMin)) {
+      try {
+        val data = x.get("data").toString.drop(2).dropRight(1).replaceAll("""\\"""", "").replaceAll("""\\""", "")
+        //println(data)
+        sendCommand(data)
+      } catch {
+        case e: Throwable =>
+          println(e.toString)
       }
     }
   }
-}+
+}
+
+
+//redis-server --dir /home/moe/ben/gab --dbfilename gab.rdb --daemonize yes