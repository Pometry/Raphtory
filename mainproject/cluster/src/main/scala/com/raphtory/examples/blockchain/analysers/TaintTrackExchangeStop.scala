package com.raphtory.examples.blockchain.analysers

import com.raphtory.core.analysis.API.Analyser

import scala.collection.mutable.ArrayBuffer
import scala.collection.parallel.immutable
import com.raphtory.core.analysis.API.Analyser
import com.raphtory.core.utils.Utils

import scala.collection.mutable.ArrayBuffer
import scala.collection.parallel.immutable
import scala.util.Random

class TaintTrackExchangeStop(args:Array[String]) extends Analyser(args) {
  //val infectedNode =System.getenv().getOrDefault("ETHEREUM_TAINT_TRACKING_BAD_ACTOR", "0xa09871aeadf4994ca12f5c0b6056bbd1d343c029").trim
  //val infectionStartingBlock =System.getenv().getOrDefault("ETHEREUM_TAINT_TRACKING_START_BLOCK", "9007863").trim.toLong
  //val infectedNode =System.getenv().getOrDefault("ETHEREUM_TAINT_TRACKING_BAD_ACTOR", "0x52bc44d5378309EE2abF1539BF71dE1b7d7bE3b5").trim.toLowerCase.asInstanceOf[String]
  //val infectionStartingBlock =System.getenv().getOrDefault("ETHEREUM_TAINT_TRACKING_START_BLOCK", "4000000").trim.toLong


  val infectedNode = args(0).trim.toLowerCase
  val infectionStartingBlock = args(1).trim.toLong
  val listOfExchanges = Array("0x83053C32b7819F420dcFed2D218335fe430Fe3b5","0x05f51aab068caa6ab7eeb672f88c180f67f17ec7","0x2ddd202174a72514ed522e77972b461b03155525","0xf0c80fb9fb22bef8269cb6feb9a51130288a671f","0x94597850916a49b3b152ee374e97260b99249f5b","0x4df5f3610e2471095a130d7d934d551f3dde01ed","0xadb72986ead16bdbc99208086bd431c1aa38938e","0x7a10ec7d68a048bdae36a70e93532d31423170fa","0xce1bf8e51f8b39e51c6184e059786d1c0eaf360f","0xf73c3c65bde10bf26c2e1763104e609a41702efe","0x0bb5de248dbbd31ee6c402c3c4a70293024acf74","0xed5cdb0d02152046e6f234ad578613831b9184d4","0xa30d8157911ef23c46c0eb71889efe6a648a41f7","0x6eff3372fa352b239bb24ff91b423a572347000d","0xf7793d27a1b76cdf14db7c83e82c772cf7c92910","0xcce8d59affdd93be338fc77fa0a298c2cb65da59","0x3f5ce5fbfe3e9af3971dd833d26ba9b5c936f0be","0xd551234ae421e3bcba99a0da6d736074f22192ff","0x564286362092d8e7936f0549571a803b203aaced","0x0681d8db095565fe8a346fa0277bffde9c0edbbf","0xfe9e8709d3215310075d67e3ed32a380ccf451c8","0x4e9ce36e442e55ecd9025b9a6e0d88485d628a67","0xbe0eb53f46cd790cd13851d5eff43d12404d33e8","0xf977814e90da44bfa03b6295a0616a897441acec","0x001866ae5b3de6caa5a51543fd9fb64f524f5478","0xab83d182f3485cf1d6ccdd34c7cfef95b4c08da4","0x4b729cf402cfcffd057e254924b32241aedc1795","0x7c49e1c0e33f3efb57d64b7690fa287c8d15b90a","0x5d375281582791a38e0348915fa9cbc6139e9c2a","0xdf5021a4c1401f1125cd347e394d977630e17cf7","0x28ebe764b8f9a853509840645216d3c2c0fd774b","0x1151314c646ce4e0efd76d1af4760ae66a9fe30f","0x742d35cc6634c0532925a3b844bc454e4438f44e","0x876eabf441b2ee5b5b0554fd502a8e0600950cfa","0xab7c74abc0c4d48d1bdad5dcb26153fc8780f83e","0xc6cde7c39eb2f0f0095f41570af89efc2c1ea828","0x88d34944cf554e9cccf4a24292d891f620e9c94f","0x186549a4ae594fc1f70ba4cffdac714b405be3f9","0xd273bd546b11bd60214a2f9d71f22a088aafe31b","0x3052cd6bf951449a984fe4b5a38b46aef9455c8e","0x2140efd7ba31169c69dfff6cdc66c542f0211825","0xa0ff1e0f30b5dda2dc01e7e828290bc72b71e57d","0xc1da8f69e4881efe341600620268934ef01a3e63","0xb4460b75254ce0563bb68ec219208344c7ea838c","0x15878e87c685f866edfaf454be6dc06fa517b35b","0x31d03f07178bcd74f9099afebd23b0ae30184ab5","0xed48dc0628789c2956b1e41726d062a86ec45bff","0x3fbe1f8fc5ddb27d428aa60f661eaaab0d2000ce","0xe79eef9b9388a4ff70ed7ec5bccd5b928ebb8bd1","0x03bdf69b1322d623836afbd27679a1c0afa067e9","0x4b1a99467a284cc690e3237bc69105956816f762","0x986a2fca9eda0e06fbf7839b89bfc006ee2a23dd","0x00bdb5699745f5b860228c8f939abf1b9ae374ed","0x1522900b6dafac587d499a862861c0869be6e428","0x9a9bed3eb03e386d66f8a29dc67dc29bbb1ccb72","0x059799f2261d37b829c2850cee67b5b975432271","0x4c766def136f59f6494f0969b1355882080cf8e0","0xc5b611f502a0dcf6c3188fd494061ae29b2baa4f","0x1b8a38ea02ceda9440e00c1aeba26ee2dc570423","0xfbb1b73c4f0bda4f67dca266ce6ef42f520fbb98","0xe94b04a0fed112f3664e45adb2b8915693dd5ff3","0x66f820a414680b5bcda5eeca5dea238543f42054","0xaa90b4aae74cee41e004bc45e45a427406c4dcae","0xf8d04a720520d0bcbc722b1d21ca194aa22699f2","0xfb9f7f41319157ac5c5dccae308a63a4337ad5d9","0x00cdc153aa8894d08207719fe921fff964f28ba3","0x007174732705604bbbf77038332dc52fd5a5000c","0x1c00d840ccaa67c494109f46e55cfeb2d8562f5c","0x73957709695e73fd175582105c44743cf0fb6f2f","0xd7c866d0d536937bf9123e02f7c052446588189f","0x4dc98c79a52968a6c20ce9a7a08d5e8d1c2d5605","0x88988d6ef12d7084e34814b9edafa01ae0d05082","0x72bcfa6932feacd91cb2ea44b0731ed8ae04d0d3","0x7a56f645dcb513d0326cbaa048e9106ff6d4cd5f","0xfd648cc72f1b4e71cbdda7a0a91fe34d32abd656","0x96fc4553a00c117c5b0bed950dd625d1c16dc894","0x8958618332df62af93053cb9c535e26462c959b0","0xb726da4fbdc3e4dbda97bb20998cf899b0e727e0","0x9539e0b14021a43cde41d9d45dc34969be9c7cb0","0x33683b94334eebc9bd3ea85ddbda4a86fb461405","0xb6ba1931e4e74fd080587688f6db10e830f810d5","0xb9ee1e551f538a464e8f8c41e9904498505b49b0","0x4b01721f0244e7c5b5f63c20942850e447f5a5ee","0xd4bddf5e3d0435d7a6214a0b949c7bb58621f37c","0xf2d4766ad705e3a5c9ba5b0436b473085f82f82f","0xa270f3ad1a7a82e6a3157f12a900f1e25bc4fbfd","0x167a9333bf582556f35bd4d16a7e80e191aa6476","0x1e2fcfd26d36183f1a5d90f0e6296915b02bcb40","0xd0808da05cc71a9f308d330bc9c5c81bbc26fc59","0x0d6b5a54f940bf3d52e438cab785981aaefdf40c","0xd1560b3984b7481cd9a8f40435a53c860187174d","0x521db06bf657ed1d6c98553a70319a8ddbac75a3","0x5baeac0a0417a05733884852aa068b706967e790","0x2984581ece53a4390d1f568673cf693139c97049","0xe17ee7b3c676701c66b395a35f0df4c2276a344e","0xf1c525a488a848b58b95d79da48c21ce434290f7","0x8d76166c22658a144c0211d87abf152e6a2d9d95","0xd3808c5d48903be1490989f3fce2a2b3890e8eb6","0x1fd6267f0d86f62d88172b998390afee2a1f54b6","0xd7b9a9b2f665849c4071ad5af77d8c76aa30fb32","0x94fe3ad91dacba8ec4b82f56ff7c122181f1535d","0x915d7915f2b469bb654a7d903a5d4417cb8ea7df","0x4e5b2e1dc63f6b91cb6cd759936495434c7e972f","0x0021845f4c2604c58f9ba5b7bff58d16a2ab372c","0x2faf487a4414fe77e2327f0bf4ae2a264a776ad2","0x0d0707963952f2fba59dd06f2b425ace40b492fe","0x7793cd85c11a924478d358d49b05b37e91b5810f","0x1c4b70a3968436b9a0a9cf5205c787eb81bb558c","0xd793281182a0e3e023116004778f45c29fc14f19","0x9f5ca0012b9b72e8f3db57092a6f26bf4f13dc69","0xd24400ae8bfebb18ca49be86258a3c749cf46853","0x6fc82a5fe25a5cdb58bc74600a40a69c065263f8","0x61edcdf5bb737adffe5043706e7c5bb1f1a56eea","0x07ee55aa48bb72dcc6e9d78256648910de513eca","0x9fb01a2584aac5aae3fab1ed25f86c5269b32999","0x9c67e141c0472115aa1b98bd0088418be68fd249","0x59a5208b32e627891c389ebafc644145224006e8","0xa12431d0b9db640034b0cdfceef9cce161e62be4","0x274f3c32c90517975e29dfc209a23f315c1e5fc7","0x8533a0bd9310eb63e7cc8e1116c18a3d67b1976a","0xab5c66752a9e8167967685f1450532fb96d5d24f","0xe93381fb4c4f14bda253907b18fad305d799241a","0xfa4b5be3f2f84f56703c42eb22142744e95a2c58","0x46705dfff24256421a05d056c29e81bdc09723b8","0x32598293906b5b17c27d657db3ad2c9b3f3e4265","0x5861b8446a2f6e19a067874c133f04c578928727","0x926fc576b7facf6ae2d08ee2d4734c134a743988","0xeec606a66edb6f497662ea31b5eb1610da87ab5f","0x7ef35bb398e0416b81b019fea395219b65c52164","0x229b5c097f9b35009ca1321ad2034d4b3d5070f6","0xd8a83b72377476d0a66683cde20a8aad0b628713","0x6748f50f686bfbca6fe8ad62b22228b87f31ff2b","0x90e9ddd9d8d5ae4e3763d0cf856c97594dea7325","0x18916e1a2933cb349145a280473a5de8eb6630cb","0x6f48a3e70f0251d1e83a989e62aaa2281a6d5380","0xf056f435ba0cc4fcd2f1b17e3766549ffc404b94","0x137ad9c4777e1d36e4b605e745e8f37b2b62e9c5","0x5401dbf7da53e1c9dbf484e3d69505815f2f5e6e","0x034f854b44d28e26386c1bc37ff9b20c6380b00d","0x0577a79cfc63bbc0df38833ff4c4a3bf2095b404","0x0c6c34cdd915845376fb5407e0895196c9dd4eec","0x794d28ac31bcb136294761a556b68d2634094153","0xfdb16996831753d5331ff813c29a93c76834a0ad","0xfd54078badd5653571726c3370afb127351a6f26","0xb4cd0386d2db86f30c1a11c2b8c4f4185c1dade9","0x4d77a1144dc74f26838b69391a6d3b1e403d0990","0x28ffe35688ffffd0659aee2e34778b0ae4e193ad","0xcac725bef4f114f728cbcfd744a731c2a463c3fc","0xeee28d484628d41a82d01e21d12e2e78d69920da","0x5c985e89dde482efe97ea9f1950ad149eb73829b","0xdc76cd25977e0a5ae17155770273ad58648900d3","0xadb2b42f6bd96f5c65920b9ac88619dce4166f94","0xa8660c8ffd6d578f657b72c0c811284aef0b735e","0x1062a747393198f70f71ec65a582423dba7e5ab3","0x3c11c3025ce387d76c2eddf1493ec55a8cc2a0f7","0x51836a753e344257b361519e948ffcaf5fb8d521","0x9cbadd5ce7e14742f70414a6dcbd4e7bb8712719","0xb1a34309af7f29b4195a6b589737f86e14597ddc","0x2910543af39aba0cd09dbb2d50200b3e800a63d2","0x0a869d79a7052c7f1b55a8ebabbea3420f0d1e13","0xe853c56864a2ebe4576a807d26fdc4a0ada51919","0x267be1c1d684f78cb4f6a176c4911b741e4ffdc0","0xfa52274dd61e1643d2205169732f29114bc240b3","0xe8a0e282e6a3e8023465accd47fae39dd5db010b","0x629a7144235259336ea2694167f3c8b856edd7dc","0x30b71d015f60e2f959743038ce0aaec9b4c1ea44","0x2b5634c42055806a59e9107ed44d43c426e58258","0x689c56aef474df92d44a1b70850f808488f9769c","0xea81ce54a0afa10a027f65503bd52fba83d745b8","0x0861fca546225fbf8806986d211c8398f7457734","0x7891b20c690605f4e370d6944c8a5dbfac5a451c","0x1b6c1a0e20af81b922cb454c3e52408496ee7201","0x8271b2e8cbe29396e9563229030c89679b9470db","0x5e575279bf9f4acf0a130c186861454247394c06","0xedbb72e6b3cf66a792bff7faac5ea769fe810517","0x243bec9256c9a3469da22103891465b47583d9f1","0xe03c23519e18d64f144d2800e30e81b0065c48b5","0x75e89d5979e4f6fba9f97c104c2f0afb3f1dcb88","0x0211f3cedbef3143223d3acf0e589747933e8527","0xae7006588d03bd15d6954e3084a7e644596bc251","0x6cc5f688a315f3dc28a7781717a9a798a59fda7b","0x236f9f97e0e62388479bf9e5ba4889e46b0273c3","0xa7efae728d2936e78bda97dc267687568dd593f3","0x03e3ff995863828554282e80870b489cc31dc8bc","0xaeec6f5aca72f3a005af1b3420ab8c8c7009bac8","0xbd8ef191caa1571e8ad4619ae894e07a75de0c35","0x2bb97b6cf6ffe53576032c11711d59bd056830ee","0xfb90501083a3b6af766c8da35d3dde01eb0d2a68","0xabc74170f3cb8ab352820c39cc1d1e05ce9e41d3","0xd4dcd2459bb78d7a645aa7e196857d421b10d93f","0x32be343b94f860124dc4fee278fdcbd38c102d88","0x209c4784ab1e8183cf58ca33cb740efbf3fc18ef","0xb794f5ea0ba39494ce839613fffba74279579268","0xa910f92acdaf488fa6ef02174fb86208ad7722ba","0xaa9fa73dfe17ecaa2c89b39f0bb2779613c5fc3b","0x2fa2bc2ce6a4f92952921a4caa46b3727d24a1ec","0x31a2feb9b5d3b5f4e76c71d6c92fc46ebb3cb1c1","0x6b71834d65c5c4d8ed158d54b47e6ea4ff4e5437","0x48d466b7c0d32b61e8a82cd2bcf060f7c3f966df","0x0536806df512d6cdde913cf95c9886f65b1d3462","0x8d451ae5ee8f557a9ce7a9d7be8a8cb40002d5cb","0xbd2ec7c608a06fe975dbdca729e84dedb34ecc21","0xc0e30823e5e628df8bc9bf2636a347e1512f0ecb","0x65f9b2e4d7aaeb40ffea8c6f5844d5ad7da257e0","0x36b01066b7fa4a0fdb2968ea0256c848e9135674","0xab11204cfeaccffa63c2d23aef2ea9accdb0a0d5","0x6795cf8eb25585eadc356ae32ac6641016c550f2","0xfbf2173154f7625713be22e0504404ebfe021eae","0x6f803466bcd17f44fa18975bf7c509ba64bf3825","0xead6be34ce315940264519f250d8160f369fa5cd","0xd344539efe31f8b6de983a0cab4fb721fc69c547","0x5ca39c42f4dee3a5ba8fec3ad4902157d48700bf","0x2a048d9a8ffdd239f063b09854976c3049ae659c","0xb8cf411b956b3f9013c1d0ac8c909b086218207c","0x2819c144d5946404c0516b6f817a960db37d4929","0x120a270bbc009644e35f0bb6ab13f95b8199c4ad","0x9e6316f44baeeee5d41a1070516cc5fa47baf227","0x70faa28a6b8d6829a4b1e649d26ec9a2a39ba413","0x563b377a956c80d77a7c613a9343699ad6123911","0xd3273eba07248020bf98a8b560ec1576a612102f","0x3b0bc51ab9de1e5b7b6e34e5b960285805c41736","0xeed16856d551569d134530ee3967ec79995e2051","0x324cc2c9fb379ea7a0d1c0862c3b48ca28d174a4","0x91f6d99b232153cb655ad3e0d05e13ef505f6cd5","0xe855283086fbee485aecf2084345a91424c23954","0xa96b536eef496e21f5432fd258b6f78cf3673f74","0xea3a46bd1dbd0620d80037f70d0bf7c7dc5a837c","0xed8204345a0cf4639d2db61a4877128fe5cf7599","0x3613ef1125a078ef96ffc898c4ec28d73c5b8c52","0x0a73573cf2903d2d8305b1ecb9e9730186a312ae","0x0068eb681ec52dbd9944517d785727310b494575","0xb2cc3cdd53fc9a1aeaf3a68edeba2736238ddc5d","0x1119aaefb02bf12b84d28a5d8ea48ec3c90ef1db","0x2f1233ec3a4930fd95874291db7da9e90dfb2f03","0x390de26d772d2e2005c6d1d24afc902bae37a4bb","0xba826fec90cefdf6706858e5fbafcb27a290fbe0","0x5e032243d507c743b061ef021e2ec7fcc6d3ab89","0xb436c96c6de1f50a160ed307317c275424dbe4f2","0xf5bec430576ff1b82e44ddb5a1c93f6f9d0884f3","0x8f3ab2c3b651382b07a76653d2be9eb4b87e1630","0xd94c9ff168dc6aebf9b6cc86deff54f3fb0afc33","0x42da8a05cb7ed9a43572b5ba1b8f82a0a6e263dc","0x700f6912e5753e91ea3fae877a2374a2db1245d7","0x60d0cc2ae15859f69bf74dadb8ae3bd58434976b")
  //args(2).split(",").map(x=>x.toLowerCase)

  print(infectedNode)


  override def setup(): Unit =
<<<<<<< HEAD
    proxy.getVerticesSet().foreach { v =>
      val vertex = proxy.getVertex(v._2)
      print(vertex)
      val walletID = vertex.getPropertyCurrentValue("id").get.asInstanceOf[String]
      print(walletID)
=======
    view.getVertices().foreach { vertex =>
      val walletID = vertex.getPropertyValue("id").get.asInstanceOf[String]
>>>>>>> 2eaad962
      if(walletID equals infectedNode) {
        vertex.getOrSetState("infected", infectionStartingBlock)
        vertex.getOrSetState("infectedBy", "Start")
        vertex.getOutEdgesAfter(infectionStartingBlock).foreach { neighbour =>
          neighbour.send((walletID,neighbour.firstActivityAfter(infectionStartingBlock)))
        }
      }
    }

  override def analyse(): Unit =
    view.getMessagedVertices().foreach { vertex =>
      var infectionBlock = infectionStartingBlock
      print(infectionBlock)
      var infector = infectedNode
<<<<<<< HEAD
      val queue  = vertex.messageQueue.map(_.asInstanceOf[(String,Long)])
      print(queue)
      if (queue.nonEmpty) {
        infectionBlock = queue.map(x=>x._2).min
        infector = queue.filter(x=>x._2==infectionBlock).head._1 //todo check if multiple
        vertex.clearQueue
      }
=======
      val queue  = vertex.messageQueue[(String,Long)]
      infectionBlock = queue.map(x=>x._2).min
      infector = queue.filter(x=>x._2==infectionBlock).head._1 //todo check if multiple
>>>>>>> 2eaad962
      //if (vertex.containsCompValue("infected"))
      //  vertex.voteToHalt() //already infected
      //else {
      val walletID = vertex.getPropertyValue("id").get.asInstanceOf[String]
      if(walletID contains listOfExchanges){
        vertex.getOrSetState("exchangeHitAt", infectionBlock)
        vertex.getOrSetState("exhangeHitBy",infector)
        vertex.getOrSetState("infected", infectionBlock)
        vertex.getOrSetState("infectedBy",infector)
      }
      else{
        vertex.getOrSetState("infected", infectionBlock)
        vertex.getOrSetState("infectedBy",infector)
        vertex.getOutEdgesAfter(infectionBlock).foreach { neighbour =>
          neighbour.send((walletID,neighbour.firstActivityAfter(infectionBlock)))
        }
      }

    }

  override def returnResults(): Any =
    view
      .getVertices()
      .map { vertex =>
        if (vertex.containsState("infected"))
          (vertex.getPropertyValue("id").get.asInstanceOf[String], vertex.getState("infected").asInstanceOf[Long],vertex.getState("infectedBy").asInstanceOf[String])
        else
          ("", -1L,"")

      }
      .filter(f => f._2 >= 0).par

  override def defineMaxSteps(): Int = 100

  override def processResults(results: ArrayBuffer[Any], timeStamp: Long, viewCompleteTime: Long): Unit = {
    val endResults = results.asInstanceOf[ArrayBuffer[immutable.ParIterable[(String, Long,String)]]].flatten
    //println(s"Run as of ${System.currentTimeMillis()}")
    for (elem <- endResults) {println(s"${elem._1},${elem._2},${elem._3},")}
  }
  override def processViewResults(results: ArrayBuffer[Any], timeStamp: Long, viewCompleteTime: Long): Unit = {
    val endResults = results.asInstanceOf[ArrayBuffer[immutable.ParIterable[(String, Long,String)]]].flatten
    var data = s"{block:$timeStamp,edges:["
    for (elem <- endResults)
      data+=s"""{"infected":"${elem._1}","block":"${elem._2}","infector":"${elem._3}"}"""
    data+="]}"
    //publishData(data)
    Utils.writeLines("/opt/docker/output.csv", data, "{\"views\":[")
    //for (elem <- endResults) {    Utils.writeLines(s"/Users/mirate/Documents/phd/etheroutput/block${timeStamp}.csv", s"${elem._1},${elem._2},${elem._3},", "")}

  }
}<|MERGE_RESOLUTION|>--- conflicted
+++ resolved
@@ -27,16 +27,9 @@
 
 
   override def setup(): Unit =
-<<<<<<< HEAD
-    proxy.getVerticesSet().foreach { v =>
-      val vertex = proxy.getVertex(v._2)
-      print(vertex)
-      val walletID = vertex.getPropertyCurrentValue("id").get.asInstanceOf[String]
-      print(walletID)
-=======
+
     view.getVertices().foreach { vertex =>
       val walletID = vertex.getPropertyValue("id").get.asInstanceOf[String]
->>>>>>> 2eaad962
       if(walletID equals infectedNode) {
         vertex.getOrSetState("infected", infectionStartingBlock)
         vertex.getOrSetState("infectedBy", "Start")
@@ -51,19 +44,11 @@
       var infectionBlock = infectionStartingBlock
       print(infectionBlock)
       var infector = infectedNode
-<<<<<<< HEAD
-      val queue  = vertex.messageQueue.map(_.asInstanceOf[(String,Long)])
-      print(queue)
-      if (queue.nonEmpty) {
-        infectionBlock = queue.map(x=>x._2).min
-        infector = queue.filter(x=>x._2==infectionBlock).head._1 //todo check if multiple
-        vertex.clearQueue
-      }
-=======
+
       val queue  = vertex.messageQueue[(String,Long)]
       infectionBlock = queue.map(x=>x._2).min
       infector = queue.filter(x=>x._2==infectionBlock).head._1 //todo check if multiple
->>>>>>> 2eaad962
+
       //if (vertex.containsCompValue("infected"))
       //  vertex.voteToHalt() //already infected
       //else {
@@ -110,7 +95,9 @@
       data+=s"""{"infected":"${elem._1}","block":"${elem._2}","infector":"${elem._3}"}"""
     data+="]}"
     //publishData(data)
-    Utils.writeLines("/opt/docker/output.csv", data, "{\"views\":[")
+//    Utils.writeLines("/opt/docker/output.csv", data, "{\"views\":[")
+    Utils.writeLines("/Users/imasgo/Downloads/output.csv", data, "{\"views\":[")
+
     //for (elem <- endResults) {    Utils.writeLines(s"/Users/mirate/Documents/phd/etheroutput/block${timeStamp}.csv", s"${elem._1},${elem._2},${elem._3},", "")}
 
   }
