--- conflicted
+++ resolved
@@ -49,12 +49,6 @@
       infectionBlock = queue.map(x=>x._2).min
       infector = queue.filter(x=>x._2==infectionBlock).head._1 //todo check if multiple
 
-<<<<<<< HEAD
-=======
-      //if (vertex.containsCompValue("infected"))
-      //  vertex.voteToHalt() //already infected
-      //else {
->>>>>>> bca2ce00
       val walletID = vertex.getPropertyValue("id").get.asInstanceOf[String]
       if(walletID contains listOfExchanges){
         vertex.getOrSetState("exchangeHitAt", infectionBlock)
