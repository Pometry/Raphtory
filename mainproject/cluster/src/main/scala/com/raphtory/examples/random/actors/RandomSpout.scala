package com.raphtory.examples.random.actors

import akka.cluster.pubsub.DistributedPubSubMediator

import com.raphtory.core.actors.spout.SpoutTrait
import kamon.Kamon

import scala.concurrent.ExecutionContext.Implicits.global
import scala.concurrent.duration._
import scala.language.postfixOps
import scala.util.Random

class RandomSpout extends SpoutTrait {

  var totalCount      = 100
  var freq            = System.getenv().getOrDefault("UPDATES_FREQ", "1000").toInt    // (Updates/s) - Hz
  var increase        = System.getenv().getOrDefault("RAMP_FLAG", "false").toBoolean  // (Updates/s) - Hz
  var pool            = System.getenv().getOrDefault("ENTITY_POOL", "10000").toInt

  override def preStart() { //set up partition to report how many messages it has processed in the last X seconds
    super.preStart()
    println(s"Prestarting ($freq Hz) Entity pool = $pool Ramp flag = $increase")
    context.system.scheduler.schedule(Duration(10, SECONDS), Duration(1, MILLISECONDS), self, "random")
    context.system.scheduler.schedule(Duration(5, MINUTES), Duration(5, MINUTES), self, "increase")
  }

  protected def processChildMessages(rcvdMessage : Any): Unit ={
    rcvdMessage match {
      case "increase" =>
        if (increase)
          freq += 1000
      case "random" => {
        if(isSafe) {
          genRandomCommands(freq/1000)
        }
      }
      case _ => println("message not recognized!")

    }
  }

  def distribution() : String = {
    val random = Random.nextFloat()
    if (random <= 0.3)      genVertexAdd()
    else genEdgeAdd()
    //else if (random <= 0.7) genEdgeAdd()
    //else if (random <= 0.8) genVertexRemoval()
    //else                    genEdgeRemoval()
  }

  def genRandomCommands(number : Int) : Unit = {
    (1 to number) foreach (_ => {
      sendCommand(distribution())
    })
  }

  def genVertexAdd():String={
    s""" {"VertexAdd":{${getMessageID()}, ${genSrcID()}, ${genProperties(2,true)}}}"""
  }
  def genVertexAdd(src:Int):String={ //overloaded method if you want to specify src ID
    s""" {"VertexAdd":{${getMessageID()}, ${genSrcID(src)}, ${genProperties(2,true)}}}"""
  }

  def genVertexUpdateProperties():String={
    s""" {"VertexUpdateProperties":{${getMessageID()}, ${genSrcID(1)}}}"""
  }
  def genVertexUpdateProperties(src:Int):String={ //overloaded to mass src
    s""" {"VertexUpdateProperties":{${getMessageID()}, ${genSrcID(src)}, ${genProperties(2,true)}}}"""
  }

  def genVertexRemoval():String={
    s""" {"VertexRemoval":{${getMessageID()}, ${genSrcID()}}}"""
  }

  def genVertexRemoval(src:Int):String={
    s""" {"VertexRemoval":{${getMessageID()}, ${genSrcID(src)}}}"""
  }

  def genEdgeAdd():String={
    s""" {"EdgeAdd":{${getMessageID()}, ${genSrcID()}, ${genDstID()}}}"""
  }
  def genEdgeAdd(src:Int,dst:Int):String={
    s""" {"EdgeAdd":{${getMessageID()}, ${genSrcID(src)}, ${genDstID(dst)}}}"""
  }

  def genEdgeUpdateProperties():String={
    s""" {"EdgeUpdateProperties":{${getMessageID()}, ${genSrcID()}, ${genDstID()}}}"""
  }
  def genEdgeUpdateProperties(src:Int,dst:Int):String={
    s""" {"EdgeUpdateProperties":{${getMessageID()}, ${genSrcID(src)}, ${genDstID(dst)}, ${genProperties(2,true)}}}"""
  }

  def genEdgeRemoval():String={
    s""" {"EdgeRemoval":{${getMessageID()}, ${genSrcID()}, ${genDstID()}}}"""
  }
  def genEdgeRemoval(src:Int,dst:Int):String={
    s""" {"EdgeRemoval":{${getMessageID()}, ${genSrcID(src)}, ${genDstID(dst)}}}"""
  }

  def genSetSrcID():String = s""" "srcID":9 """
  def genSetDstID():String = s""" "dstID":10 """
<<<<<<< HEAD
  def genSrcID():String = s""" "srcID":${Random.nextInt(100)} """
  def genDstID():String = s""" "dstID":${Random.nextInt(100)} """
=======
  def genSrcID():String = s""" "srcID":${Random.nextInt(pool)} """
  def genDstID():String = s""" "dstID":${Random.nextInt(pool)} """
>>>>>>> 07b5cd94
  def genSrcID(src:Int):String = s""" "srcID":$src """
  def genDstID(dst:Int):String = s""" "dstID":$dst """

  def getMessageID():String = s""" "messageID":${System.currentTimeMillis()} """

  def genProperties(numOfProps:Int,randomProps:Boolean):String ={
    var properties = "\"properties\":{"
    for(i <- 1 to numOfProps){
      val propnum = {if(randomProps) Random.nextInt(2) else i}
      if(i<numOfProps) properties = properties + s""" "property$propnum":${Random.nextInt()}, """
      else properties = properties + s""" "property$propnum":${Random.nextInt()} }"""
    }
    properties
  }

  def running() : Unit = {
    genRandomCommands(totalCount)
    //totalCount+=1000
  }

}<|MERGE_RESOLUTION|>--- conflicted
+++ resolved
@@ -99,13 +99,10 @@
 
   def genSetSrcID():String = s""" "srcID":9 """
   def genSetDstID():String = s""" "dstID":10 """
-<<<<<<< HEAD
-  def genSrcID():String = s""" "srcID":${Random.nextInt(100)} """
-  def genDstID():String = s""" "dstID":${Random.nextInt(100)} """
-=======
+
   def genSrcID():String = s""" "srcID":${Random.nextInt(pool)} """
   def genDstID():String = s""" "dstID":${Random.nextInt(pool)} """
->>>>>>> 07b5cd94
+
   def genSrcID(src:Int):String = s""" "srcID":$src """
   def genDstID(dst:Int):String = s""" "dstID":$dst """
 
