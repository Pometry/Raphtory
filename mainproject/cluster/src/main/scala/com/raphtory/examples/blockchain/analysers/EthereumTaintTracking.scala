--- conflicted
+++ resolved
@@ -88,14 +88,11 @@
 
   override def processResults(results: ArrayBuffer[Any], timeStamp: Long, viewCompleteTime: Long): Unit = {
     val endResults = results.asInstanceOf[ArrayBuffer[immutable.ParIterable[(String, Long,String)]]].flatten
-<<<<<<< HEAD
     //println(s"Run as of ${System.currentTimeMillis()}")
     for (elem <- endResults) {println(s"${elem._1},${elem._2},${elem._3},")}
   }
   override def processViewResults(results: ArrayBuffer[Any], timeStamp: Long, viewCompleteTime: Long): Unit = {
     val endResults = results.asInstanceOf[ArrayBuffer[immutable.ParIterable[(String, Long,String, Int, Int)]]].flatten
-=======
->>>>>>> 8e67b6d7
     var data = s"{block:$timeStamp,edges:["
     for (elem <- endResults)
       data+=s"""{"infected":"${elem._1}","block":"${elem._2}","infector":"${elem._3}", "numberOfHops":"${elem._4}", "nodeDegree":"${elem._5}",}"""
