package com.raphtory.examples.gabMining.actors

import java.text.SimpleDateFormat
import java.util.Date

import com.raphtory.core.analysis.Analyser
import com.raphtory.core.components.AnalysisManager.RangeAnalysisManager
import com.raphtory.core.utils.Utils
import com.raphtory.examples.gabMining.analysis.GabMiningStarsAnalyser

import scala.collection.parallel.mutable.ParTrieMap


//Initialisation of the file in where the output will be written is done.
// the stars identified in the GabMiningStarsAnalyser are received and then , analysed one more time to obtain
//only the real star from all the ones that were sent.
//So from the list sent, we perform another maxBy_._ to get the higest in-degree value (which came in the position 2 of
//the tuple)
//the final value is written to the file.

class GabMiningStarsRange(jobID:String, start:Long, end:Long, jump:Long)extends RangeAnalysisManager (jobID,start,end,jump){
<<<<<<< HEAD
  val writing=new writeToFile()
  val output_file = System.getenv().getOrDefault("GAB_PROJECT_OUTPUT", "/app/defout.csv").trim

  val inputFormat = new SimpleDateFormat("E MMM dd HH:mm:ss z yyyy")
  val outputFormat = new SimpleDateFormat("dd/MM/yyyy HH:mm:ss")
  writing.writeLines(output_file,"Date,Vertex,InDegree")
=======
  val inputFormat = new SimpleDateFormat("E MMM dd HH:mm:ss z yyyy")
  val outputFormat = new SimpleDateFormat("dd/MM/yyyy HH:mm:ss")
  Utils.writeLines("results/Stars/starsRange.csv","Date,Vertex,InDegree")
>>>>>>> 0e6fb993



  override protected def defineMaxSteps(): Int = 1

  override protected def generateAnalyzer: Analyser = new GabMiningStarsAnalyser()

  override protected def processResults(): Unit = {

    val finalResults=ParTrieMap[Int, Int]()
    val currentDate=new Date(timestamp())
    val formattedDate = outputFormat.format(inputFormat.parse(currentDate.toString))
    // var time = inputFormat.parse(currentDate.toString).getTime()

    for (result <- results) {
      if(result!=()){ //println("No null "+ v +" "+ v.getClass)
        val stars=result.asInstanceOf[(Int,Int)]
        // println (s"The star at ${formattedDate} is : ${stars._1} with ${stars._2} in degree")
        finalResults.put(stars._1,stars._2)
      }
    }

    var printfinalResults=finalResults.maxBy(_._2)
    val text= s"${formattedDate},${printfinalResults._1},${printfinalResults._2}"
<<<<<<< HEAD
    writing.writeLines(output_file,text)
=======
    Utils.writeLines("results/Stars/starsRange.csv",text)
>>>>>>> 0e6fb993
    // println (s"The star at ${new Date(timestamp())} is : ${finalResults.maxBy(_._2)}")

  }

  override protected def processOtherMessages(value: Any): Unit = ""

}<|MERGE_RESOLUTION|>--- conflicted
+++ resolved
@@ -19,19 +19,9 @@
 //the final value is written to the file.
 
 class GabMiningStarsRange(jobID:String, start:Long, end:Long, jump:Long)extends RangeAnalysisManager (jobID,start,end,jump){
-<<<<<<< HEAD
-  val writing=new writeToFile()
-  val output_file = System.getenv().getOrDefault("GAB_PROJECT_OUTPUT", "/app/defout.csv").trim
-
-  val inputFormat = new SimpleDateFormat("E MMM dd HH:mm:ss z yyyy")
-  val outputFormat = new SimpleDateFormat("dd/MM/yyyy HH:mm:ss")
-  writing.writeLines(output_file,"Date,Vertex,InDegree")
-=======
   val inputFormat = new SimpleDateFormat("E MMM dd HH:mm:ss z yyyy")
   val outputFormat = new SimpleDateFormat("dd/MM/yyyy HH:mm:ss")
   Utils.writeLines("results/Stars/starsRange.csv","Date,Vertex,InDegree")
->>>>>>> 0e6fb993
-
 
 
   override protected def defineMaxSteps(): Int = 1
@@ -55,12 +45,8 @@
 
     var printfinalResults=finalResults.maxBy(_._2)
     val text= s"${formattedDate},${printfinalResults._1},${printfinalResults._2}"
-<<<<<<< HEAD
-    writing.writeLines(output_file,text)
-=======
+
     Utils.writeLines("results/Stars/starsRange.csv",text)
->>>>>>> 0e6fb993
-    // println (s"The star at ${new Date(timestamp())} is : ${finalResults.maxBy(_._2)}")
 
   }
 
