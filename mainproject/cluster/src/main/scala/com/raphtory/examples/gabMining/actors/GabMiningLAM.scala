package com.raphtory.examples.gabMining.actors

import com.raphtory.core.components.AnalysisManager.LiveAnalysisManager
import com.raphtory.core.analysis.Analyser
import com.raphtory.examples.gabMining.analysis.GabMiningAnalyser
import com.raphtory.examples.gabMining.communications.VertexAndItsEdges
import com.raphtory.examples.gabMining.utils.writeToFile


<<<<<<< HEAD
class GabMiningLAM extends LiveAnalysisManager {
  val writing=new writeToFile()
=======
class GabMiningLAM(jobID:String) extends LiveAnalysisManager(jobID) {
>>>>>>> 03ac95c2

  override protected def defineMaxSteps(): Int = 1

  override protected def generateAnalyzer: Analyser = new GabMiningAnalyser()

  override protected def processResults(result: Any): Unit = {
    val results:Vector[Any] = result.asInstanceOf[(Vector[(Int,Int)])]
    var maxInDegree=0
    var maxVertex=0
   // println("LAM RECEIVED RESULTS: "+ results)

    for ((vertex, degree) <- results){
      // println("********SUUBBBB LAAAMMM Vertex: "+ vertex +"Edges : "+ degree)
      if(degree.toString.toInt>maxInDegree) {
        maxInDegree= degree.toString.toInt
        maxVertex=vertex.toString.toInt
      }
//      else{
//        maxInDegree= b.toString.toInt
//        maxVertex=a.toString.toInt
//      }
    }
    println(" Vertex : " +maxVertex + " is a star with " +maxInDegree+" incoming edges")
    var text=maxVertex +","+maxInDegree
    writing.writeLines("stars.csv",text)
  }

  override protected def processOtherMessages(value: Any): Unit = ""

}
<|MERGE_RESOLUTION|>--- conflicted
+++ resolved
@@ -7,12 +7,12 @@
 import com.raphtory.examples.gabMining.utils.writeToFile
 
 
-<<<<<<< HEAD
-class GabMiningLAM extends LiveAnalysisManager {
+//<<<<<<< HEAD
+class GabMiningLAM (jobID:String)extends LiveAnalysisManager (jobID)  {
   val writing=new writeToFile()
-=======
-class GabMiningLAM(jobID:String) extends LiveAnalysisManager(jobID) {
->>>>>>> 03ac95c2
+//=======
+//class GabMiningLAM(jobID:String) extends LiveAnalysisManager(jobID) {
+//>>>>>>> upstream/master
 
   override protected def defineMaxSteps(): Int = 1
 
@@ -30,14 +30,14 @@
         maxInDegree= degree.toString.toInt
         maxVertex=vertex.toString.toInt
       }
-//      else{
-//        maxInDegree= b.toString.toInt
-//        maxVertex=a.toString.toInt
-//      }
+
     }
-    println(" Vertex : " +maxVertex + " is a star with " +maxInDegree+" incoming edges")
-    var text=maxVertex +","+maxInDegree
-    writing.writeLines("stars.csv",text)
+    if (maxInDegree>100) {
+      println(" Vertex : " + maxVertex + " is a star with " + maxInDegree + " incoming edges")
+      var text = maxVertex + "," + maxInDegree
+      writing.writeLines("stars.csv", text)
+
+    }
   }
 
   override protected def processOtherMessages(value: Any): Unit = ""
