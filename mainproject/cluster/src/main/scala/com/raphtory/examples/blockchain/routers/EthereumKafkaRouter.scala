package com.raphtory.examples.blockchain.routers

import akka.http.scaladsl.unmarshalling.Unmarshal
import com.raphtory.core.components.Router.RouterWorker
import com.raphtory.core.model.communication.EdgeAddWithProperties
import com.raphtory.core.model.communication.ImmutableProperty
import com.raphtory.core.model.communication.Properties
import com.raphtory.core.model.communication.StringProperty
import com.raphtory.core.model.communication.VertexAddWithProperties
import akka.http.scaladsl.marshallers.sprayjson.SprayJsonSupport._
import akka.stream.ActorMaterializer
import spray.json._

import scala.util.hashing.MurmurHash3
class EthereumKafkaRouter(override val routerId: Int,override val workerID:Int, val initialManagerCount: Int) extends RouterWorker {
  def hexToInt(hex: String) = Integer.parseInt(hex.drop(2), 16)
  override protected def parseTuple(value: Any): Unit = {

    val transaction = value.toString.split(",")
<<<<<<< HEAD
=======
    if(transaction(1).equals("block_number")) return
    val blockNumber = hexToInt(transaction(1))
>>>>>>> 8e67b6d7

    print(transaction)
//    if(transaction(2).equals("block_number")) return
//    val blockNumber = transaction(2).toInt
//
//    val from = transaction(1).replaceAll("\"", "").toLowerCase
//    val to   = transaction(2).replaceAll("\"", "").toLowerCase
//    val sent = transaction(5).replaceAll("\"", "")

    if(transaction(2).equals("block_number")) return
    val blockNumber = transaction(2).toInt

    val from = transaction(4).replaceAll("\"", "").toLowerCase
    val to   = transaction(5).replaceAll("\"", "").toLowerCase
    val sent = transaction(9).replaceAll("\"", "")

    val sourceNode      = assignID(from) //hash the id to get a vertex ID
    val destinationNode = assignID(to)   //hash the id to get a vertex ID

    sendGraphUpdate(
      VertexAddWithProperties(blockNumber, sourceNode, properties = Properties(ImmutableProperty("id", from)))
    )
    sendGraphUpdate(
      VertexAddWithProperties(blockNumber, destinationNode, properties = Properties(ImmutableProperty("id", to)))
    )
    sendGraphUpdate(
      EdgeAddWithProperties(
        blockNumber,
        sourceNode,
        destinationNode,
        properties = Properties(StringProperty("value", sent))
      )
    )

  }
}

//{
//  "jsonrpc": "2.0",
//  "id": 100,
//  "result": {
//    "blockHash": "0x4e3a3754410177e6937ef1f84bba68ea139e8d1a2258c5f85db9f1cd715a1bdd",
//    "blockNumber": "0xb443",
//    "from": "0xa1e4380a3b1f749673e270229993ee55f35663b4",
//    "gas": "0x5208",
//    "gasPrice": "0x2d79883d2000",
//    "hash": "0x5c504ed432cb51138bcf09aa5e8a410dd4a1e204ef84bfed1be16dfba1b22060",
//    "input": "0x",
//    "nonce": "0x0",
//    "to": "0x5df9b87991262f6ba471f09758cde1c0fc1de734",
//    "transactionIndex": "0x0",
//    "value": "0x7a69",
//    "v": "0x1c",
//    "r": "0x88ff6cf0fefd94db46111149ae4bfc179e9b94721fffd821d38d16464b3f71d0",
//    "s": "0x45e0aff800961cfce805daef7016b9b675c137a6a41a548f7b60a3484c06a33a"
//  }
//}<|MERGE_RESOLUTION|>--- conflicted
+++ resolved
@@ -17,11 +17,10 @@
   override protected def parseTuple(value: Any): Unit = {
 
     val transaction = value.toString.split(",")
-<<<<<<< HEAD
-=======
+
     if(transaction(1).equals("block_number")) return
     val blockNumber = hexToInt(transaction(1))
->>>>>>> 8e67b6d7
+
 
     print(transaction)
 //    if(transaction(2).equals("block_number")) return
