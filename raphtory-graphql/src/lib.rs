pub use crate::server::RaphtoryServer;
use base64::{prelude::BASE64_URL_SAFE_NO_PAD, DecodeError, Engine};
use raphtory::{core::utils::errors::GraphError, db::api::view::MaterializedGraph};

pub mod model;
mod observability;
mod routes;
pub mod server;

mod data;

#[derive(thiserror::Error, Debug)]
pub enum UrlDecodeError {
    #[error("Bincode operation failed")]
    BincodeError {
        #[from]
        source: Box<bincode::ErrorKind>,
    },
    #[error("Base64 decoding failed")]
    DecodeError {
        #[from]
        source: DecodeError,
    },
}

pub fn url_encode_graph<G: Into<MaterializedGraph>>(graph: G) -> Result<String, GraphError> {
    let g: MaterializedGraph = graph.into();
    Ok(BASE64_URL_SAFE_NO_PAD.encode(bincode::serialize(&g)?))
}

pub fn url_decode_graph<T: AsRef<[u8]>>(graph: T) -> Result<MaterializedGraph, UrlDecodeError> {
    Ok(bincode::deserialize(
        &BASE64_URL_SAFE_NO_PAD.decode(graph)?,
    )?)
}

#[cfg(test)]
mod graphql_test {
    use super::*;
    use crate::{data::Data, model::App};
    use async_graphql::UploadValue;
    use dynamic_graphql::{Request, Variables};
    use raphtory::{
        arrow::graph_impl::ArrowGraph,
        db::{api::view::IntoDynamic, graph::views::deletion_graph::PersistentGraph},
        prelude::*,
    };
    use serde_json::json;
<<<<<<< HEAD
    use std::{collections::HashMap, path::Path};
    use tempfile::{tempdir, TempDir};
=======
    use std::collections::{HashMap, HashSet};
    use tempfile::tempdir;
>>>>>>> a3621e30

    #[tokio::test]
    async fn search_for_gandalf_query() {
        let graph = PersistentGraph::new();
        graph
            .add_node(
                0,
                "Gandalf",
                [("kind".to_string(), Prop::str("wizard"))],
                None,
            )
            .expect("Could not add node!");
        graph
            .add_node(
                0,
                "Frodo",
                [("kind".to_string(), Prop::str("Hobbit"))],
                None,
            )
            .expect("Could not add node!");

        let graph: MaterializedGraph = graph.into();
        let graphs = HashMap::from([("lotr".to_string(), graph)]);
        let data = Data::from_map(graphs);
        let schema = App::create_schema().data(data).finish().unwrap();

        let query = r#"
        {
          graph(name: "lotr") {
            searchNodes(query: "kind:wizard", limit: 10, offset: 0) {
              name
            }
          }
        }
        "#;
        let req = Request::new(query);
        let res = schema.execute(req).await;
        let data = res.data.into_json().unwrap();

        assert_eq!(
            data,
            json!({
                "graph": {
                    "searchNodes": [
                        {
                            "name": "Gandalf"
                        }
                    ]
                }
            }),
        );
    }

    #[tokio::test]
    async fn basic_query() {
        let graph = PersistentGraph::new();
        graph
            .add_node(0, 11, NO_PROPS, None)
            .expect("Could not add node!");

        let graph: MaterializedGraph = graph.into();
        let graphs = HashMap::from([("lotr".to_string(), graph)]);
        let data = Data::from_map(graphs);

        let schema = App::create_schema().data(data).finish().unwrap();

        let query = r#"
        {
          graph(name: "lotr") {
            nodes {
              list {
                id
              }
            }
          }
        }
        "#;
        let req = Request::new(query);
        let res = schema.execute(req).await;
        let data = res.data.into_json().unwrap();

        assert_eq!(
            data,
            json!({
                "graph": {
                    "nodes": {
                        "list": [
                            {
                                "id": "11"
                            }
                        ]
                    }
                }
            }),
        );
    }

    #[tokio::test]
    async fn query_nodefilter() {
        let graph = Graph::new();
        graph
            .add_node(
                0,
                1,
                [("pgraph", Prop::PersistentGraph(PersistentGraph::new()))],
                None,
            )
            .unwrap();
        let graph: MaterializedGraph = graph.into();
        let graphs = HashMap::from([("graph".to_string(), graph)]);
        let data = Data::from_map(graphs);
        let schema = App::create_schema().data(data).finish().unwrap();
        let prop_has_key_filter = r#"
        {
          graph(name: "graph") {
            nodes{
              list {
                name
                properties{
                    contains(key:"pgraph")
                }
              }
            }
          }
        }
        "#;

        let req = Request::new(prop_has_key_filter);
        let res = schema.execute(req).await;
        let data = res.data.into_json().unwrap();
        assert_eq!(
            data,
            json!({
                "graph": {
                    "nodes": {
                        "list": [
                            { "name": "1",
                              "properties":{
                                "contains":true
                            }},
                        ]
                    }
                }
            }),
        );
    }

    #[tokio::test]
    async fn test_unique_temporal_properties() {
        let g = Graph::new();
        g.add_constant_properties([("name", "graph")]).unwrap();
        g.add_properties(1, [("state", "abc")]).unwrap();
        g.add_properties(2, [("state", "abc")]).unwrap();
        g.add_properties(3, [("state", "xyz")]).unwrap();
        g.add_properties(4, [("state", "abc")]).unwrap();
        g.add_edge(1, 1, 2, [("status", "open")], None).unwrap();
        g.add_edge(2, 1, 2, [("status", "open")], None).unwrap();
        g.add_edge(3, 1, 2, [("status", "review")], None).unwrap();
        g.add_edge(4, 1, 2, [("status", "open")], None).unwrap();
        g.add_edge(5, 1, 2, [("status", "in-progress")], None)
            .unwrap();
        g.add_edge(10, 1, 2, [("status", "in-progress")], None)
            .unwrap();
        g.add_edge(9, 1, 2, [("state", true)], None).unwrap();
        g.add_edge(10, 1, 2, [("state", false)], None).unwrap();
        g.add_edge(6, 1, 2, NO_PROPS, None).unwrap();
        g.add_node(11, 3, [("name", "phone")], None).unwrap();
        g.add_node(12, 3, [("name", "fax")], None).unwrap();
        g.add_node(13, 3, [("name", "fax")], None).unwrap();

        let graphs = HashMap::from([("graph".to_string(), g)]);
        let data = Data::from_map(graphs);
        let schema = App::create_schema().data(data).finish().unwrap();

        let prop_has_key_filter = r#"
        {
          graph(name: "graph") {
            properties {
              temporal {
                values {
                  unique
                }
              }
            }
            node(name: "3") {
              properties {
                temporal {
                  values {
                    unique
                  }
                }
              }
            }
            edge(
              src: "1",
              dst: "2"
            ) {
              properties{
                temporal{
                  values{
                    unique
                  }
                }
              }
            }
          }
        }
        "#;

        let req = Request::new(prop_has_key_filter);
        let res = schema.execute(req).await;
        let data = res.data.into_json().unwrap();
        let expected = json!({
            "graph": {
              "properties": {
                "temporal": {
                  "values": [
                    {
                      "unique": [
                        "xyz",
                        "abc"
                      ]
                    }
                  ]
                }
              },
              "node": {
                "properties": {
                  "temporal": {
                    "values": [
                      {
                        "unique": [
                          "fax",
                          "phone"
                        ]
                      }
                    ]
                  }
                }
              },
              "edge": {
                "properties": {
                  "temporal": {
                    "values": [
                      {
                        "unique": [
                          "open",
                          "review",
                          "in-progress"
                        ]
                      },
                      {
                        "unique": [
                          "false",
                          "true"
                        ]
                      }
                    ]
                  }
                }
              }
            }
        });

        let mut actual_graph_props = HashSet::new();
        let mut actual_node_props = HashSet::new();
        let mut actual_edge_props = HashSet::new();

        let graph_props = &expected["graph"]["properties"]["temporal"]["values"];
        for value in graph_props.as_array().unwrap().iter() {
            let unique_values: HashSet<_> = value["unique"]
                .as_array()
                .unwrap()
                .iter()
                .map(|v| v.as_str().unwrap())
                .collect();
            actual_graph_props.extend(unique_values);
        }

        let node_props = &expected["graph"]["node"]["properties"]["temporal"]["values"];
        for value in node_props.as_array().unwrap().iter() {
            let unique_values: HashSet<_> = value["unique"]
                .as_array()
                .unwrap()
                .iter()
                .map(|v| v.as_str().unwrap())
                .collect();
            actual_node_props.extend(unique_values);
        }

        let edge_props = &expected["graph"]["edge"]["properties"]["temporal"]["values"];
        for value in edge_props.as_array().unwrap().iter() {
            let unique_values: HashSet<_> = value["unique"]
                .as_array()
                .unwrap()
                .iter()
                .map(|v| v.as_str().unwrap())
                .collect();
            actual_edge_props.extend(unique_values);
        }

        assert_eq!(
            actual_graph_props,
            expected["graph"]["properties"]["temporal"]["values"][0]["unique"]
                .as_array()
                .unwrap()
                .iter()
                .map(|v| v.as_str().unwrap())
                .collect::<HashSet<_>>()
        );
        assert_eq!(
            actual_node_props,
            expected["graph"]["node"]["properties"]["temporal"]["values"][0]["unique"]
                .as_array()
                .unwrap()
                .iter()
                .map(|v| v.as_str().unwrap())
                .collect::<HashSet<_>>()
        );
        assert_eq!(
            actual_edge_props,
            expected["graph"]["edge"]["properties"]["temporal"]["values"]
                .as_array()
                .unwrap()
                .iter()
                .map(|value| value["unique"]
                    .as_array()
                    .unwrap()
                    .iter()
                    .map(|v| v.as_str().unwrap()))
                .flatten()
                .collect::<HashSet<_>>()
        );
    }

    #[tokio::test]
    async fn test_ordered_dedupe_temporal_properties() {
        let g = Graph::new();
        g.add_constant_properties([("name", "graph")]).unwrap();
        g.add_properties(1, [("state", "abc")]).unwrap();
        g.add_properties(2, [("state", "abc")]).unwrap();
        g.add_properties(3, [("state", "xyz")]).unwrap();
        g.add_properties(4, [("state", "abc")]).unwrap();
        g.add_edge(1, 1, 2, [("status", "open")], None).unwrap();
        g.add_edge(2, 1, 2, [("status", "open")], None).unwrap();
        g.add_edge(3, 1, 2, [("status", "review")], None).unwrap();
        g.add_edge(4, 1, 2, [("status", "open")], None).unwrap();
        g.add_edge(5, 1, 2, [("status", "in-progress")], None)
            .unwrap();
        g.add_edge(10, 1, 2, [("status", "in-progress")], None)
            .unwrap();
        g.add_edge(9, 1, 2, [("state", true)], None).unwrap();
        g.add_edge(10, 1, 2, [("state", false)], None).unwrap();
        g.add_edge(6, 1, 2, NO_PROPS, None).unwrap();
        g.add_node(11, 3, [("name", "phone")], None).unwrap();
        g.add_node(12, 3, [("name", "fax")], None).unwrap();
        g.add_node(13, 3, [("name", "fax")], None).unwrap();

        let graphs = HashMap::from([("graph".to_string(), g)]);
        let data = Data::from_map(graphs);
        let schema = App::create_schema().data(data).finish().unwrap();

        let prop_has_key_filter = r#"
        {
          graph(name: "graph") {
            properties {
              temporal {
                values {
                  od1: orderedDedupe(latestTime: true) {
                    time
                    value
                  },
                  od2: orderedDedupe(latestTime: false) {
                    time
                    value
                  }
                }
              }
            }
            node(name: "3") {
              properties {
                temporal {
                  values {
                    od1: orderedDedupe(latestTime: true) {
                      time
                      value
                    },
                    od2: orderedDedupe(latestTime: false) {
                      time
                      value
                    }
                  }
                }
              }
            }
            edge(
              src: "1",
              dst: "2"
            ) {
              properties{
                temporal{
                  values{
                    od1: orderedDedupe(latestTime: true) {
                      time
                      value
                    },
                    od2: orderedDedupe(latestTime: false) {
                      time
                      value
                    }
                  }
                }
              }
            }
          }
        }
        "#;

        let req = Request::new(prop_has_key_filter);
        let res = schema.execute(req).await;
        let actual_data = res.data.into_json().unwrap();
        let expected = json!({
            "graph": {
              "properties": {
                "temporal": {
                  "values": [
                    {
                      "od1": [
                        {
                          "time": 2,
                          "value": "abc"
                        },
                        {
                          "time": 3,
                          "value": "xyz"
                        },
                        {
                          "time": 4,
                          "value": "abc"
                        }
                      ],
                      "od2": [
                        {
                          "time": 1,
                          "value": "abc"
                        },
                        {
                          "time": 3,
                          "value": "xyz"
                        },
                        {
                          "time": 4,
                          "value": "abc"
                        }
                      ]
                    }
                  ]
                }
              },
              "node": {
                "properties": {
                  "temporal": {
                    "values": [
                      {
                        "od1": [
                          {
                            "time": 11,
                            "value": "phone"
                          },
                          {
                            "time": 13,
                            "value": "fax"
                          }
                        ],
                        "od2": [
                          {
                            "time": 11,
                            "value": "phone"
                          },
                          {
                            "time": 12,
                            "value": "fax"
                          }
                        ]
                      }
                    ]
                  }
                }
              },
              "edge": {
                "properties": {
                  "temporal": {
                    "values": [
                      {
                        "od1": [
                          {
                            "time": 2,
                            "value": "open"
                          },
                          {
                            "time": 3,
                            "value": "review"
                          },
                          {
                            "time": 4,
                            "value": "open"
                          },
                          {
                            "time": 10,
                            "value": "in-progress"
                          }
                        ],
                        "od2": [
                          {
                            "time": 1,
                            "value": "open"
                          },
                          {
                            "time": 3,
                            "value": "review"
                          },
                          {
                            "time": 4,
                            "value": "open"
                          },
                          {
                            "time": 5,
                            "value": "in-progress"
                          }
                        ]
                      },
                      {
                        "od1": [
                          {
                            "time": 9,
                            "value": true
                          },
                          {
                            "time": 10,
                            "value": false
                          }
                        ],
                        "od2": [
                          {
                            "time": 9,
                            "value": true
                          },
                          {
                            "time": 10,
                            "value": false
                          }
                        ]
                      }
                    ]
                  }
                }
              }
            }
        });

        assert_eq!(
            actual_data["graph"]["properties"]["temporal"]["values"][0]["od1"],
            expected["graph"]["properties"]["temporal"]["values"][0]["od1"]
        );

        assert_eq!(
            actual_data["graph"]["properties"]["temporal"]["values"][0]["od2"],
            expected["graph"]["properties"]["temporal"]["values"][0]["od2"]
        );

        assert_eq!(
            actual_data["graph"]["node"]["properties"]["temporal"]["values"][0]["od1"],
            expected["graph"]["node"]["properties"]["temporal"]["values"][0]["od1"]
        );

        assert_eq!(
            actual_data["graph"]["node"]["properties"]["temporal"]["values"][0]["od2"],
            expected["graph"]["node"]["properties"]["temporal"]["values"][0]["od2"]
        );

        assert_eq!(
            actual_data["graph"]["edge"]["properties"]["temporal"]["values"][0]["od1"],
            expected["graph"]["edge"]["properties"]["temporal"]["values"][0]["od1"]
        );

        assert_eq!(
            actual_data["graph"]["edge"]["properties"]["temporal"]["values"][0]["od2"],
            expected["graph"]["edge"]["properties"]["temporal"]["values"][0]["od2"]
        );
    }

    #[tokio::test]
    async fn query_properties() {
        let graph = Graph::new();
        graph
            .add_node(
                0,
                1,
                [("pgraph", Prop::PersistentGraph(PersistentGraph::new()))],
                None,
            )
            .unwrap();

        let graphs = HashMap::from([("graph".to_string(), graph)]);
        let data = Data::from_map(graphs);
        let schema = App::create_schema().data(data).finish().unwrap();
        let prop_has_key_filter = r#"
        {
          graph(name: "graph") {
            nodes{
              list {
                name
                properties{
                    contains(key:"pgraph")
                }
              }
            }
          }
        }
        "#;

        let req = Request::new(prop_has_key_filter);
        let res = schema.execute(req).await;
        let data = res.data.into_json().unwrap();
        assert_eq!(
            data,
            json!({
                "graph": {
                    "nodes": {
                        "list": [
                            { "name": "1",
                              "properties":{
                                "contains":true
                            }},
                        ]
                    }
                }
            }),
        );
    }

    #[tokio::test]
    async fn test_mutation() {
        let test_dir = tempdir().unwrap();
        let g0 = PersistentGraph::new();
        let test_dir_path = test_dir.path().to_str().unwrap().replace(r#"\"#, r#"\\"#);
        let f0 = &test_dir.path().join("g0");
        let f1 = &test_dir.path().join("g1");
        g0.save_to_file(f0).unwrap();

        let g1 = PersistentGraph::new();
        g1.add_node(0, 1, [("name", "1")], None).unwrap();

        let g2 = PersistentGraph::new();
        g2.add_node(0, 2, [("name", "2")], None).unwrap();

        let data = Data::default();
        let schema = App::create_schema().data(data).finish().unwrap();

        let list_graphs = r#"
        {
          graphs {
            name
          }
        }"#;

        let list_nodes = |name: &str| {
            format!(
                r#"{{
                  graph(name: "{}") {{
                    nodes {{
                      list {{
                        id
                      }}
                    }}
                  }}
                }}"#,
                name
            )
        };

        let load_all = &format!(
            r#"mutation {{
              loadGraphsFromPath(path: "{}")
            }}"#,
            test_dir_path
        );

        let load_new = &format!(
            r#"mutation {{
              loadNewGraphsFromPath(path: "{}")
            }}"#,
            test_dir_path
        );

        let save_graph = |parent_name: &str, nodes: &str| {
            format!(
                r#"mutation {{
                  saveGraph(
                    parentGraphName: "{parent_name}",
                    graphName: "{parent_name}",
                    newGraphName: "g2",
                    props: "{{}}",
                    isArchive: 0,
                    graphNodes: {nodes},
                  )
              }}"#
            )
        };

        // only g0 which is empty
        let req = Request::new(load_all);
        let res = schema.execute(req).await;
        let res_json = res.data.into_json().unwrap();
        assert_eq!(res_json, json!({"loadGraphsFromPath": ["g0"]}));

        let req = Request::new(list_graphs);
        let res = schema.execute(req).await;
        let res_json = res.data.into_json().unwrap();
        assert_eq!(res_json, json!({"graphs": [{"name": "g0"}]}));

        let req = Request::new(list_nodes("g0"));
        let res = schema.execute(req).await;
        let res_json = res.data.into_json().unwrap();
        assert_eq!(res_json, json!({"graph": {"nodes": {"list": []}}}));

        // add g1 to folder and replace g0 with g2 and load new graphs
        g1.save_to_file(f1).unwrap();
        g2.save_to_file(f0).unwrap();
        let req = Request::new(load_new);
        let res = schema.execute(req).await;
        let res_json = res.data.into_json().unwrap();
        assert_eq!(res_json, json!({"loadNewGraphsFromPath": ["g1"]}));

        // g0 is still empty
        let req = Request::new(list_nodes("g0"));
        let res = schema.execute(req).await;
        let res_json = res.data.into_json().unwrap();
        assert_eq!(res_json, json!({"graph": {"nodes": {"list": []}}}));

        // g1 has node 1
        let req = Request::new(list_nodes("g1"));
        let res = schema.execute(req).await;
        let res_json = res.data.into_json().unwrap();
        assert_eq!(
            res_json,
            json!({"graph": {"nodes": {"list": [{"id": "1"}]}}})
        );

        // reload all graphs from folder
        let req = Request::new(load_all);
        schema.execute(req).await;

        // g0 now has node 2
        let req = Request::new(list_nodes("g0"));
        let res = schema.execute(req).await;
        let res_json = res.data.into_json().unwrap();
        assert_eq!(
            res_json,
            json!({"graph": {"nodes": {"list": [{"id": "2"}]}}})
        );

        // g1 still has node 1
        let req = Request::new(list_nodes("g1"));
        let res = schema.execute(req).await;
        let res_json = res.data.into_json().unwrap();
        assert_eq!(
            res_json,
            json!({"graph": {"nodes": {"list": [{"id": "1"}]}}})
        );

        // test save graph
        let req = Request::new(save_graph("g0", r#""{ \"2\": {} }""#));
        let res = schema.execute(req).await;
        println!("{:?}", res.errors);
        assert!(res.errors.is_empty());
        let req = Request::new(list_nodes("g2"));
        let res = schema.execute(req).await;
        let res_json = res.data.into_json().unwrap();
        assert_eq!(
            res_json,
            json!({"graph": {"nodes": {"list": [{"id": "2"}]}}})
        );

        // test save graph overwrite
        let req = Request::new(save_graph("g1", r#""{ \"1\": {} }""#));
        let res = schema.execute(req).await;
        println!("{:?}", res.errors);
        assert!(res.errors.is_empty());
        let req = Request::new(list_nodes("g2"));
        let res = schema.execute(req).await;
        println!("{:?}", res);
        let res_json = res.data.into_json().unwrap();
        assert_eq!(
            res_json,
            json!({"graph": {"nodes": {"list": [{"id": "1"}]}}})
        );

        // reload all graphs from folder
        let req = Request::new(load_all);
        schema.execute(req).await;
        // g2 is still the last version
        let req = Request::new(list_nodes("g2"));
        let res = schema.execute(req).await;
        println!("{:?}", res);
        let res_json = res.data.into_json().unwrap();
        assert_eq!(
            res_json,
            json!({"graph": {"nodes": {"list": [{"id": "1"}]}}})
        );
    }

    #[tokio::test]
    async fn test_graph_injection() {
        let g = PersistentGraph::new();
        g.add_node(0, 1, NO_PROPS, None).unwrap();
        let tmp_file = tempfile::NamedTempFile::new().unwrap();
        let path = tmp_file.path();
        g.save_to_file(path).unwrap();
        let file = std::fs::File::open(path).unwrap();
        let upload_val = UploadValue {
            filename: "test".into(),
            content_type: Some("application/octet-stream".into()),
            content: file,
        };

        let data = Data::default();
        let schema = App::create_schema().data(data).finish().unwrap();

        let query = r##"
        mutation($file: Upload!) {
            uploadGraph(name: "test", graph: $file)
        }
        "##;

        let variables = json!({ "file": null });
        let mut req = Request::new(query).variables(Variables::from_json(variables));
        req.set_upload("variables.file", upload_val);
        let res = schema.execute(req).await;
        println!("{:?}", res);
        assert_eq!(res.errors.len(), 0);
        let res_json = res.data.into_json().unwrap();
        assert_eq!(res_json, json!({"uploadGraph": "test"}));

        let list_nodes = r#"
        query {
            graph(name: "test") {
                nodes {
                  list {
                    id
                  }
                }
            }
        }
        "#;

        let req = Request::new(list_nodes);
        let res = schema.execute(req).await;
        assert_eq!(res.errors.len(), 0);
        let res_json = res.data.into_json().unwrap();
        assert_eq!(
            res_json,
            json!({"graph": {"nodes": {"list": [{"id": "1"}]}}})
        );
    }

    #[tokio::test]
    async fn test_graph_send_receive_base64() {
        let g = PersistentGraph::new();
        g.add_node(0, 1, NO_PROPS, None).unwrap();

        let graph_str = url_encode_graph(g.clone()).unwrap();

        let data = Data::default();
        let schema = App::create_schema().data(data).finish().unwrap();

        let query = r#"
        mutation($graph: String!) {
            sendGraph(name: "test", graph: $graph)
        }
        "#;
        let req =
            Request::new(query).variables(Variables::from_json(json!({ "graph": graph_str })));

        let res = schema.execute(req).await;
        assert_eq!(res.errors.len(), 0);
        let res_json = res.data.into_json().unwrap();
        assert_eq!(res_json, json!({"sendGraph": "test"}));

        let list_nodes = r#"
        query {
            graph(name: "test") {
                nodes {
                  list {
                    id
                  }
                }
            }
        }
        "#;

        let req = Request::new(list_nodes);
        let res = schema.execute(req).await;
        assert_eq!(res.errors.len(), 0);
        let res_json = res.data.into_json().unwrap();
        assert_eq!(
            res_json,
            json!({"graph": {"nodes": {"list": [{"id": "1"}]}}})
        );

        let receive_graph = r#"
        query {
            receiveGraph(name: "test")
        }
        "#;

        let req = Request::new(receive_graph);
        let res = schema.execute(req).await;
        assert_eq!(res.errors.len(), 0);
        let res_json = res.data.into_json().unwrap();
        let graph_encoded = res_json.get("receiveGraph").unwrap().as_str().unwrap();
        let graph_roundtrip = url_decode_graph(graph_encoded).unwrap().into_dynamic();
        assert_eq!(g, graph_roundtrip);
    }

    #[cfg(feature = "arrow")]
    #[tokio::test]
    async fn test_arrow_graph() {
        let graph = Graph::new();
        graph.add_constant_properties([("name", "graph")]).unwrap();
        graph.add_node(1, 1, NO_PROPS, Some("a")).unwrap();
        graph.add_node(1, 2, NO_PROPS, Some("b")).unwrap();
        graph.add_node(1, 3, NO_PROPS, Some("b")).unwrap();
        graph.add_node(1, 4, NO_PROPS, Some("a")).unwrap();
        graph.add_node(1, 5, NO_PROPS, Some("c")).unwrap();
        graph.add_node(1, 6, NO_PROPS, Some("e")).unwrap();
        graph.add_edge(22, 1, 2, NO_PROPS, Some("a")).unwrap();
        graph.add_edge(22, 3, 2, NO_PROPS, Some("a")).unwrap();
        graph.add_edge(22, 2, 4, NO_PROPS, Some("a")).unwrap();
        graph.add_edge(22, 4, 5, NO_PROPS, Some("a")).unwrap();
        graph.add_edge(22, 4, 5, NO_PROPS, Some("a")).unwrap();
        graph.add_edge(22, 5, 6, NO_PROPS, Some("a")).unwrap();
        graph.add_edge(22, 3, 6, NO_PROPS, Some("a")).unwrap();

        let test_dir = TempDir::new().unwrap();
        let arrow_graph = ArrowGraph::from_graph(&graph, test_dir.path()).unwrap();
        let graph: MaterializedGraph = arrow_graph.into();

        let graphs = HashMap::from([("graph".to_string(), graph)]);
        let data = Data::from_map(graphs);
        let schema = App::create_schema().data(data).finish().unwrap();

        let req = r#"
        {
          graph(name: "graph") {
            nodes {
              list {
                name
              }
            }
          }
        }
        "#;

        let req = Request::new(req);
        let res = schema.execute(req).await;
        let data = res.data.into_json().unwrap();
        assert_eq!(
            data,
            json!({
                "graph": {
                  "nodes": {
                      "list": [
                        {
                          "name": "1"
                        },
                        {
                          "name": "2"
                        },
                        {
                          "name": "3"
                        },
                        {
                          "name": "4"
                        },
                        {
                          "name": "5"
                        },
                        {
                          "name": "6"
                        }
                      ]
                  }
                }
            }),
        );
    }
}<|MERGE_RESOLUTION|>--- conflicted
+++ resolved
@@ -46,13 +46,11 @@
         prelude::*,
     };
     use serde_json::json;
-<<<<<<< HEAD
-    use std::{collections::HashMap, path::Path};
+    use std::{
+        collections::{HashMap, HashSet},
+        path::Path,
+    };
     use tempfile::{tempdir, TempDir};
-=======
-    use std::collections::{HashMap, HashSet};
-    use tempfile::tempdir;
->>>>>>> a3621e30
 
     #[tokio::test]
     async fn search_for_gandalf_query() {
@@ -162,6 +160,7 @@
             )
             .unwrap();
         let graph: MaterializedGraph = graph.into();
+
         let graphs = HashMap::from([("graph".to_string(), graph)]);
         let data = Data::from_map(graphs);
         let schema = App::create_schema().data(data).finish().unwrap();
