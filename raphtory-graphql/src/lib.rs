pub use crate::server::RaphtoryServer;
use base64::{prelude::BASE64_URL_SAFE_NO_PAD, DecodeError, Engine};
use raphtory::{core::utils::errors::GraphError, db::api::view::MaterializedGraph};

pub mod model;
mod observability;
mod routes;
pub mod server;

mod data;

#[derive(thiserror::Error, Debug)]
pub enum UrlDecodeError {
    #[error("Bincode operation failed")]
    BincodeError {
        #[from]
        source: Box<bincode::ErrorKind>,
    },
    #[error("Base64 decoding failed")]
    DecodeError {
        #[from]
        source: DecodeError,
    },
}

pub fn url_encode_graph<G: Into<MaterializedGraph>>(graph: G) -> Result<String, GraphError> {
    let g: MaterializedGraph = graph.into();
    Ok(BASE64_URL_SAFE_NO_PAD.encode(bincode::serialize(&g)?))
}

pub fn url_decode_graph<T: AsRef<[u8]>>(graph: T) -> Result<MaterializedGraph, UrlDecodeError> {
    Ok(bincode::deserialize(
        &BASE64_URL_SAFE_NO_PAD.decode(graph)?,
    )?)
}

#[cfg(test)]
mod graphql_test {
    use super::*;
    use crate::{data::Data, model::App};
    use async_graphql::UploadValue;
    use dynamic_graphql::{Request, Variables};
    use raphtory::{
        arrow::graph_impl::ArrowGraph,
        db::{api::view::IntoDynamic, graph::views::deletion_graph::PersistentGraph},
        prelude::*,
    };
    use serde_json::json;
    use std::{
        collections::{HashMap, HashSet},
        path::Path,
    };
    use tempfile::{tempdir, TempDir};

    #[tokio::test]
    async fn search_for_gandalf_query() {
        let graph = PersistentGraph::new();
        graph
            .add_node(
                0,
                "Gandalf",
                [("kind".to_string(), Prop::str("wizard"))],
                None,
            )
            .expect("Could not add node!");
        graph
            .add_node(
                0,
                "Frodo",
                [("kind".to_string(), Prop::str("Hobbit"))],
                None,
            )
            .expect("Could not add node!");

        let graph: MaterializedGraph = graph.into();
        let graphs = HashMap::from([("lotr".to_string(), graph)]);
        let data = Data::from_map(graphs);
        let schema = App::create_schema().data(data).finish().unwrap();

        let query = r#"
        {
          graph(name: "lotr") {
            searchNodes(query: "kind:wizard", limit: 10, offset: 0) {
              name
            }
          }
        }
        "#;
        let req = Request::new(query);
        let res = schema.execute(req).await;
        let data = res.data.into_json().unwrap();

        assert_eq!(
            data,
            json!({
                "graph": {
                    "searchNodes": [
                        {
                            "name": "Gandalf"
                        }
                    ]
                }
            }),
        );
    }

    #[tokio::test]
    async fn basic_query() {
        let graph = PersistentGraph::new();
        graph
            .add_node(0, 11, NO_PROPS, None)
            .expect("Could not add node!");

        let graph: MaterializedGraph = graph.into();
        let graphs = HashMap::from([("lotr".to_string(), graph)]);
        let data = Data::from_map(graphs);

        let schema = App::create_schema().data(data).finish().unwrap();

        let query = r#"
        {
          graph(name: "lotr") {
            nodes {
              list {
                id
              }
            }
          }
        }
        "#;
        let req = Request::new(query);
        let res = schema.execute(req).await;
        let data = res.data.into_json().unwrap();

        assert_eq!(
            data,
            json!({
                "graph": {
                    "nodes": {
                        "list": [
                            {
                                "id": "11"
                            }
                        ]
                    }
                }
            }),
        );
    }

    #[tokio::test]
    async fn query_nodefilter() {
        let graph = Graph::new();
        graph
            .add_node(
                0,
                1,
                [("pgraph", Prop::PersistentGraph(PersistentGraph::new()))],
                None,
            )
            .unwrap();
        let graph: MaterializedGraph = graph.into();

        let graphs = HashMap::from([("graph".to_string(), graph)]);
        let data = Data::from_map(graphs);
        let schema = App::create_schema().data(data).finish().unwrap();
        let prop_has_key_filter = r#"
        {
          graph(name: "graph") {
            nodes{
              list {
                name
                properties{
                    contains(key:"pgraph")
                }
              }
            }
          }
        }
        "#;

        let req = Request::new(prop_has_key_filter);
        let res = schema.execute(req).await;
        let data = res.data.into_json().unwrap();
        assert_eq!(
            data,
            json!({
                "graph": {
                    "nodes": {
                        "list": [
                            { "name": "1",
                              "properties":{
                                "contains":true
                            }},
                        ]
                    }
                }
            }),
        );
    }

    #[tokio::test]
    async fn test_unique_temporal_properties() {
        let g = Graph::new();
        g.add_constant_properties([("name", "graph")]).unwrap();
        g.add_properties(1, [("state", "abc")]).unwrap();
        g.add_properties(2, [("state", "abc")]).unwrap();
        g.add_properties(3, [("state", "xyz")]).unwrap();
        g.add_properties(4, [("state", "abc")]).unwrap();
        g.add_edge(1, 1, 2, [("status", "open")], None).unwrap();
        g.add_edge(2, 1, 2, [("status", "open")], None).unwrap();
        g.add_edge(3, 1, 2, [("status", "review")], None).unwrap();
        g.add_edge(4, 1, 2, [("status", "open")], None).unwrap();
        g.add_edge(5, 1, 2, [("status", "in-progress")], None)
            .unwrap();
        g.add_edge(10, 1, 2, [("status", "in-progress")], None)
            .unwrap();
        g.add_edge(9, 1, 2, [("state", true)], None).unwrap();
        g.add_edge(10, 1, 2, [("state", false)], None).unwrap();
        g.add_edge(6, 1, 2, NO_PROPS, None).unwrap();
        g.add_node(11, 3, [("name", "phone")], None).unwrap();
        g.add_node(12, 3, [("name", "fax")], None).unwrap();
        g.add_node(13, 3, [("name", "fax")], None).unwrap();

        let graphs = HashMap::from([("graph".to_string(), g)]);
        let data = Data::from_map(graphs);
        let schema = App::create_schema().data(data).finish().unwrap();

        let prop_has_key_filter = r#"
        {
          graph(name: "graph") {
            properties {
              temporal {
                values {
                  unique
                }
              }
            }
            node(name: "3") {
              properties {
                temporal {
                  values {
                    unique
                  }
                }
              }
            }
            edge(
              src: "1",
              dst: "2"
            ) {
              properties{
                temporal{
                  values{
                    unique
                  }
                }
              }
            }
          }
        }
        "#;

        let req = Request::new(prop_has_key_filter);
        let res = schema.execute(req).await;
        let data = res.data.into_json().unwrap();
        let expected = json!({
            "graph": {
              "properties": {
                "temporal": {
                  "values": [
                    {
                      "unique": [
                        "xyz",
                        "abc"
                      ]
                    }
                  ]
                }
              },
              "node": {
                "properties": {
                  "temporal": {
                    "values": [
                      {
                        "unique": [
                          "fax",
                          "phone"
                        ]
                      }
                    ]
                  }
                }
              },
              "edge": {
                "properties": {
                  "temporal": {
                    "values": [
                      {
                        "unique": [
                          "open",
                          "review",
                          "in-progress"
                        ]
                      },
                      {
                        "unique": [
                          "false",
                          "true"
                        ]
                      }
                    ]
                  }
                }
              }
            }
        });

        let mut actual_graph_props = HashSet::new();
        let mut actual_node_props = HashSet::new();
        let mut actual_edge_props = HashSet::new();

        let graph_props = &expected["graph"]["properties"]["temporal"]["values"];
        for value in graph_props.as_array().unwrap().iter() {
            let unique_values: HashSet<_> = value["unique"]
                .as_array()
                .unwrap()
                .iter()
                .map(|v| v.as_str().unwrap())
                .collect();
            actual_graph_props.extend(unique_values);
        }

        let node_props = &expected["graph"]["node"]["properties"]["temporal"]["values"];
        for value in node_props.as_array().unwrap().iter() {
            let unique_values: HashSet<_> = value["unique"]
                .as_array()
                .unwrap()
                .iter()
                .map(|v| v.as_str().unwrap())
                .collect();
            actual_node_props.extend(unique_values);
        }

        let edge_props = &expected["graph"]["edge"]["properties"]["temporal"]["values"];
        for value in edge_props.as_array().unwrap().iter() {
            let unique_values: HashSet<_> = value["unique"]
                .as_array()
                .unwrap()
                .iter()
                .map(|v| v.as_str().unwrap())
                .collect();
            actual_edge_props.extend(unique_values);
        }

        assert_eq!(
            actual_graph_props,
            expected["graph"]["properties"]["temporal"]["values"][0]["unique"]
                .as_array()
                .unwrap()
                .iter()
                .map(|v| v.as_str().unwrap())
                .collect::<HashSet<_>>()
        );
        assert_eq!(
            actual_node_props,
            expected["graph"]["node"]["properties"]["temporal"]["values"][0]["unique"]
                .as_array()
                .unwrap()
                .iter()
                .map(|v| v.as_str().unwrap())
                .collect::<HashSet<_>>()
        );
        assert_eq!(
            actual_edge_props,
            expected["graph"]["edge"]["properties"]["temporal"]["values"]
                .as_array()
                .unwrap()
                .iter()
                .map(|value| value["unique"]
                    .as_array()
                    .unwrap()
                    .iter()
                    .map(|v| v.as_str().unwrap()))
                .flatten()
                .collect::<HashSet<_>>()
        );
    }

    #[tokio::test]
    async fn test_ordered_dedupe_temporal_properties() {
        let g = Graph::new();
        g.add_constant_properties([("name", "graph")]).unwrap();
        g.add_properties(1, [("state", "abc")]).unwrap();
        g.add_properties(2, [("state", "abc")]).unwrap();
        g.add_properties(3, [("state", "xyz")]).unwrap();
        g.add_properties(4, [("state", "abc")]).unwrap();
        g.add_edge(1, 1, 2, [("status", "open")], None).unwrap();
        g.add_edge(2, 1, 2, [("status", "open")], None).unwrap();
        g.add_edge(3, 1, 2, [("status", "review")], None).unwrap();
        g.add_edge(4, 1, 2, [("status", "open")], None).unwrap();
        g.add_edge(5, 1, 2, [("status", "in-progress")], None)
            .unwrap();
        g.add_edge(10, 1, 2, [("status", "in-progress")], None)
            .unwrap();
        g.add_edge(9, 1, 2, [("state", true)], None).unwrap();
        g.add_edge(10, 1, 2, [("state", false)], None).unwrap();
        g.add_edge(6, 1, 2, NO_PROPS, None).unwrap();
        g.add_node(11, 3, [("name", "phone")], None).unwrap();
        g.add_node(12, 3, [("name", "fax")], None).unwrap();
        g.add_node(13, 3, [("name", "fax")], None).unwrap();

        let graphs = HashMap::from([("graph".to_string(), g)]);
        let data = Data::from_map(graphs);
        let schema = App::create_schema().data(data).finish().unwrap();

        let prop_has_key_filter = r#"
        {
          graph(name: "graph") {
            properties {
              temporal {
                values {
                  od1: orderedDedupe(latestTime: true) {
                    time
                    value
                  },
                  od2: orderedDedupe(latestTime: false) {
                    time
                    value
                  }
                }
              }
            }
            node(name: "3") {
              properties {
                temporal {
                  values {
                    od1: orderedDedupe(latestTime: true) {
                      time
                      value
                    },
                    od2: orderedDedupe(latestTime: false) {
                      time
                      value
                    }
                  }
                }
              }
            }
            edge(
              src: "1",
              dst: "2"
            ) {
              properties{
                temporal{
                  values{
                    od1: orderedDedupe(latestTime: true) {
                      time
                      value
                    },
                    od2: orderedDedupe(latestTime: false) {
                      time
                      value
                    }
                  }
                }
              }
            }
          }
        }
        "#;

        let req = Request::new(prop_has_key_filter);
        let res = schema.execute(req).await;
        let actual_data = res.data.into_json().unwrap();
        let expected = json!({
            "graph": {
              "properties": {
                "temporal": {
                  "values": [
                    {
                      "od1": [
                        {
                          "time": 2,
                          "value": "abc"
                        },
                        {
                          "time": 3,
                          "value": "xyz"
                        },
                        {
                          "time": 4,
                          "value": "abc"
                        }
                      ],
                      "od2": [
                        {
                          "time": 1,
                          "value": "abc"
                        },
                        {
                          "time": 3,
                          "value": "xyz"
                        },
                        {
                          "time": 4,
                          "value": "abc"
                        }
                      ]
                    }
                  ]
                }
              },
              "node": {
                "properties": {
                  "temporal": {
                    "values": [
                      {
                        "od1": [
                          {
                            "time": 11,
                            "value": "phone"
                          },
                          {
                            "time": 13,
                            "value": "fax"
                          }
                        ],
                        "od2": [
                          {
                            "time": 11,
                            "value": "phone"
                          },
                          {
                            "time": 12,
                            "value": "fax"
                          }
                        ]
                      }
                    ]
                  }
                }
              },
              "edge": {
                "properties": {
                  "temporal": {
                    "values": [
                      {
                        "od1": [
                          {
                            "time": 2,
                            "value": "open"
                          },
                          {
                            "time": 3,
                            "value": "review"
                          },
                          {
                            "time": 4,
                            "value": "open"
                          },
                          {
                            "time": 10,
                            "value": "in-progress"
                          }
                        ],
                        "od2": [
                          {
                            "time": 1,
                            "value": "open"
                          },
                          {
                            "time": 3,
                            "value": "review"
                          },
                          {
                            "time": 4,
                            "value": "open"
                          },
                          {
                            "time": 5,
                            "value": "in-progress"
                          }
                        ]
                      },
                      {
                        "od1": [
                          {
                            "time": 9,
                            "value": true
                          },
                          {
                            "time": 10,
                            "value": false
                          }
                        ],
                        "od2": [
                          {
                            "time": 9,
                            "value": true
                          },
                          {
                            "time": 10,
                            "value": false
                          }
                        ]
                      }
                    ]
                  }
                }
              }
            }
        });

        assert_eq!(
            actual_data["graph"]["properties"]["temporal"]["values"][0]["od1"],
            expected["graph"]["properties"]["temporal"]["values"][0]["od1"]
        );

        assert_eq!(
            actual_data["graph"]["properties"]["temporal"]["values"][0]["od2"],
            expected["graph"]["properties"]["temporal"]["values"][0]["od2"]
        );

        assert_eq!(
            actual_data["graph"]["node"]["properties"]["temporal"]["values"][0]["od1"],
            expected["graph"]["node"]["properties"]["temporal"]["values"][0]["od1"]
        );

        assert_eq!(
            actual_data["graph"]["node"]["properties"]["temporal"]["values"][0]["od2"],
            expected["graph"]["node"]["properties"]["temporal"]["values"][0]["od2"]
        );

        assert_eq!(
            actual_data["graph"]["edge"]["properties"]["temporal"]["values"][0]["od1"],
            expected["graph"]["edge"]["properties"]["temporal"]["values"][0]["od1"]
        );

        assert_eq!(
            actual_data["graph"]["edge"]["properties"]["temporal"]["values"][0]["od2"],
            expected["graph"]["edge"]["properties"]["temporal"]["values"][0]["od2"]
        );
    }

    #[tokio::test]
    async fn query_properties() {
        let graph = Graph::new();
        graph
            .add_node(
                0,
                1,
                [("pgraph", Prop::PersistentGraph(PersistentGraph::new()))],
                None,
            )
            .unwrap();

        let graphs = HashMap::from([("graph".to_string(), graph)]);
        let data = Data::from_map(graphs);
        let schema = App::create_schema().data(data).finish().unwrap();
        let prop_has_key_filter = r#"
        {
          graph(name: "graph") {
            nodes{
              list {
                name
                properties{
                    contains(key:"pgraph")
                }
              }
            }
          }
        }
        "#;

        let req = Request::new(prop_has_key_filter);
        let res = schema.execute(req).await;
        let data = res.data.into_json().unwrap();
        assert_eq!(
            data,
            json!({
                "graph": {
                    "nodes": {
                        "list": [
                            { "name": "1",
                              "properties":{
                                "contains":true
                            }},
                        ]
                    }
                }
            }),
        );
    }

    #[tokio::test]
    async fn test_mutation() {
        let test_dir = tempdir().unwrap();
        let g0 = PersistentGraph::new();
        let test_dir_path = test_dir.path().to_str().unwrap().replace(r#"\"#, r#"\\"#);
        let f0 = &test_dir.path().join("g0");
        let f1 = &test_dir.path().join("g1");
        g0.save_to_file(f0).unwrap();

        let g1 = PersistentGraph::new();
        g1.add_node(0, 1, [("name", "1")], None).unwrap();

        let g2 = PersistentGraph::new();
        g2.add_node(0, 2, [("name", "2")], None).unwrap();

        let data = Data::default();
        let schema = App::create_schema().data(data).finish().unwrap();

        let list_graphs = r#"
        {
          graphs {
            name
          }
        }"#;

        let list_nodes = |name: &str| {
            format!(
                r#"{{
                  graph(name: "{}") {{
                    nodes {{
                      list {{
                        id
                      }}
                    }}
                  }}
                }}"#,
                name
            )
        };

        let load_all = &format!(
            r#"mutation {{
              loadGraphsFromPath(path: "{}")
            }}"#,
            test_dir_path
        );

        let load_new = &format!(
            r#"mutation {{
              loadNewGraphsFromPath(path: "{}")
            }}"#,
            test_dir_path
        );

        let save_graph = |parent_name: &str, nodes: &str| {
            format!(
                r#"mutation {{
                  saveGraph(
                    parentGraphName: "{parent_name}",
                    graphName: "{parent_name}",
                    newGraphName: "g2",
                    props: "{{}}",
                    isArchive: 0,
                    graphNodes: {nodes},
                  )
              }}"#
            )
        };

        // only g0 which is empty
        let req = Request::new(load_all);
        let res = schema.execute(req).await;
        let res_json = res.data.into_json().unwrap();
        assert_eq!(res_json, json!({"loadGraphsFromPath": ["g0"]}));

        let req = Request::new(list_graphs);
        let res = schema.execute(req).await;
        let res_json = res.data.into_json().unwrap();
        assert_eq!(res_json, json!({"graphs": [{"name": "g0"}]}));

        let req = Request::new(list_nodes("g0"));
        let res = schema.execute(req).await;
        let res_json = res.data.into_json().unwrap();
        assert_eq!(res_json, json!({"graph": {"nodes": {"list": []}}}));

        // add g1 to folder and replace g0 with g2 and load new graphs
        g1.save_to_file(f1).unwrap();
        g2.save_to_file(f0).unwrap();
        let req = Request::new(load_new);
        let res = schema.execute(req).await;
        let res_json = res.data.into_json().unwrap();
        assert_eq!(res_json, json!({"loadNewGraphsFromPath": ["g1"]}));

        // g0 is still empty
        let req = Request::new(list_nodes("g0"));
        let res = schema.execute(req).await;
        let res_json = res.data.into_json().unwrap();
        assert_eq!(res_json, json!({"graph": {"nodes": {"list": []}}}));

        // g1 has node 1
        let req = Request::new(list_nodes("g1"));
        let res = schema.execute(req).await;
        let res_json = res.data.into_json().unwrap();
        assert_eq!(
            res_json,
            json!({"graph": {"nodes": {"list": [{"id": "1"}]}}})
        );

        // reload all graphs from folder
        let req = Request::new(load_all);
        schema.execute(req).await;

        // g0 now has node 2
        let req = Request::new(list_nodes("g0"));
        let res = schema.execute(req).await;
        let res_json = res.data.into_json().unwrap();
        assert_eq!(
            res_json,
            json!({"graph": {"nodes": {"list": [{"id": "2"}]}}})
        );

        // g1 still has node 1
        let req = Request::new(list_nodes("g1"));
        let res = schema.execute(req).await;
        let res_json = res.data.into_json().unwrap();
        assert_eq!(
            res_json,
            json!({"graph": {"nodes": {"list": [{"id": "1"}]}}})
        );

        // test save graph
        let req = Request::new(save_graph("g0", r#""{ \"2\": {} }""#));
        let res = schema.execute(req).await;
        println!("{:?}", res.errors);
        assert!(res.errors.is_empty());
        let req = Request::new(list_nodes("g2"));
        let res = schema.execute(req).await;
        let res_json = res.data.into_json().unwrap();
        assert_eq!(
            res_json,
            json!({"graph": {"nodes": {"list": [{"id": "2"}]}}})
        );

        // test save graph overwrite
        let req = Request::new(save_graph("g1", r#""{ \"1\": {} }""#));
        let res = schema.execute(req).await;
        println!("{:?}", res.errors);
        assert!(res.errors.is_empty());
        let req = Request::new(list_nodes("g2"));
        let res = schema.execute(req).await;
        println!("{:?}", res);
        let res_json = res.data.into_json().unwrap();
        assert_eq!(
            res_json,
            json!({"graph": {"nodes": {"list": [{"id": "1"}]}}})
        );

        // reload all graphs from folder
        let req = Request::new(load_all);
        schema.execute(req).await;
        // g2 is still the last version
        let req = Request::new(list_nodes("g2"));
        let res = schema.execute(req).await;
        println!("{:?}", res);
        let res_json = res.data.into_json().unwrap();
        assert_eq!(
            res_json,
            json!({"graph": {"nodes": {"list": [{"id": "1"}]}}})
        );
    }

    #[tokio::test]
    async fn test_graph_injection() {
        let g = PersistentGraph::new();
        g.add_node(0, 1, NO_PROPS, None).unwrap();
        let tmp_file = tempfile::NamedTempFile::new().unwrap();
        let path = tmp_file.path();
        g.save_to_file(path).unwrap();
        let file = std::fs::File::open(path).unwrap();
        let upload_val = UploadValue {
            filename: "test".into(),
            content_type: Some("application/octet-stream".into()),
            content: file,
        };

        let data = Data::default();
        let schema = App::create_schema().data(data).finish().unwrap();

        let query = r##"
        mutation($file: Upload!) {
            uploadGraph(name: "test", graph: $file)
        }
        "##;

        let variables = json!({ "file": null });
        let mut req = Request::new(query).variables(Variables::from_json(variables));
        req.set_upload("variables.file", upload_val);
        let res = schema.execute(req).await;
        println!("{:?}", res);
        assert_eq!(res.errors.len(), 0);
        let res_json = res.data.into_json().unwrap();
        assert_eq!(res_json, json!({"uploadGraph": "test"}));

        let list_nodes = r#"
        query {
            graph(name: "test") {
                nodes {
                  list {
                    id
                  }
                }
            }
        }
        "#;

        let req = Request::new(list_nodes);
        let res = schema.execute(req).await;
        assert_eq!(res.errors.len(), 0);
        let res_json = res.data.into_json().unwrap();
        assert_eq!(
            res_json,
            json!({"graph": {"nodes": {"list": [{"id": "1"}]}}})
        );
    }

    #[tokio::test]
    async fn test_graph_send_receive_base64() {
        let g = PersistentGraph::new();
        g.add_node(0, 1, NO_PROPS, None).unwrap();

        let graph_str = url_encode_graph(g.clone()).unwrap();

        let data = Data::default();
        let schema = App::create_schema().data(data).finish().unwrap();

        let query = r#"
        mutation($graph: String!) {
            sendGraph(name: "test", graph: $graph)
        }
        "#;
        let req =
            Request::new(query).variables(Variables::from_json(json!({ "graph": graph_str })));

        let res = schema.execute(req).await;
        assert_eq!(res.errors.len(), 0);
        let res_json = res.data.into_json().unwrap();
        assert_eq!(res_json, json!({"sendGraph": "test"}));

        let list_nodes = r#"
        query {
            graph(name: "test") {
                nodes {
                  list {
                    id
                  }
                }
            }
        }
        "#;

        let req = Request::new(list_nodes);
        let res = schema.execute(req).await;
        assert_eq!(res.errors.len(), 0);
        let res_json = res.data.into_json().unwrap();
        assert_eq!(
            res_json,
            json!({"graph": {"nodes": {"list": [{"id": "1"}]}}})
        );

        let receive_graph = r#"
        query {
            receiveGraph(name: "test")
        }
        "#;

        let req = Request::new(receive_graph);
        let res = schema.execute(req).await;
        assert_eq!(res.errors.len(), 0);
        let res_json = res.data.into_json().unwrap();
        let graph_encoded = res_json.get("receiveGraph").unwrap().as_str().unwrap();
        let graph_roundtrip = url_decode_graph(graph_encoded).unwrap().into_dynamic();
        assert_eq!(g, graph_roundtrip);
    }

<<<<<<< HEAD
    #[cfg(feature = "arrow")]
    #[tokio::test]
    async fn test_arrow_graph() {
=======
    #[tokio::test]
    async fn test_type_filter() {
>>>>>>> ec2c437b
        let graph = Graph::new();
        graph.add_constant_properties([("name", "graph")]).unwrap();
        graph.add_node(1, 1, NO_PROPS, Some("a")).unwrap();
        graph.add_node(1, 2, NO_PROPS, Some("b")).unwrap();
        graph.add_node(1, 3, NO_PROPS, Some("b")).unwrap();
        graph.add_node(1, 4, NO_PROPS, Some("a")).unwrap();
        graph.add_node(1, 5, NO_PROPS, Some("c")).unwrap();
        graph.add_node(1, 6, NO_PROPS, Some("e")).unwrap();
<<<<<<< HEAD
        graph.add_edge(22, 1, 2, NO_PROPS, Some("a")).unwrap();
        graph.add_edge(22, 3, 2, NO_PROPS, Some("a")).unwrap();
        graph.add_edge(22, 2, 4, NO_PROPS, Some("a")).unwrap();
        graph.add_edge(22, 4, 5, NO_PROPS, Some("a")).unwrap();
        graph.add_edge(22, 4, 5, NO_PROPS, Some("a")).unwrap();
        graph.add_edge(22, 5, 6, NO_PROPS, Some("a")).unwrap();
        graph.add_edge(22, 3, 6, NO_PROPS, Some("a")).unwrap();

        let test_dir = TempDir::new().unwrap();
        let arrow_graph = ArrowGraph::from_graph(&graph, test_dir.path()).unwrap();
        let graph: MaterializedGraph = arrow_graph.into();
=======
        graph.add_edge(2, 1, 2, NO_PROPS, Some("a")).unwrap();
        graph.add_edge(2, 3, 2, NO_PROPS, Some("a")).unwrap();
        graph.add_edge(2, 2, 4, NO_PROPS, Some("a")).unwrap();
        graph.add_edge(2, 4, 5, NO_PROPS, Some("a")).unwrap();
        graph.add_edge(2, 4, 5, NO_PROPS, Some("a")).unwrap();
        graph.add_edge(2, 5, 6, NO_PROPS, Some("a")).unwrap();
        graph.add_edge(2, 3, 6, NO_PROPS, Some("a")).unwrap();
>>>>>>> ec2c437b

        let graphs = HashMap::from([("graph".to_string(), graph)]);
        let data = Data::from_map(graphs);
        let schema = App::create_schema().data(data).finish().unwrap();

        let req = r#"
        {
          graph(name: "graph") {
            nodes {
<<<<<<< HEAD
              list {
                name
=======
              typeFilter(nodeTypes: ["a"]) {
                list {
                  name
                }
>>>>>>> ec2c437b
              }
            }
          }
        }
        "#;

        let req = Request::new(req);
        let res = schema.execute(req).await;
        let data = res.data.into_json().unwrap();
        assert_eq!(
            data,
            json!({
                "graph": {
                  "nodes": {
<<<<<<< HEAD
=======
                    "typeFilter": {
>>>>>>> ec2c437b
                      "list": [
                        {
                          "name": "1"
                        },
                        {
<<<<<<< HEAD
                          "name": "2"
                        },
                        {
                          "name": "3"
                        },
                        {
                          "name": "4"
                        },
                        {
                          "name": "5"
                        },
                        {
                          "name": "6"
                        }
                      ]
                  }
                }
            }),
        );

        let req = &format!(
            r#"mutation {{
              updateGraphLastOpened(graphName: "{}")
            }}"#,
            "graph"
        );

        let req = Request::new(req);
        let res = schema.execute(req).await;
        let data = res.errors;
        let error_message = &data[0].message;
        let expected_error_message = "Arrow Graph is immutable";
        assert_eq!(error_message, expected_error_message);
=======
                          "name": "4"
                        }
                      ]
                    }
                  }
                }
            }),
        );

        let req = r#"
        {
          graph(name: "graph") {
            nodes {
              typeFilter(nodeTypes: ["a"]) {
                list{
                  neighbours {
                    list {
                      name
                    }
                  }
                }
              }
            }
          }
        }
        "#;

        let req = Request::new(req);
        let res = schema.execute(req).await;
        let data = res.data.into_json().unwrap();
        assert_eq!(
            data,
            json!({
                "graph": {
                  "nodes": {
                    "typeFilter": {
                      "list": [
                        {
                          "neighbours": {
                            "list": [
                              {
                                "name": "2"
                              }
                            ]
                          }
                        },
                        {
                          "neighbours": {
                            "list": [
                              {
                                "name": "2"
                              },
                              {
                                "name": "5"
                              }
                            ]
                          }
                        }
                      ]
                    }
                  }
                }
            }),
        );
>>>>>>> ec2c437b
    }
}<|MERGE_RESOLUTION|>--- conflicted
+++ resolved
@@ -977,14 +977,8 @@
         assert_eq!(g, graph_roundtrip);
     }
 
-<<<<<<< HEAD
-    #[cfg(feature = "arrow")]
-    #[tokio::test]
-    async fn test_arrow_graph() {
-=======
     #[tokio::test]
     async fn test_type_filter() {
->>>>>>> ec2c437b
         let graph = Graph::new();
         graph.add_constant_properties([("name", "graph")]).unwrap();
         graph.add_node(1, 1, NO_PROPS, Some("a")).unwrap();
@@ -993,19 +987,6 @@
         graph.add_node(1, 4, NO_PROPS, Some("a")).unwrap();
         graph.add_node(1, 5, NO_PROPS, Some("c")).unwrap();
         graph.add_node(1, 6, NO_PROPS, Some("e")).unwrap();
-<<<<<<< HEAD
-        graph.add_edge(22, 1, 2, NO_PROPS, Some("a")).unwrap();
-        graph.add_edge(22, 3, 2, NO_PROPS, Some("a")).unwrap();
-        graph.add_edge(22, 2, 4, NO_PROPS, Some("a")).unwrap();
-        graph.add_edge(22, 4, 5, NO_PROPS, Some("a")).unwrap();
-        graph.add_edge(22, 4, 5, NO_PROPS, Some("a")).unwrap();
-        graph.add_edge(22, 5, 6, NO_PROPS, Some("a")).unwrap();
-        graph.add_edge(22, 3, 6, NO_PROPS, Some("a")).unwrap();
-
-        let test_dir = TempDir::new().unwrap();
-        let arrow_graph = ArrowGraph::from_graph(&graph, test_dir.path()).unwrap();
-        let graph: MaterializedGraph = arrow_graph.into();
-=======
         graph.add_edge(2, 1, 2, NO_PROPS, Some("a")).unwrap();
         graph.add_edge(2, 3, 2, NO_PROPS, Some("a")).unwrap();
         graph.add_edge(2, 2, 4, NO_PROPS, Some("a")).unwrap();
@@ -1013,7 +994,6 @@
         graph.add_edge(2, 4, 5, NO_PROPS, Some("a")).unwrap();
         graph.add_edge(2, 5, 6, NO_PROPS, Some("a")).unwrap();
         graph.add_edge(2, 3, 6, NO_PROPS, Some("a")).unwrap();
->>>>>>> ec2c437b
 
         let graphs = HashMap::from([("graph".to_string(), graph)]);
         let data = Data::from_map(graphs);
@@ -1023,15 +1003,10 @@
         {
           graph(name: "graph") {
             nodes {
-<<<<<<< HEAD
-              list {
-                name
-=======
               typeFilter(nodeTypes: ["a"]) {
                 list {
                   name
                 }
->>>>>>> ec2c437b
               }
             }
           }
@@ -1046,50 +1021,12 @@
             json!({
                 "graph": {
                   "nodes": {
-<<<<<<< HEAD
-=======
                     "typeFilter": {
->>>>>>> ec2c437b
                       "list": [
                         {
                           "name": "1"
                         },
                         {
-<<<<<<< HEAD
-                          "name": "2"
-                        },
-                        {
-                          "name": "3"
-                        },
-                        {
-                          "name": "4"
-                        },
-                        {
-                          "name": "5"
-                        },
-                        {
-                          "name": "6"
-                        }
-                      ]
-                  }
-                }
-            }),
-        );
-
-        let req = &format!(
-            r#"mutation {{
-              updateGraphLastOpened(graphName: "{}")
-            }}"#,
-            "graph"
-        );
-
-        let req = Request::new(req);
-        let res = schema.execute(req).await;
-        let data = res.errors;
-        let error_message = &data[0].message;
-        let expected_error_message = "Arrow Graph is immutable";
-        assert_eq!(error_message, expected_error_message);
-=======
                           "name": "4"
                         }
                       ]
@@ -1154,6 +1091,92 @@
                 }
             }),
         );
->>>>>>> ec2c437b
+    }
+
+    #[cfg(feature = "arrow")]
+    #[tokio::test]
+    async fn test_arrow_graph() {
+        let graph = Graph::new();
+        graph.add_constant_properties([("name", "graph")]).unwrap();
+        graph.add_node(1, 1, NO_PROPS, Some("a")).unwrap();
+        graph.add_node(1, 2, NO_PROPS, Some("b")).unwrap();
+        graph.add_node(1, 3, NO_PROPS, Some("b")).unwrap();
+        graph.add_node(1, 4, NO_PROPS, Some("a")).unwrap();
+        graph.add_node(1, 5, NO_PROPS, Some("c")).unwrap();
+        graph.add_node(1, 6, NO_PROPS, Some("e")).unwrap();
+        graph.add_edge(22, 1, 2, NO_PROPS, Some("a")).unwrap();
+        graph.add_edge(22, 3, 2, NO_PROPS, Some("a")).unwrap();
+        graph.add_edge(22, 2, 4, NO_PROPS, Some("a")).unwrap();
+        graph.add_edge(22, 4, 5, NO_PROPS, Some("a")).unwrap();
+        graph.add_edge(22, 4, 5, NO_PROPS, Some("a")).unwrap();
+        graph.add_edge(22, 5, 6, NO_PROPS, Some("a")).unwrap();
+        graph.add_edge(22, 3, 6, NO_PROPS, Some("a")).unwrap();
+
+        let test_dir = TempDir::new().unwrap();
+        let arrow_graph = ArrowGraph::from_graph(&graph, test_dir.path()).unwrap();
+        let graph: MaterializedGraph = arrow_graph.into();
+
+        let graphs = HashMap::from([("graph".to_string(), graph)]);
+        let data = Data::from_map(graphs);
+        let schema = App::create_schema().data(data).finish().unwrap();
+
+        let req = r#"
+        {
+          graph(name: "graph") {
+            nodes {
+              list {
+                name
+              }
+            }
+          }
+        }
+        "#;
+
+        let req = Request::new(req);
+        let res = schema.execute(req).await;
+        let data = res.data.into_json().unwrap();
+        assert_eq!(
+            data,
+            json!({
+                "graph": {
+                  "nodes": {
+                      "list": [
+                        {
+                          "name": "1"
+                        },
+                        {
+                          "name": "2"
+                        },
+                        {
+                          "name": "3"
+                        },
+                        {
+                          "name": "4"
+                        },
+                        {
+                          "name": "5"
+                        },
+                        {
+                          "name": "6"
+                        }
+                      ]
+                  }
+                }
+            }),
+        );
+
+        let req = &format!(
+            r#"mutation {{
+              updateGraphLastOpened(graphName: "{}")
+            }}"#,
+            "graph"
+        );
+
+        let req = Request::new(req);
+        let res = schema.execute(req).await;
+        let data = res.errors;
+        let error_message = &data[0].message;
+        let expected_error_message = "Arrow Graph is immutable";
+        assert_eq!(error_message, expected_error_message);
     }
 }