pub use crate::server::GraphServer;
<<<<<<< HEAD
mod data;
mod graph;
=======
pub mod data;
>>>>>>> 483ae7e2
pub mod model;
pub mod observability;
mod paths;
mod routes;
pub mod server;
pub mod url_encode;

pub mod config;
#[cfg(feature = "python")]
pub mod python;

#[cfg(test)]
mod graphql_test {
    use crate::{
        config::app_config::AppConfig,
        data::{data_tests::save_graphs_to_work_dir, Data},
        model::App,
        url_encode::{url_decode_graph, url_encode_graph},
    };
    use async_graphql::UploadValue;
    use dynamic_graphql::{Request, Variables};
    #[cfg(feature = "storage")]
    use raphtory::disk_graph::DiskGraphStorage;
    use raphtory::{
        db::{
            api::view::{IntoDynamic, MaterializedGraph},
            graph::views::deletion_graph::PersistentGraph,
        },
        prelude::*,
        serialise::GraphFolder,
    };
    use serde_json::json;
    use std::collections::{HashMap, HashSet};
    use tempfile::tempdir;

    #[tokio::test]
    async fn search_for_gandalf_query() {
        let graph = PersistentGraph::new();
        graph
            .add_node(
                0,
                "Gandalf",
                [("kind".to_string(), Prop::str("wizard"))],
                None,
            )
            .expect("Could not add node!");
        graph
            .add_node(
                0,
                "Frodo",
                [("kind".to_string(), Prop::str("Hobbit"))],
                None,
            )
            .expect("Could not add node!");
        graph.add_constant_properties([("name", "lotr")]).unwrap();

        let graph: MaterializedGraph = graph.into();

        let graphs = HashMap::from([("lotr".to_string(), graph)]);
        let tmp_dir = tempdir().unwrap();
        save_graphs_to_work_dir(tmp_dir.path(), &graphs).unwrap();

        let data = Data::new(tmp_dir.path(), &AppConfig::default());

        let schema = App::create_schema().data(data).finish().unwrap();

        let query = r#"
        {
          graph(path: "lotr") {
            searchNodes(query: "kind:wizard", limit: 10, offset: 0) {
              name
            }
          }
        }
        "#;
        let req = Request::new(query);
        let res = schema.execute(req).await;
        let data = res.data.into_json().unwrap();

        assert_eq!(
            data,
            json!({
                "graph": {
                    "searchNodes": [
                        {
                            "name": "Gandalf"
                        }
                    ]
                }
            }),
        );
    }

    #[tokio::test]
    async fn basic_query() {
        let graph = PersistentGraph::new();
        graph
            .add_node(0, 11, NO_PROPS, None)
            .expect("Could not add node!");
        graph.add_constant_properties([("name", "lotr")]).unwrap();

        let graph: MaterializedGraph = graph.into();
        let graphs = HashMap::from([("lotr".to_string(), graph)]);
        let tmp_dir = tempdir().unwrap();
        save_graphs_to_work_dir(tmp_dir.path(), &graphs).unwrap();

        let data = Data::new(tmp_dir.path(), &AppConfig::default());

        let schema = App::create_schema().data(data).finish().unwrap();

        let query = r#"
        {
          graph(path: "lotr") {
            nodes {
              list {
                id
              }
            }
          }
        }
        "#;
        let req = Request::new(query);
        let res = schema.execute(req).await;
        let data = res.data.into_json().unwrap();

        assert_eq!(
            data,
            json!({
                "graph": {
                    "nodes": {
                        "list": [
                            {
                                "id": "11"
                            }
                        ]
                    }
                }
            }),
        );
    }

    #[tokio::test]
    async fn query_nodefilter() {
        let graph = Graph::new();
        graph
            .add_node(
                0,
                1,
                [("pgraph", Prop::PersistentGraph(PersistentGraph::new()))],
                None,
            )
            .unwrap();
        let graph: MaterializedGraph = graph.into();

        let graphs = HashMap::from([("graph".to_string(), graph)]);
        let tmp_dir = tempdir().unwrap();
        save_graphs_to_work_dir(tmp_dir.path(), &graphs).unwrap();

        let data = Data::new(tmp_dir.path(), &AppConfig::default());
        let schema = App::create_schema().data(data).finish().unwrap();
        let prop_has_key_filter = r#"
        {
          graph(path: "graph") {
            nodes{
              list {
                name
                properties{
                    contains(key:"pgraph")
                }
              }
            }
          }
        }
        "#;

        let req = Request::new(prop_has_key_filter);
        let res = schema.execute(req).await;
        let data = res.data.into_json().unwrap();
        assert_eq!(
            data,
            json!({
                "graph": {
                    "nodes": {
                        "list": [
                            { "name": "1",
                              "properties":{
                                "contains":true
                            }},
                        ]
                    }
                }
            }),
        );
    }

    #[tokio::test]
    async fn test_unique_temporal_properties() {
        let g = Graph::new();
        g.add_constant_properties([("name", "graph")]).unwrap();
        g.add_properties(1, [("state", "abc")]).unwrap();
        g.add_properties(2, [("state", "abc")]).unwrap();
        g.add_properties(3, [("state", "xyz")]).unwrap();
        g.add_properties(4, [("state", "abc")]).unwrap();
        g.add_edge(1, 1, 2, [("status", "open")], None).unwrap();
        g.add_edge(2, 1, 2, [("status", "open")], None).unwrap();
        g.add_edge(3, 1, 2, [("status", "review")], None).unwrap();
        g.add_edge(4, 1, 2, [("status", "open")], None).unwrap();
        g.add_edge(5, 1, 2, [("status", "in-progress")], None)
            .unwrap();
        g.add_edge(10, 1, 2, [("status", "in-progress")], None)
            .unwrap();
        g.add_edge(9, 1, 2, [("state", true)], None).unwrap();
        g.add_edge(10, 1, 2, [("state", false)], None).unwrap();
        g.add_edge(6, 1, 2, NO_PROPS, None).unwrap();
        g.add_node(11, 3, [("name", "phone")], None).unwrap();
        g.add_node(12, 3, [("name", "fax")], None).unwrap();
        g.add_node(13, 3, [("name", "fax")], None).unwrap();

        let graph: MaterializedGraph = g.into();
        let graphs = HashMap::from([("graph".to_string(), graph)]);
        let tmp_dir = tempdir().unwrap();
        save_graphs_to_work_dir(tmp_dir.path(), &graphs).unwrap();

        let expected = json!({
            "graph": {
              "properties": {
                "temporal": {
                  "values": [
                    {
                      "unique": [
                        "xyz",
                        "abc"
                      ]
                    }
                  ]
                }
              },
              "node": {
                "properties": {
                  "temporal": {
                    "values": [
                      {
                        "unique": [
                          "fax",
                          "phone"
                        ]
                      }
                    ]
                  }
                }
              },
              "edge": {
                "properties": {
                  "temporal": {
                    "values": [
                      {
                        "unique": [
                          "open",
                          "review",
                          "in-progress"
                        ]
                      },
                      {
                        "unique": [
                          "false",
                          "true"
                        ]
                      }
                    ]
                  }
                }
              }
            }
        });

        let mut actual_graph_props = HashSet::new();
        let mut actual_node_props = HashSet::new();
        let mut actual_edge_props = HashSet::new();

        let graph_props = &expected["graph"]["properties"]["temporal"]["values"];
        for value in graph_props.as_array().unwrap().iter() {
            let unique_values: HashSet<_> = value["unique"]
                .as_array()
                .unwrap()
                .iter()
                .map(|v| v.as_str().unwrap())
                .collect();
            actual_graph_props.extend(unique_values);
        }

        let node_props = &expected["graph"]["node"]["properties"]["temporal"]["values"];
        for value in node_props.as_array().unwrap().iter() {
            let unique_values: HashSet<_> = value["unique"]
                .as_array()
                .unwrap()
                .iter()
                .map(|v| v.as_str().unwrap())
                .collect();
            actual_node_props.extend(unique_values);
        }

        let edge_props = &expected["graph"]["edge"]["properties"]["temporal"]["values"];
        for value in edge_props.as_array().unwrap().iter() {
            let unique_values: HashSet<_> = value["unique"]
                .as_array()
                .unwrap()
                .iter()
                .map(|v| v.as_str().unwrap())
                .collect();
            actual_edge_props.extend(unique_values);
        }

        assert_eq!(
            actual_graph_props,
            expected["graph"]["properties"]["temporal"]["values"][0]["unique"]
                .as_array()
                .unwrap()
                .iter()
                .map(|v| v.as_str().unwrap())
                .collect::<HashSet<_>>()
        );
        assert_eq!(
            actual_node_props,
            expected["graph"]["node"]["properties"]["temporal"]["values"][0]["unique"]
                .as_array()
                .unwrap()
                .iter()
                .map(|v| v.as_str().unwrap())
                .collect::<HashSet<_>>()
        );
        assert_eq!(
            actual_edge_props,
            expected["graph"]["edge"]["properties"]["temporal"]["values"]
                .as_array()
                .unwrap()
                .iter()
                .map(|value| value["unique"]
                    .as_array()
                    .unwrap()
                    .iter()
                    .map(|v| v.as_str().unwrap()))
                .flatten()
                .collect::<HashSet<_>>()
        );
    }

    #[tokio::test]
    async fn test_ordered_dedupe_temporal_properties() {
        let g = Graph::new();
        g.add_constant_properties([("name", "graph")]).unwrap();
        g.add_properties(1, [("state", "abc")]).unwrap();
        g.add_properties(2, [("state", "abc")]).unwrap();
        g.add_properties(3, [("state", "xyz")]).unwrap();
        g.add_properties(4, [("state", "abc")]).unwrap();
        g.add_edge(1, 1, 2, [("status", "open")], None).unwrap();
        g.add_edge(2, 1, 2, [("status", "open")], None).unwrap();
        g.add_edge(3, 1, 2, [("status", "review")], None).unwrap();
        g.add_edge(4, 1, 2, [("status", "open")], None).unwrap();
        g.add_edge(5, 1, 2, [("status", "in-progress")], None)
            .unwrap();
        g.add_edge(10, 1, 2, [("status", "in-progress")], None)
            .unwrap();
        g.add_edge(9, 1, 2, [("state", true)], None).unwrap();
        g.add_edge(10, 1, 2, [("state", false)], None).unwrap();
        g.add_edge(6, 1, 2, NO_PROPS, None).unwrap();
        g.add_node(11, 3, [("name", "phone")], None).unwrap();
        g.add_node(12, 3, [("name", "fax")], None).unwrap();
        g.add_node(13, 3, [("name", "fax")], None).unwrap();

        let g = g.into();
        let graphs = HashMap::from([("graph".to_string(), g)]);
        let tmp_dir = tempdir().unwrap();
        save_graphs_to_work_dir(tmp_dir.path(), &graphs).unwrap();

        let data = Data::new(tmp_dir.path(), &AppConfig::default());
        let schema = App::create_schema().data(data).finish().unwrap();

        let prop_has_key_filter = r#"
        {
          graph(path: "graph") {
            properties {
              temporal {
                values {
                  od1: orderedDedupe(latestTime: true) {
                    time
                    value
                  },
                  od2: orderedDedupe(latestTime: false) {
                    time
                    value
                  }
                }
              }
            }
            node(name: "3") {
              properties {
                temporal {
                  values {
                    od1: orderedDedupe(latestTime: true) {
                      time
                      value
                    },
                    od2: orderedDedupe(latestTime: false) {
                      time
                      value
                    }
                  }
                }
              }
            }
            edge(
              src: "1",
              dst: "2"
            ) {
              properties{
                temporal{
                  values{
                    od1: orderedDedupe(latestTime: true) {
                      time
                      value
                    },
                    od2: orderedDedupe(latestTime: false) {
                      time
                      value
                    }
                  }
                }
              }
            }
          }
        }
        "#;

        let req = Request::new(prop_has_key_filter);
        let res = schema.execute(req).await;
        let actual_data = res.data.into_json().unwrap();
        let expected = json!({
            "graph": {
              "properties": {
                "temporal": {
                  "values": [
                    {
                      "od1": [
                        {
                          "time": 2,
                          "value": "abc"
                        },
                        {
                          "time": 3,
                          "value": "xyz"
                        },
                        {
                          "time": 4,
                          "value": "abc"
                        }
                      ],
                      "od2": [
                        {
                          "time": 1,
                          "value": "abc"
                        },
                        {
                          "time": 3,
                          "value": "xyz"
                        },
                        {
                          "time": 4,
                          "value": "abc"
                        }
                      ]
                    }
                  ]
                }
              },
              "node": {
                "properties": {
                  "temporal": {
                    "values": [
                      {
                        "od1": [
                          {
                            "time": 11,
                            "value": "phone"
                          },
                          {
                            "time": 13,
                            "value": "fax"
                          }
                        ],
                        "od2": [
                          {
                            "time": 11,
                            "value": "phone"
                          },
                          {
                            "time": 12,
                            "value": "fax"
                          }
                        ]
                      }
                    ]
                  }
                }
              },
              "edge": {
                "properties": {
                  "temporal": {
                    "values": [
                      {
                        "od1": [
                          {
                            "time": 2,
                            "value": "open"
                          },
                          {
                            "time": 3,
                            "value": "review"
                          },
                          {
                            "time": 4,
                            "value": "open"
                          },
                          {
                            "time": 10,
                            "value": "in-progress"
                          }
                        ],
                        "od2": [
                          {
                            "time": 1,
                            "value": "open"
                          },
                          {
                            "time": 3,
                            "value": "review"
                          },
                          {
                            "time": 4,
                            "value": "open"
                          },
                          {
                            "time": 5,
                            "value": "in-progress"
                          }
                        ]
                      },
                      {
                        "od1": [
                          {
                            "time": 9,
                            "value": true
                          },
                          {
                            "time": 10,
                            "value": false
                          }
                        ],
                        "od2": [
                          {
                            "time": 9,
                            "value": true
                          },
                          {
                            "time": 10,
                            "value": false
                          }
                        ]
                      }
                    ]
                  }
                }
              }
            }
        });

        assert_eq!(
            actual_data["graph"]["properties"]["temporal"]["values"][0]["od1"],
            expected["graph"]["properties"]["temporal"]["values"][0]["od1"]
        );

        assert_eq!(
            actual_data["graph"]["properties"]["temporal"]["values"][0]["od2"],
            expected["graph"]["properties"]["temporal"]["values"][0]["od2"]
        );

        assert_eq!(
            actual_data["graph"]["node"]["properties"]["temporal"]["values"][0]["od1"],
            expected["graph"]["node"]["properties"]["temporal"]["values"][0]["od1"]
        );

        assert_eq!(
            actual_data["graph"]["node"]["properties"]["temporal"]["values"][0]["od2"],
            expected["graph"]["node"]["properties"]["temporal"]["values"][0]["od2"]
        );

        assert_eq!(
            actual_data["graph"]["edge"]["properties"]["temporal"]["values"][0]["od1"],
            expected["graph"]["edge"]["properties"]["temporal"]["values"][0]["od1"]
        );

        assert_eq!(
            actual_data["graph"]["edge"]["properties"]["temporal"]["values"][0]["od2"],
            expected["graph"]["edge"]["properties"]["temporal"]["values"][0]["od2"]
        );
    }

    #[tokio::test]
    async fn query_properties() {
        let graph = Graph::new();
        graph
            .add_node(
                0,
                1,
                [("pgraph", Prop::PersistentGraph(PersistentGraph::new()))],
                None,
            )
            .unwrap();

        let graph = graph.into();
        let graphs = HashMap::from([("graph".to_string(), graph)]);
        let tmp_dir = tempdir().unwrap();
        save_graphs_to_work_dir(tmp_dir.path(), &graphs).unwrap();

        let data = Data::new(tmp_dir.path(), &AppConfig::default());
        let schema = App::create_schema().data(data).finish().unwrap();
        let prop_has_key_filter = r#"
        {
          graph(path: "graph") {
            nodes{
              list {
                name
                properties{
                    contains(key:"pgraph")
                }
              }
            }
          }
        }
        "#;

        let req = Request::new(prop_has_key_filter);
        let res = schema.execute(req).await;
        let data = res.data.into_json().unwrap();
        assert_eq!(
            data,
            json!({
                "graph": {
                    "nodes": {
                        "list": [
                            { "name": "1",
                              "properties":{
                                "contains":true
                            }},
                        ]
                    }
                }
            }),
        );
    }

    #[tokio::test]
    async fn test_graph_injection() {
        let g = PersistentGraph::new();
        g.add_node(0, 1, NO_PROPS, None).unwrap();
        let tmp_file = tempfile::NamedTempFile::new().unwrap();
        g.encode(GraphFolder::new_as_zip(tmp_file.path())).unwrap();
        let file = std::fs::File::open(&tmp_file).unwrap();
        let upload_val = UploadValue {
            filename: "test".into(),
            content_type: Some("application/octet-stream".into()),
            content: file,
        };

        let tmp_dir = tempdir().unwrap();
        let data = Data::new(tmp_dir.path(), &AppConfig::default());
        let schema = App::create_schema().data(data).finish().unwrap();

        let query = r##"
        mutation($file: Upload!, $overwrite: Boolean!) {
            uploadGraph(path: "test", graph: $file, overwrite: $overwrite)
        }
        "##;

        let variables = json!({ "file": null, "overwrite": false });
        let mut req = Request::new(query).variables(Variables::from_json(variables));
        req.set_upload("variables.file", upload_val);
        let res = schema.execute(req).await;
        assert_eq!(res.errors.len(), 0);
        let res_json = res.data.into_json().unwrap();
        assert_eq!(res_json, json!({"uploadGraph": "test"}));

        let list_nodes = r#"
        query {
            graph(path: "test") {
                nodes {
                  list {
                    id
                  }
                }
            }
        }
        "#;

        let req = Request::new(list_nodes);
        let res = schema.execute(req).await;
        assert_eq!(res.errors.len(), 0);
        let res_json = res.data.into_json().unwrap();
        assert_eq!(
            res_json,
            json!({"graph": {"nodes": {"list": [{"id": "1"}]}}})
        );
    }

    #[tokio::test]
    async fn test_graph_send_receive_base64() {
        let g = PersistentGraph::new();
        g.add_node(0, 1, NO_PROPS, None).unwrap();

        let graph_str = url_encode_graph(g.clone()).unwrap();

        let tmp_dir = tempdir().unwrap();
        let data = Data::new(tmp_dir.path(), &AppConfig::default());
        let schema = App::create_schema().data(data).finish().unwrap();

        let query = r#"
        mutation($graph: String!, $overwrite: Boolean!) {
            sendGraph(path: "test", graph: $graph, overwrite: $overwrite)
        }
        "#;
        let req = Request::new(query).variables(Variables::from_json(
            json!({ "graph": graph_str, "overwrite": false }),
        ));

        let res = schema.execute(req).await;
        assert_eq!(res.errors.len(), 0);
        let res_json = res.data.into_json().unwrap();
        assert_eq!(res_json, json!({"sendGraph": "test"}));

        let list_nodes = r#"
        query {
            graph(path: "test") {
                nodes {
                  list {
                    id
                  }
                }
            }
        }
        "#;

        let req = Request::new(list_nodes);
        let res = schema.execute(req).await;
        assert_eq!(res.errors.len(), 0);
        let res_json = res.data.into_json().unwrap();
        assert_eq!(
            res_json,
            json!({"graph": {"nodes": {"list": [{"id": "1"}]}}})
        );

        let receive_graph = r#"
        query {
            receiveGraph(path: "test")
        }
        "#;

        let req = Request::new(receive_graph);
        let res = schema.execute(req).await;
        assert_eq!(res.errors.len(), 0);
        let res_json = res.data.into_json().unwrap();
        let graph_encoded = res_json.get("receiveGraph").unwrap().as_str().unwrap();
        let graph_roundtrip = url_decode_graph(graph_encoded).unwrap().into_dynamic();
        assert_eq!(g, graph_roundtrip);
    }

    #[tokio::test]
    async fn test_type_filter() {
        let graph = Graph::new();
        graph.add_constant_properties([("name", "graph")]).unwrap();
        graph.add_node(1, 1, NO_PROPS, Some("a")).unwrap();
        graph.add_node(1, 2, NO_PROPS, Some("b")).unwrap();
        graph.add_node(1, 3, NO_PROPS, Some("b")).unwrap();
        graph.add_node(1, 4, NO_PROPS, Some("a")).unwrap();
        graph.add_node(1, 5, NO_PROPS, Some("c")).unwrap();
        graph.add_node(1, 6, NO_PROPS, Some("e")).unwrap();
        graph.add_edge(2, 1, 2, NO_PROPS, Some("a")).unwrap();
        graph.add_edge(2, 3, 2, NO_PROPS, Some("a")).unwrap();
        graph.add_edge(2, 2, 4, NO_PROPS, Some("a")).unwrap();
        graph.add_edge(2, 4, 5, NO_PROPS, Some("a")).unwrap();
        graph.add_edge(2, 4, 5, NO_PROPS, Some("a")).unwrap();
        graph.add_edge(2, 5, 6, NO_PROPS, Some("a")).unwrap();
        graph.add_edge(2, 3, 6, NO_PROPS, Some("a")).unwrap();

        let graph = graph.into();
        let graphs = HashMap::from([("graph".to_string(), graph)]);
        let tmp_dir = tempdir().unwrap();
        save_graphs_to_work_dir(tmp_dir.path(), &graphs).unwrap();

        let data = Data::new(tmp_dir.path(), &AppConfig::default());
        let schema = App::create_schema().data(data).finish().unwrap();

        let req = r#"
        {
          graph(path: "graph") {
            nodes {
              typeFilter(nodeTypes: ["a"]) {
                list {
                  name
                }
              }
            }
          }
        }
        "#;

        let req = Request::new(req);
        let res = schema.execute(req).await;
        let data = res.data.into_json().unwrap();
        assert_eq!(
            data,
            json!({
                "graph": {
                  "nodes": {
                    "typeFilter": {
                      "list": [
                        {
                          "name": "1"
                        },
                        {
                          "name": "4"
                        }
                      ]
                    }
                  }
                }
            }),
        );

        let req = r#"
        {
          graph(path: "graph") {
            nodes {
              typeFilter(nodeTypes: ["a"]) {
                list {
                  neighbours {
                    list {
                      name
                    }
                  }
                }
              }
            }
          }
        }
        "#;

        let req = Request::new(req);
        let res = schema.execute(req).await;
        let data = res.data.into_json().unwrap();
        assert_eq!(
            data,
            json!({
                "graph": {
                  "nodes": {
                    "typeFilter": {
                      "list": [
                        {
                          "neighbours": {
                            "list": [
                              {
                                "name": "2"
                              }
                            ]
                          }
                        },
                        {
                          "neighbours": {
                            "list": [
                              {
                                "name": "2"
                              },
                              {
                                "name": "5"
                              }
                            ]
                          }
                        }
                      ]
                    }
                  }
                }
            }),
        );
    }

    #[cfg(feature = "storage")]
    #[tokio::test]
    async fn test_disk_graph() {
        let graph = Graph::new();
        graph.add_constant_properties([("name", "graph")]).unwrap();
        graph.add_node(1, 1, NO_PROPS, Some("a")).unwrap();
        graph.add_node(1, 2, NO_PROPS, Some("b")).unwrap();
        graph.add_node(1, 3, NO_PROPS, Some("b")).unwrap();
        graph.add_node(1, 4, NO_PROPS, Some("a")).unwrap();
        graph.add_node(1, 5, NO_PROPS, Some("c")).unwrap();
        graph.add_node(1, 6, NO_PROPS, Some("e")).unwrap();
        graph.add_edge(22, 1, 2, NO_PROPS, Some("a")).unwrap();
        graph.add_edge(22, 3, 2, NO_PROPS, Some("a")).unwrap();
        graph.add_edge(22, 2, 4, NO_PROPS, Some("a")).unwrap();
        graph.add_edge(22, 4, 5, NO_PROPS, Some("a")).unwrap();
        graph.add_edge(22, 4, 5, NO_PROPS, Some("a")).unwrap();
        graph.add_edge(22, 5, 6, NO_PROPS, Some("a")).unwrap();
        graph.add_edge(22, 3, 6, NO_PROPS, Some("a")).unwrap();

        let tmp_work_dir = tempdir().unwrap();
        let tmp_work_dir = tmp_work_dir.path();
        let _ = DiskGraphStorage::from_graph(&graph, &tmp_work_dir.join("graph/graph")).unwrap();

        let data = Data::new(&tmp_work_dir, &AppConfig::default());
        let schema = App::create_schema().data(data).finish().unwrap();

        let req = r#"
        {
          graph(path: "graph") {
            nodes {
              list {
                name
              }
            }
          }
        }
        "#;

        let req = Request::new(req);
        let res = schema.execute(req).await;
        let data = res.data.into_json().unwrap();
        assert_eq!(
            data,
            json!({
                "graph": {
                  "nodes": {
                      "list": [
                        {
                          "name": "1"
                        },
                        {
                          "name": "2"
                        },
                        {
                          "name": "3"
                        },
                        {
                          "name": "4"
                        },
                        {
                          "name": "5"
                        },
                        {
                          "name": "6"
                        }
                      ]
                  }
                }
            }),
        );
    }
}<|MERGE_RESOLUTION|>--- conflicted
+++ resolved
@@ -1,10 +1,6 @@
 pub use crate::server::GraphServer;
-<<<<<<< HEAD
-mod data;
+pub mod data;
 mod graph;
-=======
-pub mod data;
->>>>>>> 483ae7e2
 pub mod model;
 pub mod observability;
 mod paths;
