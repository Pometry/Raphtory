--- conflicted
+++ resolved
@@ -144,7 +144,6 @@
 
     #[tokio::test]
     async fn query_nodefilter() {
-<<<<<<< HEAD
         let graph = PersistentGraph::new();
         if let Err(err) = graph.add_node(0, "gandalf", NO_PROPS, None) {
             panic!("Could not add node! {:?}", err);
@@ -751,8 +750,6 @@
             }),
         );
 
-=======
->>>>>>> c923c155
         let graph = Graph::new();
         graph
             .add_node(
