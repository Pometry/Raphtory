pub use crate::server::GraphServer;
<<<<<<< HEAD
pub mod azure_auth;
pub mod data;
=======
mod data;
>>>>>>> 5f0ae40a
pub mod model;
pub mod observability;
mod routes;
pub mod server;
pub mod url_encode;

pub mod config;
#[cfg(feature = "python")]
pub mod python;

#[cfg(test)]
mod graphql_test {
    use crate::{
        config::app_config::AppConfig,
        data::{data_tests::save_graphs_to_work_dir, Data},
        model::App,
        url_encode::{url_decode_graph, url_encode_graph},
    };
    use async_graphql::UploadValue;
    use dynamic_graphql::{Request, Variables};
    #[cfg(feature = "storage")]
    use raphtory::disk_graph::DiskGraphStorage;
    use raphtory::{
        db::{
            api::view::{IntoDynamic, MaterializedGraph},
            graph::views::deletion_graph::PersistentGraph,
        },
        prelude::*,
    };
    use serde_json::json;
    use std::collections::{HashMap, HashSet};
    use tempfile::tempdir;

    #[tokio::test]
    async fn search_for_gandalf_query() {
        let graph = PersistentGraph::new();
        graph
            .add_node(
                0,
                "Gandalf",
                [("kind".to_string(), Prop::str("wizard"))],
                None,
            )
            .expect("Could not add node!");
        graph
            .add_node(
                0,
                "Frodo",
                [("kind".to_string(), Prop::str("Hobbit"))],
                None,
            )
            .expect("Could not add node!");
        graph.add_constant_properties([("name", "lotr")]).unwrap();

        let graph: MaterializedGraph = graph.into();

        let graphs = HashMap::from([("lotr".to_string(), graph)]);
        let tmp_dir = tempdir().unwrap();
        save_graphs_to_work_dir(tmp_dir.path(), &graphs).unwrap();

        let data = Data::new(tmp_dir.path(), &AppConfig::default());

        let schema = App::create_schema().data(data).finish().unwrap();

        let query = r#"
        {
          graph(path: "lotr") {
            searchNodes(query: "kind:wizard", limit: 10, offset: 0) {
              name
            }
          }
        }
        "#;
        let req = Request::new(query);
        let res = schema.execute(req).await;
        let data = res.data.into_json().unwrap();

        assert_eq!(
            data,
            json!({
                "graph": {
                    "searchNodes": [
                        {
                            "name": "Gandalf"
                        }
                    ]
                }
            }),
        );
    }

    #[tokio::test]
    async fn basic_query() {
        let graph = PersistentGraph::new();
        graph
            .add_node(0, 11, NO_PROPS, None)
            .expect("Could not add node!");
        graph.add_constant_properties([("name", "lotr")]).unwrap();

        let graph: MaterializedGraph = graph.into();
        let graphs = HashMap::from([("lotr".to_string(), graph)]);
        let tmp_dir = tempdir().unwrap();
        save_graphs_to_work_dir(tmp_dir.path(), &graphs).unwrap();

        let data = Data::new(tmp_dir.path(), &AppConfig::default());

        let schema = App::create_schema().data(data).finish().unwrap();

        let query = r#"
        {
          graph(path: "lotr") {
            nodes {
              list {
                id
              }
            }
          }
        }
        "#;
        let req = Request::new(query);
        let res = schema.execute(req).await;
        let data = res.data.into_json().unwrap();

        assert_eq!(
            data,
            json!({
                "graph": {
                    "nodes": {
                        "list": [
                            {
                                "id": "11"
                            }
                        ]
                    }
                }
            }),
        );
    }

    #[tokio::test]
    async fn query_nodefilter() {
        let graph = Graph::new();
        graph
            .add_node(
                0,
                1,
                [("pgraph", Prop::PersistentGraph(PersistentGraph::new()))],
                None,
            )
            .unwrap();
        let graph: MaterializedGraph = graph.into();

        let graphs = HashMap::from([("graph".to_string(), graph)]);
        let tmp_dir = tempdir().unwrap();
        save_graphs_to_work_dir(tmp_dir.path(), &graphs).unwrap();

        let data = Data::new(tmp_dir.path(), &AppConfig::default());
        let schema = App::create_schema().data(data).finish().unwrap();
        let prop_has_key_filter = r#"
        {
          graph(path: "graph") {
            nodes{
              list {
                name
                properties{
                    contains(key:"pgraph")
                }
              }
            }
          }
        }
        "#;

        let req = Request::new(prop_has_key_filter);
        let res = schema.execute(req).await;
        let data = res.data.into_json().unwrap();
        assert_eq!(
            data,
            json!({
                "graph": {
                    "nodes": {
                        "list": [
                            { "name": "1",
                              "properties":{
                                "contains":true
                            }},
                        ]
                    }
                }
            }),
        );
    }

    #[tokio::test]
    async fn test_unique_temporal_properties() {
        let g = Graph::new();
        g.add_constant_properties([("name", "graph")]).unwrap();
        g.add_properties(1, [("state", "abc")]).unwrap();
        g.add_properties(2, [("state", "abc")]).unwrap();
        g.add_properties(3, [("state", "xyz")]).unwrap();
        g.add_properties(4, [("state", "abc")]).unwrap();
        g.add_edge(1, 1, 2, [("status", "open")], None).unwrap();
        g.add_edge(2, 1, 2, [("status", "open")], None).unwrap();
        g.add_edge(3, 1, 2, [("status", "review")], None).unwrap();
        g.add_edge(4, 1, 2, [("status", "open")], None).unwrap();
        g.add_edge(5, 1, 2, [("status", "in-progress")], None)
            .unwrap();
        g.add_edge(10, 1, 2, [("status", "in-progress")], None)
            .unwrap();
        g.add_edge(9, 1, 2, [("state", true)], None).unwrap();
        g.add_edge(10, 1, 2, [("state", false)], None).unwrap();
        g.add_edge(6, 1, 2, NO_PROPS, None).unwrap();
        g.add_node(11, 3, [("name", "phone")], None).unwrap();
        g.add_node(12, 3, [("name", "fax")], None).unwrap();
        g.add_node(13, 3, [("name", "fax")], None).unwrap();

        let graph: MaterializedGraph = g.into();
        let graphs = HashMap::from([("graph".to_string(), graph)]);
        let tmp_dir = tempdir().unwrap();
        save_graphs_to_work_dir(tmp_dir.path(), &graphs).unwrap();

        let expected = json!({
            "graph": {
              "properties": {
                "temporal": {
                  "values": [
                    {
                      "unique": [
                        "xyz",
                        "abc"
                      ]
                    }
                  ]
                }
              },
              "node": {
                "properties": {
                  "temporal": {
                    "values": [
                      {
                        "unique": [
                          "fax",
                          "phone"
                        ]
                      }
                    ]
                  }
                }
              },
              "edge": {
                "properties": {
                  "temporal": {
                    "values": [
                      {
                        "unique": [
                          "open",
                          "review",
                          "in-progress"
                        ]
                      },
                      {
                        "unique": [
                          "false",
                          "true"
                        ]
                      }
                    ]
                  }
                }
              }
            }
        });

        let mut actual_graph_props = HashSet::new();
        let mut actual_node_props = HashSet::new();
        let mut actual_edge_props = HashSet::new();

        let graph_props = &expected["graph"]["properties"]["temporal"]["values"];
        for value in graph_props.as_array().unwrap().iter() {
            let unique_values: HashSet<_> = value["unique"]
                .as_array()
                .unwrap()
                .iter()
                .map(|v| v.as_str().unwrap())
                .collect();
            actual_graph_props.extend(unique_values);
        }

        let node_props = &expected["graph"]["node"]["properties"]["temporal"]["values"];
        for value in node_props.as_array().unwrap().iter() {
            let unique_values: HashSet<_> = value["unique"]
                .as_array()
                .unwrap()
                .iter()
                .map(|v| v.as_str().unwrap())
                .collect();
            actual_node_props.extend(unique_values);
        }

        let edge_props = &expected["graph"]["edge"]["properties"]["temporal"]["values"];
        for value in edge_props.as_array().unwrap().iter() {
            let unique_values: HashSet<_> = value["unique"]
                .as_array()
                .unwrap()
                .iter()
                .map(|v| v.as_str().unwrap())
                .collect();
            actual_edge_props.extend(unique_values);
        }

        assert_eq!(
            actual_graph_props,
            expected["graph"]["properties"]["temporal"]["values"][0]["unique"]
                .as_array()
                .unwrap()
                .iter()
                .map(|v| v.as_str().unwrap())
                .collect::<HashSet<_>>()
        );
        assert_eq!(
            actual_node_props,
            expected["graph"]["node"]["properties"]["temporal"]["values"][0]["unique"]
                .as_array()
                .unwrap()
                .iter()
                .map(|v| v.as_str().unwrap())
                .collect::<HashSet<_>>()
        );
        assert_eq!(
            actual_edge_props,
            expected["graph"]["edge"]["properties"]["temporal"]["values"]
                .as_array()
                .unwrap()
                .iter()
                .map(|value| value["unique"]
                    .as_array()
                    .unwrap()
                    .iter()
                    .map(|v| v.as_str().unwrap()))
                .flatten()
                .collect::<HashSet<_>>()
        );
    }

    #[tokio::test]
    async fn test_ordered_dedupe_temporal_properties() {
        let g = Graph::new();
        g.add_constant_properties([("name", "graph")]).unwrap();
        g.add_properties(1, [("state", "abc")]).unwrap();
        g.add_properties(2, [("state", "abc")]).unwrap();
        g.add_properties(3, [("state", "xyz")]).unwrap();
        g.add_properties(4, [("state", "abc")]).unwrap();
        g.add_edge(1, 1, 2, [("status", "open")], None).unwrap();
        g.add_edge(2, 1, 2, [("status", "open")], None).unwrap();
        g.add_edge(3, 1, 2, [("status", "review")], None).unwrap();
        g.add_edge(4, 1, 2, [("status", "open")], None).unwrap();
        g.add_edge(5, 1, 2, [("status", "in-progress")], None)
            .unwrap();
        g.add_edge(10, 1, 2, [("status", "in-progress")], None)
            .unwrap();
        g.add_edge(9, 1, 2, [("state", true)], None).unwrap();
        g.add_edge(10, 1, 2, [("state", false)], None).unwrap();
        g.add_edge(6, 1, 2, NO_PROPS, None).unwrap();
        g.add_node(11, 3, [("name", "phone")], None).unwrap();
        g.add_node(12, 3, [("name", "fax")], None).unwrap();
        g.add_node(13, 3, [("name", "fax")], None).unwrap();

        let g = g.into();
        let graphs = HashMap::from([("graph".to_string(), g)]);
        let tmp_dir = tempdir().unwrap();
        save_graphs_to_work_dir(tmp_dir.path(), &graphs).unwrap();

        let data = Data::new(tmp_dir.path(), &AppConfig::default());
        let schema = App::create_schema().data(data).finish().unwrap();

        let prop_has_key_filter = r#"
        {
          graph(path: "graph") {
            properties {
              temporal {
                values {
                  od1: orderedDedupe(latestTime: true) {
                    time
                    value
                  },
                  od2: orderedDedupe(latestTime: false) {
                    time
                    value
                  }
                }
              }
            }
            node(name: "3") {
              properties {
                temporal {
                  values {
                    od1: orderedDedupe(latestTime: true) {
                      time
                      value
                    },
                    od2: orderedDedupe(latestTime: false) {
                      time
                      value
                    }
                  }
                }
              }
            }
            edge(
              src: "1",
              dst: "2"
            ) {
              properties{
                temporal{
                  values{
                    od1: orderedDedupe(latestTime: true) {
                      time
                      value
                    },
                    od2: orderedDedupe(latestTime: false) {
                      time
                      value
                    }
                  }
                }
              }
            }
          }
        }
        "#;

        let req = Request::new(prop_has_key_filter);
        let res = schema.execute(req).await;
        let actual_data = res.data.into_json().unwrap();
        let expected = json!({
            "graph": {
              "properties": {
                "temporal": {
                  "values": [
                    {
                      "od1": [
                        {
                          "time": 2,
                          "value": "abc"
                        },
                        {
                          "time": 3,
                          "value": "xyz"
                        },
                        {
                          "time": 4,
                          "value": "abc"
                        }
                      ],
                      "od2": [
                        {
                          "time": 1,
                          "value": "abc"
                        },
                        {
                          "time": 3,
                          "value": "xyz"
                        },
                        {
                          "time": 4,
                          "value": "abc"
                        }
                      ]
                    }
                  ]
                }
              },
              "node": {
                "properties": {
                  "temporal": {
                    "values": [
                      {
                        "od1": [
                          {
                            "time": 11,
                            "value": "phone"
                          },
                          {
                            "time": 13,
                            "value": "fax"
                          }
                        ],
                        "od2": [
                          {
                            "time": 11,
                            "value": "phone"
                          },
                          {
                            "time": 12,
                            "value": "fax"
                          }
                        ]
                      }
                    ]
                  }
                }
              },
              "edge": {
                "properties": {
                  "temporal": {
                    "values": [
                      {
                        "od1": [
                          {
                            "time": 2,
                            "value": "open"
                          },
                          {
                            "time": 3,
                            "value": "review"
                          },
                          {
                            "time": 4,
                            "value": "open"
                          },
                          {
                            "time": 10,
                            "value": "in-progress"
                          }
                        ],
                        "od2": [
                          {
                            "time": 1,
                            "value": "open"
                          },
                          {
                            "time": 3,
                            "value": "review"
                          },
                          {
                            "time": 4,
                            "value": "open"
                          },
                          {
                            "time": 5,
                            "value": "in-progress"
                          }
                        ]
                      },
                      {
                        "od1": [
                          {
                            "time": 9,
                            "value": true
                          },
                          {
                            "time": 10,
                            "value": false
                          }
                        ],
                        "od2": [
                          {
                            "time": 9,
                            "value": true
                          },
                          {
                            "time": 10,
                            "value": false
                          }
                        ]
                      }
                    ]
                  }
                }
              }
            }
        });

        assert_eq!(
            actual_data["graph"]["properties"]["temporal"]["values"][0]["od1"],
            expected["graph"]["properties"]["temporal"]["values"][0]["od1"]
        );

        assert_eq!(
            actual_data["graph"]["properties"]["temporal"]["values"][0]["od2"],
            expected["graph"]["properties"]["temporal"]["values"][0]["od2"]
        );

        assert_eq!(
            actual_data["graph"]["node"]["properties"]["temporal"]["values"][0]["od1"],
            expected["graph"]["node"]["properties"]["temporal"]["values"][0]["od1"]
        );

        assert_eq!(
            actual_data["graph"]["node"]["properties"]["temporal"]["values"][0]["od2"],
            expected["graph"]["node"]["properties"]["temporal"]["values"][0]["od2"]
        );

        assert_eq!(
            actual_data["graph"]["edge"]["properties"]["temporal"]["values"][0]["od1"],
            expected["graph"]["edge"]["properties"]["temporal"]["values"][0]["od1"]
        );

        assert_eq!(
            actual_data["graph"]["edge"]["properties"]["temporal"]["values"][0]["od2"],
            expected["graph"]["edge"]["properties"]["temporal"]["values"][0]["od2"]
        );
    }

    #[tokio::test]
    async fn query_properties() {
        let graph = Graph::new();
        graph
            .add_node(
                0,
                1,
                [("pgraph", Prop::PersistentGraph(PersistentGraph::new()))],
                None,
            )
            .unwrap();

        let graph = graph.into();
        let graphs = HashMap::from([("graph".to_string(), graph)]);
        let tmp_dir = tempdir().unwrap();
        save_graphs_to_work_dir(tmp_dir.path(), &graphs).unwrap();

        let data = Data::new(tmp_dir.path(), &AppConfig::default());
        let schema = App::create_schema().data(data).finish().unwrap();
        let prop_has_key_filter = r#"
        {
          graph(path: "graph") {
            nodes{
              list {
                name
                properties{
                    contains(key:"pgraph")
                }
              }
            }
          }
        }
        "#;

        let req = Request::new(prop_has_key_filter);
        let res = schema.execute(req).await;
        let data = res.data.into_json().unwrap();
        assert_eq!(
            data,
            json!({
                "graph": {
                    "nodes": {
                        "list": [
                            { "name": "1",
                              "properties":{
                                "contains":true
                            }},
                        ]
                    }
                }
            }),
        );
    }

    #[tokio::test]
    async fn test_graph_injection() {
        let g = PersistentGraph::new();
        g.add_node(0, 1, NO_PROPS, None).unwrap();
        let tmp_file = tempfile::NamedTempFile::new().unwrap();
        let path = tmp_file.path();
        g.encode(path).unwrap();
        let file = std::fs::File::open(path).unwrap();
        let upload_val = UploadValue {
            filename: "test".into(),
            content_type: Some("application/octet-stream".into()),
            content: file,
        };

        let tmp_dir = tempdir().unwrap();
        let data = Data::new(tmp_dir.path(), &AppConfig::default());
        let schema = App::create_schema().data(data).finish().unwrap();

        let query = r##"
        mutation($file: Upload!, $overwrite: Boolean!) {
            uploadGraph(path: "test", graph: $file, overwrite: $overwrite)
        }
        "##;

        let variables = json!({ "file": null, "overwrite": false });
        let mut req = Request::new(query).variables(Variables::from_json(variables));
        req.set_upload("variables.file", upload_val);
        let res = schema.execute(req).await;
        assert_eq!(res.errors.len(), 0);
        let res_json = res.data.into_json().unwrap();
        assert_eq!(res_json, json!({"uploadGraph": "test"}));

        let list_nodes = r#"
        query {
            graph(path: "test") {
                nodes {
                  list {
                    id
                  }
                }
            }
        }
        "#;

        let req = Request::new(list_nodes);
        let res = schema.execute(req).await;
        assert_eq!(res.errors.len(), 0);
        let res_json = res.data.into_json().unwrap();
        assert_eq!(
            res_json,
            json!({"graph": {"nodes": {"list": [{"id": "1"}]}}})
        );
    }

    #[tokio::test]
    async fn test_graph_send_receive_base64() {
        let g = PersistentGraph::new();
        g.add_node(0, 1, NO_PROPS, None).unwrap();

        let graph_str = url_encode_graph(g.clone()).unwrap();

        let tmp_dir = tempdir().unwrap();
        let data = Data::new(tmp_dir.path(), &AppConfig::default());
        let schema = App::create_schema().data(data).finish().unwrap();

        let query = r#"
        mutation($graph: String!, $overwrite: Boolean!) {
            sendGraph(path: "test", graph: $graph, overwrite: $overwrite)
        }
        "#;
        let req = Request::new(query).variables(Variables::from_json(
            json!({ "graph": graph_str, "overwrite": false }),
        ));

        let res = schema.execute(req).await;
        assert_eq!(res.errors.len(), 0);
        let res_json = res.data.into_json().unwrap();
        assert_eq!(res_json, json!({"sendGraph": "test"}));

        let list_nodes = r#"
        query {
            graph(path: "test") {
                nodes {
                  list {
                    id
                  }
                }
            }
        }
        "#;

        let req = Request::new(list_nodes);
        let res = schema.execute(req).await;
        assert_eq!(res.errors.len(), 0);
        let res_json = res.data.into_json().unwrap();
        assert_eq!(
            res_json,
            json!({"graph": {"nodes": {"list": [{"id": "1"}]}}})
        );

        let receive_graph = r#"
        query {
            receiveGraph(path: "test")
        }
        "#;

        let req = Request::new(receive_graph);
        let res = schema.execute(req).await;
        assert_eq!(res.errors.len(), 0);
        let res_json = res.data.into_json().unwrap();
        let graph_encoded = res_json.get("receiveGraph").unwrap().as_str().unwrap();
        let graph_roundtrip = url_decode_graph(graph_encoded).unwrap().into_dynamic();
        assert_eq!(g, graph_roundtrip);
    }

    #[tokio::test]
    async fn test_type_filter() {
        let graph = Graph::new();
        graph.add_constant_properties([("name", "graph")]).unwrap();
        graph.add_node(1, 1, NO_PROPS, Some("a")).unwrap();
        graph.add_node(1, 2, NO_PROPS, Some("b")).unwrap();
        graph.add_node(1, 3, NO_PROPS, Some("b")).unwrap();
        graph.add_node(1, 4, NO_PROPS, Some("a")).unwrap();
        graph.add_node(1, 5, NO_PROPS, Some("c")).unwrap();
        graph.add_node(1, 6, NO_PROPS, Some("e")).unwrap();
        graph.add_edge(2, 1, 2, NO_PROPS, Some("a")).unwrap();
        graph.add_edge(2, 3, 2, NO_PROPS, Some("a")).unwrap();
        graph.add_edge(2, 2, 4, NO_PROPS, Some("a")).unwrap();
        graph.add_edge(2, 4, 5, NO_PROPS, Some("a")).unwrap();
        graph.add_edge(2, 4, 5, NO_PROPS, Some("a")).unwrap();
        graph.add_edge(2, 5, 6, NO_PROPS, Some("a")).unwrap();
        graph.add_edge(2, 3, 6, NO_PROPS, Some("a")).unwrap();

        let graph = graph.into();
        let graphs = HashMap::from([("graph".to_string(), graph)]);
        let tmp_dir = tempdir().unwrap();
        save_graphs_to_work_dir(tmp_dir.path(), &graphs).unwrap();

        let data = Data::new(tmp_dir.path(), &AppConfig::default());
        let schema = App::create_schema().data(data).finish().unwrap();

        let req = r#"
        {
          graph(path: "graph") {
            nodes {
              typeFilter(nodeTypes: ["a"]) {
                list {
                  name
                }
              }
            }
          }
        }
        "#;

        let req = Request::new(req);
        let res = schema.execute(req).await;
        let data = res.data.into_json().unwrap();
        assert_eq!(
            data,
            json!({
                "graph": {
                  "nodes": {
                    "typeFilter": {
                      "list": [
                        {
                          "name": "1"
                        },
                        {
                          "name": "4"
                        }
                      ]
                    }
                  }
                }
            }),
        );

        let req = r#"
        {
          graph(path: "graph") {
            nodes {
              typeFilter(nodeTypes: ["a"]) {
                list {
                  neighbours {
                    list {
                      name
                    }
                  }
                }
              }
            }
          }
        }
        "#;

        let req = Request::new(req);
        let res = schema.execute(req).await;
        let data = res.data.into_json().unwrap();
        assert_eq!(
            data,
            json!({
                "graph": {
                  "nodes": {
                    "typeFilter": {
                      "list": [
                        {
                          "neighbours": {
                            "list": [
                              {
                                "name": "2"
                              }
                            ]
                          }
                        },
                        {
                          "neighbours": {
                            "list": [
                              {
                                "name": "2"
                              },
                              {
                                "name": "5"
                              }
                            ]
                          }
                        }
                      ]
                    }
                  }
                }
            }),
        );
    }

    #[cfg(feature = "storage")]
    #[tokio::test]
    async fn test_disk_graph() {
        let graph = Graph::new();
        graph.add_constant_properties([("name", "graph")]).unwrap();
        graph.add_node(1, 1, NO_PROPS, Some("a")).unwrap();
        graph.add_node(1, 2, NO_PROPS, Some("b")).unwrap();
        graph.add_node(1, 3, NO_PROPS, Some("b")).unwrap();
        graph.add_node(1, 4, NO_PROPS, Some("a")).unwrap();
        graph.add_node(1, 5, NO_PROPS, Some("c")).unwrap();
        graph.add_node(1, 6, NO_PROPS, Some("e")).unwrap();
        graph.add_edge(22, 1, 2, NO_PROPS, Some("a")).unwrap();
        graph.add_edge(22, 3, 2, NO_PROPS, Some("a")).unwrap();
        graph.add_edge(22, 2, 4, NO_PROPS, Some("a")).unwrap();
        graph.add_edge(22, 4, 5, NO_PROPS, Some("a")).unwrap();
        graph.add_edge(22, 4, 5, NO_PROPS, Some("a")).unwrap();
        graph.add_edge(22, 5, 6, NO_PROPS, Some("a")).unwrap();
        graph.add_edge(22, 3, 6, NO_PROPS, Some("a")).unwrap();

        let tmp_work_dir = tempdir().unwrap();
        let tmp_work_dir = tmp_work_dir.path();
        let _ = DiskGraphStorage::from_graph(&graph, &tmp_work_dir.join("graph")).unwrap();

        let data = Data::new(&tmp_work_dir, &AppConfig::default());
        let schema = App::create_schema().data(data).finish().unwrap();

        let req = r#"
        {
          graph(path: "graph") {
            nodes {
              list {
                name
              }
            }
          }
        }
        "#;

        let req = Request::new(req);
        let res = schema.execute(req).await;
        let data = res.data.into_json().unwrap();
        assert_eq!(
            data,
            json!({
                "graph": {
                  "nodes": {
                      "list": [
                        {
                          "name": "1"
                        },
                        {
                          "name": "2"
                        },
                        {
                          "name": "3"
                        },
                        {
                          "name": "4"
                        },
                        {
                          "name": "5"
                        },
                        {
                          "name": "6"
                        }
                      ]
                  }
                }
            }),
        );
    }
}<|MERGE_RESOLUTION|>--- conflicted
+++ resolved
@@ -1,10 +1,5 @@
 pub use crate::server::GraphServer;
-<<<<<<< HEAD
-pub mod azure_auth;
 pub mod data;
-=======
-mod data;
->>>>>>> 5f0ae40a
 pub mod model;
 pub mod observability;
 mod routes;
