--- conflicted
+++ resolved
@@ -115,47 +115,10 @@
         Ok(PyGraphServer(server))
     }
 
+    // TODO: remove this, should be config
     /// Turn off index for all graphs
-<<<<<<< HEAD
     fn turn_off_index(mut slf: PyRefMut<Self>) {
         slf.0.turn_off_index()
-=======
-    ///
-    /// Returns:
-    ///     GraphServer: The server with indexing disabled
-    fn turn_off_index(slf: PyRefMut<Self>) -> PyResult<GraphServer> {
-        let server = take_server_ownership(slf)?;
-        Ok(server.turn_off_index())
-    }
-
-    /// Setup the server to vectorise graphs with a default template.
-    ///
-    /// Arguments:
-    ///     cache  (str): the directory to use as cache for the embeddings.
-    ///     embedding (Callable, optional): the embedding function to translate documents to embeddings.
-    ///     nodes  (bool | str): if nodes have to be embedded or not or the custom template to use if a str is provided. Defaults to True.
-    ///     edges (bool | str): if edges have to be embedded or not or the custom template to use if a str is provided. Defaults to True.
-    ///
-    /// Returns:
-    ///     GraphServer: A new server object with embeddings setup.
-    #[pyo3(
-        signature = (cache, embedding = None, nodes = TemplateConfig::Bool(true), edges = TemplateConfig::Bool(true))
-    )]
-    fn set_embeddings(
-        slf: PyRefMut<Self>,
-        cache: String,
-        embedding: Option<Py<PyFunction>>,
-        nodes: TemplateConfig,
-        edges: TemplateConfig,
-    ) -> PyResult<GraphServer> {
-        match embedding {
-            Some(embedding) => {
-                let embedding: Arc<dyn EmbeddingFunction> = Arc::new(embedding);
-                Self::set_generic_embeddings(slf, cache, embedding, nodes, edges)
-            }
-            None => Self::set_generic_embeddings(slf, cache, openai_embedding, nodes, edges),
-        }
->>>>>>> 675dfd2a
     }
 
     // TODO: remove
@@ -178,15 +141,9 @@
     /// Vectorise the graph name in the server working directory.
     ///
     /// Arguments:
-<<<<<<< HEAD
-    /// name (list[str]): the name of the graph to vectorise.
-    /// nodes (bool | str): if nodes have to be embedded or not or the custom template to use if a str is provided. Defaults to True.
-    /// edges (bool | str): if edges have to be embedded or not or the custom template to use if a str is provided. Defaults to True.
-=======
-    ///     graph_names (list[str]): the names of the graphs to vectorise. All by default.
+    ///     name (list[str]): the name of the graph to vectorise.
     ///     nodes (bool | str): if nodes have to be embedded or not or the custom template to use if a str is provided. Defaults to True.
     ///     edges (bool | str): if edges have to be embedded or not or the custom template to use if a str is provided. Defaults to True.
->>>>>>> 675dfd2a
     ///
     /// Returns:
     ///     GraphServer: A new server object containing the vectorised graphs.
