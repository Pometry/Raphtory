--- conflicted
+++ resolved
@@ -1,16 +1,9 @@
 use crate::{
-<<<<<<< HEAD
-    config::{app_config::AppConfigBuilder, auth_config::PUBLIC_KEY_DECODING_ERR_MSG},
-    python::server::{running_server::PyRunningGraphServer, wait_server, BridgeCommand},
-=======
     config::{
         app_config::AppConfigBuilder, auth_config::PUBLIC_KEY_DECODING_ERR_MSG,
         otlp_config::TracingLevel,
     },
-    python::server::{
-        running_server::PyRunningGraphServer, take_server_ownership, wait_server, BridgeCommand,
-    },
->>>>>>> 89c09575
+    python::server::{running_server::PyRunningGraphServer, wait_server, BridgeCommand},
     GraphServer,
 };
 use pyo3::{
@@ -220,13 +213,7 @@
         let mut server = PyRunningGraphServer::new(join_handle, sender, port)?;
         if let Some(_server_handler) = &server.server_handler {
             let url = format!("http://localhost:{port}");
-<<<<<<< HEAD
-            let result = PyRunningGraphServer::wait_for_server_online(&url, timeout_ms);
-=======
-            // we need to release the GIL, otherwise the server will deadlock when trying to use python function as the embedding function
-            // and wait_for_server_online will never return
-            let result = py.allow_threads(|| server.wait_for_server_online(&url, timeout_ms));
->>>>>>> 89c09575
+            let result = server.wait_for_server_online(&url, timeout_ms);
             match result {
                 Ok(_) => return Ok(server),
                 Err(e) => {
