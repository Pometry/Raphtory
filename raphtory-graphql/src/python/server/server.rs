--- conflicted
+++ resolved
@@ -22,17 +22,6 @@
 /// A class for defining and running a Raphtory GraphQL server
 ///
 /// Arguments:
-<<<<<<< HEAD
-/// work_dir (str | PathLike): the working directory for the server
-/// cache_capacity (int, optional): the maximum number of graphs to keep in memory at once
-/// cache_tti_seconds (int, optional): the inactive time in seconds after which a graph is evicted from the cache
-/// log_level (str, optional): the log level for the server
-/// tracing (bool, optional): whether tracing should be enabled
-/// otlp_agent_host (str, optional): OTLP agent host for tracing
-/// otlp_agent_port(str, optional): OTLP agent port for tracing
-/// otlp_tracing_service_name (str, optional): The OTLP tracing service name
-/// config_path (str | PathLike, optional): Path to the config file
-=======
 ///     work_dir (str | PathLike): the working directory for the server
 ///     cache_capacity (int, optional): the maximum number of graphs to keep in memory at once
 ///     cache_tti_seconds (int, optional): the inactive time in seconds after which a graph is evicted from the cache
@@ -45,7 +34,6 @@
 ///     auth_public_key:
 ///     auth_enabled_for_reads:
 ///     create_index:
->>>>>>> 43c2835d
 #[pyclass(name = "GraphServer", module = "raphtory.graphql")]
 pub struct PyGraphServer(pub Option<GraphServer>);
 
@@ -153,7 +141,7 @@
     /// Turn off index for all graphs
     ///
     /// Returns:
-    /// GraphServer: The server with indexing disabled
+    ///     GraphServer: The server with indexing disabled
     fn turn_off_index(slf: PyRefMut<Self>) -> PyResult<GraphServer> {
         let server = take_server_ownership(slf)?;
         Ok(server.turn_off_index())
@@ -162,15 +150,6 @@
     /// Setup the server to vectorise graphs with a default template.
     ///
     /// Arguments:
-<<<<<<< HEAD
-    /// cache (str): the directory to use as cache for the embeddings.
-    /// embedding (Callable, optional): the embedding function to translate documents to embeddings.
-    /// nodes (bool | str): if nodes have to be embedded or not or the custom template to use if a str is provided. Defaults to True.
-    /// edges (bool | str): if edges have to be embedded or not or the custom template to use if a str is provided. Defaults to True.
-    ///
-    /// Returns:
-    /// GraphServer: A new server object with embeddings setup.
-=======
     ///     cache  (str): the directory to use as cache for the embeddings.
     ///     embedding (Callable, optional): the embedding function to translate documents to embeddings.
     ///     nodes  (bool | str): if nodes have to be embedded or not or the custom template to use if a str is provided. Defaults to True.
@@ -178,7 +157,6 @@
     ///
     /// Returns:
     ///     GraphServer: A new server object with embeddings setup.
->>>>>>> 43c2835d
     #[pyo3(
         signature = (cache, embedding = None, nodes = TemplateConfig::Bool(true), edges = TemplateConfig::Bool(true))
     )]
@@ -201,21 +179,12 @@
     /// Vectorise a subset of the graphs of the server.
     ///
     /// Arguments:
-<<<<<<< HEAD
-    /// graph_names (list[str]): the names of the graphs to vectorise. All by default.
-    /// nodes (bool | str): if nodes have to be embedded or not or the custom template to use if a str is provided. Defaults to True.
-    /// edges (bool | str): if edges have to be embedded or not or the custom template to use if a str is provided. Defaults to True.
-    ///
-    /// Returns:
-    /// GraphServer: A new server object containing the vectorised graphs.
-=======
     ///     graph_names (list[str]): the names of the graphs to vectorise. All by default.
     ///     nodes (bool | str): if nodes have to be embedded or not or the custom template to use if a str is provided. Defaults to True.
     ///     edges (bool | str): if edges have to be embedded or not or the custom template to use if a str is provided. Defaults to True.
     ///
     /// Returns:
     ///     GraphServer: A new server object containing the vectorised graphs.
->>>>>>> 43c2835d
     #[pyo3(
         signature = (graph_names, nodes = TemplateConfig::Bool(true), edges = TemplateConfig::Bool(true))
     )]
@@ -236,14 +205,6 @@
     /// Start the server and return a handle to it.
     ///
     /// Arguments:
-<<<<<<< HEAD
-    /// port (int): the port to use. Defaults to 1736.
-    /// timeout_ms (int): wait for server to be online. Defaults to 5000.
-    /// The server is stopped if not online within timeout_ms but manages to come online as soon as timeout_ms finishes!
-    ///
-    /// Returns:
-    /// RunningGraphServer: The running server
-=======
     ///     port (int): the port to use. Defaults to 1736.
     ///     timeout_ms (int): wait for server to be online. Defaults to 5000.
     ///
@@ -251,7 +212,6 @@
     ///
     /// Returns:
     ///     RunningGraphServer: The running server
->>>>>>> 43c2835d
     #[pyo3(
         signature = (port = 1736, timeout_ms = 5000)
     )]
@@ -308,16 +268,11 @@
     /// Run the server until completion.
     ///
     /// Arguments:
-<<<<<<< HEAD
-    /// port (int): The port to use. Defaults to 1736.
-    /// timeout_ms (int): Timeout for waiting for the server to start. Defaults to 180000.
-=======
     ///     port (int): The port to use. Defaults to 1736.
     ///     timeout_ms (int): Timeout for waiting for the server to start. Defaults to 180000.
->>>>>>> 43c2835d
-    ///
-    /// Returns:
-    /// None:
+    ///
+    /// Returns:
+    ///     None:
     #[pyo3(
         signature = (port = 1736, timeout_ms = 180000)
     )]
