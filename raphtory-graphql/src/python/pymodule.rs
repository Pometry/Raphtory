--- conflicted
+++ resolved
@@ -9,11 +9,7 @@
 };
 use pyo3::prelude::*;
 
-<<<<<<< HEAD
-pub fn base_graphql_module(py: Python) -> Result<Bound<PyModule>, PyErr> {
-=======
 pub fn base_graphql_module(py: Python<'_>) -> Result<Bound<'_, PyModule>, PyErr> {
->>>>>>> 43c2835d
     let graphql_module = PyModule::new(py, "graphql")?;
     graphql_module.add_class::<PyGraphServer>()?;
     graphql_module.add_class::<PyRunningGraphServer>()?;
