--- conflicted
+++ resolved
@@ -20,17 +20,10 @@
     /// Gets a remote node with the specified id
     ///
     /// Arguments:
-<<<<<<< HEAD
-    /// id (str | int): the node id
-    ///
-    /// Returns:
-    /// RemoteNode: the remote node reference
-=======
     ///     id (str | int): the node id
     ///
     /// Returns:
     ///     RemoteNode: the remote node reference
->>>>>>> 43c2835d
     pub fn node(&self, id: GID) -> PyRemoteNode {
         PyRemoteNode::new(self.path.clone(), self.client.clone(), id.to_string())
     }
@@ -38,11 +31,11 @@
     /// Gets a remote edge with the specified source and destination nodes
     ///
     /// Arguments:
-    /// src (str | int): the source node id
-    /// dst (str | int): the destination node id
-    ///
-    /// Returns:
-    /// RemoteEdge: the remote edge reference
+    ///     src (str | int): the source node id
+    ///     dst (str | int): the destination node id
+    ///
+    /// Returns:
+    ///     RemoteEdge: the remote edge reference
     #[pyo3(signature = (src, dst))]
     pub fn edge(&self, src: GID, dst: GID) -> PyRemoteEdge {
         PyRemoteEdge::new(
@@ -56,14 +49,10 @@
     /// Batch add node updates to the remote graph
     ///
     /// Arguments:
-<<<<<<< HEAD
-    /// updates (List[RemoteNodeAddition]): The list of updates you want to apply to the remote graph
-=======
     ///     updates (List[RemoteNodeAddition]): The list of updates you want to apply to the remote graph
->>>>>>> 43c2835d
-    ///
-    /// Returns:
-    /// None:
+    ///
+    /// Returns:
+    ///     None:
     #[pyo3(signature = (updates))]
     pub fn add_nodes(&self, py: Python, updates: Vec<PyNodeAddition>) -> Result<(), GraphError> {
         let template = r#"
@@ -130,14 +119,10 @@
     /// Batch add edge updates to the remote graph
     ///
     /// Arguments:
-<<<<<<< HEAD
-    /// updates (List[RemoteEdgeAddition]): The list of updates you want to apply to the remote graph
-=======
     ///     updates (List[RemoteEdgeAddition]): The list of updates you want to apply to the remote graph
->>>>>>> 43c2835d
-    ///
-    /// Returns:
-    /// None:
+    ///
+    /// Returns:
+    ///     None:
     #[pyo3(signature = (updates))]
     pub fn add_edges(&self, py: Python, updates: Vec<PyEdgeAddition>) -> Result<(), GraphError> {
         let template = r#"
@@ -205,14 +190,6 @@
     /// Adds a new node with the given id and properties to the remote graph.
     ///
     /// Arguments:
-<<<<<<< HEAD
-    /// timestamp (int | str | datetime): The timestamp of the node.
-    /// id (str | int): The id of the node.
-    /// properties (dict, optional): The properties of the node.
-    /// node_type (str, optional): The optional string which will be used as a node type
-    /// Returns:
-    /// RemoteNode: the new remote node
-=======
     ///     timestamp (int | str | datetime): The timestamp of the node.
     ///     id (str | int): The id of the node.
     ///     properties (dict, optional): The properties of the node.
@@ -220,7 +197,6 @@
     ///
     /// Returns:
     ///     RemoteNode: the new remote node
->>>>>>> 43c2835d
     #[pyo3(signature = (timestamp, id, properties = None, node_type = None))]
     pub fn add_node(
         &self,
@@ -261,14 +237,6 @@
     /// Create a new node with the given id and properties to the remote graph and fail if the node already exists.
     ///
     /// Arguments:
-<<<<<<< HEAD
-    /// timestamp (int | str | datetime): The timestamp of the node.
-    /// id (str | int): The id of the node.
-    /// properties (dict, optional): The properties of the node.
-    /// node_type (str, optional): The optional string which will be used as a node type
-    /// Returns:
-    /// RemoteNode: the new remote node
-=======
     ///     timestamp (int | str | datetime): The timestamp of the node.
     ///     id (str | int): The id of the node.
     ///     properties (dict, optional): The properties of the node.
@@ -276,7 +244,6 @@
     ///
     /// Returns:
     ///     RemoteNode: the new remote node
->>>>>>> 43c2835d
     #[pyo3(signature = (timestamp, id, properties = None, node_type = None))]
     pub fn create_node(
         &self,
@@ -317,16 +284,11 @@
     /// Adds properties to the remote graph.
     ///
     /// Arguments:
-<<<<<<< HEAD
-    /// timestamp (int | str | datetime): The timestamp of the temporal property.
-    /// properties (dict): The temporal properties of the graph.
-=======
     ///     timestamp (int | str | datetime): The timestamp of the temporal property.
     ///     properties (dict): The temporal properties of the graph.
->>>>>>> 43c2835d
-    ///
-    /// Returns:
-    /// None:
+    ///
+    /// Returns:
+    ///     None:
     pub fn add_property(
         &self,
         py: Python,
@@ -355,10 +317,10 @@
     /// Adds metadata to the remote graph.
     ///
     /// Arguments:
-    /// properties (dict): The metadata of the graph.
-    ///
-    /// Returns:
-    /// None:
+    ///     properties (dict): The metadata of the graph.
+    ///
+    /// Returns:
+    ///     None:
     pub fn add_metadata(
         &self,
         py: Python,
@@ -386,10 +348,10 @@
     /// Updates metadata on the remote graph.
     ///
     /// Arguments:
-    /// properties (dict): The metadata of the graph.
-    ///
-    /// Returns:
-    /// None:
+    ///     properties (dict): The metadata of the graph.
+    ///
+    /// Returns:
+    ///     None:
     pub fn update_metadata(
         &self,
         py: Python,
@@ -418,16 +380,6 @@
     /// Adds a new edge with the given source and destination nodes and properties to the remote graph.
     ///
     /// Arguments:
-<<<<<<< HEAD
-    /// timestamp (int | str | datetime): The timestamp of the edge.
-    /// src (str | int): The id of the source node.
-    /// dst (str | int): The id of the destination node.
-    /// properties (dict, optional): The properties of the edge, as a dict of string and properties.
-    /// layer (str, optional): The layer of the edge.
-    ///
-    /// Returns:
-    /// RemoteEdge: the remote edge
-=======
     ///     timestamp (int | str | datetime): The timestamp of the edge.
     ///     src (str | int): The id of the source node.
     ///     dst (str | int): The id of the destination node.
@@ -436,7 +388,6 @@
     ///
     /// Returns:
     ///     RemoteEdge: the remote edge
->>>>>>> 43c2835d
     #[pyo3(signature = (timestamp, src, dst, properties = None, layer = None))]
     pub fn add_edge(
         &self,
@@ -479,15 +430,6 @@
     /// Deletes an edge in the remote graph, given the timestamp, src and dst nodes and layer (optional)
     ///
     /// Arguments:
-<<<<<<< HEAD
-    /// timestamp (int): The timestamp of the edge.
-    /// src (str | int): The id of the source node.
-    /// dst (str | int): The id of the destination node.
-    /// layer (str, optional): The layer of the edge.
-    ///
-    /// Returns:
-    /// RemoteEdge: the remote edge
-=======
     ///     timestamp (int): The timestamp of the edge.
     ///     src (str | int): The id of the source node.
     ///     dst (str | int): The id of the destination node.
@@ -495,7 +437,6 @@
     ///
     /// Returns:
     ///     RemoteEdge: the remote edge
->>>>>>> 43c2835d
     #[pyo3(signature = (timestamp, src, dst, layer=None))]
     pub fn delete_edge(
         &self,
