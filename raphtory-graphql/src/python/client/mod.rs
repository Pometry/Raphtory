use minijinja::{Environment, Value};
use pyo3::{exceptions::PyValueError, prelude::*, pyclass, pymethods};
use raphtory::{core::utils::time::IntoTime, errors::GraphError, python::utils::PyTime};
use raphtory_api::core::entities::{properties::prop::Prop, GID};
use serde::{ser::SerializeStruct, Serialize, Serializer};
use serde_json::json;
use std::collections::HashMap;

pub mod raphtory_client;
pub mod remote_edge;
pub mod remote_graph;
pub mod remote_node;

/// A temporal update
///
/// Arguments:
/// time (TimeInput): the timestamp for the update
/// properties (PropInput, optional): the properties for the update
#[derive(Clone)]
#[pyclass(name = "RemoteUpdate", module = "raphtory.graphql")]
pub struct PyUpdate {
    time: PyTime,
    properties: Option<HashMap<String, Prop>>,
}

impl Serialize for PyUpdate {
    fn serialize<S>(&self, serializer: S) -> Result<S::Ok, S::Error>
    where
        S: Serializer,
    {
        let mut count = 1;
        if self.properties.is_some() {
            count += 1;
        }
        let mut state = serializer.serialize_struct("PyUpdate", count)?;

        let time = &self.time;
        let time = time.clone().into_time();
        state.serialize_field("time", &time)?;
        if let Some(ref properties) = self.properties {
            let properties_list: Vec<serde_json::Value> = properties
                .iter()
                .map(|(key, value)| {
                    json!({
                        "key": key,
                        "value": inner_collection(value),
                    })
                })
                .collect();
            state.serialize_field("properties", &properties_list)?;
        }

        state.end()
    }
}

#[pymethods]
impl PyUpdate {
    #[new]
    #[pyo3(signature = (time, properties=None))]
    pub(crate) fn new(time: PyTime, properties: Option<HashMap<String, Prop>>) -> Self {
        Self { time, properties }
    }
}

/// Node addition update
///
/// Arguments:
/// name (GID): the id of the node
/// node_type (str, optional): the node type
/// metadata (PropInput, optional): the metadata
/// updates (list[RemoteUpdate], optional): the temporal updates
#[derive(Clone)]
#[pyclass(name = "RemoteNodeAddition", module = "raphtory.graphql")]
pub struct PyNodeAddition {
    name: GID,
    node_type: Option<String>,
    metadata: Option<HashMap<String, Prop>>,
    updates: Option<Vec<PyUpdate>>,
}

impl Serialize for PyNodeAddition {
    fn serialize<S>(&self, serializer: S) -> Result<S::Ok, S::Error>
    where
        S: Serializer,
    {
        let mut count = 1;
        if self.node_type.is_some() {
            count += 1;
        }
        if self.metadata.is_some() {
            count += 1;
        }
        if self.updates.is_some() {
            count += 1;
        }
        let mut state = serializer.serialize_struct("PyNodeAddition", count)?;

        state.serialize_field("name", &self.name.to_string())?;

        if let Some(node_type) = &self.node_type {
            state.serialize_field("node_type", node_type)?;
        }

        if let Some(ref metadata) = self.metadata {
            let properties_list: Vec<serde_json::Value> = metadata
                .iter()
                .map(|(key, value)| {
                    json!({
                        "key": key,
                        "value": inner_collection(value),
                    })
                })
                .collect();
            state.serialize_field("metadata", &properties_list)?;
        }
        if let Some(updates) = &self.updates {
            state.serialize_field("updates", updates)?;
        }
        state.end()
    }
}

#[pymethods]
impl PyNodeAddition {
    #[new]
    #[pyo3(signature = (name, node_type=None, metadata=None, updates=None))]
    pub(crate) fn new(
        name: GID,
        node_type: Option<String>,
        metadata: Option<HashMap<String, Prop>>,
        updates: Option<Vec<PyUpdate>>,
    ) -> Self {
        Self {
            name,
            node_type,
            metadata,
            updates,
        }
    }
}

/// An edge update
///
/// Arguments:
/// src (GID): the id of the source node
/// dst (GID): the id of the destination node
/// layer (str, optional): the layer for the update
/// metadata (PropInput, optional): the metadata for the edge
/// updates (list[RemoteUpdate], optional): the temporal updates for the edge
#[derive(Clone)]
#[pyclass(name = "RemoteEdgeAddition", module = "raphtory.graphql")]
pub struct PyEdgeAddition {
    src: GID,
    dst: GID,
    layer: Option<String>,
    metadata: Option<HashMap<String, Prop>>,
    updates: Option<Vec<PyUpdate>>,
}

impl Serialize for PyEdgeAddition {
    fn serialize<S>(&self, serializer: S) -> Result<S::Ok, S::Error>
    where
        S: Serializer,
    {
        let mut count = 2;
        if self.layer.is_some() {
            count += 1;
        }
        if self.metadata.is_some() {
            count += 1;
        }
        if self.updates.is_some() {
            count += 1;
        }
        let mut state = serializer.serialize_struct("PyEdgeAddition", count)?;

        state.serialize_field("src", &self.src.to_string())?;
        state.serialize_field("dst", &self.dst.to_string())?;

        if let Some(layer) = &self.layer {
            state.serialize_field("layer", layer)?;
        }

        if let Some(ref metadata) = self.metadata {
            let properties_list: Vec<serde_json::Value> = metadata
                .iter()
                .map(|(key, value)| {
                    json!({
                        "key": key,
                        "value": inner_collection(value),
                    })
                })
                .collect();
            state.serialize_field("metadata", &properties_list)?;
        }
        if let Some(updates) = &self.updates {
            state.serialize_field("updates", updates)?;
        }
        state.end()
    }
}

#[pymethods]
impl PyEdgeAddition {
    #[new]
    #[pyo3(signature = (src, dst, layer=None, metadata=None, updates=None))]
    pub(crate) fn new(
        src: GID,
        dst: GID,
        layer: Option<String>,
        metadata: Option<HashMap<String, Prop>>,
        updates: Option<Vec<PyUpdate>>,
    ) -> Self {
        Self {
            src,
            dst,
            layer,
            metadata,
            updates,
        }
    }
}

fn inner_collection(value: &Prop) -> String {
    match value {
        Prop::Str(value) => format!("{{ str: \"{}\" }}", value),
        Prop::U8(value) => format!("{{ u64: {} }}", value),
        Prop::U16(value) => format!("{{ u64: {} }}", value),
        Prop::I32(value) => format!("{{ i64: {} }}", value),
        Prop::I64(value) => format!("{{ i64: {} }}", value),
        Prop::U32(value) => format!("{{ u64: {} }}", value),
        Prop::U64(value) => format!("{{ u64: {} }}", value),
        Prop::F32(value) => format!("{{ f64: {} }}", value),
        Prop::F64(value) => format!("{{ f64: {} }}", value),
        Prop::Bool(value) => format!("{{ bool: {} }}", value),
        Prop::List(value) => {
            let vec: Vec<String> = value.iter().map(inner_collection).collect();
            format!("{{ list: [{}] }}", vec.join(", "))
        }
        Prop::Array(value) => {
            let vec: Vec<String> = value.iter_prop().map(|v| inner_collection(&v)).collect();
            format!("{{ list: [{}] }}", vec.join(", "))
        }
        Prop::Map(value) => {
            let properties_array: Vec<String> = value
                .iter()
                .map(|(k, v)| format!("{{ key: \"{}\", value: {} }}", k, inner_collection(v)))
                .collect();
            format!("{{ object: [{}] }}", properties_array.join(", "))
        }
        Prop::DTime(value) => format!("{{ str: \"{}\" }}", value),
        Prop::NDTime(value) => format!("{{ str: \"{}\" }}", value),
        Prop::Decimal(value) => format!("{{ decimal: {} }}", value),
    }
}

fn to_graphql_valid(key: &String, value: &Prop) -> String {
    match value {
        Prop::Str(value) => format!("{{ key: \"{}\", value: {{ str: \"{}\" }} }}", key, value),
        Prop::U8(value) => format!("{{ key: \"{}\", value: {{ u64: {} }} }}", key, value),
        Prop::U16(value) => format!("{{ key: \"{}\", value: {{ u64: {} }} }}", key, value),
        Prop::I32(value) => format!("{{ key: \"{}\", value: {{ i64: {} }} }}", key, value),
        Prop::I64(value) => format!("{{ key: \"{}\", value: {{ i64: {} }} }}", key, value),
        Prop::U32(value) => format!("{{ key: \"{}\", value: {{ u64: {} }} }}", key, value),
        Prop::U64(value) => format!("{{ key: \"{}\", value: {{ u64: {} }} }}", key, value),
        Prop::F32(value) => format!("{{ key: \"{}\", value: {{ f64: {} }} }}", key, value),
        Prop::F64(value) => format!("{{ key: \"{}\", value: {{ f64: {} }} }}", key, value),
        Prop::Bool(value) => format!("{{ key: \"{}\", value: {{ bool: {} }} }}", key, value),
        Prop::List(value) => {
            let vec: Vec<String> = value.iter().map(inner_collection).collect();
            format!(
                "{{ key: \"{}\", value: {{ list: [{}] }} }}",
                key,
                vec.join(", ")
            )
        }
        Prop::Array(value) => {
            let vec: Vec<String> = value.iter_prop().map(|v| inner_collection(&v)).collect();
            format!(
                "{{ key: \"{}\", value: {{ list: [{}] }} }}",
                key,
                vec.join(", ")
            )
        }
        Prop::Map(value) => {
            let properties_array: Vec<String> = value
                .iter()
                .map(|(k, v)| format!("{{ key: \"{}\", value: {} }}", k, inner_collection(v)))
                .collect();
            format!(
                "{{ key: \"{}\", value: {{ object: [{}] }} }}",
                key,
                properties_array.join(", ")
            )
        }
        Prop::DTime(value) => format!("{{ key: \"{}\", value: {{ str: \"{}\" }} }}", key, value),
        Prop::NDTime(value) => format!("{{ key: \"{}\", value: {{ str: \"{}\" }} }}", key, value),
        Prop::Decimal(value) => format!(
            "{{ key: \"{}\", value: {{ decimal: \"{}\" }} }}",
            key, value
        ),
    }
}

pub(crate) fn build_property_string(properties: HashMap<String, Prop>) -> String {
    let properties_array: Vec<String> = properties
        .iter()
        .map(|(k, v)| to_graphql_valid(k, v))
        .collect();

    format!("[{}]", properties_array.join(", "))
}

pub(crate) fn build_query(template: &str, context: Value) -> Result<String, GraphError> {
    let mut env = Environment::new();
    env.add_template("template", template)
        .map_err(|e| GraphError::JinjaError(e.to_string()))?;
    let query = env
        .get_template("template")
        .map_err(|e| GraphError::JinjaError(e.to_string()))?
        .render(context)
        .map_err(|e| GraphError::JinjaError(e.to_string()))?;
    Ok(query)
}

/// Specifies that **all** properties should be included when creating an index.
/// Use one of the predefined variants: ALL , ALL_METADATA , or ALL_TEMPORAL .
#[derive(Clone, Serialize, PartialEq)]
#[pyclass(name = "AllPropertySpec", module = "raphtory.graphql", eq, eq_int)]
pub enum PyAllPropertySpec {
    /// Include all properties (both metadata and temporal).
    #[serde(rename = "ALL")]
    All,
    /// Include only metadata.
    #[serde(rename = "ALL_METADATA")]
    AllMetadata,
    /// Include only temporal properties.
    #[serde(rename = "ALL_PROPERTIES")]
    AllProperties,
}

/// Create a SomePropertySpec by explicitly listing metadata and/or temporal property names.
///
/// Arguments:
<<<<<<< HEAD
/// metadata (list[str]): Metadata property names. Defaults to [].
/// temporal (list[str]): Temporal property names. Defaults to [].
=======
///     metadata (list[str]): Metadata property names. Defaults to [].
///     properties (list[str]): Temporal property names. Defaults to [].
>>>>>>> 43c2835d
#[derive(Clone, Serialize)]
#[pyclass(name = "SomePropertySpec", module = "raphtory.graphql")]
pub struct PySomePropertySpec {
    /// Metadata property names to include in the index.
    pub metadata: Vec<String>,
    /// Temporal property names to include in the index.
    pub properties: Vec<String>,
}

#[pymethods]
impl PySomePropertySpec {
    #[new]
    #[pyo3(signature = (metadata = vec![], properties = vec![]))]
    fn new(metadata: Vec<String>, properties: Vec<String>) -> Self {
        Self {
            metadata,
            properties,
        }
    }
}

/// Create a PropsInput by choosing to include all/some properties explicitly.
///
/// Arguments:
/// all (AllPropertySpec, optional): Use a predefined spec to include all properties of a kind.
/// some (SomePropertySpec, optional): Explicitly list the properties to include.
///
/// Raises:
<<<<<<< HEAD
/// ValueError: If neither all and some are specified.
=======
///     ValueError: If neither all and some are specified.
>>>>>>> 43c2835d
#[derive(Clone, Serialize)]
#[pyclass(name = "PropsInput", module = "raphtory.graphql")]
pub struct PyPropsInput {
    #[serde(skip_serializing_if = "Option::is_none")]
    pub all: Option<PyAllPropertySpec>,

    #[serde(skip_serializing_if = "Option::is_none")]
    pub some: Option<PySomePropertySpec>,
}

#[pymethods]
impl PyPropsInput {
    #[new]
    #[pyo3(signature = (all=None, some=None))]
    fn new(all: Option<PyAllPropertySpec>, some: Option<PySomePropertySpec>) -> PyResult<Self> {
        if all.is_none() && some.is_none() {
            Err(PyValueError::new_err(
                "PropsInput must have exactly one of 'all' or 'some'",
            ))
        } else {
            Ok(Self { all, some })
        }
    }
}

/// Create a RemoteIndexSpec specifying which node and edge properties to index.
///
/// Arguments:
/// node_props (PropsInput): Property spec for nodes.
/// edge_props (PropsInput): Property spec for edges.
#[derive(Clone, Serialize)]
#[pyclass(name = "RemoteIndexSpec", module = "raphtory.graphql")]
pub struct PyRemoteIndexSpec {
    /// Property inclusion specification for nodes.
    #[serde(rename = "nodeProps")]
    pub node_props: PyPropsInput,
    /// Property inclusion specification for edges.
    #[serde(rename = "edgeProps")]
    pub edge_props: PyPropsInput,
}

#[pymethods]
impl PyRemoteIndexSpec {
    #[new]
    #[pyo3(signature = (node_props, edge_props))]
    fn new(node_props: PyPropsInput, edge_props: PyPropsInput) -> Self {
        Self {
            node_props,
            edge_props,
        }
    }
}<|MERGE_RESOLUTION|>--- conflicted
+++ resolved
@@ -14,8 +14,8 @@
 /// A temporal update
 ///
 /// Arguments:
-/// time (TimeInput): the timestamp for the update
-/// properties (PropInput, optional): the properties for the update
+///     time (TimeInput): the timestamp for the update
+///     properties (PropInput, optional): the properties for the update
 #[derive(Clone)]
 #[pyclass(name = "RemoteUpdate", module = "raphtory.graphql")]
 pub struct PyUpdate {
@@ -66,10 +66,10 @@
 /// Node addition update
 ///
 /// Arguments:
-/// name (GID): the id of the node
-/// node_type (str, optional): the node type
-/// metadata (PropInput, optional): the metadata
-/// updates (list[RemoteUpdate], optional): the temporal updates
+///     name (GID): the id of the node
+///     node_type (str, optional): the node type
+///     metadata (PropInput, optional): the metadata
+///     updates (list[RemoteUpdate], optional): the temporal updates
 #[derive(Clone)]
 #[pyclass(name = "RemoteNodeAddition", module = "raphtory.graphql")]
 pub struct PyNodeAddition {
@@ -143,11 +143,11 @@
 /// An edge update
 ///
 /// Arguments:
-/// src (GID): the id of the source node
-/// dst (GID): the id of the destination node
-/// layer (str, optional): the layer for the update
-/// metadata (PropInput, optional): the metadata for the edge
-/// updates (list[RemoteUpdate], optional): the temporal updates for the edge
+///     src (GID): the id of the source node
+///     dst (GID): the id of the destination node
+///     layer (str, optional): the layer for the update
+///     metadata (PropInput, optional): the metadata for the edge
+///     updates (list[RemoteUpdate], optional): the temporal updates for the edge
 #[derive(Clone)]
 #[pyclass(name = "RemoteEdgeAddition", module = "raphtory.graphql")]
 pub struct PyEdgeAddition {
@@ -343,13 +343,8 @@
 /// Create a SomePropertySpec by explicitly listing metadata and/or temporal property names.
 ///
 /// Arguments:
-<<<<<<< HEAD
-/// metadata (list[str]): Metadata property names. Defaults to [].
-/// temporal (list[str]): Temporal property names. Defaults to [].
-=======
 ///     metadata (list[str]): Metadata property names. Defaults to [].
 ///     properties (list[str]): Temporal property names. Defaults to [].
->>>>>>> 43c2835d
 #[derive(Clone, Serialize)]
 #[pyclass(name = "SomePropertySpec", module = "raphtory.graphql")]
 pub struct PySomePropertySpec {
@@ -374,15 +369,11 @@
 /// Create a PropsInput by choosing to include all/some properties explicitly.
 ///
 /// Arguments:
-/// all (AllPropertySpec, optional): Use a predefined spec to include all properties of a kind.
-/// some (SomePropertySpec, optional): Explicitly list the properties to include.
+///     all (AllPropertySpec, optional): Use a predefined spec to include all properties of a kind.
+///     some (SomePropertySpec, optional): Explicitly list the properties to include.
 ///
 /// Raises:
-<<<<<<< HEAD
-/// ValueError: If neither all and some are specified.
-=======
 ///     ValueError: If neither all and some are specified.
->>>>>>> 43c2835d
 #[derive(Clone, Serialize)]
 #[pyclass(name = "PropsInput", module = "raphtory.graphql")]
 pub struct PyPropsInput {
@@ -411,8 +402,8 @@
 /// Create a RemoteIndexSpec specifying which node and edge properties to index.
 ///
 /// Arguments:
-/// node_props (PropsInput): Property spec for nodes.
-/// edge_props (PropsInput): Property spec for edges.
+///     node_props (PropsInput): Property spec for nodes.
+///     edge_props (PropsInput): Property spec for edges.
 #[derive(Clone, Serialize)]
 #[pyclass(name = "RemoteIndexSpec", module = "raphtory.graphql")]
 pub struct PyRemoteIndexSpec {
