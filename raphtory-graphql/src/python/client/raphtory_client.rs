--- conflicted
+++ resolved
@@ -23,12 +23,8 @@
 /// A client for handling GraphQL operations in the context of Raphtory.
 ///
 /// Arguments:
-<<<<<<< HEAD
-/// url (str): the URL of the Raphtory GraphQL server
-=======
 ///     url (str): the URL of the Raphtory GraphQL server
 ///     token:
->>>>>>> 43c2835d
 #[derive(Clone)]
 #[pyclass(name = "RaphtoryClient", module = "raphtory.graphql")]
 pub struct PyRaphtoryClient {
@@ -157,11 +153,7 @@
     /// Check if the server is online.
     ///
     /// Returns:
-<<<<<<< HEAD
-    /// bool: Returns true if server is online otherwise false.
-=======
     ///     bool: Returns true if server is online otherwise false.
->>>>>>> 43c2835d
     fn is_server_online(&self) -> bool {
         is_online(&self.url)
     }
@@ -169,19 +161,11 @@
     /// Make a GraphQL query against the server.
     ///
     /// Arguments:
-<<<<<<< HEAD
-    /// query (str): the query to make.
-    /// variables (dict[str, Any], optional): a dict of variables present on the query and their values.
-    ///
-    /// Returns:
-    /// dict[str, Any]: The data field from the graphQL response.
-=======
     ///     query (str): the query to make.
     ///     variables (dict[str, Any], optional): a dict of variables present on the query and their values.
     ///
     /// Returns:
     ///     dict[str, Any]: The data field from the graphQL response.
->>>>>>> 43c2835d
     #[pyo3(signature = (query, variables = None))]
     pub(crate) fn query<'py>(
         &self,
@@ -202,21 +186,12 @@
     /// Send a graph to the server
     ///
     /// Arguments:
-<<<<<<< HEAD
-    /// path (str): the path of the graph
-    /// graph (Graph | PersistentGraph): the graph to send
-    /// overwrite (bool): overwrite existing graph. Defaults to False.
-    ///
-    /// Returns:
-    /// dict[str, Any]: The data field from the graphQL response after executing the mutation.
-=======
     ///     path (str): the path of the graph
     ///     graph (Graph | PersistentGraph): the graph to send
     ///     overwrite (bool): overwrite existing graph. Defaults to False.
     ///
     /// Returns:
     ///     dict[str, Any]: The data field from the graphQL response after executing the mutation.
->>>>>>> 43c2835d
     #[pyo3(signature = (path, graph, overwrite = false))]
     fn send_graph(&self, path: String, graph: MaterializedGraph, overwrite: bool) -> PyResult<()> {
         let encoded_graph = encode_graph(graph)?;
@@ -250,21 +225,12 @@
     /// Upload graph file from a path file_path on the client
     ///
     /// Arguments:
-<<<<<<< HEAD
-    /// path (str): the name of the graph
-    /// file_path (str): the path of the graph on the client
-    /// overwrite (bool): overwrite existing graph. Defaults to False.
-    ///
-    /// Returns:
-    /// dict[str, Any]: The data field from the graphQL response after executing the mutation.
-=======
     ///     path (str): the name of the graph
     ///     file_path (str): the path of the graph on the client
     ///     overwrite (bool): overwrite existing graph. Defaults to False.
     ///
     /// Returns:
     ///     dict[str, Any]: The data field from the graphQL response after executing the mutation.
->>>>>>> 43c2835d
     #[pyo3(signature = (path, file_path, overwrite = false))]
     fn upload_graph(&self, path: String, file_path: String, overwrite: bool) -> PyResult<()> {
         let remote_client = self.clone();
@@ -338,19 +304,11 @@
     /// Copy graph from a path path on the server to a new_path on the server
     ///
     /// Arguments:
-<<<<<<< HEAD
-    /// path (str): the path of the graph to be copied
-    /// new_path (str): the new path of the copied graph
-    ///
-    /// Returns:
-    /// None:
-=======
     ///     path (str): the path of the graph to be copied
     ///     new_path (str): the new path of the copied graph
     ///
     /// Returns:
     ///     None:
->>>>>>> 43c2835d
     #[pyo3(signature = (path, new_path))]
     fn copy_graph(&self, path: String, new_path: String) -> PyResult<()> {
         let query = r#"
@@ -380,19 +338,11 @@
     /// Move graph from a path path on the server to a new_path on the server
     ///
     /// Arguments:
-<<<<<<< HEAD
-    /// path (str): the path of the graph to be moved
-    /// new_path (str): the new path of the moved graph
-    ///
-    /// Returns:
-    /// None:
-=======
     ///     path (str): the path of the graph to be moved
     ///     new_path (str): the new path of the moved graph
     ///
     /// Returns:
     ///     None:
->>>>>>> 43c2835d
     #[pyo3(signature = (path, new_path))]
     fn move_graph(&self, path: String, new_path: String) -> PyResult<()> {
         let query = r#"
@@ -422,14 +372,10 @@
     /// Delete graph from a path path on the server
     ///
     /// Arguments:
-<<<<<<< HEAD
-    /// path (str): the path of the graph to be deleted
-=======
     ///     path (str): the path of the graph to be deleted
->>>>>>> 43c2835d
-    ///
-    /// Returns:
-    /// None:
+    ///
+    /// Returns:
+    ///     None:
     #[pyo3(signature = (path))]
     fn delete_graph(&self, path: String) -> PyResult<()> {
         let query = r#"
@@ -458,17 +404,10 @@
     /// This downloads a copy of the graph. Modifications are not persistet to the server.
     ///
     /// Arguments:
-<<<<<<< HEAD
-    /// path (str): the path of the graph to be received
-    ///
-    /// Returns:
-    /// Union[Graph, PersistentGraph]: A copy of the graph
-=======
     ///     path (str): the path of the graph to be received
     ///
     /// Returns:
     ///     Union[Graph, PersistentGraph]: A copy of the graph
->>>>>>> 43c2835d
     fn receive_graph(&self, path: String) -> PyResult<MaterializedGraph> {
         let query = r#"
             query ReceiveGraph($path: String!) {
@@ -491,19 +430,11 @@
     /// Create a new empty Graph on the server at path
     ///
     /// Arguments:
-<<<<<<< HEAD
-    /// path (str): the path of the graph to be created
-    /// graph_type (Literal["EVENT", "PERSISTENT"]): the type of graph that should be created - this can be EVENT or PERSISTENT
-    ///
-    /// Returns:
-    /// None:
-=======
     ///     path (str): the path of the graph to be created
     ///     graph_type (Literal["EVENT", "PERSISTENT"]): the type of graph that should be created - this can be EVENT or PERSISTENT
     ///
     /// Returns:
     ///     None:
->>>>>>> 43c2835d
     ///
     fn new_graph(&self, path: String, graph_type: String) -> PyResult<()> {
         let query = r#"
@@ -531,17 +462,10 @@
     /// Get a RemoteGraph reference to a graph on the server at path
     ///
     /// Arguments:
-<<<<<<< HEAD
-    /// path (str): the path of the graph to be created
-    ///
-    /// Returns:
-    /// RemoteGraph: the remote graph reference
-=======
     ///     path (str): the path of the graph to be created
     ///
     /// Returns:
     ///     RemoteGraph: the remote graph reference
->>>>>>> 43c2835d
     ///
     fn remote_graph(&self, path: String) -> PyRemoteGraph {
         PyRemoteGraph {
@@ -553,21 +477,12 @@
     /// Create Index for graph on the server at 'path'
     ///
     /// Arguments:
-<<<<<<< HEAD
-    /// path (str): the path of the graph to be created
-    /// index_spec (RemoteIndexSpec): spec specifying the properties that need to be indexed
-    /// in_ram (bool): create index in ram
-    ///
-    /// Returns:
-    /// None:
-=======
     ///     path: the path of the graph to be created
     ///     RemoteIndexSpec (RemoteIndexSpec): spec specifying the properties that need to be indexed
     ///     in_ram (bool): create index in ram
     ///
     /// Returns:
     ///     None:
->>>>>>> 43c2835d
     ///
     #[pyo3(signature = (path, index_spec, in_ram = true))]
     fn create_index(
