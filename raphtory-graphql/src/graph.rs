use std::sync::Arc;

use crate::paths::ExistingGraphFolder;
use once_cell::sync::OnceCell;
#[cfg(feature = "storage")]
use raphtory::disk_graph::DiskGraphStorage;
use raphtory::{
    core::{
        entities::nodes::node_ref::AsNodeRef,
        utils::errors::{GraphError, GraphResult},
    },
    db::{
        api::{
            mutation::internal::InheritMutationOps,
<<<<<<< HEAD
            view::{
                internal::{InheritIndexSearch, InheritNodeHistoryFilter, Static},
=======
            storage::graph::storage_ops::GraphStorage,
            view::{
                internal::{CoreGraphOps, Static},
>>>>>>> 284c2df3
                Base, InheritViewOps, MaterializedGraph,
            },
        },
        graph::{edge::EdgeView, node::NodeView},
    },
    prelude::{CacheOps, DeletionOps, EdgeViewOps, NodeViewOps},
    serialise::GraphFolder,
    vectors::{
        embedding_cache::EmbeddingCache, vectorised_graph::VectorisedGraph, EmbeddingFunction,
    },
};

#[derive(Clone)]
pub struct GraphWithVectors {
    pub graph: MaterializedGraph,
    pub vectors: Option<VectorisedGraph<MaterializedGraph>>,
    folder: OnceCell<GraphFolder>,
}

impl GraphWithVectors {
    pub(crate) fn new(
        graph: MaterializedGraph,
        vectors: Option<VectorisedGraph<MaterializedGraph>>,
    ) -> Self {
        Self {
            graph,
            vectors,
            folder: Default::default(),
        }
    }

    pub(crate) async fn update_graph_embeddings(
        &self,
        graph_name: Option<String>,
    ) -> GraphResult<()> {
        if let Some(vectors) = &self.vectors {
            vectors.update_graph(graph_name).await?;
        }
        Ok(())
    }

    pub(crate) async fn update_node_embeddings<T: AsNodeRef>(&self, node: T) -> GraphResult<()> {
        if let Some(vectors) = &self.vectors {
            vectors.update_node(node).await?;
        }
        Ok(())
    }

    pub(crate) async fn update_edge_embeddings<T: AsNodeRef>(
        &self,
        src: T,
        dst: T,
    ) -> GraphResult<()> {
        if let Some(vectors) = &self.vectors {
            vectors.update_edge(src, dst).await?;
        }
        Ok(())
    }

    pub(crate) fn cache(&self, path: impl Into<GraphFolder>) -> Result<(), GraphError> {
        let folder = path.into();
        self.folder
            .get_or_try_init(|| Ok::<_, GraphError>(folder.clone()))?;
        self.graph.cache(folder)?;
        self.dump_vectors_to_disk()
    }

    pub(crate) fn write_updates(&self) -> Result<(), GraphError> {
        match self.graph.core_graph() {
            GraphStorage::Mem(_) | GraphStorage::Unlocked(_) => {
                self.graph.write_updates()?;
            }
            #[cfg(feature = "storage")]
            GraphStorage::Disk(_) => {}
        }
        self.dump_vectors_to_disk()
    }

    fn dump_vectors_to_disk(&self) -> Result<(), GraphError> {
        if let Some(vectors) = &self.vectors {
            vectors.write_to_path(
                &self
                    .folder
                    .get()
                    .ok_or(GraphError::CacheNotInnitialised)?
                    .get_vectors_path(),
            )?;
        }
        Ok(())
    }

    pub(crate) fn read_from_folder(
        folder: &ExistingGraphFolder,
        embedding: Arc<dyn EmbeddingFunction>,
        cache: Arc<Option<EmbeddingCache>>,
    ) -> Result<Self, GraphError> {
        let graph_path = &folder.get_graph_path();
        let graph = if graph_path.is_dir() {
            get_disk_graph_from_path(folder)?
        } else {
            MaterializedGraph::load_cached(folder.clone())?
        };

        let vectors = VectorisedGraph::read_from_path(
            &folder.get_vectors_path(),
            graph.clone(),
            embedding,
            cache,
        );

        println!("Graph loaded = {}", folder.get_original_path_str());
        Ok(Self {
            graph: graph.clone(),
            vectors,
            folder: OnceCell::with_value(folder.clone().into()),
        })
    }
}

#[cfg(feature = "storage")]
fn get_disk_graph_from_path(path: &ExistingGraphFolder) -> Result<MaterializedGraph, GraphError> {
    let disk_graph = DiskGraphStorage::load_from_dir(&path.get_graph_path())
        .map_err(|e| GraphError::LoadFailure(e.to_string()))?;
    let graph: MaterializedGraph = disk_graph.into_graph().into(); // TODO: We currently have no way to identify disk graphs as MaterializedGraphs
    println!("Disk Graph loaded = {}", path.get_original_path().display());
    Ok(graph)
}

#[cfg(not(feature = "storage"))]
fn get_disk_graph_from_path(path: &ExistingGraphFolder) -> Result<MaterializedGraph, GraphError> {
    Err(GraphError::GraphNotFound(path.to_error_path()))
}

impl Base for GraphWithVectors {
    type Base = MaterializedGraph;
    #[inline]
    fn base(&self) -> &Self::Base {
        &self.graph
    }
}

impl Static for GraphWithVectors {}

impl InheritViewOps for GraphWithVectors {}

impl InheritNodeHistoryFilter for GraphWithVectors {}

impl InheritMutationOps for GraphWithVectors {}

impl InheritIndexSearch for GraphWithVectors {}

impl DeletionOps for GraphWithVectors {}

pub(crate) trait UpdateEmbeddings {
    async fn update_embeddings(&self) -> GraphResult<()>;
}

impl UpdateEmbeddings for NodeView<GraphWithVectors> {
    async fn update_embeddings(&self) -> GraphResult<()> {
        self.graph.update_node_embeddings(self.name()).await
    }
}

impl UpdateEmbeddings for EdgeView<GraphWithVectors> {
    async fn update_embeddings(&self) -> GraphResult<()> {
        self.graph
            .update_edge_embeddings(self.src().name(), self.dst().name())
            .await
    }
}<|MERGE_RESOLUTION|>--- conflicted
+++ resolved
@@ -12,14 +12,13 @@
     db::{
         api::{
             mutation::internal::InheritMutationOps,
-<<<<<<< HEAD
             view::{
                 internal::{InheritIndexSearch, InheritNodeHistoryFilter, Static},
-=======
+                Base, InheritViewOps, MaterializedGraph,
+            },
             storage::graph::storage_ops::GraphStorage,
             view::{
                 internal::{CoreGraphOps, Static},
->>>>>>> 284c2df3
                 Base, InheritViewOps, MaterializedGraph,
             },
         },
