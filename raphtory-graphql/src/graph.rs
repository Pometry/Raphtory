--- conflicted
+++ resolved
@@ -11,14 +11,8 @@
         },
         graph::{edge::EdgeView, node::NodeView},
     },
-<<<<<<< HEAD
     errors::{GraphError, GraphResult},
-    prelude::{CacheOps, EdgeViewOps, NodeViewOps, SearchableGraphOps},
-=======
-    prelude::{
-        CacheOps, DeletionOps, EdgeViewOps, IndexMutationOps, NodeViewOps, SearchableGraphOps,
-    },
->>>>>>> 48a104d0
+    prelude::{CacheOps, EdgeViewOps, IndexMutationOps, NodeViewOps},
     serialise::GraphFolder,
     storage::core_ops::CoreGraphOps,
     vectors::{cache::VectorCache, vectorised_graph::VectorisedGraph},
