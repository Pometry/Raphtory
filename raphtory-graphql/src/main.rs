use crate::server::RaphtoryServer;
use clap::Parser;
use dotenv::dotenv;
<<<<<<< HEAD
use raphtory::{
    db::{
        api::view::internal::DynamicGraph,
        graph::{edge::EdgeView, vertex::VertexView},
    },
    prelude::{EdgeViewOps, Graph, LayerOps, VertexViewOps},
    vectors::graph_entity,
};
use std::{env, path::PathBuf};
=======
use std::env;
>>>>>>> 80960216

mod data;
mod model;
mod observability;
mod routes;
mod server;

#[derive(Parser, Debug)]
struct Args {
    /// graphs to vectorize for similarity search
    #[arg(short, long, num_args = 0.., value_delimiter = ' ')]
    vectorize: Vec<String>,

    /// directory to use to store the embbeding cache
    // parenthesis are actually necessary or this does not compile!
    #[arg(short, long, default_value_t = ("".to_string()))]
    cache: String,
}

#[tokio::main]
async fn main() {
    let args = Args::parse();

    let graphs_to_vectorize = args.vectorize;
    let cache_dir = args.cache;
    // let graphs_to_vectorize = vec!["jira".to_owned()];
    // let cache_dir = "/tmp/jira-cache-gte-small-batching";
    assert!(
        graphs_to_vectorize.is_empty() || !cache_dir.is_empty(),
        "Setting up a cache directory is mandatory if some graphs need to be vectorized"
    );

    dotenv().ok();
    let graph_directory = env::var("GRAPH_DIRECTORY").unwrap_or("/tmp/graphs".to_string());
    RaphtoryServer::from_directory(&graph_directory)
        // .with_vectorized(
        //     graphs_to_vectorize,
        //     embeddings::openai_embedding,
        //     &PathBuf::from(cache_dir),
        //     None,
        // )
        // .await // FIXME: re-enable, probably have two separate methods: with_vectorized, with_templates
        // FIXME: maybe we should vectorize the graphs only when run() is called
        .run()
        .await
        .unwrap()
}<|MERGE_RESOLUTION|>--- conflicted
+++ resolved
@@ -1,25 +1,17 @@
 use crate::server::RaphtoryServer;
 use clap::Parser;
 use dotenv::dotenv;
-<<<<<<< HEAD
-use raphtory::{
-    db::{
-        api::view::internal::DynamicGraph,
-        graph::{edge::EdgeView, vertex::VertexView},
-    },
-    prelude::{EdgeViewOps, Graph, LayerOps, VertexViewOps},
-    vectors::graph_entity,
-};
-use std::{env, path::PathBuf};
-=======
 use std::env;
->>>>>>> 80960216
 
 mod data;
 mod model;
 mod observability;
 mod routes;
 mod server;
+
+fn default_cache_dir() -> String {
+    "".to_owned()
+}
 
 #[derive(Parser, Debug)]
 struct Args {
@@ -28,8 +20,7 @@
     vectorize: Vec<String>,
 
     /// directory to use to store the embbeding cache
-    // parenthesis are actually necessary or this does not compile!
-    #[arg(short, long, default_value_t = ("".to_string()))]
+    #[arg(short, long, default_value_t = default_cache_dir())]
     cache: String,
 }
 
