--- conflicted
+++ resolved
@@ -1,19 +1,6 @@
 use crate::server::RaphtoryServer;
 use dotenv::dotenv;
-<<<<<<< HEAD
-use dynamic_graphql::App;
-use poem::listener::TcpListener;
-use poem::middleware::Cors;
-use poem::EndpointExt;
-use poem::{get, Route, Server};
 use std::env;
-use tokio::signal;
-use tracing_subscriber::layer::SubscriberExt;
-use tracing_subscriber::util::SubscriberInitExt;
-use tracing_subscriber::Registry;
-=======
-use std::env;
->>>>>>> 3d5bd1c8
 
 mod data;
 mod model;
@@ -24,40 +11,6 @@
 #[tokio::main]
 async fn main() {
     dotenv().ok();
-<<<<<<< HEAD
-
-    let registry = Registry::default().with(tracing_subscriber::fmt::layer().pretty());
-
-    match create_tracer_from_env() {
-        Some(tracer) => registry
-            .with(tracing_opentelemetry::layer().with_tracer(tracer))
-            .try_init()
-            .expect("Failed to register tracer with registry"),
-        None => registry
-            .try_init()
-            .expect("Failed to register tracer with registry"),
-    }
-
-    let graph_directory = env::var("GRAPH_DIRECTORY").unwrap_or("/tmp/graphs/".to_string());
-
-    #[derive(App)]
-    struct App(QueryRoot);
-    let schema = App::create_schema()
-        .data(Data::load(&graph_directory))
-        .finish()
-        .unwrap();
-    let app = Route::new()
-        .at("/", get(graphql_playground).post(GraphQL::new(schema)))
-        .at("/health", get(health))
-        .with(Cors::new());
-
-    println!("Playground: http://localhost:1736");
-    Server::new(TcpListener::bind("0.0.0.0:1736"))
-        .run_with_graceful_shutdown(app, shutdown_signal(), None)
-        .await
-        .unwrap();
-=======
     let graph_directory = env::var("GRAPH_DIRECTORY").unwrap_or("/tmp/graphs".to_string());
     RaphtoryServer::new(&graph_directory).run().await.unwrap()
->>>>>>> 3d5bd1c8
 }