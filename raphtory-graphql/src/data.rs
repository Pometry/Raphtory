--- conflicted
+++ resolved
@@ -1,13 +1,8 @@
 use crate::{
-<<<<<<< HEAD
+    config::app_config::AppConfig,
     graph::GraphWithVectors,
     model::{algorithms::global_plugins::GlobalPlugins, create_dirs_if_not_present, GqlGraphType},
     paths::{ExistingGraphFolder, ValidGraphFolder},
-    server_config::AppConfig,
-=======
-    config::app_config::AppConfig,
-    model::{algorithms::global_plugins::GlobalPlugins, create_dirs_if_not_present, GqlGraphType},
->>>>>>> b992030b
 };
 use moka::sync::Cache;
 use once_cell::sync::OnceCell;
@@ -91,12 +86,8 @@
                 value
                     .graph
                     .write_updates()
-<<<<<<< HEAD
-                    .unwrap_or_else(|err| println!("Write on eviction failed: {err:?}"))
+                    .unwrap_or_else(|err| error!("Write on eviction failed: {err:?}"))
                 // FIXME: don't have currently a way to know which embedding updates are pending
-=======
-                    .unwrap_or_else(|err| error!("Write on eviction failed: {err:?}"))
->>>>>>> b992030b
             })
             .build();
 
@@ -211,105 +202,16 @@
             .filter_map(|e| {
                 let entry = e.ok()?;
                 let path = entry.path();
-<<<<<<< HEAD
                 let relative = self.get_relative_path(path).ok()?;
                 let relative_str = relative.to_str()?; // optential UTF8 error here
                 let folder = ExistingGraphFolder::try_from(base_path.clone(), relative_str).ok()?;
                 Some(folder)
-=======
-                let filename = path.file_name().and_then(|name| name.to_str())?;
-                (path.is_file() && !filename.starts_with('.')).then_some(entry)
-            })
-            .map(move |entry| {
-                let path = entry.path();
-                let path_string = path.display().to_string();
-                info!("loading from {path_string}");
-                loader(path)
->>>>>>> b992030b
             })
             .collect()
     }
-<<<<<<< HEAD
 
     fn get_relative_path(&self, path: &Path) -> Result<PathBuf, StripPrefixError> {
         Ok(path.strip_prefix(&self.work_dir)?.to_path_buf())
-=======
-}
-
-#[cfg(feature = "storage")]
-fn copy_dir_recursive(source_dir: &Path, target_dir: &Path) -> Result<(), GraphError> {
-    if !target_dir.exists() {
-        fs::create_dir_all(target_dir)?;
-    }
-
-    for entry in fs::read_dir(source_dir)? {
-        let entry = entry?;
-        let entry_path = entry.path();
-        let target_path = target_dir.join(entry.file_name());
-
-        if entry_path.is_dir() {
-            copy_dir_recursive(&entry_path, &target_path)?;
-        } else {
-            fs::copy(&entry_path, &target_path)?;
-        }
-    }
-
-    Ok(())
-}
-
-#[cfg(feature = "storage")]
-fn load_disk_graph_from_path(
-    path_on_server: &Path,
-    target_path: &Path,
-    overwrite: bool,
-) -> Result<Option<PathBuf>, GraphError> {
-    let _ = load_disk_graph(path_on_server)?;
-    if target_path.exists() {
-        if overwrite {
-            fs::remove_dir_all(&target_path)?;
-            copy_dir_recursive(path_on_server, &target_path)?;
-            info!("Disk Graph loaded = {}", target_path.display());
-        } else {
-            return Err(GraphError::GraphNameAlreadyExists(target_path.to_path_buf()).into());
-        }
-    } else {
-        copy_dir_recursive(path_on_server, &target_path)?;
-        info!("Disk Graph loaded = {}", target_path.display());
-    }
-    Ok(Some(target_path.to_path_buf()))
-}
-
-#[cfg(feature = "storage")]
-fn get_disk_graph_from_path(
-    path: &Path,
-) -> Result<Option<IndexedGraph<MaterializedGraph>>, GraphError> {
-    let graph = load_disk_graph(path)?;
-    info!("Disk Graph loaded = {}", path.display());
-    Ok(Some(IndexedGraph::from_graph(&graph.into())?))
-}
-
-#[cfg(not(feature = "storage"))]
-fn get_disk_graph_from_path(
-    _path: &Path,
-) -> Result<Option<IndexedGraph<MaterializedGraph>>, GraphError> {
-    Ok(None)
-}
-
-fn get_graph_from_path(path: &Path) -> Result<IndexedGraph<MaterializedGraph>, GraphError> {
-    if !path.exists() {
-        return Err(PathDoesNotExist(path.to_path_buf()).into());
-    }
-    if path.is_dir() {
-        if is_disk_graph_dir(path) {
-            get_disk_graph_from_path(path)?.ok_or(GraphError::DiskGraphNotFound.into())
-        } else {
-            return Err(PathIsDirectory(path.to_path_buf()).into());
-        }
-    } else {
-        let graph = MaterializedGraph::load_cached(path)?;
-        info!("Graph loaded = {}", path.display());
-        Ok(IndexedGraph::from_graph(&graph)?)
->>>>>>> b992030b
     }
 
     pub(crate) fn get_global_plugins(&self) -> GlobalPlugins {
@@ -353,17 +255,8 @@
 // }
 #[cfg(test)]
 pub(crate) mod data_tests {
-<<<<<<< HEAD
-    use crate::{
-        data::Data,
-        graph::GraphWithVectors,
-        paths::ExistingGraphFolder,
-        server_config::{AppConfig, AppConfigBuilder},
-    };
+    use crate::{data::Data, graph::GraphWithVectors, paths::ExistingGraphFolder};
     use itertools::Itertools;
-=======
-    use crate::data::{get_graph_from_path, Data};
->>>>>>> b992030b
     use raphtory::{db::api::view::MaterializedGraph, prelude::*};
     use std::{
         collections::HashMap,
@@ -373,14 +266,9 @@
         path::{Path, PathBuf},
     };
 
-<<<<<<< HEAD
+    use crate::config::app_config::{AppConfig, AppConfigBuilder};
     // #[cfg(feature = "storage")]
     // use crate::data::copy_dir_recursive;
-=======
-    use crate::config::app_config::{AppConfig, AppConfigBuilder};
-    #[cfg(feature = "storage")]
-    use crate::data::copy_dir_recursive;
->>>>>>> b992030b
     use raphtory::core::utils::errors::{GraphError, InvalidPathReason};
     #[cfg(feature = "storage")]
     use raphtory::{
