use parking_lot::RwLock;
use raphtory::{
    core::Prop,
    db::{
        api::view::internal::MaterializedGraph, graph::views::deletion_graph::GraphWithDeletions,
    },
    prelude::{Graph, GraphViewOps, PropertyAdditionOps},
    search::IndexedGraph,
    vectors::{document_template::DocumentTemplate, vectorized_graph::VectorizedGraph},
};
use std::{
    collections::{HashMap, HashSet},
    path::Path,
    sync::Arc,
};
use walkdir::WalkDir;
pub(crate) type DynamicTemplate = Arc<dyn DocumentTemplate<Graph>>;

#[derive(Default)]
pub(crate) struct Data {
<<<<<<< HEAD
    pub(crate) graphs: RwLock<HashMap<String, IndexedGraph<Graph>>>,
    pub(crate) vector_stores: RwLock<HashMap<String, VectorizedGraph<Graph, DynamicTemplate>>>,
=======
    pub(crate) graphs: RwLock<HashMap<String, IndexedGraph<MaterializedGraph>>>,
    pub(crate) vector_stores: RwLock<HashMap<String, VectorizedGraph<MaterializedGraph>>>,
>>>>>>> 152ea35e
}

impl Data {
    pub fn from_map<G: Into<MaterializedGraph>>(graphs: HashMap<String, G>) -> Self {
        let graphs = RwLock::new(Self::convert_graphs(graphs));
        let vector_stores = RwLock::new(HashMap::new());
        Self {
            graphs,
            vector_stores,
        }
    }

    pub fn from_directory(directory_path: &str) -> Self {
        let graphs = RwLock::new(Self::load_from_file(directory_path));
        let vector_stores = RwLock::new(HashMap::new());
        Self {
            graphs,
            vector_stores,
        }
    }

    pub fn from_map_and_directory<G: Into<MaterializedGraph>>(
        graphs: HashMap<String, G>,
        directory_path: &str,
    ) -> Self {
        let mut graphs = Self::convert_graphs(graphs);
        graphs.extend(Self::load_from_file(directory_path));
        let graphs = RwLock::new(graphs);
        let vector_stores = RwLock::new(HashMap::new());
        Self {
            graphs,
            vector_stores,
        }
    }

    fn convert_graphs<G: Into<MaterializedGraph>>(
        graphs: HashMap<String, G>,
    ) -> HashMap<String, IndexedGraph<MaterializedGraph>> {
        graphs
            .into_iter()
            .map(|(name, g)| {
                (
                    name,
                    IndexedGraph::from_graph(&g.into()).expect("Unable to index graph"),
                )
            })
            .collect()
    }

    pub fn load_from_file(path: &str) -> HashMap<String, IndexedGraph<MaterializedGraph>> {
        let mut valid_paths = HashSet::<String>::new();

        for entry in WalkDir::new(path).into_iter().filter_map(|e| e.ok()) {
            let path = entry.path();
            let path_string = path.display().to_string();
            let filename = path.file_name().and_then(|name| name.to_str());
            if let Some(filename) = filename {
                if path.is_file() && !filename.starts_with('.') {
                    valid_paths.insert(path_string);
                }
            }
        }

        let mut graphs_loaded: Vec<String> = vec![];
        let mut is_graph_already_loaded = |graph_name: String| {
            if graphs_loaded.contains(&graph_name) {
                panic!("Graph by name {} is already loaded", graph_name);
            } else {
                graphs_loaded.push(graph_name);
            }
        };

        let graphs: HashMap<String, IndexedGraph<MaterializedGraph>> = valid_paths
            .into_iter()
            .map(|path| {
                println!("loading graph from {path}");
                let graph =
                    MaterializedGraph::load_from_file(&path).expect("Unable to load from graph");
                graph
                    .add_constant_properties([("path".to_string(), Prop::str(path.clone()))])
                    .expect("Failed to add static property");
                let maybe_graph_name = graph.properties().get("name");

                return match maybe_graph_name {
                    None => {
                        let graph_name = Path::new(&path).file_name().unwrap().to_str().unwrap();
                        is_graph_already_loaded(graph_name.to_string());
                        (graph_name.to_string(), graph)
                    }
                    Some(graph_name) => {
                        is_graph_already_loaded(graph_name.to_string());
                        (graph_name.to_string(), graph)
                    }
                };
            })
            .map(|(name, g)| {
                (
                    name,
                    IndexedGraph::from_graph(&g).expect("Unable to index graph"),
                )
            })
            .collect();
        graphs
    }
}<|MERGE_RESOLUTION|>--- conflicted
+++ resolved
@@ -14,17 +14,13 @@
     sync::Arc,
 };
 use walkdir::WalkDir;
-pub(crate) type DynamicTemplate = Arc<dyn DocumentTemplate<Graph>>;
+pub(crate) type DynamicTemplate = Arc<dyn DocumentTemplate<MaterializedGraph>>;
 
 #[derive(Default)]
 pub(crate) struct Data {
-<<<<<<< HEAD
-    pub(crate) graphs: RwLock<HashMap<String, IndexedGraph<Graph>>>,
-    pub(crate) vector_stores: RwLock<HashMap<String, VectorizedGraph<Graph, DynamicTemplate>>>,
-=======
     pub(crate) graphs: RwLock<HashMap<String, IndexedGraph<MaterializedGraph>>>,
-    pub(crate) vector_stores: RwLock<HashMap<String, VectorizedGraph<MaterializedGraph>>>,
->>>>>>> 152ea35e
+    pub(crate) vector_stores:
+        RwLock<HashMap<String, VectorizedGraph<MaterializedGraph, DynamicTemplate>>>,
 }
 
 impl Data {
