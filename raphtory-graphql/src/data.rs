use parking_lot::RwLock;
use raphtory::prelude::TimeOps;
use raphtory::{
    core::Prop,
    prelude::{Graph, GraphViewOps, PropertyAdditionOps},
    search::IndexedGraph,
    vectors::VectorizedGraph,
};
use std::{
    collections::{HashMap, HashSet},
    path::Path,
};
use walkdir::WalkDir;

#[derive(Default)]
pub(crate) struct Data {
<<<<<<< HEAD
    pub(crate) graphs: RwLock<HashMap<String, IndexedGraph<DynamicGraph>>>,
    pub(crate) vector_stores: RwLock<HashMap<String, VectorizedGraph<DynamicGraph>>>,
=======
    pub(crate) graphs: RwLock<HashMap<String, IndexedGraph<Graph>>>,
>>>>>>> 17843716
}

impl Data {
    pub fn from_map(graphs: HashMap<String, Graph>) -> Self {
        let graphs = RwLock::new(Self::convert_graphs(graphs));
        let vector_stores = RwLock::new(HashMap::new());
        Self {
            graphs,
            vector_stores,
        }
    }

    pub fn from_directory(directory_path: &str) -> Self {
        let graphs = RwLock::new(Self::load_from_file(directory_path));
        let vector_stores = RwLock::new(HashMap::new());
        Self {
            graphs,
            vector_stores,
        }
    }

    pub fn from_map_and_directory(graphs: HashMap<String, Graph>, directory_path: &str) -> Self {
        let mut graphs = Self::convert_graphs(graphs);
        graphs.extend(Self::load_from_file(directory_path));
        let graphs = RwLock::new(graphs);
        let vector_stores = RwLock::new(HashMap::new());
        Self {
            graphs,
            vector_stores,
        }
    }

    fn convert_graphs(graphs: HashMap<String, Graph>) -> HashMap<String, IndexedGraph<Graph>> {
        graphs
            .into_iter()
            .map(|(name, g)| {
                (
                    name,
                    IndexedGraph::from_graph(&g).expect("Unable to index graph"),
                )
            })
            .collect()
    }

    pub fn load_from_file(path: &str) -> HashMap<String, IndexedGraph<Graph>> {
        let mut valid_paths = HashSet::<String>::new();

        for entry in WalkDir::new(path).into_iter().filter_map(|e| e.ok()) {
            let path = entry.path();
            let path_string = path.display().to_string();
            let filename = path.file_name().and_then(|name| name.to_str());
            if let Some(filename) = filename {
                if path.is_file() && !filename.starts_with('.') {
                    valid_paths.insert(path_string);
                }
            }
        }

        let mut graphs_loaded: Vec<String> = vec![];
        let mut is_graph_already_loaded = |graph_name: String| {
            if graphs_loaded.contains(&graph_name) {
                panic!("Graph by name {} is already loaded", graph_name);
            } else {
                graphs_loaded.push(graph_name);
            }
        };

        let graphs: HashMap<String, IndexedGraph<Graph>> = valid_paths
            .into_iter()
            .map(|path| {
                println!("loading graph from {path}");
                let graph = Graph::load_from_file(&path).expect("Unable to load from graph");
                graph
                    .add_constant_properties([("path".to_string(), Prop::Str(path.clone()))])
                    .expect("Failed to add static property");
                let maybe_graph_name = graph.properties().get("name");

                return match maybe_graph_name {
                    None => {
                        let graph_name = Path::new(&path).file_name().unwrap().to_str().unwrap();
                        is_graph_already_loaded(graph_name.to_string());
                        (graph_name.to_string(), graph)
                    }
                    Some(graph_name) => {
                        is_graph_already_loaded(graph_name.to_string());
                        (graph_name.to_string(), graph)
                    }
                };
            })
            .map(|(name, g)| {
                (
                    name,
                    IndexedGraph::from_graph(&g).expect("Unable to index graph"),
                )
            })
            .collect();
        graphs
    }
}<|MERGE_RESOLUTION|>--- conflicted
+++ resolved
@@ -1,5 +1,4 @@
 use parking_lot::RwLock;
-use raphtory::prelude::TimeOps;
 use raphtory::{
     core::Prop,
     prelude::{Graph, GraphViewOps, PropertyAdditionOps},
@@ -14,12 +13,8 @@
 
 #[derive(Default)]
 pub(crate) struct Data {
-<<<<<<< HEAD
-    pub(crate) graphs: RwLock<HashMap<String, IndexedGraph<DynamicGraph>>>,
-    pub(crate) vector_stores: RwLock<HashMap<String, VectorizedGraph<DynamicGraph>>>,
-=======
     pub(crate) graphs: RwLock<HashMap<String, IndexedGraph<Graph>>>,
->>>>>>> 17843716
+    pub(crate) vector_stores: RwLock<HashMap<String, VectorizedGraph<Graph>>>,
 }
 
 impl Data {
