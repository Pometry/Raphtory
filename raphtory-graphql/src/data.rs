--- conflicted
+++ resolved
@@ -1,15 +1,8 @@
 use raphtory::{
-<<<<<<< HEAD
     prelude::{Graph, GraphViewOps},
     search::IndexedGraph,
 };
 use raphtory::{db::api::view::internal::{IntoDynamic, DynamicGraph}};
-=======
-    db::api::view::internal::{DynamicGraph, IntoDynamic},
-    prelude::{Graph, GraphViewOps},
-    search::IndexedGraph,
-};
->>>>>>> b888a9d2
 use std::{
     collections::{HashMap, HashSet},
     path::Path,
