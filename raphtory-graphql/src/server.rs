--- conflicted
+++ resolved
@@ -1,20 +1,21 @@
 #![allow(dead_code)]
 
 use crate::{
+    config::app_config::{load_config, AppConfig},
     data::Data,
-<<<<<<< HEAD
-    model::App,
-    observability::tracing::create_tracer_from_env,
-=======
     model::{
-        algorithms::{algorithm::Algorithm, algorithm_entry_point::AlgorithmEntryPoint},
+        plugins::{entry_point::EntryPoint, operation::Operation},
         App,
     },
->>>>>>> 5f0ae40a
+    observability::open_telemetry::OpenTelemetry,
     routes::{graphql_playground, health},
+    server::ServerError::SchemaError,
 };
 use async_graphql_poem::GraphQL;
+use config::ConfigError;
 use itertools::Itertools;
+use opentelemetry::trace::TracerProvider;
+use opentelemetry_sdk::trace::{Tracer, TracerProvider as TP};
 use poem::{
     get,
     listener::TcpListener,
@@ -25,23 +26,6 @@
     db::api::view::IntoDynamic,
     vectors::{template::DocumentTemplate, vectorisable::Vectorisable, EmbeddingFunction},
 };
-
-use crate::{
-<<<<<<< HEAD
-    model::plugins::{
-        mutation_entry_point::MutationEntryPoint, operation::Operation,
-        query_entry_point::QueryEntryPoint,
-    },
-    server_config::{load_config, AppConfig, LoggingConfig},
-=======
-    config::app_config::{load_config, AppConfig},
-    observability::open_telemetry::OpenTelemetry,
-    server::ServerError::SchemaError,
->>>>>>> 5f0ae40a
-};
-use config::ConfigError;
-use opentelemetry::trace::TracerProvider;
-use opentelemetry_sdk::trace::{Tracer, TracerProvider as TP};
 use std::{
     fs,
     path::{Path, PathBuf},
@@ -173,7 +157,7 @@
 
     pub fn register_query_plugin<
         'a,
-        E: QueryEntryPoint<'a> + 'static + Send,
+        E: EntryPoint<'a> + 'static + Send,
         A: Operation<'a, E> + 'static + Send,
     >(
         self,
@@ -185,7 +169,7 @@
 
     pub fn register_mutation_plugin<
         'a,
-        E: MutationEntryPoint<'a> + 'static + Send,
+        E: EntryPoint<'a> + 'static + Send,
         A: Operation<'a, E> + 'static + Send,
     >(
         self,
