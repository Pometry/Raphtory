use crate::{
    auth::{AuthenticatedGraphQL, MutationAuth},
    config::app_config::{load_config, AppConfig},
    data::{Data, EmbeddingConf},
    model::{
        plugins::{entry_point::EntryPoint, operation::Operation},
        App,
    },
    observability::open_telemetry::OpenTelemetry,
    routes::{health, ui, version},
    server::ServerError::SchemaError,
};
use config::ConfigError;
use opentelemetry::trace::TracerProvider;
use opentelemetry_sdk::trace::{Tracer, TracerProvider as TP};
use poem::{
    get,
    listener::TcpListener,
    middleware::{Compression, CompressionEndpoint, Cors, CorsEndpoint},
    web::CompressionLevel,
    EndpointExt, Route, Server,
};
use raphtory::{
    errors::GraphResult,
    vectors::{cache::VectorCache, embeddings::EmbeddingFunction, template::DocumentTemplate},
};
use serde_json::json;
use std::{
    fs::create_dir_all,
    path::{Path, PathBuf},
};
use thiserror::Error;
use tokio::{
    io,
    io::Result as IoResult,
    signal,
    sync::{
        mpsc,
        mpsc::{Receiver, Sender},
    },
    task,
    task::JoinHandle,
};
use tracing::{debug, error, info};
use tracing_subscriber::{
    fmt, fmt::format::FmtSpan, layer::SubscriberExt, util::SubscriberInitExt, Registry,
};
use url::ParseError;

pub const DEFAULT_PORT: u16 = 1736;

#[derive(Error, Debug)]
pub enum ServerError {
    #[error("Config error: {0}")]
    ConfigError(#[from] ConfigError),
    #[error("Cache error: {0}")]
    CacheError(String),
    #[error("No client id provided")]
    MissingClientId,
    #[error("No client secret provided")]
    MissingClientSecret,
    #[error("No tenant id provided")]
    MissingTenantId,
    #[error("Parse error: {0}")]
    FailedToParseUrl(#[from] ParseError),
    #[error("Failed to fetch JWKS")]
    FailedToFetchJWKS,
    #[error("Failed to load schema: {0}")]
    SchemaError(String),
    #[error("Failed to create endpoints: {0}")]
    EndpointError(String),
}

impl From<ServerError> for io::Error {
    fn from(error: ServerError) -> Self {
        io::Error::new(io::ErrorKind::Other, error)
    }
}

/// A struct for defining and running a Raphtory GraphQL server
pub struct GraphServer {
    data: Data,
    config: AppConfig,
}

pub fn register_query_plugin<
    'a,
    E: EntryPoint<'a> + 'static + Send,
    A: Operation<'a, E> + 'static + Send,
>(
    name: &str,
) {
    E::lock_plugins().insert(name.to_string(), Box::new(A::register_operation));
}

pub fn register_mutation_plugin<
    'a,
    E: EntryPoint<'a> + 'static + Send,
    A: Operation<'a, E> + 'static + Send,
>(
    name: &str,
) {
    E::lock_plugins().insert(name.to_string(), Box::new(A::register_operation));
}

impl GraphServer {
    pub fn new(
        work_dir: PathBuf,
        app_config: Option<AppConfig>,
        config_path: Option<PathBuf>,
    ) -> IoResult<Self> {
        if !work_dir.exists() {
            create_dir_all(&work_dir)?;
        }
        let config =
            load_config(app_config, config_path).map_err(|err| ServerError::ConfigError(err))?;
        let data = Data::new(work_dir.as_path(), &config);
        Ok(Self { data, config })
    }

    /// Turn off index for all graphs
    pub fn turn_off_index(mut self) -> Self {
        self.data.create_index = false;
        self
    }

    pub async fn set_embeddings<F: EmbeddingFunction + Clone + 'static>(
        mut self,
        embedding: F,
        cache: &Path,
        // or maybe it could be in a standard location like /tmp/raphtory/embedding_cache
        global_template: Option<DocumentTemplate>,
    ) -> GraphResult<Self> {
        self.data.embedding_conf = Some(EmbeddingConf {
            cache: VectorCache::on_disk(cache, embedding).await?, // TODO: better do this lazily, actually do it when running the server
            global_template,
            individual_templates: Default::default(),
        });
        Ok(self)
    }

    /// Vectorise a subset of the graphs of the server.
    ///
    /// Arguments:
<<<<<<< HEAD
    /// * graph_names - the names of the graphs to vectorise. All if None is provided.
    /// * embedding - the embedding function to translate documents to embeddings.
    /// * cache - the directory to use as cache for the embeddings.
    /// * template - the template to use for creating documents.
=======
    ///   * graph_names - the names of the graphs to vectorise. All if None is provided.
    ///   * embedding - the embedding function to translate documents to embeddings.
    ///   * cache - the directory to use as cache for the embeddings.
    ///   * template - the template to use for creating documents.
>>>>>>> b81c0c12
    ///
    /// Returns:
    /// A new server object containing the vectorised graphs.
    pub fn with_vectorised_graphs(
        mut self,
        graph_names: Vec<String>,
        template: DocumentTemplate,
    ) -> Self {
        if let Some(embedding_conf) = &mut self.data.embedding_conf {
            for graph_name in graph_names {
                embedding_conf
                    .individual_templates
                    .insert(graph_name.into(), template.clone());
            }
        }
        self
    }

    /// Start the server on the default port and return a handle to it.
    pub async fn start(self) -> IoResult<RunningGraphServer> {
        self.start_with_port(DEFAULT_PORT).await
    }

    /// Start the server on the port port and return a handle to it.
    pub async fn start_with_port(self, port: u16) -> IoResult<RunningGraphServer> {
        // set up opentelemetry first of all
        let config = self.config.clone();
        let filter = config.logging.get_log_env();
        let tracer_name = config.tracing.otlp_tracing_service_name.clone();
        let tp = config.tracing.tracer_provider();
        // Create the base registry
        let registry = Registry::default().with(filter).with(
            fmt::layer().pretty().with_span_events(FmtSpan::NONE), //(FULL, NEW, ENTER, EXIT, CLOSE)
        );
        match tp.clone() {
            Some(tp) => {
                registry
                    .with(
                        tracing_opentelemetry::layer().with_tracer(tp.tracer(tracer_name.clone())),
                    )
                    .try_init()
                    .ok();
            }

            None => {
                registry.try_init().ok();
            }
        };

        self.data.vectorise_all_graphs_that_are_not().await?;
        let work_dir = self.data.work_dir.clone();

        // it is important that this runs after algorithms have been pushed to PLUGIN_ALGOS static variable
        let app = self
            .generate_endpoint(tp.clone().map(|tp| tp.tracer(tracer_name)))
            .await?;

        let (signal_sender, signal_receiver) = mpsc::channel(1);

        info!("Playground live at: http://0.0.0.0:{port}");
        debug!(
            "Server configurations: {}",
            json!({
                "config": config,
                "work_dir": work_dir
            })
        );

        let server_task = Server::new(TcpListener::bind(format!("0.0.0.0:{port}")))
            .run_with_graceful_shutdown(app, server_termination(signal_receiver, tp), None);
        let server_result = tokio::spawn(server_task);

        Ok(RunningGraphServer {
            signal_sender,
            server_result,
        })
    }

    async fn generate_endpoint(
        self,
        tracer: Option<Tracer>,
    ) -> Result<CompressionEndpoint<CorsEndpoint<Route>>, ServerError> {
        let schema_builder = App::create_schema();
        let schema_builder = schema_builder.data(self.data);
        let schema_builder = schema_builder.extension(MutationAuth);
        let schema = if let Some(t) = tracer {
            schema_builder.extension(OpenTelemetry::new(t)).finish()
        } else {
            schema_builder.finish()
        }
        .map_err(|e| SchemaError(e.to_string()))?;

        let app = Route::new()
            .at(
                "/",
                get(ui).post(AuthenticatedGraphQL::new(schema, self.config.auth)),
            )
            .at("/graph", get(ui))
            .at("/search", get(ui))
            .at("/saved-graphs", get(ui))
            .at("/playground", get(ui))
            .at("/health", get(health))
            .at("/version", get(version))
            .with(Cors::new())
            .with(Compression::new().with_quality(CompressionLevel::Fastest));
        Ok(app)
    }

    /// Run the server on the default port until completion.
    pub async fn run(self) -> IoResult<()> {
        self.start().await?.wait().await
    }

    /// Run the server on the port port until completion.
    pub async fn run_with_port(self, port: u16) -> IoResult<()> {
        self.start_with_port(port).await?.wait().await
    }
}

/// A Raphtory server handler
#[derive(Debug)]
pub struct RunningGraphServer {
    signal_sender: Sender<()>,
    server_result: JoinHandle<IoResult<()>>,
}

impl RunningGraphServer {
    /// Stop the server.
    pub async fn stop(&self) {
        let _ignored = self.signal_sender.send(()).await;
    }

    /// Wait until server completion.
    pub async fn wait(self) -> IoResult<()> {
        self.server_result
            .await
            .expect("Coudln't join tokio task for the server")
    }

    // TODO: make this optional with some python feature flag
    pub fn _get_sender(&self) -> &Sender<()> {
        &self.signal_sender
    }
}

async fn server_termination(mut internal_signal: Receiver<()>, tp: Option<TP>) {
    let ctrl_c = async {
        signal::ctrl_c()
            .await
            .expect("failed to install Ctrl+C handler");
    };
    #[cfg(unix)]
    let terminate = async {
        signal::unix::signal(signal::unix::SignalKind::terminate())
            .expect("failed to install signal handler")
            .recv()
            .await;
    };
    #[cfg(not(unix))]
    let terminate = std::future::pending::<()>();

    let internal_terminate = async {
        internal_signal.recv().await;
    };
    tokio::select! {
        _ = ctrl_c => {},
        _ = terminate => {},
        _ = internal_terminate => {},
    }
    match tp {
        None => {}
        Some(p) => {
            task::spawn_blocking(move || {
                let res = p.shutdown();
                if let Err(e) = res {
                    debug!("Failed to shut down tracing provider: {:?}", e);
                }
            })
            .await
            .unwrap();
        }
    }
}

#[cfg(test)]
mod server_tests {
    use crate::server::GraphServer;
    use chrono::prelude::*;
    use raphtory::{
        prelude::{AdditionOps, Graph, StableEncode, NO_PROPS},
        vectors::{embeddings::EmbeddingResult, template::DocumentTemplate, Embedding},
    };
    use raphtory_api::core::utils::logging::global_info_logger;
    use tempfile::tempdir;
    use tokio::time::{sleep, Duration};
    use tracing::info;

    #[tokio::test]
    async fn test_server_start_stop() {
        global_info_logger();
        let tmp_dir = tempfile::tempdir().unwrap();
        let server = GraphServer::new(tmp_dir.path().to_path_buf(), None, None).unwrap();
        info!("Calling start at time {}", Local::now());
        let handler = server.start_with_port(0);
        sleep(Duration::from_secs(1)).await;
        info!("Calling stop at time {}", Local::now());
        handler.await.unwrap().stop().await
    }

    #[derive(thiserror::Error, Debug)]
    enum SomeError {
        #[error("A variant of this error")]
        Variant,
    }

    async fn failing_embedding(_texts: Vec<String>) -> EmbeddingResult<Vec<Embedding>> {
        Err(SomeError::Variant.into())
    }

    #[tokio::test]
    async fn test_server_start_with_failing_embedding() {
        let tmp_dir = tempfile::tempdir().unwrap();
        let graph = Graph::new();
        graph.add_node(0, 0, NO_PROPS, None).unwrap();
        graph.encode(tmp_dir.path().join("g")).unwrap();

        global_info_logger();
        let server = GraphServer::new(tmp_dir.path().to_path_buf(), None, None).unwrap();
        let template = DocumentTemplate {
            node_template: Some("{{ name }}".to_owned()),
            ..Default::default()
        };
        let cache_dir = tempdir().unwrap();
        let handler = server
            .set_embeddings(failing_embedding, cache_dir.path(), Some(template))
            .await
            .unwrap()
            .start_with_port(0);
        sleep(Duration::from_secs(5)).await;
        handler.await.unwrap().stop().await
    }
}<|MERGE_RESOLUTION|>--- conflicted
+++ resolved
@@ -142,17 +142,10 @@
     /// Vectorise a subset of the graphs of the server.
     ///
     /// Arguments:
-<<<<<<< HEAD
-    /// * graph_names - the names of the graphs to vectorise. All if None is provided.
-    /// * embedding - the embedding function to translate documents to embeddings.
-    /// * cache - the directory to use as cache for the embeddings.
-    /// * template - the template to use for creating documents.
-=======
     ///   * graph_names - the names of the graphs to vectorise. All if None is provided.
     ///   * embedding - the embedding function to translate documents to embeddings.
     ///   * cache - the directory to use as cache for the embeddings.
     ///   * template - the template to use for creating documents.
->>>>>>> b81c0c12
     ///
     /// Returns:
     /// A new server object containing the vectorised graphs.
