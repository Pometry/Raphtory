use crate::{
    auth::{AuthenticatedGraphQL, MutationAuth},
    config::app_config::{load_config, AppConfig},
    data::Data,
    model::{
        plugins::{entry_point::EntryPoint, operation::Operation},
        App,
    },
    observability::open_telemetry::OpenTelemetry,
<<<<<<< HEAD
    paths::ExistingGraphFolder,
    routes::{health, ui, version},
=======
    routes::{health, version, PublicFilesEndpoint},
>>>>>>> 675dfd2a
    server::ServerError::SchemaError,
};
use config::ConfigError;
use opentelemetry::trace::TracerProvider;
use opentelemetry_sdk::trace::{Tracer, TracerProvider as TP};
use poem::{
    get,
    listener::TcpListener,
    middleware::{Compression, CompressionEndpoint, Cors, CorsEndpoint},
    web::CompressionLevel,
    EndpointExt, Route, Server,
};
use raphtory::{
    errors::GraphResult,
    vectors::{
        cache::{CachedEmbeddingModel, VectorCache},
        storage::OpenAIEmbeddings,
        template::DocumentTemplate,
    },
};
use serde_json::json;
use std::{
    fs::create_dir_all,
    path::{Path, PathBuf},
};
use thiserror::Error;
use tokio::{
    io,
    io::Result as IoResult,
    signal,
    sync::{
        mpsc,
        mpsc::{Receiver, Sender},
    },
    task,
    task::JoinHandle,
};
use tracing::{debug, error, info};
use tracing_subscriber::{
    fmt, fmt::format::FmtSpan, layer::SubscriberExt, util::SubscriberInitExt, Registry,
};
use url::ParseError;

pub const DEFAULT_PORT: u16 = 1736;

#[derive(Error, Debug)]
pub enum ServerError {
    #[error("Config error: {0}")]
    ConfigError(#[from] ConfigError),
    #[error("Cache error: {0}")]
    CacheError(String),
    #[error("No client id provided")]
    MissingClientId,
    #[error("No client secret provided")]
    MissingClientSecret,
    #[error("No tenant id provided")]
    MissingTenantId,
    #[error("Parse error: {0}")]
    FailedToParseUrl(#[from] ParseError),
    #[error("Failed to fetch JWKS")]
    FailedToFetchJWKS,
    #[error("Failed to load schema: {0}")]
    SchemaError(String),
    #[error("Failed to create endpoints: {0}")]
    EndpointError(String),
}

impl From<ServerError> for io::Error {
    fn from(error: ServerError) -> Self {
        io::Error::other(error)
    }
}

/// A struct for defining and running a Raphtory GraphQL server
#[derive(Clone)]
pub struct GraphServer {
    data: Data,
    config: AppConfig,
}

pub fn register_query_plugin<
    'a,
    E: EntryPoint<'a> + 'static + Send,
    A: Operation<'a, E> + 'static + Send,
>(
    name: &str,
) {
    E::lock_plugins().insert(name.to_string(), Box::new(A::register_operation));
}

pub fn register_mutation_plugin<
    'a,
    E: EntryPoint<'a> + 'static + Send,
    A: Operation<'a, E> + 'static + Send,
>(
    name: &str,
) {
    E::lock_plugins().insert(name.to_string(), Box::new(A::register_operation));
}

impl GraphServer {
<<<<<<< HEAD
    pub async fn new(
=======
    /// Creates a new server and returns a corresponding GraphServer object.
    ///
    /// Returns:
    ///     IoResult:
    pub fn new(
>>>>>>> 675dfd2a
        work_dir: PathBuf,
        app_config: Option<AppConfig>,
        config_path: Option<PathBuf>,
    ) -> IoResult<Self> {
        if !work_dir.exists() {
            create_dir_all(&work_dir)?;
        }
<<<<<<< HEAD
        let config =
            load_config(app_config, config_path).map_err(|err| ServerError::ConfigError(err))?;
        let data = Data::new(work_dir.as_path(), &config).await?;
=======
        let config = load_config(app_config, config_path).map_err(ServerError::ConfigError)?;
        let data = Data::new(work_dir.as_path(), &config);
>>>>>>> 675dfd2a
        Ok(Self { data, config })
    }

    /// Turn off index for all graphs
    pub fn turn_off_index(&mut self) {
        self.data.create_index = false; // FIXME: why does this exist yet?
    }

    // FIXME: this should be config!!!!!!!!!!!!!!!! or nothing at all since its per graph
    // pub async fn enable_embeddings<F: EmbeddingFunction + Clone + 'static>(
    //     &mut self,
    //     embedding: F,
    //     cache: &Path,
    //     // or maybe it could be in a standard location like /tmp/raphtory/embedding_cache
    //     // global_template: Option<DocumentTemplate>,
    // ) -> GraphResult<()> {
    //     self.data.vector_cache = Some(VectorCache::on_disk(cache, embedding).await?);
    //     Ok(())
    // }

    // FIXME: this function should fails if embeddings were not enabled,
    // and if they were it should grab the vector cache and pass it down
    /// Vectorise all the graphs in the server working directory.
    ///
    /// Arguments:
    ///   * name - the name of the graph to vectorise.
    ///   * template - the template to use for creating documents.
    ///
    /// Returns:
    /// A new server object containing the vectorised graphs.
    pub async fn vectorise_all_graphs(
        &self,
        template: &DocumentTemplate,
        embeddings: OpenAIEmbeddings,
    ) -> GraphResult<()> {
        let model = self.data.vector_cache.openai(embeddings).await?;
        for folder in self.data.get_all_graph_folders() {
            self.data
                .vectorise_folder(&folder, template, model.clone()) // TODO: avoid clone, just ask for a ref
                .await?;
        }
        Ok(())
    }

    // FIXME: this function should fails if embeddings were not enabled,
    // and if they were it should grab the vector cache and pass it down
    /// Vectorise the graph 'name'in the server working directory.
    ///
    /// Arguments:
    ///   * name - the name of the graph to vectorise.
    ///   * template - the template to use for creating documents.
    pub async fn vectorise_graph(
        &self,
        name: &str,
        template: DocumentTemplate,
        embeddings: OpenAIEmbeddings,
    ) -> GraphResult<()> {
        let model = self.data.vector_cache.openai(embeddings).await?;
        let folder = ExistingGraphFolder::try_from(self.data.work_dir.clone(), name)?;
        self.data.vectorise_folder(&folder, &template, model).await
    }

    /// Start the server on the default port and return a handle to it.
    pub async fn start(&self) -> IoResult<RunningGraphServer> {
        self.start_with_port(DEFAULT_PORT).await
    }

<<<<<<< HEAD
    /// Start the server on the port port and return a handle to it.
    pub async fn start_with_port(&self, port: u16) -> IoResult<RunningGraphServer> {
=======
    /// Start the server on the given port and return a handle to it.
    pub async fn start_with_port(self, port: u16) -> IoResult<RunningGraphServer> {
>>>>>>> 675dfd2a
        // set up opentelemetry first of all
        let config = self.config.clone();
        let filter = config.logging.get_log_env();
        let tracer_name = config.tracing.otlp_tracing_service_name.clone();
        let tp = config.tracing.tracer_provider()?;
        // Create the base registry
        let registry = Registry::default().with(filter).with(
            fmt::layer().pretty().with_span_events(FmtSpan::NONE), //(FULL, NEW, ENTER, EXIT, CLOSE)
        );
        match tp.clone() {
            Some(tp) => {
                registry
                    .with(
                        tracing_opentelemetry::layer().with_tracer(tp.tracer(tracer_name.clone())),
                    )
                    .try_init()
                    .ok();
            }
            None => {
                registry.try_init().ok();
            }
        };

        // self.data.vectorise_all_graphs_that_are_not().await?;
        let work_dir = self.data.work_dir.clone();

        // it is important that this runs after algorithms have been pushed to PLUGIN_ALGOS static variable
        let app = self
            .generate_endpoint(tp.clone().map(|tp| tp.tracer(tracer_name)))
            .await?;

        let (signal_sender, signal_receiver) = mpsc::channel(1);

        info!("UI listening on 0.0.0.0:{port}, live at: http://localhost:{port}");
        debug!(
            "Server configurations: {}",
            json!({
                "config": config,
                "work_dir": work_dir
            })
        );

        let server_task = Server::new(TcpListener::bind(format!("0.0.0.0:{port}")))
            .run_with_graceful_shutdown(app, server_termination(signal_receiver, tp), None);
        let server_result = tokio::spawn(server_task);

        Ok(RunningGraphServer {
            signal_sender,
            server_result,
        })
    }

    async fn generate_endpoint(
        &self,
        tracer: Option<Tracer>,
    ) -> Result<CompressionEndpoint<CorsEndpoint<Route>>, ServerError> {
        let schema_builder = App::create_schema();
        let schema_builder = schema_builder.data(self.data.clone());
        let schema_builder = schema_builder.extension(MutationAuth);
        let schema = if let Some(t) = tracer {
            schema_builder.extension(OpenTelemetry::new(t)).finish()
        } else {
            schema_builder.finish()
        }
        .map_err(|e| SchemaError(e.to_string()))?;

        let app = Route::new()
            .nest(
                "/",
<<<<<<< HEAD
                get(ui).post(AuthenticatedGraphQL::new(schema, self.config.auth.clone())),
=======
                PublicFilesEndpoint::new(
                    self.config.public_dir,
                    AuthenticatedGraphQL::new(schema, self.config.auth),
                ),
>>>>>>> 675dfd2a
            )
            .at("/health", get(health))
            .at("/version", get(version))
            .with(Cors::new())
            .with(Compression::new().with_quality(CompressionLevel::Fastest));
        Ok(app)
    }

    /// Run the server on the default port until completion.
    pub async fn run(self) -> IoResult<()> {
        self.start().await?.wait().await
    }

    /// Run the server on the given port until completion.
    pub async fn run_with_port(self, port: u16) -> IoResult<()> {
        self.start_with_port(port).await?.wait().await
    }
}

/// A Raphtory server handler
#[derive(Debug)]
pub struct RunningGraphServer {
    signal_sender: Sender<()>,
    server_result: JoinHandle<IoResult<()>>,
}

impl RunningGraphServer {
    /// Stop the server.
    pub async fn stop(&self) {
        let _ignored = self.signal_sender.send(()).await;
    }

    /// Wait until server completion.
    pub async fn wait(self) -> IoResult<()> {
        self.server_result
            .await
            .expect("Couldn't join tokio task for the server")
    }

    // TODO: make this optional with some python feature flag
    pub fn _get_sender(&self) -> &Sender<()> {
        &self.signal_sender
    }
}

async fn server_termination(mut internal_signal: Receiver<()>, tp: Option<TP>) {
    let ctrl_c = async {
        signal::ctrl_c()
            .await
            .expect("failed to install Ctrl+C handler");
    };
    #[cfg(unix)]
    let terminate = async {
        signal::unix::signal(signal::unix::SignalKind::terminate())
            .expect("failed to install signal handler")
            .recv()
            .await;
    };
    #[cfg(not(unix))]
    let terminate = std::future::pending::<()>();

    let internal_terminate = async {
        internal_signal.recv().await;
    };
    tokio::select! {
        _ = ctrl_c => {},
        _ = terminate => {},
        _ = internal_terminate => {},
    }
    match tp {
        None => {}
        Some(p) => {
            task::spawn_blocking(move || {
                let res = p.shutdown();
                if let Err(e) = res {
                    debug!("Failed to shut down tracing provider: {:?}", e);
                }
            })
            .await
            .unwrap();
        }
    }
}

#[cfg(test)]
mod server_tests {
    use crate::server::GraphServer;
    use chrono::prelude::*;
    use raphtory::{
        prelude::{AdditionOps, Graph, StableEncode, NO_PROPS},
        vectors::{
            embeddings::EmbeddingResult, storage::OpenAIEmbeddings, template::DocumentTemplate,
            Embedding,
        },
    };
    use raphtory_api::core::utils::logging::global_info_logger;
    use tempfile::tempdir;
    use tokio::time::{sleep, Duration};
    use tracing::info;

    #[tokio::test]
    async fn test_server_start_stop() {
        global_info_logger();
<<<<<<< HEAD
        let tmp_dir = tempfile::tempdir().unwrap();
        let server = GraphServer::new(tmp_dir.path().to_path_buf(), None, None)
            .await
            .unwrap();
=======
        let tmp_dir = tempdir().unwrap();
        let server = GraphServer::new(tmp_dir.path().to_path_buf(), None, None).unwrap();
>>>>>>> 675dfd2a
        info!("Calling start at time {}", Local::now());
        let handler = server.start_with_port(0);
        sleep(Duration::from_secs(1)).await;
        info!("Calling stop at time {}", Local::now());
        handler.await.unwrap().stop().await
    }

    #[derive(thiserror::Error, Debug)]
    enum SomeError {
        #[error("A variant of this error")]
        Variant,
    }

    #[tokio::test]
    async fn test_server_start_with_failing_embedding() {
        let tmp_dir = tempdir().unwrap();
        let graph = Graph::new();
        graph.add_node(0, 0, NO_PROPS, None).unwrap();
        graph.encode(tmp_dir.path().join("g")).unwrap();

        global_info_logger();
        let server = GraphServer::new(tmp_dir.path().to_path_buf(), None, None)
            .await
            .unwrap();
        let template = DocumentTemplate {
            node_template: Some("{{ name }}".to_owned()),
            ..Default::default()
        };
        let model = OpenAIEmbeddings {
            api_base: Some("wrong-api-base".to_owned()),
            ..Default::default()
        };
        server.vectorise_all_graphs(&template, model).await.unwrap();
        let handler = server.start_with_port(0);
        sleep(Duration::from_secs(5)).await;
        handler.await.unwrap().stop().await
    }
}<|MERGE_RESOLUTION|>--- conflicted
+++ resolved
@@ -7,12 +7,8 @@
         App,
     },
     observability::open_telemetry::OpenTelemetry,
-<<<<<<< HEAD
     paths::ExistingGraphFolder,
-    routes::{health, ui, version},
-=======
     routes::{health, version, PublicFilesEndpoint},
->>>>>>> 675dfd2a
     server::ServerError::SchemaError,
 };
 use config::ConfigError;
@@ -114,15 +110,11 @@
 }
 
 impl GraphServer {
-<<<<<<< HEAD
-    pub async fn new(
-=======
     /// Creates a new server and returns a corresponding GraphServer object.
     ///
     /// Returns:
     ///     IoResult:
-    pub fn new(
->>>>>>> 675dfd2a
+    pub async fn new(
         work_dir: PathBuf,
         app_config: Option<AppConfig>,
         config_path: Option<PathBuf>,
@@ -130,14 +122,8 @@
         if !work_dir.exists() {
             create_dir_all(&work_dir)?;
         }
-<<<<<<< HEAD
-        let config =
-            load_config(app_config, config_path).map_err(|err| ServerError::ConfigError(err))?;
+        let config = load_config(app_config, config_path).map_err(ServerError::ConfigError)?;
         let data = Data::new(work_dir.as_path(), &config).await?;
-=======
-        let config = load_config(app_config, config_path).map_err(ServerError::ConfigError)?;
-        let data = Data::new(work_dir.as_path(), &config);
->>>>>>> 675dfd2a
         Ok(Self { data, config })
     }
 
@@ -205,13 +191,8 @@
         self.start_with_port(DEFAULT_PORT).await
     }
 
-<<<<<<< HEAD
-    /// Start the server on the port port and return a handle to it.
+    /// Start the server on the given port and return a handle to it.
     pub async fn start_with_port(&self, port: u16) -> IoResult<RunningGraphServer> {
-=======
-    /// Start the server on the given port and return a handle to it.
-    pub async fn start_with_port(self, port: u16) -> IoResult<RunningGraphServer> {
->>>>>>> 675dfd2a
         // set up opentelemetry first of all
         let config = self.config.clone();
         let filter = config.logging.get_log_env();
@@ -281,14 +262,10 @@
         let app = Route::new()
             .nest(
                 "/",
-<<<<<<< HEAD
-                get(ui).post(AuthenticatedGraphQL::new(schema, self.config.auth.clone())),
-=======
                 PublicFilesEndpoint::new(
                     self.config.public_dir,
-                    AuthenticatedGraphQL::new(schema, self.config.auth),
+                    AuthenticatedGraphQL::new(schema, self.config.auth.clone()),
                 ),
->>>>>>> 675dfd2a
             )
             .at("/health", get(health))
             .at("/version", get(version))
@@ -392,15 +369,10 @@
     #[tokio::test]
     async fn test_server_start_stop() {
         global_info_logger();
-<<<<<<< HEAD
-        let tmp_dir = tempfile::tempdir().unwrap();
+        let tmp_dir = tempdir().unwrap();
         let server = GraphServer::new(tmp_dir.path().to_path_buf(), None, None)
             .await
             .unwrap();
-=======
-        let tmp_dir = tempdir().unwrap();
-        let server = GraphServer::new(tmp_dir.path().to_path_buf(), None, None).unwrap();
->>>>>>> 675dfd2a
         info!("Calling start at time {}", Local::now());
         let handler = server.start_with_port(0);
         sleep(Duration::from_secs(1)).await;
