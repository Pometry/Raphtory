use crate::model::{
    graph::{
        edge::GqlEdge,
        filtering::EdgesViewCollection,
        windowset::GqlEdgesWindowSet,
        WindowDuration,
        WindowDuration::{Duration, Epoch},
    },
    sorting::{EdgeSortBy, SortByTime},
};
use dynamic_graphql::{ResolvedObject, ResolvedObjectFields};
use itertools::Itertools;
use raphtory::{
<<<<<<< HEAD
=======
    core::utils::errors::{GraphError, GraphError::MismatchedIntervalTypes},
>>>>>>> c8f2a0f2
    db::{
        api::view::{internal::OneHopFilter, DynamicGraph},
        graph::edges::Edges,
    },
    errors::GraphError,
    prelude::{EdgeViewOps, LayerOps, NodeViewOps, TimeOps},
};
use raphtory_api::iter::IntoDynBoxed;
use std::{cmp::Ordering, sync::Arc};
use tokio::task::spawn_blocking;

#[derive(ResolvedObject, Clone)]
#[graphql(name = "Edges")]
pub(crate) struct GqlEdges {
    pub(crate) ee: Edges<'static, DynamicGraph>,
}

impl GqlEdges {
    fn update<E: Into<Edges<'static, DynamicGraph>>>(&self, edges: E) -> Self {
        Self::new(edges)
    }
}

impl GqlEdges {
    pub(crate) fn new<E: Into<Edges<'static, DynamicGraph>>>(edges: E) -> Self {
        Self { ee: edges.into() }
    }

    fn iter(&self) -> Box<dyn Iterator<Item = GqlEdge> + '_> {
        let iter = self.ee.iter().map(GqlEdge::from_ref);
        Box::new(iter)
    }
}

#[ResolvedObjectFields]
impl GqlEdges {
    ////////////////////////
    // LAYERS AND WINDOWS //
    ////////////////////////

    async fn default_layer(&self) -> Self {
        self.update(self.ee.default_layer())
    }
    async fn layers(&self, names: Vec<String>) -> Self {
        let self_clone = self.clone();
        spawn_blocking(move || self_clone.update(self_clone.ee.valid_layers(names)))
            .await
            .unwrap()
    }

    async fn exclude_layers(&self, names: Vec<String>) -> Self {
        let self_clone = self.clone();
        spawn_blocking(move || self_clone.update(self_clone.ee.exclude_valid_layers(names)))
            .await
            .unwrap()
    }

    async fn layer(&self, name: String) -> Self {
        let self_clone = self.clone();
        spawn_blocking(move || self_clone.update(self_clone.ee.valid_layers(name)))
            .await
            .unwrap()
    }

    async fn exclude_layer(&self, name: String) -> Self {
        let self_clone = self.clone();
        spawn_blocking(move || self_clone.update(self_clone.ee.exclude_valid_layers(name)))
            .await
            .unwrap()
    }

    async fn rolling(
        &self,
        window: WindowDuration,
        step: Option<WindowDuration>,
    ) -> Result<GqlEdgesWindowSet, GraphError> {
        let self_clone = self.clone();
        spawn_blocking(move || match window {
            Duration(window_duration) => match step {
                Some(step) => match step {
                    Duration(step_duration) => Ok(GqlEdgesWindowSet::new(
                        self_clone
                            .ee
                            .rolling(window_duration, Some(step_duration))?,
                    )),
                    Epoch(_) => Err(MismatchedIntervalTypes),
                },
                None => Ok(GqlEdgesWindowSet::new(
                    self_clone.ee.rolling(window_duration, None)?,
                )),
            },
            Epoch(window_duration) => match step {
                Some(step) => match step {
                    Duration(_) => Err(MismatchedIntervalTypes),
                    Epoch(step_duration) => Ok(GqlEdgesWindowSet::new(
                        self_clone
                            .ee
                            .rolling(window_duration, Some(step_duration))?,
                    )),
                },
                None => Ok(GqlEdgesWindowSet::new(
                    self_clone.ee.rolling(window_duration, None)?,
                )),
            },
        })
        .await
        .unwrap()
    }

    async fn expanding(&self, step: WindowDuration) -> Result<GqlEdgesWindowSet, GraphError> {
        let self_clone = self.clone();
        spawn_blocking(move || match step {
            Duration(step) => Ok(GqlEdgesWindowSet::new(self_clone.ee.expanding(step)?)),
            Epoch(step) => Ok(GqlEdgesWindowSet::new(self_clone.ee.expanding(step)?)),
        })
        .await
        .unwrap()
    }

    async fn window(&self, start: i64, end: i64) -> Self {
        self.update(self.ee.window(start, end))
    }

    async fn at(&self, time: i64) -> Self {
        self.update(self.ee.at(time))
    }
    async fn latest(&self) -> Self {
        self.update(self.ee.latest())
    }

    async fn snapshot_at(&self, time: i64) -> Self {
        self.update(self.ee.snapshot_at(time))
    }
    async fn snapshot_latest(&self) -> Self {
        self.update(self.ee.snapshot_latest())
    }

    async fn before(&self, time: i64) -> Self {
        self.update(self.ee.before(time))
    }

    async fn after(&self, time: i64) -> Self {
        self.update(self.ee.after(time))
    }

    async fn shrink_window(&self, start: i64, end: i64) -> Self {
        self.update(self.ee.shrink_window(start, end))
    }

    async fn shrink_start(&self, start: i64) -> Self {
        self.update(self.ee.shrink_start(start))
    }

    async fn shrink_end(&self, end: i64) -> Self {
        self.update(self.ee.shrink_end(end))
    }

    async fn apply_views(&self, views: Vec<EdgesViewCollection>) -> Result<GqlEdges, GraphError> {
        let mut return_view: GqlEdges = self.update(self.ee.clone());
        for view in views {
            let mut count = 0;
            if let Some(_) = view.default_layer {
                count += 1;
                return_view = return_view.default_layer().await;
            }
            if let Some(layers) = view.layers {
                count += 1;
                return_view = return_view.layers(layers).await;
            }
            if let Some(layers) = view.exclude_layers {
                count += 1;
                return_view = return_view.exclude_layers(layers).await;
            }
            if let Some(layer) = view.layer {
                count += 1;
                return_view = return_view.layer(layer).await;
            }
            if let Some(layer) = view.exclude_layer {
                count += 1;
                return_view = return_view.exclude_layer(layer).await;
            }
            if let Some(window) = view.window {
                count += 1;
                return_view = return_view.window(window.start, window.end).await;
            }
            if let Some(time) = view.at {
                count += 1;
                return_view = return_view.at(time).await;
            }
            if let Some(_) = view.latest {
                count += 1;
                return_view = return_view.latest().await;
            }
            if let Some(time) = view.snapshot_at {
                count += 1;
                return_view = return_view.snapshot_at(time).await;
            }
            if let Some(_) = view.snapshot_latest {
                count += 1;
                return_view = return_view.snapshot_latest().await;
            }
            if let Some(time) = view.before {
                count += 1;
                return_view = return_view.before(time).await;
            }
            if let Some(time) = view.after {
                count += 1;
                return_view = return_view.after(time).await;
            }
            if let Some(window) = view.shrink_window {
                count += 1;
                return_view = return_view.shrink_window(window.start, window.end).await;
            }
            if let Some(time) = view.shrink_start {
                count += 1;
                return_view = return_view.shrink_start(time).await;
            }
            if let Some(time) = view.shrink_end {
                count += 1;
                return_view = return_view.shrink_end(time).await;
            }
            if count > 1 {
                return Err(GraphError::TooManyViewsSet);
            }
        }

        Ok(return_view)
    }

    async fn explode(&self) -> Self {
        self.update(self.ee.explode())
    }

    async fn explode_layers(&self) -> Self {
        self.update(self.ee.explode_layers())
    }

    async fn sorted(&self, sort_bys: Vec<EdgeSortBy>) -> Self {
        let self_clone = self.clone();
        spawn_blocking(move || {
            let sorted: Arc<[_]> = self_clone
                .ee
                .iter()
                .sorted_by(|first_edge, second_edge| {
                    sort_bys.clone().into_iter().fold(
                        Ordering::Equal,
                        |current_ordering, sort_by| {
                            current_ordering.then_with(|| {
                                let ordering = if sort_by.src == Some(true) {
                                    first_edge.src().id().partial_cmp(&second_edge.src().id())
                                } else if sort_by.dst == Some(true) {
                                    first_edge.dst().id().partial_cmp(&second_edge.dst().id())
                                } else if let Some(sort_by_time) = sort_by.time {
                                    let (first_time, second_time) = match sort_by_time {
                                        SortByTime::Latest => {
                                            (first_edge.latest_time(), second_edge.latest_time())
                                        }
                                        SortByTime::Earliest => (
                                            first_edge.earliest_time(),
                                            second_edge.earliest_time(),
                                        ),
                                    };
                                    first_time.partial_cmp(&second_time)
                                } else if let Some(sort_by_property) = sort_by.property {
                                    let first_prop_maybe =
                                        first_edge.properties().get(&*sort_by_property);
                                    let second_prop_maybe =
                                        second_edge.properties().get(&*sort_by_property);
                                    first_prop_maybe.partial_cmp(&second_prop_maybe)
                                } else {
                                    None
                                };
                                if let Some(ordering) = ordering {
                                    if sort_by.reverse == Some(true) {
                                        ordering.reverse()
                                    } else {
                                        ordering
                                    }
                                } else {
                                    Ordering::Equal
                                }
                            })
                        },
                    )
                })
                .map(|edge_view| edge_view.edge)
                .collect();
            self_clone.update(Edges::new(
                self_clone.ee.current_filter().clone(),
                self_clone.ee.base_graph().clone(),
                Arc::new(move || {
                    let sorted = sorted.clone();
                    (0..sorted.len()).map(move |i| sorted[i]).into_dyn_boxed()
                }),
            ))
        })
        .await
        .unwrap()
    }

    ////////////////////////
    //// TIME QUERIES //////
    ////////////////////////

    async fn start(&self) -> Option<i64> {
        self.ee.start()
    }

    async fn end(&self) -> Option<i64> {
        self.ee.end()
    }

    /////////////////
    //// List ///////
    /////////////////

    async fn count(&self) -> usize {
        let self_clone = self.clone();
        spawn_blocking(move || self_clone.iter().count())
            .await
            .unwrap()
    }

    async fn page(&self, limit: usize, offset: usize) -> Vec<GqlEdge> {
        let self_clone = self.clone();
        spawn_blocking(move || {
            let start = offset * limit;
            self_clone.iter().skip(start).take(limit).collect()
        })
        .await
        .unwrap()
    }

    async fn list(&self) -> Vec<GqlEdge> {
        let self_clone = self.clone();
        spawn_blocking(move || self_clone.iter().collect())
            .await
            .unwrap()
    }
}<|MERGE_RESOLUTION|>--- conflicted
+++ resolved
@@ -11,10 +11,6 @@
 use dynamic_graphql::{ResolvedObject, ResolvedObjectFields};
 use itertools::Itertools;
 use raphtory::{
-<<<<<<< HEAD
-=======
-    core::utils::errors::{GraphError, GraphError::MismatchedIntervalTypes},
->>>>>>> c8f2a0f2
     db::{
         api::view::{internal::OneHopFilter, DynamicGraph},
         graph::edges::Edges,
@@ -100,7 +96,7 @@
                             .ee
                             .rolling(window_duration, Some(step_duration))?,
                     )),
-                    Epoch(_) => Err(MismatchedIntervalTypes),
+                    Epoch(_) => Err(GraphError::MismatchedIntervalTypes),
                 },
                 None => Ok(GqlEdgesWindowSet::new(
                     self_clone.ee.rolling(window_duration, None)?,
@@ -108,7 +104,7 @@
             },
             Epoch(window_duration) => match step {
                 Some(step) => match step {
-                    Duration(_) => Err(MismatchedIntervalTypes),
+                    Duration(_) => Err(GraphError::MismatchedIntervalTypes),
                     Epoch(step_duration) => Ok(GqlEdgesWindowSet::new(
                         self_clone
                             .ee
