use crate::{
    model::{
        graph::{
<<<<<<< HEAD
            edge::GqlEdge,
            filtering::EdgesViewCollection,
            timeindex::{GqlEventTime, GqlTimeInput},
            windowset::GqlEdgesWindowSet,
            WindowDuration,
            WindowDuration::{Duration, Epoch},
=======
            edge::GqlEdge, filtering::EdgesViewCollection, windowset::GqlEdgesWindowSet,
            GqlAlignmentUnit, WindowDuration,
>>>>>>> 08685ee9
        },
        sorting::{EdgeSortBy, SortByTime},
    },
    rayon::blocking_compute,
};
use dynamic_graphql::{ResolvedObject, ResolvedObjectFields};
use itertools::Itertools;
use raphtory::{
    core::utils::time::TryIntoInterval,
    db::{
        api::view::{internal::OneHopFilter, DynamicGraph},
        graph::edges::Edges,
    },
    errors::GraphError,
    prelude::*,
};
use raphtory_api::{core::utils::time::IntoTime, iter::IntoDynBoxed};
use std::{cmp::Ordering, sync::Arc};

#[derive(ResolvedObject, Clone)]
#[graphql(name = "Edges")]
pub(crate) struct GqlEdges {
    pub(crate) ee: Edges<'static, DynamicGraph>,
}

impl GqlEdges {
    fn update<E: Into<Edges<'static, DynamicGraph>>>(&self, edges: E) -> Self {
        Self::new(edges)
    }
}

impl GqlEdges {
    pub(crate) fn new<E: Into<Edges<'static, DynamicGraph>>>(edges: E) -> Self {
        Self { ee: edges.into() }
    }

    fn iter(&self) -> Box<dyn Iterator<Item = GqlEdge> + '_> {
        let iter = self.ee.iter().map(GqlEdge::from_ref);
        Box::new(iter)
    }
}

/// A collection of edges.
///
/// Collections can be filtered and used to create lists.
#[ResolvedObjectFields]
impl GqlEdges {
    ////////////////////////
    // LAYERS AND WINDOWS //
    ////////////////////////

    /// Returns a collection containing only edges in the default edge layer.
    async fn default_layer(&self) -> Self {
        self.update(self.ee.default_layer())
    }

    /// Returns a collection containing only edges belonging to the listed layers.
    async fn layers(&self, names: Vec<String>) -> Self {
        let self_clone = self.clone();
        blocking_compute(move || self_clone.update(self_clone.ee.valid_layers(names))).await
    }

    /// Returns a collection containing edges belonging to all layers except the excluded list of layers.
    async fn exclude_layers(&self, names: Vec<String>) -> Self {
        let self_clone = self.clone();
        blocking_compute(move || self_clone.update(self_clone.ee.exclude_valid_layers(names))).await
    }

    /// Returns a collection containing edges belonging to the specified layer.
    async fn layer(&self, name: String) -> Self {
        self.update(self.ee.valid_layers(name))
    }

    /// Returns a collection containing edges belonging to all layers except the excluded layer specified.
    async fn exclude_layer(&self, name: String) -> Self {
        self.update(self.ee.exclude_valid_layers(name))
    }

    /// Creates a WindowSet with the given window duration and optional step using a rolling window. A rolling window is a window that moves forward by step size at each iteration.
    ///
    /// Returns a collection of collections. This means that item in the window set is a collection of edges.
    ///
    /// alignment_unit optionally aligns the windows to the specified unit. "Unaligned" can be passed for no alignment.
    /// If unspecified (i.e. by default), alignment is done on the smallest unit of time in the step (or window if no step is passed).
    /// e.g. "1 month and 1 day" will align at the start of the day.
    /// Note that passing a step larger than window while alignment_unit is not "Unaligned" may lead to some entries appearing before
    /// the start of the first window and/or after the end of the last window (i.e. not included in any window).
    async fn rolling(
        &self,
        window: WindowDuration,
        step: Option<WindowDuration>,
        alignment_unit: Option<GqlAlignmentUnit>,
    ) -> Result<GqlEdgesWindowSet, GraphError> {
        let window = window.try_into_interval()?;
        let step = step.map(|x| x.try_into_interval()).transpose()?;
        let ws = if let Some(unit) = alignment_unit {
            self.ee.rolling_aligned(window, step, unit.into())?
        } else {
            self.ee.rolling(window, step)?
        };
        Ok(GqlEdgesWindowSet::new(ws))
    }

    /// Creates a WindowSet with the given step size using an expanding window. An expanding window is a window that grows by step size at each iteration.
    ///
    /// Returns a collection of collections. This means that item in the window set is a collection of edges.
    ///
    /// alignment_unit optionally aligns the windows to the specified unit. "Unaligned" can be passed for no alignment.
    /// If unspecified (i.e. by default), alignment is done on the smallest unit of time in the step.
    /// e.g. "1 month and 1 day" will align at the start of the day.
    async fn expanding(
        &self,
        step: WindowDuration,
        alignment_unit: Option<GqlAlignmentUnit>,
    ) -> Result<GqlEdgesWindowSet, GraphError> {
        let step = step.try_into_interval()?;
        let ws = if let Some(unit) = alignment_unit {
            self.ee.expanding_aligned(step, unit.into())?
        } else {
            self.ee.expanding(step)?
        };
        Ok(GqlEdgesWindowSet::new(ws))
    }

    /// Creates a view of the Edge including all events between the specified start (inclusive) and end (exclusive).
    async fn window(&self, start: GqlTimeInput, end: GqlTimeInput) -> Self {
        self.update(self.ee.window(start.into_time(), end.into_time()))
    }

    /// Creates a view of the Edge including all events at a specified time.
    async fn at(&self, time: GqlTimeInput) -> Self {
        self.update(self.ee.at(time.into_time()))
    }

    async fn latest(&self) -> Self {
        self.update(self.ee.latest())
    }

    /// Creates a view of the Edge including all events that are valid at time. This is equivalent to before(time + 1) for Graph and at(time) for PersistentGraph.
    async fn snapshot_at(&self, time: GqlTimeInput) -> Self {
        self.update(self.ee.snapshot_at(time.into_time()))
    }

    /// Creates a view of the Edge including all events that are valid at the latest time. This is equivalent to a no-op for Graph and latest() for PersistentGraph.
    async fn snapshot_latest(&self) -> Self {
        self.update(self.ee.snapshot_latest())
    }

    /// Creates a view of the Edge including all events before a specified end (exclusive).
    async fn before(&self, time: GqlTimeInput) -> Self {
        self.update(self.ee.before(time.into_time()))
    }

    /// Creates a view of the Edge including all events after a specified start (exclusive).
    async fn after(&self, time: GqlTimeInput) -> Self {
        self.update(self.ee.after(time.into_time()))
    }

    /// Shrinks both the start and end of the window.
    async fn shrink_window(&self, start: GqlTimeInput, end: GqlTimeInput) -> Self {
        self.update(self.ee.shrink_window(start.into_time(), end.into_time()))
    }

    /// Set the start of the window.
    async fn shrink_start(&self, start: GqlTimeInput) -> Self {
        self.update(self.ee.shrink_start(start.into_time()))
    }

    /// Set the end of the window.
    async fn shrink_end(&self, end: GqlTimeInput) -> Self {
        self.update(self.ee.shrink_end(end.into_time()))
    }

    /// Takes a specified selection of views and applies them in order given.
    async fn apply_views(&self, views: Vec<EdgesViewCollection>) -> Result<GqlEdges, GraphError> {
        let mut return_view: GqlEdges = self.update(self.ee.clone());
        for view in views {
            return_view = match view {
                EdgesViewCollection::DefaultLayer(apply) => {
                    if apply {
                        return_view.default_layer().await
                    } else {
                        return_view
                    }
                }
                EdgesViewCollection::Latest(apply) => {
                    if apply {
                        return_view.latest().await
                    } else {
                        return_view
                    }
                }
                EdgesViewCollection::SnapshotLatest(apply) => {
                    if apply {
                        return_view.snapshot_latest().await
                    } else {
                        return_view
                    }
                }
                EdgesViewCollection::SnapshotAt(at) => return_view.snapshot_at(at).await,
                EdgesViewCollection::Layers(layers) => return_view.layers(layers).await,
                EdgesViewCollection::ExcludeLayers(layers) => {
                    return_view.exclude_layers(layers).await
                }
                EdgesViewCollection::Layer(layer) => return_view.layer(layer).await,
                EdgesViewCollection::ExcludeLayer(layer) => return_view.exclude_layer(layer).await,
                EdgesViewCollection::Window(window) => {
                    return_view.window(window.start, window.end).await
                }
                EdgesViewCollection::At(at) => return_view.at(at).await,
                EdgesViewCollection::Before(time) => return_view.before(time).await,
                EdgesViewCollection::After(time) => return_view.after(time).await,
                EdgesViewCollection::ShrinkWindow(window) => {
                    return_view.shrink_window(window.start, window.end).await
                }
                EdgesViewCollection::ShrinkStart(time) => return_view.shrink_start(time).await,
                EdgesViewCollection::ShrinkEnd(time) => return_view.shrink_end(time).await,
            }
        }

        Ok(return_view)
    }

    /// Returns an edge object for each update within the original edge.
    async fn explode(&self) -> Self {
        self.update(self.ee.explode())
    }

    /// Returns an edge object for each layer within the original edge.
    ///
    /// Each new edge object contains only updates from the respective layers.
    async fn explode_layers(&self) -> Self {
        self.update(self.ee.explode_layers())
    }

    /// Specify a sort order from: source, destination, property, time. You can also reverse the ordering.
    async fn sorted(&self, sort_bys: Vec<EdgeSortBy>) -> Self {
        let self_clone = self.clone();
        blocking_compute(move || {
            let sorted: Arc<[_]> = self_clone
                .ee
                .iter()
                .sorted_by(|first_edge, second_edge| {
                    sort_bys.clone().into_iter().fold(
                        Ordering::Equal,
                        |current_ordering, sort_by| {
                            current_ordering.then_with(|| {
                                let ordering = if sort_by.src == Some(true) {
                                    first_edge.src().id().partial_cmp(&second_edge.src().id())
                                } else if sort_by.dst == Some(true) {
                                    first_edge.dst().id().partial_cmp(&second_edge.dst().id())
                                } else if let Some(sort_by_time) = sort_by.time {
                                    let (first_time, second_time) = match sort_by_time {
                                        SortByTime::Latest => {
                                            (first_edge.latest_time(), second_edge.latest_time())
                                        }
                                        SortByTime::Earliest => (
                                            first_edge.earliest_time(),
                                            second_edge.earliest_time(),
                                        ),
                                    };
                                    first_time.partial_cmp(&second_time)
                                } else if let Some(sort_by_property) = sort_by.property {
                                    let first_prop_maybe =
                                        first_edge.properties().get(&*sort_by_property);
                                    let second_prop_maybe =
                                        second_edge.properties().get(&*sort_by_property);
                                    first_prop_maybe.partial_cmp(&second_prop_maybe)
                                } else {
                                    None
                                };
                                if let Some(ordering) = ordering {
                                    if sort_by.reverse == Some(true) {
                                        ordering.reverse()
                                    } else {
                                        ordering
                                    }
                                } else {
                                    Ordering::Equal
                                }
                            })
                        },
                    )
                })
                .map(|edge_view| edge_view.edge)
                .collect();
            self_clone.update(Edges::new(
                self_clone.ee.current_filter().clone(),
                self_clone.ee.base_graph().clone(),
                Arc::new(move || {
                    let sorted = sorted.clone();
                    (0..sorted.len()).map(move |i| sorted[i]).into_dyn_boxed()
                }),
            ))
        })
        .await
    }

    ////////////////////////
    //// TIME QUERIES //////
    ////////////////////////

    /// Returns the start time of the window or none if there is no window.
    async fn start(&self) -> Option<GqlEventTime> {
        self.ee.start().map(|t| t.into())
    }

    /// Returns the end time of the window or none if there is no window.
    async fn end(&self) -> Option<GqlEventTime> {
        self.ee.end().map(|t| t.into())
    }

    /////////////////
    //// List ///////
    /////////////////

    /// Returns the number of edges.
    ///
    /// Returns:
    ///     int:
    async fn count(&self) -> usize {
        let self_clone = self.clone();
        blocking_compute(move || self_clone.ee.len()).await
    }

    /// Fetch one page with a number of items up to a specified limit, optionally offset by a specified amount.
    /// The page_index sets the number of pages to skip (defaults to 0).
    ///
    /// For example, if page(5, 2, 1) is called, a page with 5 items, offset by 11 items (2 pages of 5 + 1),
    /// will be returned.
    async fn page(
        &self,
        limit: usize,
        offset: Option<usize>,
        page_index: Option<usize>,
    ) -> Vec<GqlEdge> {
        let self_clone = self.clone();
        blocking_compute(move || {
            let start = page_index.unwrap_or(0) * limit + offset.unwrap_or(0);
            self_clone.iter().skip(start).take(limit).collect()
        })
        .await
    }

    /// Returns a list of all objects in the current selection of the collection. You should filter the collection first then call list.
    async fn list(&self) -> Vec<GqlEdge> {
        let self_clone = self.clone();
        blocking_compute(move || self_clone.iter().collect()).await
    }
}<|MERGE_RESOLUTION|>--- conflicted
+++ resolved
@@ -1,17 +1,13 @@
 use crate::{
     model::{
         graph::{
-<<<<<<< HEAD
             edge::GqlEdge,
             filtering::EdgesViewCollection,
             timeindex::{GqlEventTime, GqlTimeInput},
             windowset::GqlEdgesWindowSet,
+            GqlAlignmentUnit,
             WindowDuration,
             WindowDuration::{Duration, Epoch},
-=======
-            edge::GqlEdge, filtering::EdgesViewCollection, windowset::GqlEdgesWindowSet,
-            GqlAlignmentUnit, WindowDuration,
->>>>>>> 08685ee9
         },
         sorting::{EdgeSortBy, SortByTime},
     },
