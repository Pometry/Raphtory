--- conflicted
+++ resolved
@@ -320,12 +320,9 @@
     /////////////////
 
     /// Returns the number of edges.
-<<<<<<< HEAD
-=======
     ///
     /// Returns:
     ///     int:
->>>>>>> 43c2835d
     async fn count(&self) -> usize {
         let self_clone = self.clone();
         blocking_compute(move || self_clone.ee.len()).await
