use crate::model::graph::property::Value;
use async_graphql::dynamic::ValueAccessor;
use dynamic_graphql::{
    internal::{
        FromValue, GetInputTypeRef, InputTypeName, InputValueResult, Register, Registry, TypeName,
    },
    Enum, InputObject, OneOfInput,
};
use raphtory::{
    db::graph::views::filter::model::{
        edge_filter::CompositeEdgeFilter,
        filter_operator::FilterOperator,
        node_filter::CompositeNodeFilter,
        property_filter::{PropertyFilter, PropertyFilterValue, PropertyRef, Temporal},
        Filter, FilterValue,
    },
    errors::GraphError,
};
use raphtory_api::core::entities::properties::prop::Prop;
use std::{
    borrow::Cow,
    fmt,
    fmt::{Display, Formatter},
    marker::PhantomData,
    ops::Deref,
    sync::Arc,
};

#[derive(OneOfInput, Clone, Debug)]
pub enum GraphViewCollection {
    DefaultLayer(bool),
    Layers(Vec<String>),
    ExcludeLayers(Vec<String>),
    Layer(String),
    ExcludeLayer(String),
    Subgraph(Vec<String>),
    SubgraphNodeTypes(Vec<String>),
    ExcludeNodes(Vec<String>),
    Valid(bool),
    Window(Window),
    At(i64),
    Latest(bool),
    SnapshotAt(i64),
    SnapshotLatest(bool),
    Before(i64),
    After(i64),
    ShrinkWindow(Window),
    ShrinkStart(i64),
    ShrinkEnd(i64),
    NodeFilter(NodeFilter),
    EdgeFilter(EdgeFilter),
}

#[derive(OneOfInput, Clone, Debug)]
pub enum NodesViewCollection {
    DefaultLayer(bool),
    Latest(bool),
    SnapshotLatest(bool),
    Layers(Vec<String>),
    ExcludeLayers(Vec<String>),
    Layer(String),
    ExcludeLayer(String),
    Window(Window),
    At(i64),
    SnapshotAt(i64),
    Before(i64),
    After(i64),
    ShrinkWindow(Window),
    ShrinkStart(i64),
    ShrinkEnd(i64),
    NodeFilter(NodeFilter),
    TypeFilter(Vec<String>),
}

#[derive(OneOfInput, Clone, Debug)]
pub enum NodeViewCollection {
    DefaultLayer(bool),
    Latest(bool),
    SnapshotLatest(bool),
    SnapshotAt(i64),
    Layers(Vec<String>),
    ExcludeLayers(Vec<String>),
    Layer(String),
    ExcludeLayer(String),
    Window(Window),
    At(i64),
    Before(i64),
    After(i64),
    ShrinkWindow(Window),
    ShrinkStart(i64),
    ShrinkEnd(i64),
    NodeFilter(NodeFilter),
}

#[derive(OneOfInput, Clone, Debug)]
pub enum EdgesViewCollection {
    DefaultLayer(bool),
    Latest(bool),
    SnapshotLatest(bool),
    SnapshotAt(i64),
    Layers(Vec<String>),
    ExcludeLayers(Vec<String>),
    Layer(String),
    ExcludeLayer(String),
    Window(Window),
    At(i64),
    Before(i64),
    After(i64),
    ShrinkWindow(Window),
    ShrinkStart(i64),
    ShrinkEnd(i64),
}

#[derive(OneOfInput, Clone, Debug)]
pub enum EdgeViewCollection {
    DefaultLayer(bool),
    Latest(bool),
    SnapshotLatest(bool),
    SnapshotAt(i64),
    Layers(Vec<String>),
    ExcludeLayers(Vec<String>),
    Layer(String),
    ExcludeLayer(String),
    Window(Window),
    At(i64),
    Before(i64),
    After(i64),
    ShrinkWindow(Window),
    ShrinkStart(i64),
    ShrinkEnd(i64),
}

#[derive(OneOfInput, Clone, Debug)]
pub enum PathFromNodeViewCollection {
    Latest(bool),
    SnapshotLatest(bool),
    SnapshotAt(i64),
    Layers(Vec<String>),
    ExcludeLayers(Vec<String>),
    Layer(String),
    ExcludeLayer(String),
    Window(Window),
    At(i64),
    Before(i64),
    After(i64),
    ShrinkWindow(Window),
    ShrinkStart(i64),
    ShrinkEnd(i64),
}

#[derive(InputObject, Clone, Debug)]
pub struct Window {
    pub start: i64,
    pub end: i64,
}

#[derive(Enum, Copy, Clone, Debug)]
pub enum Operator {
    Equal,
    NotEqual,
    GreaterThanOrEqual,
    LessThanOrEqual,
    GreaterThan,
    LessThan,
    IsNone,
    IsSome,
    IsIn,
    IsNotIn,
    Contains,
    NotContains,
}

impl Display for Operator {
    fn fmt(&self, f: &mut Formatter<'_>) -> fmt::Result {
        let op_str = match self {
            Operator::Equal => "EQUAL",
            Operator::NotEqual => "NOT_EQUAL",
            Operator::GreaterThanOrEqual => "GREATER_THAN_OR_EQUAL",
            Operator::LessThanOrEqual => "LESS_THAN_OR_EQUAL",
            Operator::GreaterThan => "GREATER_THAN",
            Operator::LessThan => "LESS_THAN",
            Operator::IsNone => "IS_NONE",
            Operator::IsSome => "IS_SOME",
            Operator::IsIn => "IS_IN",
            Operator::IsNotIn => "IS_NOT_IN",
            Operator::Contains => "CONTAINS",
            Operator::NotContains => "NOT_CONTAINS",
        };
        write!(f, "{op_str}")
    }
}

#[derive(OneOfInput, Clone, Debug)]
pub enum NodeFilter {
    Node(NodeFieldFilter),
    Property(PropertyFilterExpr),
    Metadata(MetadataFilterExpr),
    TemporalProperty(TemporalPropertyFilterExpr),
    And(Vec<NodeFilter>),
    Or(Vec<NodeFilter>),
    Not(Wrapped<NodeFilter>),
}

#[derive(Clone, Debug)]
pub struct Wrapped<T>(Box<T>);

impl<T> Deref for Wrapped<T> {
    type Target = T;

    fn deref(&self) -> &Self::Target {
        self.0.deref()
    }
}

impl<T: Register + 'static> Register for Wrapped<T> {
    fn register(registry: Registry) -> Registry {
        registry.register::<T>()
    }
}

impl<T: FromValue + GetInputTypeRef + InputTypeName + 'static> FromValue for Wrapped<T> {
    fn from_value(value: async_graphql::Result<ValueAccessor>) -> InputValueResult<Self> {
        match T::from_value(value) {
            Ok(value) => Ok(Wrapped(Box::new(value))),
            Err(err) => Err(err.propagate()),
        }
    }
}

impl<T: TypeName + 'static> TypeName for Wrapped<T> {
    fn get_type_name() -> Cow<'static, str> {
        T::get_type_name()
    }
}

impl<T: InputTypeName + 'static> InputTypeName for Wrapped<T> {}

#[derive(InputObject, Clone, Debug)]
pub struct NodeFieldFilter {
    pub field: NodeField,
    pub operator: Operator,
    pub value: Value,
}

impl NodeFieldFilter {
    pub fn validate(&self) -> Result<(), GraphError> {
        validate_operator_value_pair(self.operator, &Some(self.value.clone()))
    }
}

#[derive(Enum, Copy, Clone, Debug)]
pub enum NodeField {
    NodeName,
    NodeType,
}

#[derive(OneOfInput, Clone, Debug)]
pub enum EdgeFilter {
    Src(NodeFieldFilter),
    Dst(NodeFieldFilter),
    Property(PropertyFilterExpr),
    Metadata(MetadataFilterExpr),
    TemporalProperty(TemporalPropertyFilterExpr),
    And(Vec<EdgeFilter>),
    Or(Vec<EdgeFilter>),
    Not(Wrapped<EdgeFilter>),
}

#[derive(InputObject, Clone, Debug)]
pub struct PropertyFilterExpr {
    pub name: String,
    pub operator: Operator,
    pub value: Option<Value>,
}

impl PropertyFilterExpr {
    pub fn validate(&self) -> Result<(), GraphError> {
        validate_operator_value_pair(self.operator, &self.value)
    }
}

#[derive(InputObject, Clone, Debug)]
pub struct MetadataFilterExpr {
    pub name: String,
    pub operator: Operator,
    pub value: Option<Value>,
}

impl MetadataFilterExpr {
    pub fn validate(&self) -> Result<(), GraphError> {
        validate_operator_value_pair(self.operator, &self.value)
    }
}

#[derive(InputObject, Clone, Debug)]
pub struct TemporalPropertyFilterExpr {
    pub name: String,
    pub temporal: TemporalType,
    pub operator: Operator,
    pub value: Option<Value>,
}

impl TemporalPropertyFilterExpr {
    pub fn validate(&self) -> Result<(), GraphError> {
        validate_operator_value_pair(self.operator, &self.value)
    }
}

#[derive(Enum, Copy, Clone, Debug)]
pub enum TemporalType {
    Any,
    Latest,
}

fn field_value(value: Value, operator: Operator) -> Result<FilterValue, GraphError> {
    let prop = Prop::try_from(value.clone())?;
    match (prop, operator) {
        (Prop::List(list), Operator::IsIn | Operator::IsNotIn) => {
            let strings: Vec<String> = list
                .iter()
                .map(|p| match p {
                    Prop::Str(s) => Ok(s.to_string()),
                    _ => Err(GraphError::InvalidGqlFilter(format!(
                        "Invalid field value {:?} or operator {}",
                        value, operator
                    ))),
                })
                .collect::<Result<_, _>>()?;

            Ok(FilterValue::Set(Arc::new(
                strings.iter().cloned().collect(),
            )))
        }
        (Prop::Str(p), _) => Ok(FilterValue::Single(p.to_string())),
        _ => Err(GraphError::InvalidGqlFilter(format!(
            "Invalid field value {:?} or operator {}",
            value, operator
        ))),
    }
}

impl TryFrom<NodeFilter> for CompositeNodeFilter {
    type Error = GraphError;

    fn try_from(filter: NodeFilter) -> Result<Self, Self::Error> {
        match filter {
            NodeFilter::Node(node) => {
                node.validate()?;
                Ok(CompositeNodeFilter::Node(Filter {
                    field_name: node.field.to_string(),
                    field_value: field_value(node.value, node.operator)?,
                    operator: node.operator.into(),
                }))
            }
            NodeFilter::Property(prop) => {
                prop.validate()?;
                Ok(CompositeNodeFilter::Property(prop.try_into()?))
            }
            NodeFilter::Metadata(prop) => {
                prop.validate()?;
                Ok(CompositeNodeFilter::Property(prop.try_into()?))
            }
            NodeFilter::TemporalProperty(prop) => {
                prop.validate()?;
                Ok(CompositeNodeFilter::Property(prop.try_into()?))
            }
            NodeFilter::And(and_filters) => {
                let mut iter = and_filters
                    .into_iter()
                    .map(TryInto::try_into)
                    .collect::<Result<Vec<_>, _>>()?
                    .into_iter();
                if let Some(first) = iter.next() {
                    let and_chain = iter.fold(first, |acc, next| {
                        CompositeNodeFilter::And(Box::new(acc), Box::new(next))
                    });
                    Ok(and_chain)
                } else {
                    Err(GraphError::InvalidGqlFilter(
                        "Filter 'and' requires non-empty list".to_string(),
                    ))
                }
            }
            NodeFilter::Or(or_filters) => {
                let mut iter = or_filters
                    .into_iter()
                    .map(TryInto::try_into)
                    .collect::<Result<Vec<_>, _>>()?
                    .into_iter();
                if let Some(first) = iter.next() {
                    let or_chain = iter.fold(first, |acc, next| {
                        CompositeNodeFilter::Or(Box::new(acc), Box::new(next))
                    });
                    Ok(or_chain)
                } else {
                    Err(GraphError::InvalidGqlFilter(
                        "Filter 'or' requires non-empty list".to_string(),
                    ))
                }
            }
            NodeFilter::Not(not_filters) => {
                let inner = CompositeNodeFilter::try_from(not_filters.deref().clone())?;
                Ok(CompositeNodeFilter::Not(Box::new(inner)))
            }
        }
    }
}

impl TryFrom<EdgeFilter> for CompositeEdgeFilter {
    type Error = GraphError;

    fn try_from(filter: EdgeFilter) -> Result<Self, Self::Error> {
        match filter {
            EdgeFilter::Src(src) => {
                src.validate()?;
                Ok(CompositeEdgeFilter::Edge(Filter {
                    field_name: "src".to_string(),
                    field_value: field_value(src.value, src.operator)?,
                    operator: src.operator.into(),
                }))
            }
            EdgeFilter::Dst(dst) => {
                dst.validate()?;
                Ok(CompositeEdgeFilter::Edge(Filter {
                    field_name: "dst".to_string(),
                    field_value: field_value(dst.value, dst.operator)?,
                    operator: dst.operator.into(),
                }))
            }
            EdgeFilter::Property(prop) => {
                prop.validate()?;
                Ok(CompositeEdgeFilter::Property(prop.try_into()?))
            }
            EdgeFilter::Metadata(prop) => {
                prop.validate()?;
                Ok(CompositeEdgeFilter::Property(prop.try_into()?))
            }
            EdgeFilter::TemporalProperty(prop) => {
                prop.validate()?;
                Ok(CompositeEdgeFilter::Property(prop.try_into()?))
            }
            EdgeFilter::And(and_filters) => {
                let mut iter = and_filters
                    .into_iter()
                    .map(TryInto::try_into)
                    .collect::<Result<Vec<_>, _>>()?
                    .into_iter();

                if let Some(first) = iter.next() {
                    let and_chain = iter.fold(first, |acc, next| {
                        CompositeEdgeFilter::And(Box::new(acc), Box::new(next))
                    });
                    Ok(and_chain)
                } else {
                    Err(GraphError::InvalidGqlFilter(
                        "Filter 'and' requires non-empty list".to_string(),
                    ))
                }
            }
            EdgeFilter::Or(or_filters) => {
                let mut iter = or_filters
                    .into_iter()
                    .map(TryInto::try_into)
                    .collect::<Result<Vec<_>, _>>()?
                    .into_iter();

                if let Some(first) = iter.next() {
                    let or_chain = iter.fold(first, |acc, next| {
                        CompositeEdgeFilter::Or(Box::new(acc), Box::new(next))
                    });
                    Ok(or_chain)
                } else {
                    Err(GraphError::InvalidGqlFilter(
                        "Filter 'or' requires non-empty list".to_string(),
                    ))
                }
            }
            EdgeFilter::Not(not_filters) => {
                let inner = CompositeEdgeFilter::try_from(not_filters.deref().clone())?;
                Ok(CompositeEdgeFilter::Not(Box::new(inner)))
            }
        }
    }
}

fn build_property_filter<M>(
    prop_ref: PropertyRef,
    operator: Operator,
    value: Option<Value>,
) -> Result<PropertyFilter<M>, GraphError> {
    let prop = value.clone().map(Prop::try_from).transpose()?;

    validate_operator_value_pair(operator, &value)?;

    let prop_value = match (&prop, operator) {
        (Some(Prop::List(list)), Operator::IsIn | Operator::IsNotIn) => {
            PropertyFilterValue::Set(Arc::new(list.iter().cloned().collect()))
        }
        (Some(p), _) => PropertyFilterValue::Single(p.clone()),
        (None, _) => PropertyFilterValue::None,
    };

    Ok(PropertyFilter {
        prop_ref,
        prop_value,
        operator: operator.into(),
        _phantom: PhantomData,
    })
}

impl<M> TryFrom<PropertyFilterExpr> for PropertyFilter<M> {
    type Error = GraphError;

    fn try_from(expr: PropertyFilterExpr) -> Result<Self, Self::Error> {
        build_property_filter(PropertyRef::Property(expr.name), expr.operator, expr.value)
    }
}

<<<<<<< HEAD
impl<M> TryFrom<ConstantPropertyFilterExpr> for PropertyFilter<M> {
=======
impl TryFrom<MetadataFilterExpr> for PropertyFilter {
>>>>>>> 17080650
    type Error = GraphError;

    fn try_from(expr: MetadataFilterExpr) -> Result<Self, Self::Error> {
        build_property_filter(PropertyRef::Metadata(expr.name), expr.operator, expr.value)
    }
}

impl<M> TryFrom<TemporalPropertyFilterExpr> for PropertyFilter<M> {
    type Error = GraphError;

    fn try_from(expr: TemporalPropertyFilterExpr) -> Result<Self, Self::Error> {
        build_property_filter(
            PropertyRef::TemporalProperty(expr.name, expr.temporal.into()),
            expr.operator,
            expr.value,
        )
    }
}

impl Display for NodeField {
    fn fmt(&self, f: &mut Formatter<'_>) -> fmt::Result {
        let field_name = match self {
            NodeField::NodeName => "node_name",
            NodeField::NodeType => "node_type",
        };
        write!(f, "{}", field_name)
    }
}

impl From<Operator> for FilterOperator {
    fn from(op: Operator) -> Self {
        match op {
            Operator::Equal => FilterOperator::Eq,
            Operator::NotEqual => FilterOperator::Ne,
            Operator::GreaterThanOrEqual => FilterOperator::Ge,
            Operator::LessThanOrEqual => FilterOperator::Le,
            Operator::GreaterThan => FilterOperator::Gt,
            Operator::LessThan => FilterOperator::Lt,
            Operator::IsIn => FilterOperator::In,
            Operator::IsNotIn => FilterOperator::NotIn,
            Operator::IsSome => FilterOperator::IsSome,
            Operator::IsNone => FilterOperator::IsNone,
            Operator::Contains => FilterOperator::Contains,
            Operator::NotContains => FilterOperator::NotContains,
        }
    }
}

impl From<TemporalType> for Temporal {
    fn from(temporal: TemporalType) -> Self {
        match temporal {
            TemporalType::Any => Temporal::Any,
            TemporalType::Latest => Temporal::Latest,
        }
    }
}

fn validate_operator_value_pair(
    operator: Operator,
    value: &Option<Value>,
) -> Result<(), GraphError> {
    use Operator::*;

    match operator {
        IsSome | IsNone => {
            if value.is_some() {
                Err(GraphError::InvalidGqlFilter(format!(
                    "Operator {operator} does not accept a value"
                )))
            } else {
                Ok(())
            }
        }

        IsIn | IsNotIn => match value {
            Some(Value::List(_)) => Ok(()),
            Some(v) => Err(GraphError::InvalidGqlFilter(format!(
                "Operator {operator} requires a list value, got {v}"
            ))),
            None => Err(GraphError::InvalidGqlFilter(format!(
                "Operator {operator} requires a list"
            ))),
        },

        Contains | NotContains => match value {
            Some(Value::Str(_)) => Ok(()),
            Some(v) => Err(GraphError::InvalidGqlFilter(format!(
                "Operator {operator} requires a string value, got {v}"
            ))),
            None => Err(GraphError::InvalidGqlFilter(format!(
                "Operator {operator} requires a string value"
            ))),
        },

        Equal | NotEqual | LessThan | LessThanOrEqual | GreaterThan | GreaterThanOrEqual => {
            if value.is_none() {
                return Err(GraphError::InvalidGqlFilter(format!(
                    "Operator {operator} requires a value"
                )));
            }

            Ok(())
        }
    }
}<|MERGE_RESOLUTION|>--- conflicted
+++ resolved
@@ -516,11 +516,7 @@
     }
 }
 
-<<<<<<< HEAD
-impl<M> TryFrom<ConstantPropertyFilterExpr> for PropertyFilter<M> {
-=======
-impl TryFrom<MetadataFilterExpr> for PropertyFilter {
->>>>>>> 17080650
+impl<M> TryFrom<MetadataFilterExpr> for PropertyFilter<M> {
     type Error = GraphError;
 
     fn try_from(expr: MetadataFilterExpr) -> Result<Self, Self::Error> {
