use crate::model::graph::property::Value;
use async_graphql::dynamic::ValueAccessor;
use dynamic_graphql::{
    internal::{
        FromValue, GetInputTypeRef, InputTypeName, InputValueResult, Register, Registry, TypeName,
    },
    Enum, InputObject, OneOfInput,
};
use raphtory::{
    db::graph::views::filter::model::{
        edge_filter::{CompositeEdgeFilter, EdgeFilter},
        filter_operator::FilterOperator,
        node_filter::{CompositeNodeFilter, NodeFilter},
        property_filter::{Op, PropertyFilter, PropertyFilterValue, PropertyRef},
        Filter, FilterValue,
    },
    errors::GraphError,
};
use raphtory_api::core::{
    entities::{properties::prop::Prop, GID},
    storage::timeindex::TimeIndexEntry,
};
use std::{
    borrow::Cow,
    collections::HashSet,
    fmt,
    fmt::{Display, Formatter},
    marker::PhantomData,
    ops::Deref,
    sync::Arc,
};

#[derive(InputObject, Clone, Debug)]
pub struct Window {
    /// Window start time.
    pub start: i64,
    /// Window end time.
    pub end: i64,
}

#[derive(OneOfInput, Clone, Debug)]
pub enum GraphViewCollection {
    /// Contains only the default layer.
    DefaultLayer(bool),
    /// List of included layers.
    Layers(Vec<String>),
    /// List of excluded layers.
    ExcludeLayers(Vec<String>),
    /// Single included layer.
    Layer(String),
    /// Single excluded layer.
    ExcludeLayer(String),
    /// Subgraph nodes.
    Subgraph(Vec<String>),
    /// Subgraph node types.
    SubgraphNodeTypes(Vec<String>),
    /// List of excluded nodes.
    ExcludeNodes(Vec<String>),
    /// Valid state.
    Valid(bool),
    /// Window between a start and end time.
    Window(Window),
    /// View at a specified time.
    At(i64),
    /// View at the latest time.
    Latest(bool),
    /// Snapshot at specified time.
    SnapshotAt(i64),
    /// Snapshot at latest time.
    SnapshotLatest(bool),
    /// View before a specified time (end exclusive).
    Before(i64),
    /// View after a specified time (start exclusive).
    After(i64),
    /// Shrink a Window to a specified start and end time.
    ShrinkWindow(Window),
    /// Set the window start to a specified time.
    ShrinkStart(i64),
    /// Set the window end to a specified time.
    ShrinkEnd(i64),
    /// Node filter.
    NodeFilter(GqlNodeFilter),
    /// Edge filter.
    EdgeFilter(GqlEdgeFilter),
}

#[derive(OneOfInput, Clone, Debug)]
pub enum NodesViewCollection {
    /// Contains only the default layer.
    DefaultLayer(bool),
    /// View at the latest time.
    Latest(bool),
    /// Snapshot at latest time.
    SnapshotLatest(bool),
    /// List of included layers.
    Layers(Vec<String>),
    /// List of excluded layers.
    ExcludeLayers(Vec<String>),
    /// Single included layer.
    Layer(String),
    /// Single excluded layer.
    ExcludeLayer(String),
    /// Window between a start and end time.
    Window(Window),
    /// View at a specified time.
    At(i64),
    /// Snapshot at specified time.
    SnapshotAt(i64),
    /// View before a specified time (end exclusive).
    Before(i64),
    /// View after a specified time (start exclusive).
    After(i64),
    /// Shrink a Window to a specified start and end time.
    ShrinkWindow(Window),
    /// Set the window start to a specified time.
    ShrinkStart(i64),
    /// Set the window end to a specified time.
    ShrinkEnd(i64),
    /// Node filter.
    NodeFilter(GqlNodeFilter),
    /// List of types.
    TypeFilter(Vec<String>),
}

#[derive(OneOfInput, Clone, Debug)]
pub enum NodeViewCollection {
    /// Contains only the default layer.
    DefaultLayer(bool),
    /// View at the latest time.
    Latest(bool),
    /// Snapshot at latest time.
    SnapshotLatest(bool),
    /// Snapshot at specified time.
    SnapshotAt(i64),
    /// List of included layers.
    Layers(Vec<String>),
    /// List of excluded layers.
    ExcludeLayers(Vec<String>),
    /// Single included layer.
    Layer(String),
    /// Single excluded layer.
    ExcludeLayer(String),
    /// Window between a start and end time.
    Window(Window),
    /// View at a specified time.
    At(i64),
    /// View before a specified time (end exclusive).
    Before(i64),
    /// View after a specified time (start exclusive).
    After(i64),
    /// Shrink a Window to a specified start and end time.
    ShrinkWindow(Window),
    /// Set the window start to a specified time.
    ShrinkStart(i64),
    /// Set the window end to a specified time.
    ShrinkEnd(i64),
    /// Node filter.
    NodeFilter(GqlNodeFilter),
}

#[derive(OneOfInput, Clone, Debug)]
pub enum EdgesViewCollection {
    /// Contains only the default layer.
    DefaultLayer(bool),
    /// Latest time.
    Latest(bool),
    /// Snapshot at latest time.
    SnapshotLatest(bool),
    /// Snapshot at specified time.
    SnapshotAt(i64),
    /// List of included layers.
    Layers(Vec<String>),
    /// List of excluded layers.
    ExcludeLayers(Vec<String>),
    /// Single included layer.
    Layer(String),
    /// Single excluded layer.
    ExcludeLayer(String),
    /// Window between a start and end time.
    Window(Window),
    /// View at a specified time.
    At(i64),
    /// View before a specified time (end exclusive).
    Before(i64),
    /// View after a specified time (start exclusive).
    After(i64),
    /// Shrink a Window to a specified start and end time.
    ShrinkWindow(Window),
    /// Set the window start to a specified time.
    ShrinkStart(i64),
    /// Set the window end to a specified time.
    ShrinkEnd(i64),
    /// Edge filter
    EdgeFilter(EdgeFilter),
}

#[derive(OneOfInput, Clone, Debug)]
pub enum EdgeViewCollection {
    /// Contains only the default layer.
    DefaultLayer(bool),
    /// Latest time.
    Latest(bool),
    /// Snapshot at latest time.
    SnapshotLatest(bool),
    /// Snapshot at specified time.
    SnapshotAt(i64),
    /// List of included layers.
    Layers(Vec<String>),
    /// List of excluded layers.
    ExcludeLayers(Vec<String>),
    /// Single included layer.
    Layer(String),
    /// Single excluded layer.
    ExcludeLayer(String),
    /// Window between a start and end time.
    Window(Window),
    /// View at a specified time.
    At(i64),
    /// View before a specified time (end exclusive).
    Before(i64),
    /// View after a specified time (start exclusive).
    After(i64),
    /// Shrink a Window to a specified start and end time.
    ShrinkWindow(Window),
    /// Set the window start to a specified time.
    ShrinkStart(i64),
    /// Set the window end to a specified time.
    ShrinkEnd(i64),
    /// Edge filter
    EdgeFilter(EdgeFilter),
}

#[derive(OneOfInput, Clone, Debug)]
pub enum PathFromNodeViewCollection {
    /// Latest time.
    Latest(bool),
    /// Latest snapshot.
    SnapshotLatest(bool),
    /// Time.
    SnapshotAt(i64),
    /// List of layers.
    Layers(Vec<String>),
    /// List of excluded layers.
    ExcludeLayers(Vec<String>),
    /// Single layer.
    Layer(String),
    /// Single layer to exclude.
    ExcludeLayer(String),
    /// Window between a start and end time.
    Window(Window),
    /// View at a specified time.
    At(i64),
    /// View before a specified time (end exclusive).
    Before(i64),
    /// View after a specified time (start exclusive).
    After(i64),
    /// Shrink a Window to a specified start and end time.
    ShrinkWindow(Window),
    /// Set the window start to a specified time.
    ShrinkStart(i64),
    /// Set the window end to a specified time.
    ShrinkEnd(i64),
}

#[derive(Enum, Copy, Clone, Debug)]
pub enum NodeField {
    /// Node id.
    NodeId,
    /// Node name.
    NodeName,
    /// Node type.
    NodeType,
}

impl Display for NodeField {
    fn fmt(&self, f: &mut Formatter<'_>) -> fmt::Result {
        write!(
            f,
            "{}",
            match self {
                NodeField::NodeId => "node_id",
                NodeField::NodeName => "node_name",
                NodeField::NodeType => "node_type",
            }
        )
    }
}

#[derive(InputObject, Clone, Debug)]
pub struct PropertyFilterNew {
    pub name: String,
    pub window: Option<Window>,
    #[graphql(name = "where")]
    pub where_: PropCondition,
}

#[derive(OneOfInput, Clone, Debug)]
pub enum PropCondition {
    Eq(Value),
    Ne(Value),
    Gt(Value),
    Ge(Value),
    Lt(Value),
    Le(Value),

    StartsWith(Value),
    EndsWith(Value),
    Contains(Value),
    NotContains(Value),

    IsIn(Value),
    IsNotIn(Value),

    IsSome(bool),
    IsNone(bool),

    And(Vec<PropCondition>),
    Or(Vec<PropCondition>),
    Not(Wrapped<PropCondition>),

    First(Wrapped<PropCondition>),
    Last(Wrapped<PropCondition>),
    Any(Wrapped<PropCondition>),
    All(Wrapped<PropCondition>),
    Sum(Wrapped<PropCondition>),
    Avg(Wrapped<PropCondition>),
    Min(Wrapped<PropCondition>),
    Max(Wrapped<PropCondition>),
    Len(Wrapped<PropCondition>),
}

impl PropCondition {
    pub fn op_name(&self) -> &'static str {
        use PropCondition::*;
        match self {
            Eq(_) => "eq",
            Ne(_) => "ne",
            Gt(_) => "gt",
            Ge(_) => "ge",
            Lt(_) => "lt",
            Le(_) => "le",

            StartsWith(_) => "startsWith",
            EndsWith(_) => "endsWith",
            Contains(_) => "contains",
            NotContains(_) => "notContains",

            IsIn(_) => "isIn",
            IsNotIn(_) => "isNotIn",

            IsSome(_) => "isSome",
            IsNone(_) => "isNone",

<<<<<<< HEAD
            And(_) | Or(_) | Not(_) | First(_) | Last(_) | Any(_) | All(_) | Sum(_) | Avg(_)
            | Min(_) | Max(_) | Len(_) => return None,
        })
=======
            And(_) => "and",
            Or(_) => "or",
            Not(_) => "not",

            First(_) => "first",
            Last(_) => "last",
            Any(_) => "any",
            All(_) => "all",

            Sum(_) => "sum",
            Avg(_) => "avg",
            Min(_) => "min",
            Max(_) => "max",
            Len(_) => "len",
        }
>>>>>>> bd833e66
    }
}

#[derive(OneOfInput, Clone, Debug)]
pub enum NodeFieldCondition {
    Eq(Value),
    Ne(Value),
    Gt(Value),
    Ge(Value),
    Lt(Value),
    Le(Value),

    StartsWith(Value),
    EndsWith(Value),
    Contains(Value),
    NotContains(Value),

    IsIn(Value),
    IsNotIn(Value),
}

impl NodeFieldCondition {
    pub fn op_name(&self) -> &'static str {
        use NodeFieldCondition::*;
        match self {
            Eq(_) => "eq",
            Ne(_) => "ne",
            Gt(_) => "gt",
            Ge(_) => "ge",
            Lt(_) => "lt",
            Le(_) => "le",
            StartsWith(_) => "startsWith",
            EndsWith(_) => "endsWith",
            Contains(_) => "contains",
            NotContains(_) => "notContains",
            IsIn(_) => "isIn",
            IsNotIn(_) => "isNotIn",
        }
    }
}

#[derive(InputObject, Clone, Debug)]
pub struct NodeFieldFilterNew {
    pub field: NodeField,
    #[graphql(name = "where")]
    pub where_: NodeFieldCondition,
}

#[derive(OneOfInput, Clone, Debug)]
#[graphql(name = "NodeFilter")]
pub enum GqlNodeFilter {
    /// Node filter.
    Node(NodeFieldFilterNew),
    /// Property filter.
    Property(PropertyFilterNew),
    /// Metadata filter.
    Metadata(PropertyFilterNew),
    /// Temporal property filter.
    TemporalProperty(PropertyFilterNew),
    /// AND operator.
    And(Vec<GqlNodeFilter>),
    /// OR operator.
    Or(Vec<GqlNodeFilter>),
    /// NOT operator.
    Not(Wrapped<GqlNodeFilter>),
}

#[derive(OneOfInput, Clone, Debug)]
#[graphql(name = "EdgeFilter")]
pub enum GqlEdgeFilter {
    /// Source node filter.
    Src(NodeFieldFilterNew),
    /// Destination node filter.
    Dst(NodeFieldFilterNew),
    /// Property filter.
    Property(PropertyFilterNew),
    /// Metadata filter.
    Metadata(PropertyFilterNew),
    /// Temporal property filter.
    TemporalProperty(PropertyFilterNew),
    /// AND operator.
    And(Vec<GqlEdgeFilter>),
    /// OR operator.
    Or(Vec<GqlEdgeFilter>),
    /// NOT operator.
    Not(Wrapped<GqlEdgeFilter>),
}

#[derive(Clone, Debug)]
pub struct Wrapped<T>(Box<T>);
impl<T> Deref for Wrapped<T> {
    type Target = T;
    fn deref(&self) -> &Self::Target {
        self.0.deref()
    }
}

impl<T: Register + 'static> Register for Wrapped<T> {
    fn register(registry: Registry) -> Registry {
        registry.register::<T>()
    }
}

impl<T: FromValue + GetInputTypeRef + InputTypeName + 'static> FromValue for Wrapped<T> {
    fn from_value(value: async_graphql::Result<ValueAccessor>) -> InputValueResult<Self> {
        T::from_value(value)
            .map(|v| Wrapped(Box::new(v)))
            .map_err(|e| e.propagate())
    }
}

impl<T: TypeName + 'static> TypeName for Wrapped<T> {
    fn get_type_name() -> Cow<'static, str> {
        T::get_type_name()
    }
}
impl<T: InputTypeName + 'static> InputTypeName for Wrapped<T> {}

fn peel_prop_wrappers_and_collect_ops<'a>(
    cond: &'a PropCondition,
    ops: &mut Vec<Op>,
) -> Option<&'a PropCondition> {
    use PropCondition::*;

    match cond {
        First(inner) => {
            ops.push(Op::First);
            Some(inner.deref())
        }
        Last(inner) => {
            ops.push(Op::Last);
            Some(inner.deref())
        }
        Any(inner) => {
            ops.push(Op::Any);
            Some(inner.deref())
        }
        All(inner) => {
            ops.push(Op::All);
            Some(inner.deref())
        }
        Sum(inner) => {
            ops.push(Op::Sum);
            Some(inner.deref())
        }
        Avg(inner) => {
            ops.push(Op::Avg);
            Some(inner.deref())
        }
        Min(inner) => {
            ops.push(Op::Min);
            Some(inner.deref())
        }
        Max(inner) => {
            ops.push(Op::Max);
            Some(inner.deref())
        }
        Len(inner) => {
            ops.push(Op::Len);
            Some(inner.deref())
        }

        _ => None,
    }
}

fn require_string_value(op: &str, v: &Value) -> Result<String, GraphError> {
    if let Value::Str(s) = v {
        Ok(s.clone())
    } else {
        Err(GraphError::InvalidGqlFilter(format!(
            "{op} requires a string value, got {v}"
        )))
    }
}

fn require_prop_list_value(op: &str, v: &Value) -> Result<PropertyFilterValue, GraphError> {
    if let Value::List(vs) = v {
        let props = vs
            .iter()
            .cloned()
            .map(Prop::try_from)
            .collect::<Result<Vec<_>, _>>()?;
        Ok(PropertyFilterValue::Set(Arc::new(
            props.into_iter().collect(),
        )))
    } else {
        Err(GraphError::InvalidGqlFilter(format!(
            "{op} requires a list value, got {v}"
        )))
    }
}

fn require_u64_value(op: &str, v: &Value) -> Result<u64, GraphError> {
    if let Value::U64(i) = v {
        Ok(*i)
    } else {
        Err(GraphError::InvalidGqlFilter(format!(
            "{op} requires a u64 value, got {v}"
        )))
    }
}

fn parse_node_id_scalar(op: &str, v: &Value) -> Result<FilterValue, GraphError> {
    match v {
        Value::U64(i) => Ok(FilterValue::ID(GID::U64(*i))),
        Value::Str(s) => Ok(FilterValue::ID(GID::Str(s.clone()))),
        other => Err(GraphError::InvalidGqlFilter(format!(
            "{op} requires int or str, got {other}"
        ))),
    }
}

fn parse_node_id_list(op: &str, v: &Value) -> Result<FilterValue, GraphError> {
    let Value::List(vs) = v else {
        return Err(GraphError::InvalidGqlFilter(format!(
            "{op} requires a list value, got {v}"
        )));
    };

    let all_u64 = vs.iter().all(|v| matches!(v, Value::U64(_)));
    let all_str = vs.iter().all(|v| matches!(v, Value::Str(_)));
    if !(all_u64 || all_str) {
        return Err(GraphError::InvalidGqlFilter(format!(
            "{op} requires a homogeneous list of ints or strings"
        )));
    }

    let mut set = HashSet::with_capacity(vs.len());
    if all_u64 {
        for v in vs {
            if let Value::U64(i) = v {
                set.insert(GID::U64(*i));
            }
        }
    } else {
        for v in vs {
            if let Value::Str(s) = v {
                set.insert(GID::Str(s.clone()));
            }
        }
    }
    Ok(FilterValue::IDSet(Arc::new(set)))
}

fn parse_string_list(op: &str, v: &Value) -> Result<FilterValue, GraphError> {
    let Value::List(vs) = v else {
        return Err(GraphError::InvalidGqlFilter(format!(
            "{op} requires a list value, got {v}"
        )));
    };

    let strings = vs
        .iter()
        .map(|v| {
            if let Value::Str(s) = v {
                Ok(s.clone())
            } else {
                Err(GraphError::InvalidGqlFilter(format!(
                    "Expected list of strings for {op}, got {v}"
                )))
            }
        })
        .collect::<Result<Vec<_>, _>>()?;

    Ok(FilterValue::Set(Arc::new(strings.into_iter().collect())))
}

fn translate_node_field_where(
    field: NodeField,
    cond: &NodeFieldCondition,
) -> Result<(String, FilterValue, FilterOperator), GraphError> {
    use FilterOperator as FO;
    use NodeField::*;
    use NodeFieldCondition::*;

    let field_name = field.to_string();
    let op = cond.op_name();

    Ok(match (field, cond) {
        (NodeId, Eq(v)) => (field_name, parse_node_id_scalar(op, v)?, FO::Eq),
        (NodeId, Ne(v)) => (field_name, parse_node_id_scalar(op, v)?, FO::Ne),
        (NodeId, Gt(v)) => (
            field_name,
            FilterValue::ID(GID::U64(require_u64_value(op, v)?)),
            FO::Gt,
        ),
        (NodeId, Ge(v)) => (
            field_name,
            FilterValue::ID(GID::U64(require_u64_value(op, v)?)),
            FO::Ge,
        ),
        (NodeId, Lt(v)) => (
            field_name,
            FilterValue::ID(GID::U64(require_u64_value(op, v)?)),
            FO::Lt,
        ),
        (NodeId, Le(v)) => (
            field_name,
            FilterValue::ID(GID::U64(require_u64_value(op, v)?)),
            FO::Le,
        ),

        (NodeId, StartsWith(v)) => (
            field_name,
            FilterValue::ID(GID::Str(require_string_value(op, v)?)),
            FO::StartsWith,
        ),
        (NodeId, EndsWith(v)) => (
            field_name,
            FilterValue::ID(GID::Str(require_string_value(op, v)?)),
            FO::EndsWith,
        ),
        (NodeId, Contains(v)) => (
            field_name,
            FilterValue::ID(GID::Str(require_string_value(op, v)?)),
            FO::Contains,
        ),
        (NodeId, NotContains(v)) => (
            field_name,
            FilterValue::ID(GID::Str(require_string_value(op, v)?)),
            FO::NotContains,
        ),

        (NodeId, IsIn(v)) => (field_name, parse_node_id_list(op, v)?, FO::IsIn),
        (NodeId, IsNotIn(v)) => (field_name, parse_node_id_list(op, v)?, FO::IsNotIn),

        (NodeName, Eq(v)) => (
            field_name,
            FilterValue::Single(require_string_value(op, v)?),
            FO::Eq,
        ),
        (NodeName, Ne(v)) => (
            field_name,
            FilterValue::Single(require_string_value(op, v)?),
            FO::Ne,
        ),
        (NodeName, Gt(v)) => (
            field_name,
            FilterValue::Single(require_string_value(op, v)?),
            FO::Gt,
        ),
        (NodeName, Ge(v)) => (
            field_name,
            FilterValue::Single(require_string_value(op, v)?),
            FO::Ge,
        ),
        (NodeName, Lt(v)) => (
            field_name,
            FilterValue::Single(require_string_value(op, v)?),
            FO::Lt,
        ),
        (NodeName, Le(v)) => (
            field_name,
            FilterValue::Single(require_string_value(op, v)?),
            FO::Le,
        ),

        (NodeName, StartsWith(v)) => (
            field_name,
            FilterValue::Single(require_string_value(op, v)?),
            FO::StartsWith,
        ),
        (NodeName, EndsWith(v)) => (
            field_name,
            FilterValue::Single(require_string_value(op, v)?),
            FO::EndsWith,
        ),
        (NodeName, Contains(v)) => (
            field_name,
            FilterValue::Single(require_string_value(op, v)?),
            FO::Contains,
        ),
        (NodeName, NotContains(v)) => (
            field_name,
            FilterValue::Single(require_string_value(op, v)?),
            FO::NotContains,
        ),

        (NodeName, IsIn(v)) => (field_name, parse_string_list(op, v)?, FO::IsIn),
        (NodeName, IsNotIn(v)) => (field_name, parse_string_list(op, v)?, FO::IsNotIn),

        (NodeType, Eq(v)) => (
            field_name,
            FilterValue::Single(require_string_value(op, v)?),
            FO::Eq,
        ),
        (NodeType, Ne(v)) => (
            field_name,
            FilterValue::Single(require_string_value(op, v)?),
            FO::Ne,
        ),
        (NodeType, Gt(v)) => (
            field_name,
            FilterValue::Single(require_string_value(op, v)?),
            FO::Gt,
        ),
        (NodeType, Ge(v)) => (
            field_name,
            FilterValue::Single(require_string_value(op, v)?),
            FO::Ge,
        ),
        (NodeType, Lt(v)) => (
            field_name,
            FilterValue::Single(require_string_value(op, v)?),
            FO::Lt,
        ),
        (NodeType, Le(v)) => (
            field_name,
            FilterValue::Single(require_string_value(op, v)?),
            FO::Le,
        ),

        (NodeType, StartsWith(v)) => (
            field_name,
            FilterValue::Single(require_string_value(op, v)?),
            FO::StartsWith,
        ),
        (NodeType, EndsWith(v)) => (
            field_name,
            FilterValue::Single(require_string_value(op, v)?),
            FO::EndsWith,
        ),
        (NodeType, Contains(v)) => (
            field_name,
            FilterValue::Single(require_string_value(op, v)?),
            FO::Contains,
        ),
        (NodeType, NotContains(v)) => (
            field_name,
            FilterValue::Single(require_string_value(op, v)?),
            FO::NotContains,
        ),

        (NodeType, IsIn(v)) => (field_name, parse_string_list(op, v)?, FO::IsIn),
        (NodeType, IsNotIn(v)) => (field_name, parse_string_list(op, v)?, FO::IsNotIn),
    })
}

fn translate_prop_leaf_to_filter(
    name_for_errors: &str,
    cmp: &PropCondition,
) -> Result<(FilterOperator, PropertyFilterValue), GraphError> {
    use FilterOperator as FO;
    use PropCondition::*;

    let single = |v: &Value| -> Result<PropertyFilterValue, GraphError> {
        Ok(PropertyFilterValue::Single(Prop::try_from(v.clone())?))
    };

    Ok(match cmp {
        Eq(v) => (FO::Eq, single(v)?),
        Ne(v) => (FO::Ne, single(v)?),
        Gt(v) => (FO::Gt, single(v)?),
        Ge(v) => (FO::Ge, single(v)?),
        Lt(v) => (FO::Lt, single(v)?),
        Le(v) => (FO::Le, single(v)?),

        StartsWith(v) => (
            FO::StartsWith,
            PropertyFilterValue::Single(Prop::Str(require_string_value(cmp.op_name(), v)?.into())),
        ),
        EndsWith(v) => (
            FO::EndsWith,
            PropertyFilterValue::Single(Prop::Str(require_string_value(cmp.op_name(), v)?.into())),
        ),

        Contains(v) => (FO::Contains, single(v)?),
        NotContains(v) => (FO::NotContains, single(v)?),

        IsIn(v) => (FO::IsIn, require_prop_list_value(cmp.op_name(), v)?),
        IsNotIn(v) => (FO::IsNotIn, require_prop_list_value(cmp.op_name(), v)?),

        IsSome(true) => (FO::IsSome, PropertyFilterValue::None),
        IsNone(true) => (FO::IsNone, PropertyFilterValue::None),

        And(_) | Or(_) | Not(_) | First(_) | Last(_) | Any(_) | All(_) | Sum(_) | Avg(_)
        | Min(_) | Max(_) | Len(_) | IsSome(false) | IsNone(false) => {
<<<<<<< HEAD
=======
            let op = cmp.op_name();
>>>>>>> bd833e66
            return Err(GraphError::InvalidGqlFilter(format!(
                "Expected comparison at leaf for {name_for_errors}; got '{op}'"
            )));
        }
    })
}

fn build_property_filter_from_condition_with_entity<M: Clone + Send + Sync + 'static>(
    prop_ref: PropertyRef,
    cond: &PropCondition,
    entity: M,
) -> Result<PropertyFilter<M>, GraphError> {
    let mut ops: Vec<Op> = Vec::new();
    let mut cursor = cond;
    while let Some(inner) = peel_prop_wrappers_and_collect_ops(cursor, &mut ops) {
        cursor = inner;
    }
    let (operator, prop_value) = translate_prop_leaf_to_filter(prop_ref.name(), cursor)?;
    Ok(PropertyFilter {
        prop_ref,
        prop_value,
        operator,
        ops,
        entity,
    })
}

fn build_windowed_property_filter_from_condition<M: Clone + Send + Sync + 'static>(
    prop_ref: PropertyRef,
    cond: &PropCondition,
    start: i64,
    end: i64,
) -> Result<PropertyFilter<raphtory::db::graph::views::filter::model::Windowed<M>>, GraphError> {
    build_property_filter_from_condition_with_entity::<
        raphtory::db::graph::views::filter::model::Windowed<M>,
    >(
        prop_ref,
        cond,
        raphtory::db::graph::views::filter::model::Windowed::from_times(start, end),
    )
}

fn build_node_filter_from_prop_condition(
    prop_ref: PropertyRef,
    cond: &PropCondition,
) -> Result<CompositeNodeFilter, GraphError> {
    use PropCondition::*;

    match cond {
        And(list) => {
            let mut it = list.iter();
            let first = it
                .next()
                .ok_or_else(|| GraphError::InvalidGqlFilter("and expects non-empty list".into()))?;
            let mut acc = build_node_filter_from_prop_condition(prop_ref.clone(), first)?;
            for c in it {
                let next = build_node_filter_from_prop_condition(prop_ref.clone(), c)?;
                acc = CompositeNodeFilter::And(Box::new(acc), Box::new(next));
            }
            Ok(acc)
        }
        Or(list) => {
            let mut it = list.iter();
            let first = it
                .next()
                .ok_or_else(|| GraphError::InvalidGqlFilter("or expects non-empty list".into()))?;
            let mut acc = build_node_filter_from_prop_condition(prop_ref.clone(), first)?;
            for c in it {
                let next = build_node_filter_from_prop_condition(prop_ref.clone(), c)?;
                acc = CompositeNodeFilter::Or(Box::new(acc), Box::new(next));
            }
            Ok(acc)
        }
        Not(inner) => {
            let nf = build_node_filter_from_prop_condition(prop_ref, inner)?;
            Ok(CompositeNodeFilter::Not(Box::new(nf)))
        }
        _ => {
<<<<<<< HEAD
            let pf = build_property_filter_from_condition_with_entity::<
                raphtory::db::graph::views::filter::model::node_filter::NodeFilter,
            >(
                prop_ref,
                cond,
                raphtory::db::graph::views::filter::model::node_filter::NodeFilter,
            )?;
=======
            let pf = build_property_filter_from_condition::<NodeFilter>(prop_ref, cond)?;
>>>>>>> bd833e66
            Ok(CompositeNodeFilter::Property(pf))
        }
    }
}

impl TryFrom<GqlNodeFilter> for CompositeNodeFilter {
    type Error = GraphError;
    fn try_from(filter: GqlNodeFilter) -> Result<Self, Self::Error> {
        match filter {
            GqlNodeFilter::Node(node) => {
                let (field_name, field_value, operator) =
                    translate_node_field_where(node.field, &node.where_)?;
                Ok(CompositeNodeFilter::Node(Filter {
                    field_name,
                    field_value,
                    operator,
                }))
            }
            GqlNodeFilter::Property(prop) => {
                let prop_ref = PropertyRef::Property(prop.name);
                build_node_filter_from_prop_condition(prop_ref, &prop.where_)
            }
            GqlNodeFilter::Metadata(prop) => {
                let prop_ref = PropertyRef::Metadata(prop.name);
                build_node_filter_from_prop_condition(prop_ref, &prop.where_)
            }
            GqlNodeFilter::TemporalProperty(prop) => {
                let prop_ref = PropertyRef::TemporalProperty(prop.name);
                if let Some(w) = prop.window {
                    let pf = build_windowed_property_filter_from_condition::<
                        raphtory::db::graph::views::filter::model::node_filter::NodeFilter,
                    >(prop_ref, &prop.where_, w.start, w.end)?;
                    return Ok(CompositeNodeFilter::PropertyWindowed(pf));
                }

                let pf = build_property_filter_from_condition_with_entity::<
                    raphtory::db::graph::views::filter::model::node_filter::NodeFilter,
                >(
                    prop_ref,
                    &prop.where_,
                    raphtory::db::graph::views::filter::model::node_filter::NodeFilter,
                )?;
                Ok(CompositeNodeFilter::Property(pf))
            }
            GqlNodeFilter::And(and_filters) => {
                let mut iter = and_filters.into_iter().map(TryInto::try_into);
                let first = iter.next().ok_or_else(|| {
                    GraphError::InvalidGqlFilter("Filter 'and' requires non-empty list".into())
                })??;
                Ok(iter.try_fold(first, |acc, next| {
                    let n = next?;
                    Ok::<_, GraphError>(CompositeNodeFilter::And(Box::new(acc), Box::new(n)))
                })?)
            }
            GqlNodeFilter::Or(or_filters) => {
                let mut iter = or_filters.into_iter().map(TryInto::try_into);
                let first = iter.next().ok_or_else(|| {
                    GraphError::InvalidGqlFilter("Filter 'or' requires non-empty list".into())
                })??;
                Ok(iter.try_fold(first, |acc, next| {
                    let n = next?;
                    Ok::<_, GraphError>(CompositeNodeFilter::Or(Box::new(acc), Box::new(n)))
                })?)
            }
            GqlNodeFilter::Not(not_filters) => {
                let inner = CompositeNodeFilter::try_from(not_filters.deref().clone())?;
                Ok(CompositeNodeFilter::Not(Box::new(inner)))
            }
        }
    }
}

fn build_edge_filter_from_prop_condition(
    prop_ref: PropertyRef,
    cond: &PropCondition,
) -> Result<CompositeEdgeFilter, GraphError> {
    use PropCondition::*;

    match cond {
        And(list) => {
            let mut it = list.iter();
            let first = it
                .next()
                .ok_or_else(|| GraphError::InvalidGqlFilter("and expects non-empty list".into()))?;
            let mut acc = build_edge_filter_from_prop_condition(prop_ref.clone(), first)?;
            for c in it {
                let next = build_edge_filter_from_prop_condition(prop_ref.clone(), c)?;
                acc = CompositeEdgeFilter::And(Box::new(acc), Box::new(next));
            }
            Ok(acc)
        }
        Or(list) => {
            let mut it = list.iter();
            let first = it
                .next()
                .ok_or_else(|| GraphError::InvalidGqlFilter("or expects non-empty list".into()))?;
            let mut acc = build_edge_filter_from_prop_condition(prop_ref.clone(), first)?;
            for c in it {
                let next = build_edge_filter_from_prop_condition(prop_ref.clone(), c)?;
                acc = CompositeEdgeFilter::Or(Box::new(acc), Box::new(next));
            }
            Ok(acc)
        }
        Not(inner) => {
            let ef = build_edge_filter_from_prop_condition(prop_ref, inner)?;
            Ok(CompositeEdgeFilter::Not(Box::new(ef)))
        }
        _ => {
<<<<<<< HEAD
            let pf = build_property_filter_from_condition_with_entity::<
                raphtory::db::graph::views::filter::model::edge_filter::EdgeFilter,
            >(
                prop_ref,
                cond,
                raphtory::db::graph::views::filter::model::edge_filter::EdgeFilter,
            )?;
=======
            let pf = build_property_filter_from_condition::<EdgeFilter>(prop_ref, cond)?;
>>>>>>> bd833e66
            Ok(CompositeEdgeFilter::Property(pf))
        }
    }
}

impl TryFrom<GqlEdgeFilter> for CompositeEdgeFilter {
    type Error = GraphError;
    fn try_from(filter: GqlEdgeFilter) -> Result<Self, Self::Error> {
        match filter {
            GqlEdgeFilter::Src(src) => {
                if matches!(src.field, NodeField::NodeType) {
                    return Err(GraphError::InvalidGqlFilter(
                        "Src filter does not support NODE_TYPE".into(),
                    ));
                }
                let (_, field_value, operator) =
                    translate_node_field_where(src.field, &src.where_)?;
                Ok(CompositeEdgeFilter::Edge(Filter {
                    field_name: "src".to_string(),
                    field_value,
                    operator,
                }))
            }
            GqlEdgeFilter::Dst(dst) => {
                if matches!(dst.field, NodeField::NodeType) {
                    return Err(GraphError::InvalidGqlFilter(
                        "Dst filter does not support NODE_TYPE".into(),
                    ));
                }
                let (_, field_value, operator) =
                    translate_node_field_where(dst.field, &dst.where_)?;
                Ok(CompositeEdgeFilter::Edge(Filter {
                    field_name: "dst".to_string(),
                    field_value,
                    operator,
                }))
            }
            GqlEdgeFilter::Property(p) => {
                let prop_ref = PropertyRef::Property(p.name);
                build_edge_filter_from_prop_condition(prop_ref, &p.where_)
            }
            GqlEdgeFilter::Metadata(p) => {
                let prop_ref = PropertyRef::Metadata(p.name);
                build_edge_filter_from_prop_condition(prop_ref, &p.where_)
            }
            GqlEdgeFilter::TemporalProperty(p) => {
                let prop_ref = PropertyRef::TemporalProperty(p.name);
                if let Some(w) = p.window {
                    let pf = build_windowed_property_filter_from_condition::<
                        raphtory::db::graph::views::filter::model::edge_filter::EdgeFilter,
                    >(prop_ref, &p.where_, w.start, w.end)?;
                    return Ok(CompositeEdgeFilter::PropertyWindowed(pf));
                }

                let pf = build_property_filter_from_condition_with_entity::<
                    raphtory::db::graph::views::filter::model::edge_filter::EdgeFilter,
                >(
                    prop_ref,
                    &p.where_,
                    raphtory::db::graph::views::filter::model::edge_filter::EdgeFilter,
                )?;
                Ok(CompositeEdgeFilter::Property(pf))
            }
            GqlEdgeFilter::And(and_filters) => {
                let mut iter = and_filters.into_iter().map(TryInto::try_into);
                let first = iter.next().ok_or_else(|| {
                    GraphError::InvalidGqlFilter("Filter 'and' requires non-empty list".into())
                })??;
                Ok(iter.try_fold(first, |acc, next| {
                    let n = next?;
                    Ok::<_, GraphError>(CompositeEdgeFilter::And(Box::new(acc), Box::new(n)))
                })?)
            }
            GqlEdgeFilter::Or(or_filters) => {
                let mut iter = or_filters.into_iter().map(TryInto::try_into);
                let first = iter.next().ok_or_else(|| {
                    GraphError::InvalidGqlFilter("Filter 'or' requires non-empty list".into())
                })??;
                Ok(iter.try_fold(first, |acc, next| {
                    let n = next?;
                    Ok::<_, GraphError>(CompositeEdgeFilter::Or(Box::new(acc), Box::new(n)))
                })?)
            }
            GqlEdgeFilter::Not(not_filters) => {
                let inner = CompositeEdgeFilter::try_from(not_filters.deref().clone())?;
                Ok(CompositeEdgeFilter::Not(Box::new(inner)))
            }
        }
    }
}<|MERGE_RESOLUTION|>--- conflicted
+++ resolved
@@ -191,7 +191,7 @@
     /// Set the window end to a specified time.
     ShrinkEnd(i64),
     /// Edge filter
-    EdgeFilter(EdgeFilter),
+    EdgeFilter(GqlEdgeFilter),
 }
 
 #[derive(OneOfInput, Clone, Debug)]
@@ -227,7 +227,7 @@
     /// Set the window end to a specified time.
     ShrinkEnd(i64),
     /// Edge filter
-    EdgeFilter(EdgeFilter),
+    EdgeFilter(GqlEdgeFilter),
 }
 
 #[derive(OneOfInput, Clone, Debug)]
@@ -351,11 +351,6 @@
             IsSome(_) => "isSome",
             IsNone(_) => "isNone",
 
-<<<<<<< HEAD
-            And(_) | Or(_) | Not(_) | First(_) | Last(_) | Any(_) | All(_) | Sum(_) | Avg(_)
-            | Min(_) | Max(_) | Len(_) => return None,
-        })
-=======
             And(_) => "and",
             Or(_) => "or",
             Not(_) => "not",
@@ -371,7 +366,6 @@
             Max(_) => "max",
             Len(_) => "len",
         }
->>>>>>> bd833e66
     }
 }
 
@@ -850,10 +844,7 @@
 
         And(_) | Or(_) | Not(_) | First(_) | Last(_) | Any(_) | All(_) | Sum(_) | Avg(_)
         | Min(_) | Max(_) | Len(_) | IsSome(false) | IsNone(false) => {
-<<<<<<< HEAD
-=======
             let op = cmp.op_name();
->>>>>>> bd833e66
             return Err(GraphError::InvalidGqlFilter(format!(
                 "Expected comparison at leaf for {name_for_errors}; got '{op}'"
             )));
@@ -932,17 +923,9 @@
             Ok(CompositeNodeFilter::Not(Box::new(nf)))
         }
         _ => {
-<<<<<<< HEAD
-            let pf = build_property_filter_from_condition_with_entity::<
-                raphtory::db::graph::views::filter::model::node_filter::NodeFilter,
-            >(
-                prop_ref,
-                cond,
-                raphtory::db::graph::views::filter::model::node_filter::NodeFilter,
+            let pf = build_property_filter_from_condition_with_entity::<NodeFilter>(
+                prop_ref, cond, NodeFilter,
             )?;
-=======
-            let pf = build_property_filter_from_condition::<NodeFilter>(prop_ref, cond)?;
->>>>>>> bd833e66
             Ok(CompositeNodeFilter::Property(pf))
         }
     }
@@ -972,18 +955,19 @@
             GqlNodeFilter::TemporalProperty(prop) => {
                 let prop_ref = PropertyRef::TemporalProperty(prop.name);
                 if let Some(w) = prop.window {
-                    let pf = build_windowed_property_filter_from_condition::<
-                        raphtory::db::graph::views::filter::model::node_filter::NodeFilter,
-                    >(prop_ref, &prop.where_, w.start, w.end)?;
+                    let pf = build_windowed_property_filter_from_condition::<NodeFilter>(
+                        prop_ref,
+                        &prop.where_,
+                        w.start,
+                        w.end,
+                    )?;
                     return Ok(CompositeNodeFilter::PropertyWindowed(pf));
                 }
 
-                let pf = build_property_filter_from_condition_with_entity::<
-                    raphtory::db::graph::views::filter::model::node_filter::NodeFilter,
-                >(
+                let pf = build_property_filter_from_condition_with_entity::<NodeFilter>(
                     prop_ref,
                     &prop.where_,
-                    raphtory::db::graph::views::filter::model::node_filter::NodeFilter,
+                    NodeFilter,
                 )?;
                 Ok(CompositeNodeFilter::Property(pf))
             }
@@ -1051,17 +1035,9 @@
             Ok(CompositeEdgeFilter::Not(Box::new(ef)))
         }
         _ => {
-<<<<<<< HEAD
-            let pf = build_property_filter_from_condition_with_entity::<
-                raphtory::db::graph::views::filter::model::edge_filter::EdgeFilter,
-            >(
-                prop_ref,
-                cond,
-                raphtory::db::graph::views::filter::model::edge_filter::EdgeFilter,
+            let pf = build_property_filter_from_condition_with_entity::<EdgeFilter>(
+                prop_ref, cond, EdgeFilter,
             )?;
-=======
-            let pf = build_property_filter_from_condition::<EdgeFilter>(prop_ref, cond)?;
->>>>>>> bd833e66
             Ok(CompositeEdgeFilter::Property(pf))
         }
     }
@@ -1110,18 +1086,14 @@
             GqlEdgeFilter::TemporalProperty(p) => {
                 let prop_ref = PropertyRef::TemporalProperty(p.name);
                 if let Some(w) = p.window {
-                    let pf = build_windowed_property_filter_from_condition::<
-                        raphtory::db::graph::views::filter::model::edge_filter::EdgeFilter,
-                    >(prop_ref, &p.where_, w.start, w.end)?;
+                    let pf = build_windowed_property_filter_from_condition::<EdgeFilter>(
+                        prop_ref, &p.where_, w.start, w.end,
+                    )?;
                     return Ok(CompositeEdgeFilter::PropertyWindowed(pf));
                 }
 
-                let pf = build_property_filter_from_condition_with_entity::<
-                    raphtory::db::graph::views::filter::model::edge_filter::EdgeFilter,
-                >(
-                    prop_ref,
-                    &p.where_,
-                    raphtory::db::graph::views::filter::model::edge_filter::EdgeFilter,
+                let pf = build_property_filter_from_condition_with_entity::<EdgeFilter>(
+                    prop_ref, &p.where_, EdgeFilter,
                 )?;
                 Ok(CompositeEdgeFilter::Property(pf))
             }
