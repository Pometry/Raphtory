use crate::model::graph::{property::Value, timeindex::GqlTimeInput};
use async_graphql::dynamic::ValueAccessor;
use dynamic_graphql::{
    internal::{
        FromValue, GetInputTypeRef, InputTypeName, InputValueResult, Register, Registry, TypeName,
    },
    Enum, InputObject, OneOfInput,
};
use raphtory::{
    db::graph::views::filter::model::{
        edge_filter::CompositeEdgeFilter,
        filter_operator::FilterOperator,
        node_filter::CompositeNodeFilter,
        property_filter::{PropertyFilter, PropertyFilterValue, PropertyRef, Temporal},
        Filter, FilterValue,
    },
    errors::GraphError,
};
use raphtory_api::core::entities::properties::prop::Prop;
use std::{
    borrow::Cow,
    fmt,
    fmt::{Display, Formatter},
    ops::Deref,
    sync::Arc,
};

#[derive(OneOfInput, Clone, Debug)]
pub enum GraphViewCollection {
    /// Contains only the default layer.
    DefaultLayer(bool),
    /// List of included layers.
    Layers(Vec<String>),
    /// List of excluded layers.
    ExcludeLayers(Vec<String>),
    /// Single included layer.
    Layer(String),
    /// Single excluded layer.
    ExcludeLayer(String),
    /// Subgraph nodes.
    Subgraph(Vec<String>),
    /// Subgraph node types.
    SubgraphNodeTypes(Vec<String>),
    /// List of excluded nodes.
    ExcludeNodes(Vec<String>),
    /// Valid state.
    Valid(bool),
    /// Window between a start and end time.
    Window(Window),
<<<<<<< HEAD
    At(GqlTimeInput),
    Latest(bool),
    SnapshotAt(GqlTimeInput),
    SnapshotLatest(bool),
    Before(GqlTimeInput),
    After(GqlTimeInput),
    ShrinkWindow(Window),
    ShrinkStart(GqlTimeInput),
    ShrinkEnd(GqlTimeInput),
=======
    /// View at a specified time.
    At(i64),
    /// View at the latest time.
    Latest(bool),
    /// Snapshot at specified time.
    SnapshotAt(i64),
    /// Snapshot at latest time.
    SnapshotLatest(bool),
    /// View before a specified time (end exclusive).
    Before(i64),
    /// View after a specified time (start exclusive).
    After(i64),
    /// Shrink a Window to a specified start and end time.
    ShrinkWindow(Window),
    /// Set the window start to a specified time.
    ShrinkStart(i64),
    /// Set the window end to a specified time.
    ShrinkEnd(i64),
    /// Node filter.
>>>>>>> 5086c5ae
    NodeFilter(NodeFilter),
    /// Edge filter.
    EdgeFilter(EdgeFilter),
}

#[derive(OneOfInput, Clone, Debug)]
pub enum NodesViewCollection {
    /// Contains only the default layer.
    DefaultLayer(bool),
    /// View at the latest time.
    Latest(bool),
    /// Snapshot at latest time.
    SnapshotLatest(bool),
    /// List of included layers.
    Layers(Vec<String>),
    /// List of excluded layers.
    ExcludeLayers(Vec<String>),
    /// Single included layer.
    Layer(String),
    /// Single excluded layer.
    ExcludeLayer(String),
    /// Window between a start and end time.
    Window(Window),
<<<<<<< HEAD
    At(GqlTimeInput),
    SnapshotAt(GqlTimeInput),
    Before(GqlTimeInput),
    After(GqlTimeInput),
    ShrinkWindow(Window),
    ShrinkStart(GqlTimeInput),
    ShrinkEnd(GqlTimeInput),
=======
    /// View at a specified time.
    At(i64),
    /// Snapshot at specified time.
    SnapshotAt(i64),
    /// View before a specified time (end exclusive).
    Before(i64),
    /// View after a specified time (start exclusive).
    After(i64),
    /// Shrink a Window to a specified start and end time.
    ShrinkWindow(Window),
    /// Set the window start to a specified time.
    ShrinkStart(i64),
    /// Set the window end to a specified time.
    ShrinkEnd(i64),
    /// Node filter.
>>>>>>> 5086c5ae
    NodeFilter(NodeFilter),
    /// List of types.
    TypeFilter(Vec<String>),
}

#[derive(OneOfInput, Clone, Debug)]
pub enum NodeViewCollection {
    /// Contains only the default layer.
    DefaultLayer(bool),
    /// View at the latest time.
    Latest(bool),
    /// Snapshot at latest time.
    SnapshotLatest(bool),
<<<<<<< HEAD
    SnapshotAt(GqlTimeInput),
=======
    /// Snapshot at specified time.
    SnapshotAt(i64),
    /// List of included layers.
>>>>>>> 5086c5ae
    Layers(Vec<String>),
    /// List of excluded layers.
    ExcludeLayers(Vec<String>),
    /// Single included layer.
    Layer(String),
    /// Single excluded layer.
    ExcludeLayer(String),
    /// Window between a start and end time.
    Window(Window),
<<<<<<< HEAD
    At(GqlTimeInput),
    Before(GqlTimeInput),
    After(GqlTimeInput),
    ShrinkWindow(Window),
    ShrinkStart(GqlTimeInput),
    ShrinkEnd(GqlTimeInput),
=======
    /// View at a specified time.
    At(i64),
    /// View before a specified time (end exclusive).
    Before(i64),
    /// View after a specified time (start exclusive).
    After(i64),
    /// Shrink a Window to a specified start and end time.
    ShrinkWindow(Window),
    /// Set the window start to a specified time.
    ShrinkStart(i64),
    /// Set the window end to a specified time.
    ShrinkEnd(i64),
    /// Node filter.
>>>>>>> 5086c5ae
    NodeFilter(NodeFilter),
}

#[derive(OneOfInput, Clone, Debug)]
pub enum EdgesViewCollection {
    /// Contains only the default layer.
    DefaultLayer(bool),
    /// Latest time.
    Latest(bool),
    /// Snapshot at latest time.
    SnapshotLatest(bool),
<<<<<<< HEAD
    SnapshotAt(GqlTimeInput),
=======
    /// Snapshot at specified time.
    SnapshotAt(i64),
    /// List of included layers.
>>>>>>> 5086c5ae
    Layers(Vec<String>),
    /// List of excluded layers.
    ExcludeLayers(Vec<String>),
    /// Single included layer.
    Layer(String),
    /// Single excluded layer.
    ExcludeLayer(String),
    /// Window between a start and end time.
    Window(Window),
<<<<<<< HEAD
    At(GqlTimeInput),
    Before(GqlTimeInput),
    After(GqlTimeInput),
    ShrinkWindow(Window),
    ShrinkStart(GqlTimeInput),
    ShrinkEnd(GqlTimeInput),
=======
    /// View at a specified time.
    At(i64),
    /// View before a specified time (end exclusive).
    Before(i64),
    /// View after a specified time (start exclusive).
    After(i64),
    /// Shrink a Window to a specified start and end time.
    ShrinkWindow(Window),
    /// Set the window start to a specified time.
    ShrinkStart(i64),
    /// Set the window end to a specified time.
    ShrinkEnd(i64),
>>>>>>> 5086c5ae
}

#[derive(OneOfInput, Clone, Debug)]
pub enum EdgeViewCollection {
    /// Contains only the default layer.
    DefaultLayer(bool),
    /// Latest time.
    Latest(bool),
    /// Snapshot at latest time.
    SnapshotLatest(bool),
<<<<<<< HEAD
    SnapshotAt(GqlTimeInput),
=======
    /// Snapshot at specified time.
    SnapshotAt(i64),
    /// List of included layers.
>>>>>>> 5086c5ae
    Layers(Vec<String>),
    /// List of excluded layers.
    ExcludeLayers(Vec<String>),
    /// Single included layer.
    Layer(String),
    /// Single excluded layer.
    ExcludeLayer(String),
    /// Window between a start and end time.
    Window(Window),
<<<<<<< HEAD
    At(GqlTimeInput),
    Before(GqlTimeInput),
    After(GqlTimeInput),
    ShrinkWindow(Window),
    ShrinkStart(GqlTimeInput),
    ShrinkEnd(GqlTimeInput),
=======
    /// View at a specified time.
    At(i64),
    /// View before a specified time (end exclusive).
    Before(i64),
    /// View after a specified time (start exclusive).
    After(i64),
    /// Shrink a Window to a specified start and end time.
    ShrinkWindow(Window),
    /// Set the window start to a specified time.
    ShrinkStart(i64),
    /// Set the window end to a specified time.
    ShrinkEnd(i64),
>>>>>>> 5086c5ae
}

#[derive(OneOfInput, Clone, Debug)]
pub enum PathFromNodeViewCollection {
    /// Latest time.
    Latest(bool),
    /// Latest snapshot.
    SnapshotLatest(bool),
<<<<<<< HEAD
    SnapshotAt(GqlTimeInput),
=======
    /// Time.
    SnapshotAt(i64),
    /// List of layers.
>>>>>>> 5086c5ae
    Layers(Vec<String>),
    /// List of excluded layers.
    ExcludeLayers(Vec<String>),
    /// Single layer.
    Layer(String),
    /// Single layer to exclude.
    ExcludeLayer(String),
    /// Window between a start and end time.
    Window(Window),
<<<<<<< HEAD
    At(GqlTimeInput),
    Before(GqlTimeInput),
    After(GqlTimeInput),
    ShrinkWindow(Window),
    ShrinkStart(GqlTimeInput),
    ShrinkEnd(GqlTimeInput),
=======
    /// View at a specified time.
    At(i64),
    /// View before a specified time (end exclusive).
    Before(i64),
    /// View after a specified time (start exclusive).
    After(i64),
    /// Shrink a Window to a specified start and end time.
    ShrinkWindow(Window),
    /// Set the window start to a specified time.
    ShrinkStart(i64),
    /// Set the window end to a specified time.
    ShrinkEnd(i64),
>>>>>>> 5086c5ae
}

#[derive(InputObject, Clone, Debug)]
pub struct Window {
<<<<<<< HEAD
    pub start: GqlTimeInput,
    pub end: GqlTimeInput,
=======
    /// Window start time.
    pub start: i64,
    /// Window end time.
    pub end: i64,
>>>>>>> 5086c5ae
}

#[derive(Enum, Copy, Clone, Debug)]
pub enum Operator {
    /// Equality operator.
    Equal,
    /// Inequality operator.
    NotEqual,
    /// Greater Than Or Equal operator.
    GreaterThanOrEqual,
    /// Less Than Or Equal operator.
    LessThanOrEqual,
    /// Greater Than operator.
    GreaterThan,
    /// Less Than operator.
    LessThan,
    /// Is None operator.
    IsNone,
    /// Is Some operator.
    IsSome,
    /// Is In operator.
    IsIn,
    /// Is Not In operator.
    IsNotIn,
    /// Contains operator.
    Contains,
    /// Not Contains operator.
    NotContains,
}

impl Display for Operator {
    fn fmt(&self, f: &mut Formatter<'_>) -> fmt::Result {
        let op_str = match self {
            Operator::Equal => "EQUAL",
            Operator::NotEqual => "NOT_EQUAL",
            Operator::GreaterThanOrEqual => "GREATER_THAN_OR_EQUAL",
            Operator::LessThanOrEqual => "LESS_THAN_OR_EQUAL",
            Operator::GreaterThan => "GREATER_THAN",
            Operator::LessThan => "LESS_THAN",
            Operator::IsNone => "IS_NONE",
            Operator::IsSome => "IS_SOME",
            Operator::IsIn => "IS_IN",
            Operator::IsNotIn => "IS_NOT_IN",
            Operator::Contains => "CONTAINS",
            Operator::NotContains => "NOT_CONTAINS",
        };
        write!(f, "{op_str}")
    }
}

#[derive(OneOfInput, Clone, Debug)]
pub enum NodeFilter {
    /// Node filter.
    Node(NodeFieldFilter),
    /// Property filter.
    Property(PropertyFilterExpr),
    /// Metadata filter.
    Metadata(MetadataFilterExpr),
    /// Temporal property filter.
    TemporalProperty(TemporalPropertyFilterExpr),
    /// AND operator.
    And(Vec<NodeFilter>),
    /// OR operator.
    Or(Vec<NodeFilter>),
    /// NOT operator.
    Not(Wrapped<NodeFilter>),
}

#[derive(Clone, Debug)]
pub struct Wrapped<T>(Box<T>);

impl<T> Deref for Wrapped<T> {
    type Target = T;

    fn deref(&self) -> &Self::Target {
        self.0.deref()
    }
}

impl<T: Register + 'static> Register for Wrapped<T> {
    fn register(registry: Registry) -> Registry {
        registry.register::<T>()
    }
}

impl<T: FromValue + GetInputTypeRef + InputTypeName + 'static> FromValue for Wrapped<T> {
    fn from_value(value: async_graphql::Result<ValueAccessor>) -> InputValueResult<Self> {
        match T::from_value(value) {
            Ok(value) => Ok(Wrapped(Box::new(value))),
            Err(err) => Err(err.propagate()),
        }
    }
}

impl<T: TypeName + 'static> TypeName for Wrapped<T> {
    fn get_type_name() -> Cow<'static, str> {
        T::get_type_name()
    }
}

impl<T: InputTypeName + 'static> InputTypeName for Wrapped<T> {}

#[derive(InputObject, Clone, Debug)]
pub struct NodeFieldFilter {
    /// Node component to compare against.
    pub field: NodeField,
    /// Operator filter.
    pub operator: Operator,
    /// Value filter.
    pub value: Value,
}

impl NodeFieldFilter {
    pub fn validate(&self) -> Result<(), GraphError> {
        validate_operator_value_pair(self.operator, &Some(self.value.clone()))
    }
}

#[derive(Enum, Copy, Clone, Debug)]
pub enum NodeField {
    /// Node name.
    NodeName,
    /// Node type.
    NodeType,
}

#[derive(OneOfInput, Clone, Debug)]
pub enum EdgeFilter {
    /// Source node.
    Src(NodeFieldFilter),
    /// Destination node.
    Dst(NodeFieldFilter),
    /// Property.
    Property(PropertyFilterExpr),
    /// Metadata.
    Metadata(MetadataFilterExpr),
    /// Temporal property.
    TemporalProperty(TemporalPropertyFilterExpr),
    /// AND operator.
    And(Vec<EdgeFilter>),
    /// OR operator.
    Or(Vec<EdgeFilter>),
    /// NOT operator.
    Not(Wrapped<EdgeFilter>),
}

#[derive(InputObject, Clone, Debug)]
pub struct PropertyFilterExpr {
    /// Node property to compare against.
    pub name: String,
    /// Operator.
    pub operator: Operator,
    /// Value.
    pub value: Option<Value>,
}

impl PropertyFilterExpr {
    pub fn validate(&self) -> Result<(), GraphError> {
        validate_operator_value_pair(self.operator, &self.value)
    }
}

#[derive(InputObject, Clone, Debug)]
pub struct MetadataFilterExpr {
    /// Node metadata to compare against.
    pub name: String,
    /// Operator.
    pub operator: Operator,
    /// Value.
    pub value: Option<Value>,
}

impl MetadataFilterExpr {
    pub fn validate(&self) -> Result<(), GraphError> {
        validate_operator_value_pair(self.operator, &self.value)
    }
}

#[derive(InputObject, Clone, Debug)]
pub struct TemporalPropertyFilterExpr {
    /// Name.
    pub name: String,
    /// Type of temporal property. Choose from: any, latest.
    pub temporal: TemporalType,
    /// Operator.
    pub operator: Operator,
    /// Value.
    pub value: Option<Value>,
}

impl TemporalPropertyFilterExpr {
    pub fn validate(&self) -> Result<(), GraphError> {
        validate_operator_value_pair(self.operator, &self.value)
    }
}

#[derive(Enum, Copy, Clone, Debug)]
pub enum TemporalType {
    /// Any.
    Any,
    /// Latest.
    Latest,
}

fn field_value(value: Value, operator: Operator) -> Result<FilterValue, GraphError> {
    let prop = Prop::try_from(value.clone())?;
    match (prop, operator) {
        (Prop::List(list), Operator::IsIn | Operator::IsNotIn) => {
            let strings: Vec<String> = list
                .iter()
                .map(|p| match p {
                    Prop::Str(s) => Ok(s.to_string()),
                    _ => Err(GraphError::InvalidGqlFilter(format!(
                        "Invalid field value {:?} or operator {}",
                        value, operator
                    ))),
                })
                .collect::<Result<_, _>>()?;

            Ok(FilterValue::Set(Arc::new(
                strings.iter().cloned().collect(),
            )))
        }
        (Prop::Str(p), _) => Ok(FilterValue::Single(p.to_string())),
        _ => Err(GraphError::InvalidGqlFilter(format!(
            "Invalid field value {:?} or operator {}",
            value, operator
        ))),
    }
}

impl TryFrom<NodeFilter> for CompositeNodeFilter {
    type Error = GraphError;

    fn try_from(filter: NodeFilter) -> Result<Self, Self::Error> {
        match filter {
            NodeFilter::Node(node) => {
                node.validate()?;
                Ok(CompositeNodeFilter::Node(Filter {
                    field_name: node.field.to_string(),
                    field_value: field_value(node.value, node.operator)?,
                    operator: node.operator.into(),
                }))
            }
            NodeFilter::Property(prop) => {
                prop.validate()?;
                Ok(CompositeNodeFilter::Property(prop.try_into()?))
            }
            NodeFilter::Metadata(prop) => {
                prop.validate()?;
                Ok(CompositeNodeFilter::Property(prop.try_into()?))
            }
            NodeFilter::TemporalProperty(prop) => {
                prop.validate()?;
                Ok(CompositeNodeFilter::Property(prop.try_into()?))
            }
            NodeFilter::And(and_filters) => {
                let mut iter = and_filters
                    .into_iter()
                    .map(TryInto::try_into)
                    .collect::<Result<Vec<_>, _>>()?
                    .into_iter();
                if let Some(first) = iter.next() {
                    let and_chain = iter.fold(first, |acc, next| {
                        CompositeNodeFilter::And(Box::new(acc), Box::new(next))
                    });
                    Ok(and_chain)
                } else {
                    Err(GraphError::InvalidGqlFilter(
                        "Filter 'and' requires non-empty list".to_string(),
                    ))
                }
            }
            NodeFilter::Or(or_filters) => {
                let mut iter = or_filters
                    .into_iter()
                    .map(TryInto::try_into)
                    .collect::<Result<Vec<_>, _>>()?
                    .into_iter();
                if let Some(first) = iter.next() {
                    let or_chain = iter.fold(first, |acc, next| {
                        CompositeNodeFilter::Or(Box::new(acc), Box::new(next))
                    });
                    Ok(or_chain)
                } else {
                    Err(GraphError::InvalidGqlFilter(
                        "Filter 'or' requires non-empty list".to_string(),
                    ))
                }
            }
            NodeFilter::Not(not_filters) => {
                let inner = CompositeNodeFilter::try_from(not_filters.deref().clone())?;
                Ok(CompositeNodeFilter::Not(Box::new(inner)))
            }
        }
    }
}

impl TryFrom<EdgeFilter> for CompositeEdgeFilter {
    type Error = GraphError;

    fn try_from(filter: EdgeFilter) -> Result<Self, Self::Error> {
        match filter {
            EdgeFilter::Src(src) => {
                src.validate()?;
                Ok(CompositeEdgeFilter::Edge(Filter {
                    field_name: "src".to_string(),
                    field_value: field_value(src.value, src.operator)?,
                    operator: src.operator.into(),
                }))
            }
            EdgeFilter::Dst(dst) => {
                dst.validate()?;
                Ok(CompositeEdgeFilter::Edge(Filter {
                    field_name: "dst".to_string(),
                    field_value: field_value(dst.value, dst.operator)?,
                    operator: dst.operator.into(),
                }))
            }
            EdgeFilter::Property(prop) => {
                prop.validate()?;
                Ok(CompositeEdgeFilter::Property(prop.try_into()?))
            }
            EdgeFilter::Metadata(prop) => {
                prop.validate()?;
                Ok(CompositeEdgeFilter::Property(prop.try_into()?))
            }
            EdgeFilter::TemporalProperty(prop) => {
                prop.validate()?;
                Ok(CompositeEdgeFilter::Property(prop.try_into()?))
            }
            EdgeFilter::And(and_filters) => {
                let mut iter = and_filters
                    .into_iter()
                    .map(TryInto::try_into)
                    .collect::<Result<Vec<_>, _>>()?
                    .into_iter();

                if let Some(first) = iter.next() {
                    let and_chain = iter.fold(first, |acc, next| {
                        CompositeEdgeFilter::And(Box::new(acc), Box::new(next))
                    });
                    Ok(and_chain)
                } else {
                    Err(GraphError::InvalidGqlFilter(
                        "Filter 'and' requires non-empty list".to_string(),
                    ))
                }
            }
            EdgeFilter::Or(or_filters) => {
                let mut iter = or_filters
                    .into_iter()
                    .map(TryInto::try_into)
                    .collect::<Result<Vec<_>, _>>()?
                    .into_iter();

                if let Some(first) = iter.next() {
                    let or_chain = iter.fold(first, |acc, next| {
                        CompositeEdgeFilter::Or(Box::new(acc), Box::new(next))
                    });
                    Ok(or_chain)
                } else {
                    Err(GraphError::InvalidGqlFilter(
                        "Filter 'or' requires non-empty list".to_string(),
                    ))
                }
            }
            EdgeFilter::Not(not_filters) => {
                let inner = CompositeEdgeFilter::try_from(not_filters.deref().clone())?;
                Ok(CompositeEdgeFilter::Not(Box::new(inner)))
            }
        }
    }
}

fn build_property_filter(
    prop_ref: PropertyRef,
    operator: Operator,
    value: Option<Value>,
) -> Result<PropertyFilter, GraphError> {
    let prop = value.clone().map(Prop::try_from).transpose()?;

    validate_operator_value_pair(operator, &value)?;

    let prop_value = match (&prop, operator) {
        (Some(Prop::List(list)), Operator::IsIn | Operator::IsNotIn) => {
            PropertyFilterValue::Set(Arc::new(list.iter().cloned().collect()))
        }
        (Some(p), _) => PropertyFilterValue::Single(p.clone()),
        (None, _) => PropertyFilterValue::None,
    };

    Ok(PropertyFilter {
        prop_ref,
        prop_value,
        operator: operator.into(),
    })
}

impl TryFrom<PropertyFilterExpr> for PropertyFilter {
    type Error = GraphError;

    fn try_from(expr: PropertyFilterExpr) -> Result<Self, Self::Error> {
        build_property_filter(PropertyRef::Property(expr.name), expr.operator, expr.value)
    }
}

impl TryFrom<MetadataFilterExpr> for PropertyFilter {
    type Error = GraphError;

    fn try_from(expr: MetadataFilterExpr) -> Result<Self, Self::Error> {
        build_property_filter(PropertyRef::Metadata(expr.name), expr.operator, expr.value)
    }
}

impl TryFrom<TemporalPropertyFilterExpr> for PropertyFilter {
    type Error = GraphError;

    fn try_from(expr: TemporalPropertyFilterExpr) -> Result<Self, Self::Error> {
        build_property_filter(
            PropertyRef::TemporalProperty(expr.name, expr.temporal.into()),
            expr.operator,
            expr.value,
        )
    }
}

impl Display for NodeField {
    fn fmt(&self, f: &mut Formatter<'_>) -> fmt::Result {
        let field_name = match self {
            NodeField::NodeName => "node_name",
            NodeField::NodeType => "node_type",
        };
        write!(f, "{}", field_name)
    }
}

impl From<Operator> for FilterOperator {
    fn from(op: Operator) -> Self {
        match op {
            Operator::Equal => FilterOperator::Eq,
            Operator::NotEqual => FilterOperator::Ne,
            Operator::GreaterThanOrEqual => FilterOperator::Ge,
            Operator::LessThanOrEqual => FilterOperator::Le,
            Operator::GreaterThan => FilterOperator::Gt,
            Operator::LessThan => FilterOperator::Lt,
            Operator::IsIn => FilterOperator::In,
            Operator::IsNotIn => FilterOperator::NotIn,
            Operator::IsSome => FilterOperator::IsSome,
            Operator::IsNone => FilterOperator::IsNone,
            Operator::Contains => FilterOperator::Contains,
            Operator::NotContains => FilterOperator::NotContains,
        }
    }
}

impl From<TemporalType> for Temporal {
    fn from(temporal: TemporalType) -> Self {
        match temporal {
            TemporalType::Any => Temporal::Any,
            TemporalType::Latest => Temporal::Latest,
        }
    }
}

fn validate_operator_value_pair(
    operator: Operator,
    value: &Option<Value>,
) -> Result<(), GraphError> {
    use Operator::*;

    match operator {
        IsSome | IsNone => {
            if value.is_some() {
                Err(GraphError::InvalidGqlFilter(format!(
                    "Operator {operator} does not accept a value"
                )))
            } else {
                Ok(())
            }
        }

        IsIn | IsNotIn => match value {
            Some(Value::List(_)) => Ok(()),
            Some(v) => Err(GraphError::InvalidGqlFilter(format!(
                "Operator {operator} requires a list value, got {v}"
            ))),
            None => Err(GraphError::InvalidGqlFilter(format!(
                "Operator {operator} requires a list"
            ))),
        },

        Contains | NotContains => match value {
            Some(Value::Str(_)) => Ok(()),
            Some(v) => Err(GraphError::InvalidGqlFilter(format!(
                "Operator {operator} requires a string value, got {v}"
            ))),
            None => Err(GraphError::InvalidGqlFilter(format!(
                "Operator {operator} requires a string value"
            ))),
        },

        Equal | NotEqual | LessThan | LessThanOrEqual | GreaterThan | GreaterThanOrEqual => {
            if value.is_none() {
                return Err(GraphError::InvalidGqlFilter(format!(
                    "Operator {operator} requires a value"
                )));
            }

            Ok(())
        }
    }
}<|MERGE_RESOLUTION|>--- conflicted
+++ resolved
@@ -47,37 +47,25 @@
     Valid(bool),
     /// Window between a start and end time.
     Window(Window),
-<<<<<<< HEAD
+    /// View at a specified time.
     At(GqlTimeInput),
-    Latest(bool),
-    SnapshotAt(GqlTimeInput),
-    SnapshotLatest(bool),
-    Before(GqlTimeInput),
-    After(GqlTimeInput),
-    ShrinkWindow(Window),
-    ShrinkStart(GqlTimeInput),
-    ShrinkEnd(GqlTimeInput),
-=======
-    /// View at a specified time.
-    At(i64),
     /// View at the latest time.
     Latest(bool),
     /// Snapshot at specified time.
-    SnapshotAt(i64),
+    SnapshotAt(GqlTimeInput),
     /// Snapshot at latest time.
     SnapshotLatest(bool),
     /// View before a specified time (end exclusive).
-    Before(i64),
+    Before(GqlTimeInput),
     /// View after a specified time (start exclusive).
-    After(i64),
+    After(GqlTimeInput),
     /// Shrink a Window to a specified start and end time.
     ShrinkWindow(Window),
     /// Set the window start to a specified time.
-    ShrinkStart(i64),
+    ShrinkStart(GqlTimeInput),
     /// Set the window end to a specified time.
-    ShrinkEnd(i64),
+    ShrinkEnd(GqlTimeInput),
     /// Node filter.
->>>>>>> 5086c5ae
     NodeFilter(NodeFilter),
     /// Edge filter.
     EdgeFilter(EdgeFilter),
@@ -101,31 +89,21 @@
     ExcludeLayer(String),
     /// Window between a start and end time.
     Window(Window),
-<<<<<<< HEAD
+    /// View at a specified time.
     At(GqlTimeInput),
+    /// Snapshot at specified time.
     SnapshotAt(GqlTimeInput),
+    /// View before a specified time (end exclusive).
     Before(GqlTimeInput),
+    /// View after a specified time (start exclusive).
     After(GqlTimeInput),
-    ShrinkWindow(Window),
-    ShrinkStart(GqlTimeInput),
-    ShrinkEnd(GqlTimeInput),
-=======
-    /// View at a specified time.
-    At(i64),
-    /// Snapshot at specified time.
-    SnapshotAt(i64),
-    /// View before a specified time (end exclusive).
-    Before(i64),
-    /// View after a specified time (start exclusive).
-    After(i64),
     /// Shrink a Window to a specified start and end time.
     ShrinkWindow(Window),
     /// Set the window start to a specified time.
-    ShrinkStart(i64),
+    ShrinkStart(GqlTimeInput),
     /// Set the window end to a specified time.
-    ShrinkEnd(i64),
+    ShrinkEnd(GqlTimeInput),
     /// Node filter.
->>>>>>> 5086c5ae
     NodeFilter(NodeFilter),
     /// List of types.
     TypeFilter(Vec<String>),
@@ -139,13 +117,9 @@
     Latest(bool),
     /// Snapshot at latest time.
     SnapshotLatest(bool),
-<<<<<<< HEAD
+    /// Snapshot at specified time.
     SnapshotAt(GqlTimeInput),
-=======
-    /// Snapshot at specified time.
-    SnapshotAt(i64),
     /// List of included layers.
->>>>>>> 5086c5ae
     Layers(Vec<String>),
     /// List of excluded layers.
     ExcludeLayers(Vec<String>),
@@ -155,28 +129,19 @@
     ExcludeLayer(String),
     /// Window between a start and end time.
     Window(Window),
-<<<<<<< HEAD
+    /// View at a specified time.
     At(GqlTimeInput),
+    /// View before a specified time (end exclusive).
     Before(GqlTimeInput),
+    /// View after a specified time (start exclusive).
     After(GqlTimeInput),
-    ShrinkWindow(Window),
-    ShrinkStart(GqlTimeInput),
-    ShrinkEnd(GqlTimeInput),
-=======
-    /// View at a specified time.
-    At(i64),
-    /// View before a specified time (end exclusive).
-    Before(i64),
-    /// View after a specified time (start exclusive).
-    After(i64),
     /// Shrink a Window to a specified start and end time.
     ShrinkWindow(Window),
     /// Set the window start to a specified time.
-    ShrinkStart(i64),
+    ShrinkStart(GqlTimeInput),
     /// Set the window end to a specified time.
-    ShrinkEnd(i64),
+    ShrinkEnd(GqlTimeInput),
     /// Node filter.
->>>>>>> 5086c5ae
     NodeFilter(NodeFilter),
 }
 
@@ -188,13 +153,9 @@
     Latest(bool),
     /// Snapshot at latest time.
     SnapshotLatest(bool),
-<<<<<<< HEAD
+    /// Snapshot at specified time.
     SnapshotAt(GqlTimeInput),
-=======
-    /// Snapshot at specified time.
-    SnapshotAt(i64),
     /// List of included layers.
->>>>>>> 5086c5ae
     Layers(Vec<String>),
     /// List of excluded layers.
     ExcludeLayers(Vec<String>),
@@ -204,27 +165,18 @@
     ExcludeLayer(String),
     /// Window between a start and end time.
     Window(Window),
-<<<<<<< HEAD
+    /// View at a specified time.
     At(GqlTimeInput),
+    /// View before a specified time (end exclusive).
     Before(GqlTimeInput),
+    /// View after a specified time (start exclusive).
     After(GqlTimeInput),
-    ShrinkWindow(Window),
-    ShrinkStart(GqlTimeInput),
-    ShrinkEnd(GqlTimeInput),
-=======
-    /// View at a specified time.
-    At(i64),
-    /// View before a specified time (end exclusive).
-    Before(i64),
-    /// View after a specified time (start exclusive).
-    After(i64),
     /// Shrink a Window to a specified start and end time.
     ShrinkWindow(Window),
     /// Set the window start to a specified time.
-    ShrinkStart(i64),
+    ShrinkStart(GqlTimeInput),
     /// Set the window end to a specified time.
-    ShrinkEnd(i64),
->>>>>>> 5086c5ae
+    ShrinkEnd(GqlTimeInput),
 }
 
 #[derive(OneOfInput, Clone, Debug)]
@@ -235,13 +187,9 @@
     Latest(bool),
     /// Snapshot at latest time.
     SnapshotLatest(bool),
-<<<<<<< HEAD
+    /// Snapshot at specified time.
     SnapshotAt(GqlTimeInput),
-=======
-    /// Snapshot at specified time.
-    SnapshotAt(i64),
     /// List of included layers.
->>>>>>> 5086c5ae
     Layers(Vec<String>),
     /// List of excluded layers.
     ExcludeLayers(Vec<String>),
@@ -251,27 +199,18 @@
     ExcludeLayer(String),
     /// Window between a start and end time.
     Window(Window),
-<<<<<<< HEAD
+    /// View at a specified time.
     At(GqlTimeInput),
+    /// View before a specified time (end exclusive).
     Before(GqlTimeInput),
+    /// View after a specified time (start exclusive).
     After(GqlTimeInput),
-    ShrinkWindow(Window),
-    ShrinkStart(GqlTimeInput),
-    ShrinkEnd(GqlTimeInput),
-=======
-    /// View at a specified time.
-    At(i64),
-    /// View before a specified time (end exclusive).
-    Before(i64),
-    /// View after a specified time (start exclusive).
-    After(i64),
     /// Shrink a Window to a specified start and end time.
     ShrinkWindow(Window),
     /// Set the window start to a specified time.
-    ShrinkStart(i64),
+    ShrinkStart(GqlTimeInput),
     /// Set the window end to a specified time.
-    ShrinkEnd(i64),
->>>>>>> 5086c5ae
+    ShrinkEnd(GqlTimeInput),
 }
 
 #[derive(OneOfInput, Clone, Debug)]
@@ -280,13 +219,9 @@
     Latest(bool),
     /// Latest snapshot.
     SnapshotLatest(bool),
-<<<<<<< HEAD
+    /// Time.
     SnapshotAt(GqlTimeInput),
-=======
-    /// Time.
-    SnapshotAt(i64),
     /// List of layers.
->>>>>>> 5086c5ae
     Layers(Vec<String>),
     /// List of excluded layers.
     ExcludeLayers(Vec<String>),
@@ -296,40 +231,26 @@
     ExcludeLayer(String),
     /// Window between a start and end time.
     Window(Window),
-<<<<<<< HEAD
+    /// View at a specified time.
     At(GqlTimeInput),
+    /// View before a specified time (end exclusive).
     Before(GqlTimeInput),
+    /// View after a specified time (start exclusive).
     After(GqlTimeInput),
-    ShrinkWindow(Window),
-    ShrinkStart(GqlTimeInput),
-    ShrinkEnd(GqlTimeInput),
-=======
-    /// View at a specified time.
-    At(i64),
-    /// View before a specified time (end exclusive).
-    Before(i64),
-    /// View after a specified time (start exclusive).
-    After(i64),
     /// Shrink a Window to a specified start and end time.
     ShrinkWindow(Window),
     /// Set the window start to a specified time.
-    ShrinkStart(i64),
+    ShrinkStart(GqlTimeInput),
     /// Set the window end to a specified time.
-    ShrinkEnd(i64),
->>>>>>> 5086c5ae
+    ShrinkEnd(GqlTimeInput),
 }
 
 #[derive(InputObject, Clone, Debug)]
 pub struct Window {
-<<<<<<< HEAD
+    /// Window start time.
     pub start: GqlTimeInput,
+    /// Window end time.
     pub end: GqlTimeInput,
-=======
-    /// Window start time.
-    pub start: i64,
-    /// Window end time.
-    pub end: i64,
->>>>>>> 5086c5ae
 }
 
 #[derive(Enum, Copy, Clone, Debug)]
