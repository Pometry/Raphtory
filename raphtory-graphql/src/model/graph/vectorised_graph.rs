--- conflicted
+++ resolved
@@ -8,12 +8,8 @@
 };
 
 #[derive(InputObject)]
-<<<<<<< HEAD
 pub(super) struct VectorisedGraphWindow {
-=======
-pub(super) struct Window {
     /// Start time.
->>>>>>> 5086c5ae
     start: i64,
     /// End time.
     end: i64,
