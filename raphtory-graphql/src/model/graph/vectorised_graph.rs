--- conflicted
+++ resolved
@@ -5,7 +5,6 @@
     vectors::vectorised_graph::VectorisedGraph,
 };
 
-<<<<<<< HEAD
 use crate::embeddings::EmbedQuery;
 
 use super::vector_selection::GqlVectorSelection;
@@ -24,15 +23,10 @@
     fn into_window_tuple(self) -> Option<(i64, i64)> {
         self.map(|window| (window.start, window.end))
     }
-=======
-#[derive(ResolvedObject)]
-#[graphql(name = "VectorisedGraph")]
-pub(crate) struct GqlVectorisedGraph {
-    graph: VectorisedGraph<MaterializedGraph>,
->>>>>>> c8f2a0f2
 }
 
 #[derive(ResolvedObject)]
+#[graphql(name = "VectorisedGraph")]
 pub(crate) struct GqlVectorisedGraph(VectorisedGraph<MaterializedGraph>);
 
 impl From<VectorisedGraph<MaterializedGraph>> for GqlVectorisedGraph {
