use crate::rayon::blocking_compute;
use async_graphql::{Error, Name, Value as GqlValue};
use dynamic_graphql::{
    InputObject, OneOfInput, ResolvedObject, ResolvedObjectFields, Scalar, ScalarValue,
};
use itertools::Itertools;
use raphtory::{
    db::api::properties::{
        dyn_props::{DynConstProperties, DynProperties, DynProps, DynTemporalProperties},
        TemporalPropertyView,
    },
    errors::GraphError,
};
use raphtory_api::core::{
    entities::properties::prop::{IntoPropMap, Prop},
    storage::arc_str::ArcStr,
};
use rustc_hash::FxHashMap;
use serde_json::Number;
<<<<<<< HEAD
use std::{collections::HashMap, convert::TryFrom, sync::Arc};
=======
use std::{
    collections::HashMap,
    convert::TryFrom,
    fmt,
    fmt::{Display, Formatter},
    sync::Arc,
};
use tokio::task::spawn_blocking;
>>>>>>> c1502861

#[derive(InputObject, Clone, Debug)]
pub struct ObjectEntry {
    pub key: String,
    pub value: Value,
}

#[derive(OneOfInput, Clone, Debug)]
pub enum Value {
    U64(u64),
    I64(i64),
    F64(f64),
    Str(String),
    Bool(bool),
    List(Vec<Value>),
    Object(Vec<ObjectEntry>),
}

impl Display for Value {
    fn fmt(&self, f: &mut Formatter<'_>) -> fmt::Result {
        match self {
            Value::U64(v) => write!(f, "U64({})", v),
            Value::I64(v) => write!(f, "I64({})", v),
            Value::F64(v) => write!(f, "F64({})", v),
            Value::Str(v) => write!(f, "Str({})", v),
            Value::Bool(v) => write!(f, "Bool({})", v),
            Value::List(vs) => {
                let inner = vs.iter().map(|v| v.to_string()).join(", ");
                write!(f, "List([{}])", inner)
            }
            Value::Object(entries) => {
                let inner = entries
                    .iter()
                    .map(|entry| format!("{}: {}", entry.key, entry.value))
                    .join(", ");
                write!(f, "Object({{{}}})", inner)
            }
        }
    }
}

impl TryFrom<Value> for Prop {
    type Error = GraphError;

    fn try_from(value: Value) -> Result<Self, Self::Error> {
        value_to_prop(value)
    }
}

fn value_to_prop(value: Value) -> Result<Prop, GraphError> {
    match value {
        Value::U64(n) => Ok(Prop::U64(n)),
        Value::I64(n) => Ok(Prop::I64(n)),
        Value::F64(n) => Ok(Prop::F64(n)),
        Value::Str(s) => Ok(Prop::Str(s.into())),
        Value::Bool(b) => Ok(Prop::Bool(b)),
        Value::List(list) => {
            let prop_list: Vec<Prop> = list
                .into_iter()
                .map(value_to_prop)
                .collect::<Result<Vec<_>, _>>()?;
            Ok(Prop::List(prop_list.into()))
        }
        Value::Object(object) => {
            let prop_map: FxHashMap<ArcStr, Prop> = object
                .into_iter()
                .map(|oe| Ok::<_, GraphError>((ArcStr::from(oe.key), value_to_prop(oe.value)?)))
                .collect::<Result<FxHashMap<_, _>, _>>()?;
            Ok(Prop::Map(Arc::new(prop_map)))
        }
    }
}

#[derive(Clone, Debug, Scalar)]
#[graphql(name = "PropertyOutput")]
pub struct GqlPropertyOutputVal(pub Prop);

impl ScalarValue for GqlPropertyOutputVal {
    fn from_value(value: GqlValue) -> Result<GqlPropertyOutputVal, Error> {
        Ok(GqlPropertyOutputVal(gql_to_prop(value)?))
    }

    fn to_value(&self) -> GqlValue {
        prop_to_gql(&self.0)
    }
}

fn gql_to_prop(value: GqlValue) -> Result<Prop, Error> {
    match value {
        GqlValue::Number(n) => {
            if let Some(n) = n.as_i64() {
                Ok(Prop::I64(n))
            } else if let Some(n) = n.as_f64() {
                Ok(Prop::F64(n))
            } else {
                Err(Error::new("Unable to convert"))
            }
        }
        GqlValue::Boolean(b) => Ok(Prop::Bool(b)),
        GqlValue::Object(obj) => Ok(obj
            .into_iter()
            .map(|(k, v)| gql_to_prop(v).map(|vv| (k.to_string(), vv)))
            .collect::<Result<HashMap<String, Prop>, Error>>()?
            .into_prop_map()),
        GqlValue::String(s) => Ok(Prop::Str(s.into())),
        GqlValue::List(arr) => Ok(Prop::List(
            arr.into_iter()
                .map(gql_to_prop)
                .collect::<Result<Vec<Prop>, Error>>()?
                .into(),
        )),
        _ => Err(Error::new("Unable to convert")),
    }
}

fn prop_to_gql(prop: &Prop) -> GqlValue {
    match prop {
        Prop::Str(s) => GqlValue::String(s.to_string()),
        Prop::U8(u) => GqlValue::Number(Number::from(*u)),
        Prop::U16(u) => GqlValue::Number(Number::from(*u)),
        Prop::I32(u) => GqlValue::Number(Number::from(*u)),
        Prop::I64(u) => GqlValue::Number(Number::from(*u)),
        Prop::U32(u) => GqlValue::Number(Number::from(*u)),
        Prop::U64(u) => GqlValue::Number(Number::from(*u)),
        Prop::F32(u) => Number::from_f64(*u as f64)
            .map(|number| GqlValue::Number(number))
            .unwrap_or(GqlValue::Null),
        Prop::F64(u) => Number::from_f64(*u as f64)
            .map(|number| GqlValue::Number(number))
            .unwrap_or(GqlValue::Null),
        Prop::Bool(b) => GqlValue::Boolean(*b),
        Prop::List(l) => GqlValue::List(l.iter().map(|pp| prop_to_gql(pp)).collect()),
        Prop::Map(m) => GqlValue::Object(
            m.iter()
                .map(|(k, v)| (Name::new(k.to_string()), prop_to_gql(v)))
                .collect(),
        ),
        Prop::DTime(t) => GqlValue::Number(t.timestamp_millis().into()),
        Prop::NDTime(t) => GqlValue::Number(t.and_utc().timestamp_millis().into()),
        Prop::Array(a) => GqlValue::List(a.iter_prop().map(|p| prop_to_gql(&p)).collect()),
        Prop::Decimal(d) => GqlValue::String(d.to_string()),
    }
}

#[derive(Clone, ResolvedObject)]
#[graphql(name = "Property")]
pub(crate) struct GqlProperty {
    key: String,
    prop: Prop,
}

impl GqlProperty {
    pub(crate) fn new(key: String, prop: Prop) -> Self {
        Self { key, prop }
    }
}

impl From<(String, Prop)> for GqlProperty {
    fn from(value: (String, Prop)) -> Self {
        GqlProperty::new(value.0, value.1)
    }
}

#[ResolvedObjectFields]
impl GqlProperty {
    async fn key(&self) -> String {
        self.key.clone()
    }

    async fn as_string(&self) -> String {
        self.prop.to_string()
    }

    async fn value(&self) -> GqlPropertyOutputVal {
        GqlPropertyOutputVal(self.prop.clone())
    }
}

#[derive(ResolvedObject, Clone)]
#[graphql(name = "PropertyTuple")]
pub(crate) struct GqlPropertyTuple {
    time: i64,
    prop: Prop,
}

impl GqlPropertyTuple {
    pub(crate) fn new(time: i64, prop: Prop) -> Self {
        Self { time, prop }
    }
}

impl From<(i64, Prop)> for GqlPropertyTuple {
    fn from(value: (i64, Prop)) -> Self {
        GqlPropertyTuple::new(value.0, value.1)
    }
}

#[ResolvedObjectFields]
impl GqlPropertyTuple {
    async fn time(&self) -> i64 {
        self.time
    }

    async fn as_string(&self) -> String {
        let self_clone = self.clone();
        blocking_compute(move || self_clone.prop.to_string()).await
    }

    async fn value(&self) -> GqlPropertyOutputVal {
        GqlPropertyOutputVal(self.prop.clone())
    }
}

#[derive(ResolvedObject, Clone)]
#[graphql(name = "TemporalProperty")]
pub(crate) struct GqlTemporalProperty {
    key: String,
    prop: TemporalPropertyView<DynProps>,
}
impl GqlTemporalProperty {
    pub(crate) fn new(key: String, prop: TemporalPropertyView<DynProps>) -> Self {
        Self { key, prop }
    }
}
impl From<(String, TemporalPropertyView<DynProps>)> for GqlTemporalProperty {
    fn from(value: (String, TemporalPropertyView<DynProps>)) -> Self {
        GqlTemporalProperty::new(value.0, value.1)
    }
}

#[ResolvedObjectFields]
impl GqlTemporalProperty {
    async fn key(&self) -> String {
        self.key.clone()
    }

    async fn history(&self) -> Vec<i64> {
        let self_clone = self.clone();
        blocking_compute(move || self_clone.prop.history().collect()).await
    }

    async fn values(&self) -> Vec<String> {
        let self_clone = self.clone();
        blocking_compute(move || self_clone.prop.values().map(|x| x.to_string()).collect()).await
    }

    async fn at(&self, t: i64) -> Option<String> {
        let self_clone = self.clone();
        blocking_compute(move || self_clone.prop.at(t).map(|x| x.to_string())).await
    }

    async fn latest(&self) -> Option<String> {
        let self_clone = self.clone();
        blocking_compute(move || self_clone.prop.latest().map(|x| x.to_string())).await
    }

    async fn unique(&self) -> Vec<String> {
        let self_clone = self.clone();
        blocking_compute(move || {
            self_clone
                .prop
                .unique()
                .into_iter()
                .map(|x| x.to_string())
                .collect_vec()
        })
        .await
    }

    async fn ordered_dedupe(&self, latest_time: bool) -> Vec<GqlPropertyTuple> {
        let self_clone = self.clone();
        blocking_compute(move || {
            self_clone
                .prop
                .ordered_dedupe(latest_time)
                .into_iter()
                .map(|(k, p)| (k, p).into())
                .collect()
        })
        .await
    }
}

#[derive(ResolvedObject, Clone)]
#[graphql(name = "Properties")]
pub(crate) struct GqlProperties {
    props: DynProperties,
}
impl GqlProperties {
    #[allow(dead_code)] //This is actually being used, but for some reason cargo complains
    pub(crate) fn new(props: DynProperties) -> Self {
        Self { props }
    }
}

impl<P: Into<DynProperties>> From<P> for GqlProperties {
    fn from(value: P) -> Self {
        Self {
            props: value.into(),
        }
    }
}

#[derive(ResolvedObject, Clone)]
#[graphql(name = "TemporalProperties")]
pub(crate) struct GqlTemporalProperties {
    props: DynTemporalProperties,
}
impl GqlTemporalProperties {
    pub(crate) fn new(props: DynTemporalProperties) -> Self {
        Self { props }
    }
}
impl From<DynTemporalProperties> for GqlTemporalProperties {
    fn from(value: DynTemporalProperties) -> Self {
        GqlTemporalProperties::new(value)
    }
}

#[derive(ResolvedObject, Clone)]
#[graphql(name = "ConstantProperties")]
pub(crate) struct GqlConstantProperties {
    props: DynConstProperties,
}
impl GqlConstantProperties {
    pub(crate) fn new(props: DynConstProperties) -> Self {
        Self { props }
    }
}
impl From<DynConstProperties> for GqlConstantProperties {
    fn from(value: DynConstProperties) -> Self {
        GqlConstantProperties::new(value)
    }
}

#[ResolvedObjectFields]
impl GqlProperties {
    async fn get(&self, key: String) -> Option<GqlProperty> {
        self.props
            .get(key.as_str())
            .map(|p| (key.to_string(), p).into())
    }

    async fn contains(&self, key: String) -> bool {
        self.props.contains(key.as_str())
    }

    async fn keys(&self) -> Vec<String> {
        let self_clone = self.clone();
        blocking_compute(move || self_clone.props.keys().map(|k| k.into()).collect()).await
    }

    async fn values(&self, keys: Option<Vec<String>>) -> Vec<GqlProperty> {
        let self_clone = self.clone();
        blocking_compute(move || match keys {
            Some(keys) => self_clone
                .props
                .iter()
                .filter_map(|(k, p)| {
                    let key = k.to_string();
                    if keys.contains(&key) {
                        p.map(|prop| (key, prop).into())
                    } else {
                        None
                    }
                })
                .collect(),
            None => self_clone
                .props
                .iter()
                .filter_map(|(k, p)| p.map(|prop| (k.to_string(), prop).into()))
                .collect(),
        })
        .await
    }

    async fn temporal(&self) -> GqlTemporalProperties {
        self.props.temporal().into()
    }

    async fn constant(&self) -> GqlConstantProperties {
        self.props.constant().into()
    }
}

#[ResolvedObjectFields]
impl GqlConstantProperties {
    async fn get(&self, key: String) -> Option<GqlProperty> {
        self.props
            .get(key.as_str())
            .map(|p| (key.to_string(), p).into())
    }

    async fn contains(&self, key: String) -> bool {
        self.props.contains(key.as_str())
    }

    async fn keys(&self) -> Vec<String> {
        let self_clone = self.clone();
        blocking_compute(move || self_clone.props.keys().map(|k| k.clone().into()).collect()).await
    }

    pub(crate) async fn values(&self, keys: Option<Vec<String>>) -> Vec<GqlProperty> {
        let self_clone = self.clone();
        blocking_compute(move || match keys {
            Some(keys) => self_clone
                .props
                .iter()
                .filter_map(|(k, p)| {
                    let key = k.to_string();
                    if keys.contains(&key) {
                        Some((key, p).into())
                    } else {
                        None
                    }
                })
                .collect(),
            None => self_clone
                .props
                .iter()
                .map(|(k, p)| (k.to_string(), p).into())
                .collect(),
        })
        .await
    }
}

#[ResolvedObjectFields]
impl GqlTemporalProperties {
    async fn get(&self, key: String) -> Option<GqlTemporalProperty> {
        self.props.get(key.as_str()).map(move |p| (key, p).into())
    }

    async fn contains(&self, key: String) -> bool {
        self.props.contains(key.as_str())
    }

    async fn keys(&self) -> Vec<String> {
        let self_clone = self.clone();
        blocking_compute(move || self_clone.props.keys().map(|k| k.into()).collect()).await
    }

    async fn values(&self, keys: Option<Vec<String>>) -> Vec<GqlTemporalProperty> {
        let self_clone = self.clone();
        blocking_compute(move || match keys {
            Some(keys) => self_clone
                .props
                .iter()
                .filter_map(|(k, p)| {
                    let key = k.to_string();
                    if keys.contains(&key) {
                        Some((key, p).into())
                    } else {
                        None
                    }
                })
                .collect(),
            None => self_clone
                .props
                .iter()
                .map(|(k, p)| (k.to_string(), p).into())
                .collect(),
        })
        .await
    }
}<|MERGE_RESOLUTION|>--- conflicted
+++ resolved
@@ -17,18 +17,8 @@
 };
 use rustc_hash::FxHashMap;
 use serde_json::Number;
-<<<<<<< HEAD
-use std::{collections::HashMap, convert::TryFrom, sync::Arc};
-=======
-use std::{
-    collections::HashMap,
-    convert::TryFrom,
-    fmt,
-    fmt::{Display, Formatter},
-    sync::Arc,
-};
-use tokio::task::spawn_blocking;
->>>>>>> c1502861
+use std::{collections::HashMap, convert::TryFrom, fmt, sync::Arc};
+use std::fmt::{Display, Formatter};
 
 #[derive(InputObject, Clone, Debug)]
 pub struct ObjectEntry {
