use crate::model::{
    graph::{
<<<<<<< HEAD
        filtering::{FilterCondition, NodesViewCollection, Operator},
        node::GqlNode,
        windowset::GqlNodesWindowSet,
=======
        filtering::{NodeFilter, NodesViewCollection},
        node::Node,
>>>>>>> 8ef49fa1
    },
    sorting::{NodeSortBy, SortByTime},
};
use dynamic_graphql::{ResolvedObject, ResolvedObjectFields};
use itertools::Itertools;
use raphtory::{
    core::utils::errors::{
        GraphError,
        GraphError::{MismatchedIntervalTypes, NoIntervalProvided, WrongNumOfArgs},
    },
    db::{
        api::{state::Index, view::DynamicGraph},
        graph::{nodes::Nodes, views::filter::model::node_filter::CompositeNodeFilter},
    },
    prelude::*,
};
use raphtory_api::core::entities::VID;
use std::cmp::Ordering;

#[derive(ResolvedObject)]
#[graphql(name = "Nodes")]
pub(crate) struct GqlNodes {
    pub(crate) nn: Nodes<'static, DynamicGraph>,
}

impl GqlNodes {
    fn update<N: Into<Nodes<'static, DynamicGraph>>>(&self, nodes: N) -> Self {
        GqlNodes::new(nodes)
    }
}

impl GqlNodes {
    pub(crate) fn new<N: Into<Nodes<'static, DynamicGraph>>>(nodes: N) -> Self {
        Self { nn: nodes.into() }
    }

    fn iter(&self) -> Box<dyn Iterator<Item = GqlNode> + '_> {
        let iter = self.nn.iter_owned().map(GqlNode::from);
        Box::new(iter)
    }
}

#[ResolvedObjectFields]
impl GqlNodes {
    ////////////////////////
    // LAYERS AND WINDOWS //
    ////////////////////////
    async fn default_layer(&self) -> Self {
        self.update(self.nn.default_layer())
    }

    async fn layers(&self, names: Vec<String>) -> Self {
        self.update(self.nn.valid_layers(names))
    }

    async fn exclude_layers(&self, names: Vec<String>) -> Self {
        self.update(self.nn.exclude_valid_layers(names))
    }

    async fn layer(&self, name: String) -> Self {
        self.update(self.nn.valid_layers(name))
    }

    async fn exclude_layer(&self, name: String) -> Self {
        self.update(self.nn.exclude_valid_layers(name))
    }

    fn rolling(
        &self,
        window_str: Option<String>,
        window_int: Option<i64>,
        step_str: Option<String>,
        step_int: Option<i64>,
    ) -> Result<GqlNodesWindowSet, GraphError> {
        match (window_str, window_int) {
            (Some(_), Some(_)) => Err(WrongNumOfArgs(
                "window_str".to_string(),
                "window_int".to_string(),
            )),
            (None, Some(window_int)) => {
                if step_str.is_some() {
                    return Err(MismatchedIntervalTypes);
                }
                Ok(GqlNodesWindowSet::new(
                    self.nn.rolling(window_int, step_int)?,
                ))
            }
            (Some(window_str), None) => {
                if step_int.is_some() {
                    return Err(MismatchedIntervalTypes);
                }
                Ok(GqlNodesWindowSet::new(
                    self.nn.rolling(window_str, step_str)?,
                ))
            }
            (None, None) => return Err(NoIntervalProvided),
        }
    }

    fn expanding(
        &self,
        step_str: Option<String>,
        step_int: Option<i64>,
    ) -> Result<GqlNodesWindowSet, GraphError> {
        match (step_str, step_int) {
            (Some(_), Some(_)) => Err(WrongNumOfArgs(
                "step_str".to_string(),
                "step_int".to_string(),
            )),
            (None, Some(step_int)) => Ok(GqlNodesWindowSet::new(self.nn.expanding(step_int)?)),
            (Some(step_str), None) => Ok(GqlNodesWindowSet::new(self.nn.expanding(step_str)?)),
            (None, None) => return Err(NoIntervalProvided),
        }
    }

    async fn window(&self, start: i64, end: i64) -> Self {
        self.update(self.nn.window(start, end))
    }

    async fn at(&self, time: i64) -> Self {
        self.update(self.nn.at(time))
    }

    async fn latest(&self) -> Self {
        self.update(self.nn.latest())
    }

    async fn snapshot_at(&self, time: i64) -> Self {
        self.update(self.nn.snapshot_at(time))
    }

    async fn snapshot_latest(&self) -> Self {
        self.update(self.nn.snapshot_latest())
    }

    async fn before(&self, time: i64) -> Self {
        self.update(self.nn.before(time))
    }

    async fn after(&self, time: i64) -> Self {
        self.update(self.nn.after(time))
    }

    async fn shrink_window(&self, start: i64, end: i64) -> Self {
        self.update(self.nn.shrink_window(start, end))
    }

    async fn shrink_start(&self, start: i64) -> Self {
        self.update(self.nn.shrink_start(start))
    }

    async fn shrink_end(&self, end: i64) -> Self {
        self.update(self.nn.shrink_end(end))
    }

    async fn type_filter(&self, node_types: Vec<String>) -> Self {
        self.update(self.nn.type_filter(&node_types))
    }

    async fn node_filter(&self, filter: NodeFilter) -> Result<Self, GraphError> {
        filter.validate()?;
        let filter: CompositeNodeFilter = filter.try_into()?;
        let filtered_nodes = self.nn.filter_nodes(filter)?;
        Ok(self.update(filtered_nodes.into_dyn()))
    }

    async fn apply_views(&self, views: Vec<NodesViewCollection>) -> Result<GqlNodes, GraphError> {
        let mut return_view: GqlNodes = GqlNodes::new(self.nn.clone());

        for view in views {
            let mut count = 0;
            if let Some(_) = view.default_layer {
                count += 1;
                return_view = return_view.default_layer().await;
            }
            if let Some(layers) = view.layers {
                count += 1;
                return_view = return_view.layers(layers).await;
            }
            if let Some(layers) = view.exclude_layers {
                count += 1;
                return_view = return_view.exclude_layers(layers).await;
            }
            if let Some(layer) = view.layer {
                count += 1;
                return_view = return_view.layer(layer).await;
            }
            if let Some(layer) = view.exclude_layer {
                count += 1;
                return_view = return_view.exclude_layer(layer).await;
            }
            if let Some(window) = view.window {
                count += 1;
                return_view = return_view.window(window.start, window.end).await;
            }
            if let Some(time) = view.at {
                count += 1;
                return_view = return_view.at(time).await;
            }
            if let Some(_) = view.latest {
                count += 1;
                return_view = return_view.latest().await;
            }
            if let Some(time) = view.snapshot_at {
                count += 1;
                return_view = return_view.snapshot_at(time).await;
            }
            if let Some(_) = view.snapshot_latest {
                count += 1;
                return_view = return_view.snapshot_latest().await;
            }
            if let Some(time) = view.before {
                count += 1;
                return_view = return_view.before(time).await;
            }
            if let Some(time) = view.after {
                count += 1;
                return_view = return_view.after(time).await;
            }
            if let Some(window) = view.shrink_window {
                count += 1;
                return_view = return_view.shrink_window(window.start, window.end).await;
            }
            if let Some(time) = view.shrink_start {
                count += 1;
                return_view = return_view.shrink_start(time).await;
            }
            if let Some(time) = view.shrink_end {
                count += 1;
                return_view = return_view.shrink_end(time).await;
            }
            if let Some(types) = view.type_filter {
                count += 1;
                return_view = return_view.type_filter(types).await;
            }
            if let Some(node_filter) = view.node_filter {
                count += 1;
                return_view = return_view.node_filter(node_filter).await?;
            }

            if count > 1 {
                return Err(GraphError::TooManyViewsSet);
            }
        }

        Ok(return_view)
    }

    /////////////////
    //// Sorting ////
    /////////////////

    async fn sorted(&self, sort_bys: Vec<NodeSortBy>) -> Self {
        let sorted: Index<VID> = self
            .nn
            .iter()
            .sorted_by(|first_node, second_node| {
                sort_bys
                    .iter()
                    .fold(Ordering::Equal, |current_ordering, sort_by| {
                        current_ordering.then_with(|| {
                            let ordering = if sort_by.id == Some(true) {
                                first_node.id().partial_cmp(&second_node.id())
                            } else if let Some(sort_by_time) = sort_by.time.as_ref() {
                                let (first_time, second_time) = match sort_by_time {
                                    SortByTime::Latest => {
                                        (first_node.latest_time(), second_node.latest_time())
                                    }
                                    SortByTime::Earliest => {
                                        (first_node.earliest_time(), second_node.earliest_time())
                                    }
                                };
                                first_time.partial_cmp(&second_time)
                            } else if let Some(sort_by_property) = sort_by.property.as_ref() {
                                let first_prop_maybe =
                                    first_node.properties().get(sort_by_property);
                                let second_prop_maybe =
                                    second_node.properties().get(sort_by_property);
                                first_prop_maybe.partial_cmp(&second_prop_maybe)
                            } else {
                                None
                            };
                            if let Some(ordering) = ordering {
                                if sort_by.reverse == Some(true) {
                                    ordering.reverse()
                                } else {
                                    ordering
                                }
                            } else {
                                Ordering::Equal
                            }
                        })
                    })
            })
            .map(|node_view| node_view.node)
            .collect();
        GqlNodes::new(self.nn.indexed(sorted))
    }

    ////////////////////////
    //// TIME QUERIES //////
    ////////////////////////

    async fn start(&self) -> Option<i64> {
        self.nn.start()
    }

    async fn end(&self) -> Option<i64> {
        self.nn.end()
    }

    /////////////////
    //// List ///////
    /////////////////

    async fn count(&self) -> usize {
        self.iter().count()
    }

    async fn page(&self, limit: usize, offset: usize) -> Vec<GqlNode> {
        let start = offset * limit;
        self.iter().skip(start).take(limit).collect()
    }

    async fn list(&self) -> Vec<GqlNode> {
        self.iter().collect()
    }

    async fn ids(&self) -> Vec<String> {
        self.nn.name().collect()
    }
}<|MERGE_RESOLUTION|>--- conflicted
+++ resolved
@@ -1,13 +1,10 @@
 use crate::model::{
     graph::{
-<<<<<<< HEAD
+        filtering::{NodeFilter, NodesViewCollection},
+        node::Node,
         filtering::{FilterCondition, NodesViewCollection, Operator},
         node::GqlNode,
         windowset::GqlNodesWindowSet,
-=======
-        filtering::{NodeFilter, NodesViewCollection},
-        node::Node,
->>>>>>> 8ef49fa1
     },
     sorting::{NodeSortBy, SortByTime},
 };
