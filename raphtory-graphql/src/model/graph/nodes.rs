--- conflicted
+++ resolved
@@ -160,12 +160,7 @@
 
     async fn node_filter(&self, filter: NodeFilter) -> Result<Self, GraphError> {
         let self_clone = self.clone();
-<<<<<<< HEAD
         blocking_compute(move || {
-            filter.validate()?;
-=======
-        spawn_blocking(move || {
->>>>>>> c1502861
             let filter: CompositeNodeFilter = filter.try_into()?;
             let filtered_nodes = self_clone.nn.filter_nodes(filter)?;
             Ok(self_clone.update(filtered_nodes.into_dyn()))
