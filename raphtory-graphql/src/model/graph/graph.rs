use crate::{
    data::Data,
    model::{
        graph::{
            edge::GqlEdge,
            edges::GqlEdges,
            filtering::{GqlEdgeFilter, GqlNodeFilter, GraphViewCollection},
            index::GqlIndexSpec,
            node::GqlNode,
            nodes::GqlNodes,
            property::{GqlMetadata, GqlProperties},
            windowset::GqlGraphWindowSet,
            GqlAlignmentUnit, WindowDuration,
        },
        plugins::graph_algorithm_plugin::GraphAlgorithmPlugin,
        schema::graph_schema::GraphSchema,
    },
    paths::ExistingGraphFolder,
    rayon::blocking_compute,
};
use async_graphql::Context;
use dynamic_graphql::{ResolvedObject, ResolvedObjectFields};
use itertools::Itertools;
use raphtory::{
    core::{
        entities::nodes::node_ref::{AsNodeRef, NodeRef},
        utils::time::TryIntoInterval,
    },
    db::{
        api::{
            properties::dyn_props::DynProperties,
            view::{
                DynamicGraph, Filter, IntoDynamic, NodeViewOps, SearchableGraphOps, Select,
                StaticGraphViewOps, TimeOps,
            },
        },
        graph::{
            node::NodeView,
            views::filter::model::{
                edge_filter::CompositeEdgeFilter, node_filter::CompositeNodeFilter,
            },
        },
    },
    errors::{GraphError, InvalidPathReason},
    prelude::*,
};
use std::{
    collections::HashSet,
    convert::{Into, TryInto},
    sync::Arc,
};

#[derive(ResolvedObject, Clone)]
#[graphql(name = "Graph")]
pub(crate) struct GqlGraph {
    path: ExistingGraphFolder,
    graph: DynamicGraph,
}

impl GqlGraph {
    pub fn new<G: StaticGraphViewOps + IntoDynamic>(path: ExistingGraphFolder, graph: G) -> Self {
        Self {
            path,
            graph: graph.into_dynamic(),
        }
    }

    fn apply<F, G>(&self, graph_operation: F) -> Self
    where
        F: Fn(&DynamicGraph) -> G,
        G: StaticGraphViewOps + IntoDynamic,
    {
        Self {
            path: self.path.clone(),
            graph: graph_operation(&self.graph).into_dynamic(),
        }
    }
}

#[ResolvedObjectFields]
impl GqlGraph {
    ////////////////////////
    // LAYERS AND WINDOWS //
    ////////////////////////

    /// Returns the names of all layers in the graphview.
    async fn unique_layers(&self) -> Vec<String> {
        let self_clone = self.clone();
        blocking_compute(move || self_clone.graph.unique_layers().map_into().collect()).await
    }

    /// Returns a view containing only the default layer.
    async fn default_layer(&self) -> GqlGraph {
        self.apply(|g| g.default_layer())
    }

    /// Returns a view containing all the specified layers.
    async fn layers(&self, names: Vec<String>) -> GqlGraph {
        let self_clone = self.clone();
        blocking_compute(move || self_clone.apply(|g| g.valid_layers(names.clone()))).await
    }

    /// Returns a view containing all layers except the specified excluded layers.
    async fn exclude_layers(&self, names: Vec<String>) -> GqlGraph {
        let self_clone = self.clone();
        blocking_compute(move || self_clone.apply(|g| g.exclude_valid_layers(names.clone()))).await
    }

    /// Returns a view containing the layer specified.
    async fn layer(&self, name: String) -> GqlGraph {
        self.apply(|g| g.valid_layers(name.clone()))
    }

    /// Returns a view containing all layers except the specified excluded layer.
    async fn exclude_layer(&self, name: String) -> GqlGraph {
        self.apply(|g| g.exclude_valid_layers(name.clone()))
    }

    /// Returns a subgraph of a specified set of nodes which contains only the edges that connect nodes of the subgraph to each other.
    async fn subgraph(&self, nodes: Vec<String>) -> GqlGraph {
        let self_clone = self.clone();
        blocking_compute(move || self_clone.apply(|g| g.subgraph(nodes.clone()))).await
    }

    /// Returns a view of the graph that only includes valid edges.
    async fn valid(&self) -> GqlGraph {
        self.apply(|g| g.valid())
    }

    /// Returns a subgraph filtered by the specified node types.
    async fn subgraph_node_types(&self, node_types: Vec<String>) -> GqlGraph {
        let self_clone = self.clone();
        blocking_compute(move || self_clone.apply(|g| g.subgraph_node_types(node_types.clone())))
            .await
    }

    /// Returns a subgraph containing all nodes except the specified excluded nodes.
    async fn exclude_nodes(&self, nodes: Vec<String>) -> GqlGraph {
        let self_clone = self.clone();
        blocking_compute(move || {
            let nodes: Vec<NodeRef> = nodes.iter().map(|v| v.as_node_ref()).collect();
            self_clone.apply(|g| g.exclude_nodes(nodes.clone()))
        })
        .await
    }

    /// Creates a rolling window with the specified window size and an optional step.
    ///
    /// A rolling window is a window that moves forward by step size at each iteration.
    ///
    /// alignment_unit optionally aligns the windows to the specified unit. "Unaligned" can be passed for no alignment.
    /// If unspecified (i.e. by default), alignment is done on the smallest unit of time in the step (or window if no step is passed).
    /// e.g. "1 month and 1 day" will align at the start of the day.
    /// Note that passing a step larger than window while alignment_unit is not "Unaligned" may lead to some entries appearing before
    /// the start of the first window and/or after the end of the last window (i.e. not included in any window).
    async fn rolling(
        &self,
        window: WindowDuration,
        step: Option<WindowDuration>,
        alignment_unit: Option<GqlAlignmentUnit>,
    ) -> Result<GqlGraphWindowSet, GraphError> {
        let window = window.try_into_interval()?;
        let step = step.map(|x| x.try_into_interval()).transpose()?;
        let ws = if let Some(unit) = alignment_unit {
            self.graph.rolling_aligned(window, step, unit.into())?
        } else {
            self.graph.rolling(window, step)?
        };
        Ok(GqlGraphWindowSet::new(ws, self.path.clone()))
    }

    /// Creates an expanding window with the specified step size.
    ///
    /// An expanding window is a window that grows by step size at each iteration.
    ///
    /// alignment_unit optionally aligns the windows to the specified unit. "Unaligned" can be passed for no alignment.
    /// If unspecified (i.e. by default), alignment is done on the smallest unit of time in the step.
    /// e.g. "1 month and 1 day" will align at the start of the day.
    async fn expanding(
        &self,
        step: WindowDuration,
        alignment_unit: Option<GqlAlignmentUnit>,
    ) -> Result<GqlGraphWindowSet, GraphError> {
        let step = step.try_into_interval()?;
        let ws = if let Some(unit) = alignment_unit {
            self.graph.expanding_aligned(step, unit.into())?
        } else {
            self.graph.expanding(step)?
        };
        Ok(GqlGraphWindowSet::new(ws, self.path.clone()))
    }

    /// Return a graph containing only the activity between start and end, by default raphtory stores times in milliseconds from the unix epoch.
    async fn window(&self, start: i64, end: i64) -> GqlGraph {
        self.apply(|g| g.window(start, end))
    }

    /// Creates a view including all events at a specified time.
    async fn at(&self, time: i64) -> GqlGraph {
        self.apply(|g| g.at(time))
    }

    /// Creates a view including all events at the latest time.
    async fn latest(&self) -> GqlGraph {
        let self_clone = self.clone();
        blocking_compute(move || self_clone.apply(|g| g.latest())).await
    }

    /// Create a view including all events that are valid at the specified time.
    async fn snapshot_at(&self, time: i64) -> GqlGraph {
        self.apply(|g| g.snapshot_at(time))
    }

    /// Create a view including all events that are valid at the latest time.
    async fn snapshot_latest(&self) -> GqlGraph {
        self.apply(|g| g.snapshot_latest())
    }

    /// Create a view including all events before a specified end (exclusive).
    async fn before(&self, time: i64) -> GqlGraph {
        self.apply(|g| g.before(time))
    }

    /// Create a view including all events after a specified start (exclusive).
    async fn after(&self, time: i64) -> GqlGraph {
        self.apply(|g| g.after(time))
    }

    /// Shrink both the start and end of the window.
    async fn shrink_window(&self, start: i64, end: i64) -> Self {
        self.apply(|g| g.shrink_window(start, end))
    }

    /// Set the start of the window to the larger of the specified value or current start.
    async fn shrink_start(&self, start: i64) -> Self {
        self.apply(|g| g.shrink_start(start))
    }

    /// Set the end of the window to the smaller of the specified value or current end.
    async fn shrink_end(&self, end: i64) -> Self {
        self.apply(|g| g.shrink_end(end))
    }

    ////////////////////////
    //// TIME QUERIES //////
    ////////////////////////

    /// Returns the timestamp for the creation of the graph.
    async fn created(&self) -> Result<i64, GraphError> {
        self.path.created_async().await
    }

    /// Returns the graph's last opened timestamp according to system time.
    async fn last_opened(&self) -> Result<i64, GraphError> {
        self.path.last_opened_async().await
    }

    /// Returns the graph's last updated timestamp.
    async fn last_updated(&self) -> Result<i64, GraphError> {
        self.path.last_updated_async().await
    }

    /// Returns the timestamp of the earliest activity in the graph.
    async fn earliest_time(&self) -> Option<i64> {
        let self_clone = self.clone();
        blocking_compute(move || self_clone.graph.earliest_time()).await
    }

    /// Returns the timestamp of the latest activity in the graph.
    async fn latest_time(&self) -> Option<i64> {
        let self_clone = self.clone();
        blocking_compute(move || self_clone.graph.latest_time()).await
    }

    /// Returns the start time of the window. Errors if there is no window.
    async fn start(&self) -> Option<i64> {
        self.graph.start()
    }

    /// Returns the end time of the window. Errors if there is no window.
    async fn end(&self) -> Option<i64> {
        self.graph.end()
    }

    /// Returns the earliest time that any edge in this graph is valid.
    async fn earliest_edge_time(&self, include_negative: Option<bool>) -> Option<i64> {
        let self_clone = self.clone();
        blocking_compute(move || {
            let include_negative = include_negative.unwrap_or(true);
            let all_edges = self_clone
                .graph
                .edges()
                .earliest_time()
                .into_iter()
                .filter_map(|edge_time| edge_time.filter(|&time| include_negative || time >= 0))
                .min();
            all_edges
        })
        .await
    }

    /// /// Returns the latest time that any edge in this graph is valid.
    async fn latest_edge_time(&self, include_negative: Option<bool>) -> Option<i64> {
        let self_clone = self.clone();
        blocking_compute(move || {
            let include_negative = include_negative.unwrap_or(true);
            let all_edges = self_clone
                .graph
                .edges()
                .latest_time()
                .into_iter()
                .filter_map(|edge_time| edge_time.filter(|&time| include_negative || time >= 0))
                .max();

            all_edges
        })
        .await
    }

    ////////////////////////
    //////// COUNTERS //////
    ////////////////////////

    /// Returns the number of edges in the graph.
    ///
    /// Returns:
    ///     int:
    async fn count_edges(&self) -> usize {
        let self_clone = self.clone();
        blocking_compute(move || self_clone.graph.count_edges()).await
    }

    /// Returns the number of temporal edges in the graph.
    async fn count_temporal_edges(&self) -> usize {
        let self_clone = self.clone();
        blocking_compute(move || self_clone.graph.count_temporal_edges()).await
    }

    /// Returns the number of nodes in the graph.
    ///
    /// Optionally takes a list of node ids to return a subset.
    async fn count_nodes(&self) -> usize {
        let self_clone = self.clone();
        blocking_compute(move || self_clone.graph.count_nodes()).await
    }

    ////////////////////////
    //// EXISTS CHECKERS ///
    ////////////////////////

    /// Returns true if the graph contains the specified node.
    async fn has_node(&self, name: String) -> bool {
        self.graph.has_node(name)
    }

    /// Returns true if the graph contains the specified edge. Edges are specified by providing a source and destination node id. You can restrict the search to a specified layer.
    async fn has_edge(&self, src: String, dst: String, layer: Option<String>) -> bool {
        match layer {
            Some(name) => self
                .graph
                .layers(name)
                .map(|l| l.has_edge(src, dst))
                .unwrap_or(false),
            None => self.graph.has_edge(src, dst),
        }
    }

    ////////////////////////
    //////// GETTERS ///////
    ////////////////////////

    /// Gets the node with the specified id.
    async fn node(&self, name: String) -> Option<GqlNode> {
        self.graph.node(name).map(|node| node.into())
    }

    /// Gets (optionally a subset of) the nodes in the graph.
    async fn nodes(&self, select: Option<GqlNodeFilter>) -> Result<GqlNodes, GraphError> {
        let nn = self.graph.nodes();

        if let Some(sel) = select {
            let nf: CompositeNodeFilter = sel.try_into()?;
            let narrowed = blocking_compute({
                let nn_clone = nn.clone();
                move || nn_clone.select(nf)
            })
            .await?;
            return Ok(GqlNodes::new(narrowed));
        }

        Ok(GqlNodes::new(nn))
    }

    /// Gets the edge with the specified source and destination nodes.
    async fn edge(&self, src: String, dst: String) -> Option<GqlEdge> {
        self.graph.edge(src, dst).map(|e| e.into())
    }

    /// Gets the edges in the graph.
<<<<<<< HEAD
    async fn edges<'a>(&self, select: Option<GqlEdgeFilter>) -> Result<GqlEdges, GraphError> {
        let base = self.graph.edges();

        if let Some(sel) = select {
            let ef: CompositeEdgeFilter = sel.try_into()?;
            let narrowed = blocking_compute(move || base.select(ef)).await?;
            return Ok(GqlEdges::new(narrowed));
        }

        Ok(GqlEdges::new(base))
=======
    async fn edges<'a>(&self) -> GqlEdges {
        GqlEdges::new(self.graph.edges_unlocked())
>>>>>>> c8157199
    }

    ////////////////////////
    /////// PROPERTIES /////
    ////////////////////////

    /// Returns the properties of the graph.
    async fn properties(&self) -> GqlProperties {
        Into::<DynProperties>::into(self.graph.properties()).into()
    }

    /// Returns the metadata of the graph.
    async fn metadata(&self) -> GqlMetadata {
        self.graph.metadata().into()
    }

    ////////////////////////
    // GRAPHQL SPECIFIC ////
    ////////////////////////

    //These name/path functions basically can only fail
    //if someone write non-utf characters as a filename

    /// Returns the graph name.
    async fn name(&self) -> Result<String, GraphError> {
        self.path.get_graph_name()
    }

    /// Returns path of graph.
    async fn path(&self) -> Result<String, GraphError> {
        Ok(self
            .path
            .get_original_path()
            .to_str()
            .ok_or(InvalidPathReason::PathNotParsable(
                self.path.to_error_path(),
            ))?
            .to_owned())
    }

    /// Returns namespace of graph.
    async fn namespace(&self) -> Result<String, GraphError> {
        Ok(self
            .path
            .get_original_path()
            .parent()
            .and_then(|p| p.to_str().map(|s| s.to_string()))
            .ok_or(InvalidPathReason::PathNotParsable(
                self.path.to_error_path(),
            ))?
            .to_owned())
    }

    /// Returns the graph schema.
    async fn schema(&self) -> GraphSchema {
        let self_clone = self.clone();
        blocking_compute(move || GraphSchema::new(&self_clone.graph)).await
    }

    async fn algorithms(&self) -> GraphAlgorithmPlugin {
        self.graph.clone().into()
    }

    async fn shared_neighbours(&self, selected_nodes: Vec<String>) -> Vec<GqlNode> {
        let self_clone = self.clone();
        blocking_compute(move || {
            if selected_nodes.is_empty() {
                return vec![];
            }

            let neighbours: Vec<HashSet<NodeView<DynamicGraph>>> = selected_nodes
                .iter()
                .filter_map(|n| self_clone.graph.node(n))
                .map(|n| {
                    n.neighbours()
                        .collect()
                        .iter()
                        .map(|vv| vv.clone())
                        .collect::<HashSet<NodeView<DynamicGraph>>>()
                })
                .collect();

            let intersection = neighbours.iter().fold(None, |acc, n| match acc {
                None => Some(n.clone()),
                Some(acc) => Some(acc.intersection(n).map(|vv| vv.clone()).collect()),
            });
            match intersection {
                Some(intersection) => intersection.into_iter().map(|vv| vv.into()).collect(),
                None => vec![],
            }
        })
        .await
    }

    /// Export all nodes and edges from this graph view to another existing graph
    async fn export_to<'a>(
        &self,
        ctx: &Context<'a>,
        path: String,
    ) -> Result<bool, Arc<GraphError>> {
        let data = ctx.data_unchecked::<Data>();
        let other_g = data.get_graph(path.as_ref()).await?.0;
        let g = self.graph.clone();
        blocking_compute(move || {
            other_g.import_nodes(g.nodes(), true)?;
            other_g.import_edges(g.edges(), true)?;
            other_g.write_updates()?;
            Ok(true)
        })
        .await
    }

    async fn filter_nodes(&self, expr: GqlNodeFilter) -> Result<Self, GraphError> {
        let self_clone = self.clone();
        blocking_compute(move || {
            let filter: CompositeNodeFilter = expr.try_into()?;
            let filtered_graph = self_clone.graph.filter(filter)?;
            Ok(GqlGraph::new(
                self_clone.path.clone(),
                filtered_graph.into_dynamic(),
            ))
        })
        .await
    }

    async fn filter_edges(&self, expr: GqlEdgeFilter) -> Result<Self, GraphError> {
        let self_clone = self.clone();
        blocking_compute(move || {
            let filter: CompositeEdgeFilter = expr.try_into()?;
            let filtered_graph = self_clone.graph.filter(filter)?;
            Ok(GqlGraph::new(
                self_clone.path.clone(),
                filtered_graph.into_dynamic(),
            ))
        })
        .await
    }

    ////////////////////////
    // INDEX SEARCH     ////
    ////////////////////////

    /// (Experimental) Get index specification.
    async fn get_index_spec(&self) -> Result<GqlIndexSpec, GraphError> {
        #[cfg(feature = "search")]
        {
            let index_spec = self.graph.get_index_spec()?;
            let props = index_spec.props(&self.graph);

            Ok(GqlIndexSpec {
                node_metadata: props.node_metadata,
                node_properties: props.node_properties,
                edge_metadata: props.edge_metadata,
                edge_properties: props.edge_properties,
            })
        }
        #[cfg(not(feature = "search"))]
        {
            Err(GraphError::IndexingNotSupported.into())
        }
    }

    /// (Experimental) Searches for nodes which match the given filter expression.
    ///
    /// Uses Tantivy's exact search.
    async fn search_nodes(
        &self,
        filter: GqlNodeFilter,
        limit: usize,
        offset: usize,
    ) -> Result<Vec<GqlNode>, GraphError> {
        #[cfg(feature = "search")]
        {
            let self_clone = self.clone();
            blocking_compute(move || {
                let f: CompositeNodeFilter = filter.try_into()?;
                let nodes = self_clone.graph.search_nodes(f, limit, offset)?;
                let result = nodes.into_iter().map(|vv| vv.into()).collect();
                Ok(result)
            })
            .await
        }
        #[cfg(not(feature = "search"))]
        {
            Err(GraphError::IndexingNotSupported.into())
        }
    }

    /// (Experimental) Searches the index for edges which match the given filter expression.
    ///
    /// Uses Tantivy's exact search.
    async fn search_edges(
        &self,
        filter: GqlEdgeFilter,
        limit: usize,
        offset: usize,
    ) -> Result<Vec<GqlEdge>, GraphError> {
        #[cfg(feature = "search")]
        {
            let self_clone = self.clone();
            blocking_compute(move || {
                let f: CompositeEdgeFilter = filter.try_into()?;
                let edges = self_clone.graph.search_edges(f, limit, offset)?;
                let result = edges.into_iter().map(|vv| vv.into()).collect();
                Ok(result)
            })
            .await
        }
        #[cfg(not(feature = "search"))]
        {
            Err(GraphError::IndexingNotSupported.into())
        }
    }

    /// Returns the specified graph view or if none is specified returns the default view.
    /// This allows you to specify multiple operations together.
    async fn apply_views(&self, views: Vec<GraphViewCollection>) -> Result<GqlGraph, GraphError> {
        let mut return_view: GqlGraph = GqlGraph::new(self.path.clone(), self.graph.clone());
        for view in views {
            return_view = match view {
                GraphViewCollection::DefaultLayer(apply) => {
                    if apply {
                        return_view.default_layer().await
                    } else {
                        return_view
                    }
                }
                GraphViewCollection::Layers(layers) => return_view.layers(layers).await,
                GraphViewCollection::ExcludeLayers(layers) => {
                    return_view.exclude_layers(layers).await
                }
                GraphViewCollection::Layer(layer) => return_view.layer(layer).await,
                GraphViewCollection::ExcludeLayer(layer) => return_view.exclude_layer(layer).await,
                GraphViewCollection::Subgraph(nodes) => return_view.subgraph(nodes).await,
                GraphViewCollection::SubgraphNodeTypes(node_types) => {
                    return_view.subgraph_node_types(node_types).await
                }
                GraphViewCollection::ExcludeNodes(nodes) => return_view.exclude_nodes(nodes).await,
                GraphViewCollection::Valid(apply) => {
                    if apply {
                        return_view.valid().await
                    } else {
                        return_view
                    }
                }
                GraphViewCollection::Window(window) => {
                    return_view.window(window.start, window.end).await
                }
                GraphViewCollection::At(at) => return_view.at(at).await,
                GraphViewCollection::Latest(apply) => {
                    if apply {
                        return_view.latest().await
                    } else {
                        return_view
                    }
                }
                GraphViewCollection::SnapshotAt(at) => return_view.snapshot_at(at).await,
                GraphViewCollection::SnapshotLatest(apply) => {
                    if apply {
                        return_view.snapshot_latest().await
                    } else {
                        return_view
                    }
                }
                GraphViewCollection::Before(before) => return_view.before(before).await,
                GraphViewCollection::After(after) => return_view.after(after).await,
                GraphViewCollection::ShrinkWindow(window) => {
                    return_view.shrink_window(window.start, window.end).await
                }
                GraphViewCollection::ShrinkStart(start) => return_view.shrink_start(start).await,
                GraphViewCollection::ShrinkEnd(end) => return_view.shrink_end(end).await,
                GraphViewCollection::NodeFilter(filter) => return_view.filter_nodes(filter).await?,
                GraphViewCollection::EdgeFilter(filter) => return_view.filter_edges(filter).await?,
            };
        }
        Ok(return_view)
    }
}<|MERGE_RESOLUTION|>--- conflicted
+++ resolved
@@ -397,9 +397,8 @@
     }
 
     /// Gets the edges in the graph.
-<<<<<<< HEAD
     async fn edges<'a>(&self, select: Option<GqlEdgeFilter>) -> Result<GqlEdges, GraphError> {
-        let base = self.graph.edges();
+        let base = self.graph.edges_unlocked();
 
         if let Some(sel) = select {
             let ef: CompositeEdgeFilter = sel.try_into()?;
@@ -408,10 +407,6 @@
         }
 
         Ok(GqlEdges::new(base))
-=======
-    async fn edges<'a>(&self) -> GqlEdges {
-        GqlEdges::new(self.graph.edges_unlocked())
->>>>>>> c8157199
     }
 
     ////////////////////////
