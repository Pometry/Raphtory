--- conflicted
+++ resolved
@@ -7,19 +7,11 @@
 use dynamic_graphql::{ResolvedObject, ResolvedObjectFields};
 use itertools::Itertools;
 use raphtory::{
-<<<<<<< HEAD
     core::entities::nodes::node_ref::NodeRef,
     db::{
         api::{
             properties::dyn_props::DynProperties,
             view::{DynamicGraph, NodeViewOps, TimeOps},
-=======
-    core::entities::vertices::vertex_ref::VertexRef,
-    db::{
-        api::{
-            properties::dyn_props::DynProperties,
-            view::{DynamicGraph, TimeOps, VertexViewOps},
->>>>>>> cf62acf3
         },
         graph::edge::EdgeView,
     },
@@ -31,11 +23,6 @@
     convert::Into,
     ops::Deref,
 };
-use std::{
-    collections::{HashMap, HashSet},
-    convert::Into,
-    ops::Deref,
-};
 
 #[derive(ResolvedObject)]
 pub(crate) struct GqlGraph {
@@ -44,16 +31,11 @@
 }
 
 impl GqlGraph {
-<<<<<<< HEAD
-    pub fn new(name: String, graph: IndexedGraph<DynamicGraph>) -> Self {
-        Self { name, graph }
-=======
     pub fn new<G: DynamicIndexedGraph>(name: String, graph: G) -> Self {
         Self {
             name,
             graph: graph.into_dynamic_indexed(),
         }
->>>>>>> cf62acf3
     }
 }
 
@@ -62,37 +44,29 @@
     ////////////////////////
     // LAYERS AND WINDOWS //
     ////////////////////////
-<<<<<<< HEAD
 
     async fn unique_layers(&self) -> Vec<String> {
         self.graph.unique_layers().map_into().collect()
     }
 
     async fn default_layer(&self) -> GqlGraph {
-        GqlGraph::new(
-            self.name.clone(),
-            self.graph.default_layer().into_dynamic_indexed(),
-        )
+        GqlGraph::new(self.name.clone(), self.graph.default_layer())
     }
 
     async fn layers(&self, names: Vec<String>) -> Option<GqlGraph> {
         let name = self.name.clone();
-        self.graph
-            .layer(names)
-            .map(move |g| GqlGraph::new(name, g.into_dynamic_indexed()))
+        self.graph.layer(names).map(move |g| GqlGraph::new(name, g))
     }
     async fn layer(&self, name: String) -> Option<GqlGraph> {
         let v_name = self.name.clone();
-        self.graph
-            .layer(name)
-            .map(|g| GqlGraph::new(v_name, g.into_dynamic_indexed()))
+        self.graph.layer(name).map(|g| GqlGraph::new(v_name, g))
     }
 
     async fn subgraph(&self, nodes: Vec<String>) -> GqlGraph {
         let nodes: Vec<NodeRef> = nodes.iter().map(|v| v.as_str().into()).collect();
         GqlGraph::new(
             self.name.clone(),
-            self.graph.subgraph(nodes).into_dynamic_indexed(),
+            self.graph.subgraph(nodes),
         )
     }
 
@@ -105,75 +79,11 @@
                 v
             })
             .collect();
-        GqlGraph::new(
-            self.name.clone(),
-            self.graph.subgraph(nodes).into_dynamic_indexed(),
-        )
-=======
-
-    async fn unique_layers(&self) -> Vec<String> {
-        self.graph.unique_layers().map_into().collect()
-    }
-
-    async fn default_layer(&self) -> GqlGraph {
-        GqlGraph::new(self.name.clone(), self.graph.default_layer())
-    }
-
-    async fn layers(&self, names: Vec<String>) -> Option<GqlGraph> {
-        let name = self.name.clone();
-        self.graph.layer(names).map(move |g| GqlGraph::new(name, g))
-    }
-    async fn layer(&self, name: String) -> Option<GqlGraph> {
-        let v_name = self.name.clone();
-        self.graph.layer(name).map(|g| GqlGraph::new(v_name, g))
-    }
-
-    async fn subgraph(&self, nodes: Vec<String>) -> GqlGraph {
-        let nodes: Vec<VertexRef> = nodes.iter().map(|v| v.as_str().into()).collect();
         GqlGraph::new(self.name.clone(), self.graph.subgraph(nodes))
-    }
-
-    async fn subgraph_id(&self, nodes: Vec<u64>) -> GqlGraph {
-        let nodes: Vec<VertexRef> = nodes
-            .iter()
-            .map(|v| {
-                let v = *v;
-                let v: VertexRef = v.into();
-                v
-            })
-            .collect();
-        GqlGraph::new(self.name.clone(), self.graph.subgraph(nodes))
->>>>>>> cf62acf3
     }
 
     /// Return a graph containing only the activity between `start` and `end` measured as milliseconds from epoch
     async fn window(&self, start: i64, end: i64) -> GqlGraph {
-<<<<<<< HEAD
-        GqlGraph::new(
-            self.name.clone(),
-            self.graph.window(start, end).into_dynamic_indexed(),
-        )
-    }
-    async fn at(&self, time: i64) -> GqlGraph {
-        GqlGraph::new(
-            self.name.clone(),
-            self.graph.at(time).into_dynamic_indexed(),
-        )
-    }
-
-    async fn before(&self, time: i64) -> GqlGraph {
-        GqlGraph::new(
-            self.name.clone(),
-            self.graph.before(time).into_dynamic_indexed(),
-        )
-    }
-
-    async fn after(&self, time: i64) -> GqlGraph {
-        GqlGraph::new(
-            self.name.clone(),
-            self.graph.after(time).into_dynamic_indexed(),
-        )
-=======
         GqlGraph::new(self.name.clone(), self.graph.window(start, end))
     }
     async fn at(&self, time: i64) -> GqlGraph {
@@ -186,7 +96,6 @@
 
     async fn after(&self, time: i64) -> GqlGraph {
         GqlGraph::new(self.name.clone(), self.graph.after(time))
->>>>>>> cf62acf3
     }
 
     ////////////////////////
@@ -270,29 +179,17 @@
     async fn count_nodes(&self, filter: Option<NodeFilter>) -> usize {
         if let Some(filter) = filter {
             self.graph
-<<<<<<< HEAD
                 .nodes()
-=======
-                .vertices()
->>>>>>> cf62acf3
                 .iter()
                 .map(|vv| vv.into())
                 .filter(|n| filter.matches(n))
                 .count()
         } else {
-<<<<<<< HEAD
             self.graph.count_nodes()
         }
     }
     async fn search_node_count(&self, query: String) -> usize {
         self.graph.search_node_count(&query).unwrap_or(0)
-=======
-            self.graph.count_vertices()
-        }
-    }
-    async fn search_node_count(&self, query: String) -> usize {
-        self.graph.search_vertex_count(&query).unwrap_or(0)
->>>>>>> cf62acf3
     }
 
     ////////////////////////
@@ -300,7 +197,6 @@
     ////////////////////////
 
     async fn has_node(&self, name: String) -> bool {
-<<<<<<< HEAD
         let v_ref: NodeRef = name.into();
         self.graph.has_node(v_ref)
     }
@@ -311,29 +207,12 @@
     async fn has_edge(&self, src: String, dst: String, layer: Option<String>) -> bool {
         let src: NodeRef = src.into();
         let dst: NodeRef = dst.into();
-=======
-        let v_ref: VertexRef = name.into();
-        self.graph.has_vertex(v_ref)
-    }
-    async fn has_node_id(&self, id: u64) -> bool {
-        let v_ref: VertexRef = id.into();
-        self.graph.has_vertex(v_ref)
-    }
-    async fn has_edge(&self, src: String, dst: String, layer: Option<String>) -> bool {
-        let src: VertexRef = src.into();
-        let dst: VertexRef = dst.into();
->>>>>>> cf62acf3
         self.graph.has_edge(src, dst, layer)
     }
 
     async fn has_edge_id(&self, src: u64, dst: u64, layer: Option<String>) -> bool {
-<<<<<<< HEAD
         let src: NodeRef = src.into();
         let dst: NodeRef = dst.into();
-=======
-        let src: VertexRef = src.into();
-        let dst: VertexRef = dst.into();
->>>>>>> cf62acf3
         self.graph.has_edge(src, dst, layer)
     }
 
@@ -341,21 +220,12 @@
     //////// GETTERS ///////
     ////////////////////////
     async fn node(&self, name: String) -> Option<Node> {
-<<<<<<< HEAD
         let v_ref: NodeRef = name.into();
         self.graph.node(v_ref).map(|v| v.into())
     }
     async fn node_id(&self, id: u64) -> Option<Node> {
         let v_ref: NodeRef = id.into();
         self.graph.node(v_ref).map(|v| v.into())
-=======
-        let v_ref: VertexRef = name.into();
-        self.graph.vertex(v_ref).map(|v| v.into())
-    }
-    async fn node_id(&self, id: u64) -> Option<Node> {
-        let v_ref: VertexRef = id.into();
-        self.graph.vertex(v_ref).map(|v| v.into())
->>>>>>> cf62acf3
     }
 
     async fn nodes(&self, filter: Option<NodeFilter>) -> Vec<Node> {
@@ -396,24 +266,14 @@
     }
 
     pub fn edge(&self, src: String, dst: String) -> Option<Edge> {
-<<<<<<< HEAD
         let src: NodeRef = src.into();
         let dst: NodeRef = dst.into();
-=======
-        let src: VertexRef = src.into();
-        let dst: VertexRef = dst.into();
->>>>>>> cf62acf3
         self.graph.edge(src, dst).map(|e| e.into())
     }
 
     pub fn edge_id(&self, src: u64, dst: u64) -> Option<Edge> {
-<<<<<<< HEAD
         let src: NodeRef = src.into();
         let dst: NodeRef = dst.into();
-=======
-        let src: VertexRef = src.into();
-        let dst: VertexRef = dst.into();
->>>>>>> cf62acf3
         self.graph.edge(src, dst).map(|e| e.into())
     }
 
@@ -548,11 +408,7 @@
 
     async fn node_names(&self) -> Vec<String> {
         self.graph
-<<<<<<< HEAD
             .nodes()
-=======
-            .vertices()
->>>>>>> cf62acf3
             .into_iter()
             .map(|v| v.name())
             .collect_vec()
