--- conflicted
+++ resolved
@@ -194,27 +194,17 @@
         }
     }
 
-<<<<<<< HEAD
-    /// Return a graph containing only the activity between `start` and `end` measured as milliseconds from epoch
+    /// Return a graph containing only the activity between start and end, by default raphtory stores times in milliseconds from the unix epoch.
     async fn window(&self, start: GqlTimeInput, end: GqlTimeInput) -> Result<GqlGraph, GraphError> {
         let start = start.try_into_time()?;
         let end = end.try_into_time()?;
         Ok(self.apply(|g| g.window(start, end)))
     }
 
+    /// Creates a view including all events at a specified time.
     async fn at(&self, time: GqlTimeInput) -> Result<GqlGraph, GraphError> {
         let time = time.try_into_time()?;
         Ok(self.apply(|g| g.at(time)))
-=======
-    /// Return a graph containing only the activity between start and end, by default raphtory stores times in milliseconds from the unix epoch.
-    async fn window(&self, start: i64, end: i64) -> GqlGraph {
-        self.apply(|g| g.window(start, end))
-    }
-
-    /// Creates a view including all events at a specified time.
-    async fn at(&self, time: i64) -> GqlGraph {
-        self.apply(|g| g.at(time))
->>>>>>> 5086c5ae
     }
 
     /// Creates a view including all events at the latest time.
@@ -223,15 +213,10 @@
         blocking_compute(move || self_clone.apply(|g| g.latest())).await
     }
 
-<<<<<<< HEAD
+    /// Create a view including all events that are valid at the specified time.
     async fn snapshot_at(&self, time: GqlTimeInput) -> Result<GqlGraph, GraphError> {
         let time = time.try_into_time()?;
         Ok(self.apply(|g| g.snapshot_at(time)))
-=======
-    /// Create a view including all events that are valid at the specified time.
-    async fn snapshot_at(&self, time: i64) -> GqlGraph {
-        self.apply(|g| g.snapshot_at(time))
->>>>>>> 5086c5ae
     }
 
     /// Create a view including all events that are valid at the latest time.
@@ -239,17 +224,19 @@
         self.apply(|g| g.snapshot_latest())
     }
 
-<<<<<<< HEAD
+    /// Create a view including all events before a specified end (exclusive).
     async fn before(&self, time: GqlTimeInput) -> Result<GqlGraph, GraphError> {
         let time = time.try_into_time()?;
         Ok(self.apply(|g| g.before(time)))
     }
 
+    /// Create a view including all events after a specified start (exclusive).
     async fn after(&self, time: GqlTimeInput) -> Result<GqlGraph, GraphError> {
         let time = time.try_into_time()?;
         Ok(self.apply(|g| g.after(time)))
     }
 
+    /// Shrink both the start and end of the window.
     async fn shrink_window(
         &self,
         start: GqlTimeInput,
@@ -260,39 +247,16 @@
         Ok(self.apply(|g| g.shrink_window(start, end)))
     }
 
+    /// Set the start of the window to the larger of the specified value or current start.
     async fn shrink_start(&self, start: GqlTimeInput) -> Result<Self, GraphError> {
         let start = start.try_into_time()?;
         Ok(self.apply(|g| g.shrink_start(start)))
     }
 
+    /// Set the end of the window to the smaller of the specified value or current end.
     async fn shrink_end(&self, end: GqlTimeInput) -> Result<Self, GraphError> {
         let end = end.try_into_time()?;
         Ok(self.apply(|g| g.shrink_end(end)))
-=======
-    /// Create a view including all events before a specified end (exclusive).
-    async fn before(&self, time: i64) -> GqlGraph {
-        self.apply(|g| g.before(time))
-    }
-
-    /// Create a view including all events after a specified start (exclusive).
-    async fn after(&self, time: i64) -> GqlGraph {
-        self.apply(|g| g.after(time))
-    }
-
-    /// Shrink both the start and end of the window.
-    async fn shrink_window(&self, start: i64, end: i64) -> Self {
-        self.apply(|g| g.shrink_window(start, end))
-    }
-
-    /// Set the start of the window to the larger of the specified value or current start.
-    async fn shrink_start(&self, start: i64) -> Self {
-        self.apply(|g| g.shrink_start(start))
-    }
-
-    /// Set the end of the window to the smaller of the specified value or current end.
-    async fn shrink_end(&self, end: i64) -> Self {
-        self.apply(|g| g.shrink_end(end))
->>>>>>> 5086c5ae
     }
 
     ////////////////////////
@@ -314,53 +278,33 @@
         self.path.last_updated_async().await
     }
 
-<<<<<<< HEAD
+    /// Returns the time entry of the earliest activity in the graph.
     async fn earliest_time(&self) -> Option<GqlTimeIndexEntry> {
-=======
-    /// Returns the timestamp of the earliest activity in the graph.
-    async fn earliest_time(&self) -> Option<i64> {
->>>>>>> 5086c5ae
         let self_clone = self.clone();
         blocking_compute(move || self_clone.graph.earliest_time().map(|t| t.into())).await
     }
 
-<<<<<<< HEAD
+    /// Returns the time entry of the latest activity in the graph.
     async fn latest_time(&self) -> Option<GqlTimeIndexEntry> {
-=======
-    /// Returns the timestamp of the latest activity in the graph.
-    async fn latest_time(&self) -> Option<i64> {
->>>>>>> 5086c5ae
         let self_clone = self.clone();
         blocking_compute(move || self_clone.graph.latest_time().map(|t| t.into())).await
     }
 
-<<<<<<< HEAD
+    /// Returns the start time of the window. Errors if there is no window.
     async fn start(&self) -> Option<GqlTimeIndexEntry> {
         self.graph.start().map(|t| t.into())
     }
 
+    /// Returns the end time of the window. Errors if there is no window.
     async fn end(&self) -> Option<GqlTimeIndexEntry> {
         self.graph.end().map(|t| t.into())
     }
 
+    /// Returns the earliest time that any edge in this graph is valid.
     async fn earliest_edge_time(
         &self,
         include_negative: Option<bool>,
     ) -> Option<GqlTimeIndexEntry> {
-=======
-    /// Returns the start time of the window. Errors if there is no window.
-    async fn start(&self) -> Option<i64> {
-        self.graph.start()
-    }
-
-    /// Returns the end time of the window. Errors if there is no window.
-    async fn end(&self) -> Option<i64> {
-        self.graph.end()
-    }
-
-    /// Returns the earliest time that any edge in this graph is valid.
-    async fn earliest_edge_time(&self, include_negative: Option<bool>) -> Option<i64> {
->>>>>>> 5086c5ae
         let self_clone = self.clone();
         blocking_compute(move || {
             let include_negative = include_negative.unwrap_or(true);
@@ -377,12 +321,8 @@
         .await
     }
 
-<<<<<<< HEAD
+    /// Returns the latest time that any edge in this graph is valid.
     async fn latest_edge_time(&self, include_negative: Option<bool>) -> Option<GqlTimeIndexEntry> {
-=======
-    /// /// Returns the latest time that any edge in this graph is valid.
-    async fn latest_edge_time(&self, include_negative: Option<bool>) -> Option<i64> {
->>>>>>> 5086c5ae
         let self_clone = self.clone();
         blocking_compute(move || {
             let include_negative = include_negative.unwrap_or(true);
