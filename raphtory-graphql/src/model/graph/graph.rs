use crate::{
    data::Data,
    model::{
        algorithms::graph_algorithms::GraphAlgorithms,
        graph::{
            edge::Edge, edges::GqlEdges, node::Node, nodes::GqlNodes, property::GqlProperties,
        },
        schema::graph_schema::GraphSchema,
    },
    paths::ExistingGraphFolder,
};
use async_graphql::Context;
use dynamic_graphql::{ResolvedObject, ResolvedObjectFields};
use itertools::Itertools;
use raphtory::{
    core::{
        entities::nodes::node_ref::{AsNodeRef, NodeRef},
        utils::errors::{GraphError, InvalidPathReason::PathNotParsable},
    },
    db::{
        api::{
            properties::dyn_props::DynProperties,
            view::{DynamicGraph, NodeViewOps, TimeOps},
        },
        graph::node::NodeView,
    },
    prelude::*,
    search::{into_indexed::DynamicIndexedGraph, IndexedGraph},
};
<<<<<<< HEAD
use std::{collections::HashSet, convert::Into, sync::Arc};

#[derive(ResolvedObject)]
pub(crate) struct GqlGraph {
    path: ExistingGraphFolder,
=======
use std::{collections::HashSet, convert::Into, fs, path::PathBuf, sync::Arc, time::UNIX_EPOCH};

#[derive(ResolvedObject)]
pub(crate) struct GqlGraph {
    work_dir: PathBuf,
    path: PathBuf,
>>>>>>> b992030b
    graph: IndexedGraph<DynamicGraph>,
}

impl GqlGraph {
<<<<<<< HEAD
    pub fn new<G: DynamicIndexedGraph>(path: ExistingGraphFolder, graph: G) -> Self {
=======
    pub fn new<G: DynamicIndexedGraph>(work_dir: PathBuf, path: PathBuf, graph: G) -> Self {
>>>>>>> b992030b
        Self {
            work_dir,
            path,
            graph: graph.into_dynamic_indexed(),
        }
    }
}

#[ResolvedObjectFields]
impl GqlGraph {
    ////////////////////////
    // LAYERS AND WINDOWS //
    ////////////////////////

    async fn unique_layers(&self) -> Vec<String> {
        self.graph.unique_layers().map_into().collect()
    }

    async fn default_layer(&self) -> GqlGraph {
        GqlGraph::new(
            self.work_dir.clone(),
            self.path.clone(),
            self.graph.default_layer(),
        )
    }

    async fn layers(&self, names: Vec<String>) -> GqlGraph {
        GqlGraph::new(
            self.work_dir.clone(),
            self.path.clone(),
            self.graph.valid_layers(names),
        )
    }

    async fn exclude_layers(&self, names: Vec<String>) -> GqlGraph {
        GqlGraph::new(
            self.work_dir.clone(),
            self.path.clone(),
            self.graph.exclude_valid_layers(names),
        )
    }

    async fn layer(&self, name: String) -> GqlGraph {
        GqlGraph::new(
            self.work_dir.clone(),
            self.path.clone(),
            self.graph.valid_layers(name),
        )
    }

    async fn exclude_layer(&self, name: String) -> GqlGraph {
        GqlGraph::new(
            self.work_dir.clone(),
            self.path.clone(),
            self.graph.exclude_valid_layers(name),
        )
    }

    async fn subgraph(&self, nodes: Vec<String>) -> GqlGraph {
        GqlGraph::new(
            self.work_dir.clone(),
            self.path.clone(),
            self.graph.subgraph(nodes),
        )
    }

    async fn subgraph_id(&self, nodes: Vec<u64>) -> GqlGraph {
        let nodes: Vec<NodeRef> = nodes.iter().map(|v| v.as_node_ref()).collect();
        GqlGraph::new(
            self.work_dir.clone(),
            self.path.clone(),
            self.graph.subgraph(nodes),
        )
    }

    async fn subgraph_node_types(&self, node_types: Vec<String>) -> GqlGraph {
        GqlGraph::new(
            self.work_dir.clone(),
            self.path.clone(),
            self.graph.subgraph_node_types(node_types),
        )
    }

    async fn exclude_nodes(&self, nodes: Vec<String>) -> GqlGraph {
        let nodes: Vec<NodeRef> = nodes.iter().map(|v| v.as_node_ref()).collect();
        GqlGraph::new(
            self.work_dir.clone(),
            self.path.clone(),
            self.graph.exclude_nodes(nodes),
        )
    }

    async fn exclude_nodes_id(&self, nodes: Vec<u64>) -> GqlGraph {
        let nodes: Vec<NodeRef> = nodes.iter().map(|v| v.as_node_ref()).collect();
        GqlGraph::new(
            self.work_dir.clone(),
            self.path.clone(),
            self.graph.exclude_nodes(nodes),
        )
    }

    /// Return a graph containing only the activity between `start` and `end` measured as milliseconds from epoch

    async fn window(&self, start: i64, end: i64) -> GqlGraph {
        GqlGraph::new(
            self.work_dir.clone(),
            self.path.clone(),
            self.graph.window(start, end),
        )
    }

    async fn at(&self, time: i64) -> GqlGraph {
        GqlGraph::new(
            self.work_dir.clone(),
            self.path.clone(),
            self.graph.at(time),
        )
    }

    async fn before(&self, time: i64) -> GqlGraph {
        GqlGraph::new(
            self.work_dir.clone(),
            self.path.clone(),
            self.graph.before(time),
        )
    }

    async fn after(&self, time: i64) -> GqlGraph {
        GqlGraph::new(
            self.work_dir.clone(),
            self.path.clone(),
            self.graph.after(time),
        )
    }

    async fn shrink_window(&self, start: i64, end: i64) -> Self {
        GqlGraph::new(
            self.work_dir.clone(),
            self.path.clone(),
            self.graph.shrink_window(start, end),
        )
    }

    async fn shrink_start(&self, start: i64) -> Self {
        GqlGraph::new(
            self.work_dir.clone(),
            self.path.clone(),
            self.graph.shrink_start(start),
        )
    }

    async fn shrink_end(&self, end: i64) -> Self {
        GqlGraph::new(
            self.work_dir.clone(),
            self.path.clone(),
            self.graph.shrink_end(end),
        )
    }

    ////////////////////////
    //// TIME QUERIES //////
    ////////////////////////

    async fn created(&self) -> Result<i64, GraphError> {
        let full_path = std::env::current_dir()?
            .join(self.work_dir.clone())
            .join(self.path.clone());

        let metadata = fs::metadata(full_path)?;

        let created_time = metadata.created()?;
        let created_time_duration = created_time.duration_since(UNIX_EPOCH)?;
        let created_time_millis = created_time_duration.as_millis() as i64;

        Ok(created_time_millis)
    }

    async fn last_opened(&self) -> Result<i64, GraphError> {
        let full_path = std::env::current_dir()?
            .join(self.work_dir.clone())
            .join(self.path.clone());

        let metadata = fs::metadata(full_path)?;

        let accessed_time = metadata.accessed()?;
        let accessed_time_duration = accessed_time.duration_since(UNIX_EPOCH)?;
        let accessed_time_millis = accessed_time_duration.as_millis() as i64;

        Ok(accessed_time_millis)
    }

    async fn last_updated(&self) -> Result<i64, GraphError> {
        let full_path = std::env::current_dir()?
            .join(self.work_dir.clone())
            .join(self.path.clone());

        let metadata = fs::metadata(full_path)?;

        let modified_time = metadata.modified()?;
        let modified_time_duration = modified_time.duration_since(UNIX_EPOCH)?;
        let modified_time_millis = modified_time_duration.as_millis() as i64;

        Ok(modified_time_millis)
    }

    async fn earliest_time(&self) -> Option<i64> {
        self.graph.earliest_time()
    }

    async fn latest_time(&self) -> Option<i64> {
        self.graph.latest_time()
    }

    async fn start(&self) -> Option<i64> {
        self.graph.start()
    }

    async fn end(&self) -> Option<i64> {
        self.graph.end()
    }

    async fn earliest_edge_time(&self, include_negative: Option<bool>) -> Option<i64> {
        let include_negative = include_negative.unwrap_or(true);
        let all_edges = self
            .graph
            .edges()
            .earliest_time()
            .into_iter()
            .filter_map(|edge_time| edge_time.filter(|&time| (include_negative || time >= 0)))
            .min();
        return all_edges;
    }

    async fn latest_edge_time(&self, include_negative: Option<bool>) -> Option<i64> {
        let include_negative = include_negative.unwrap_or(true);
        let all_edges = self
            .graph
            .edges()
            .latest_time()
            .into_iter()
            .filter_map(|edge_time| edge_time.filter(|&time| (include_negative || time >= 0)))
            .max();

        return all_edges;
    }

    ////////////////////////
    //////// COUNTERS //////
    ////////////////////////

    async fn count_edges(&self) -> usize {
        self.graph.count_edges()
    }

    async fn count_temporal_edges(&self) -> usize {
        self.graph.count_temporal_edges()
    }

    async fn search_edge_count(&self, query: String) -> usize {
        self.graph.search_edge_count(&query).unwrap_or(0)
    }

    async fn count_nodes(&self) -> usize {
        self.graph.count_nodes()
    }

    async fn search_node_count(&self, query: String) -> usize {
        self.graph.search_node_count(&query).unwrap_or(0)
    }

    ////////////////////////
    //// EXISTS CHECKERS ///
    ////////////////////////

    async fn has_node(&self, name: String) -> bool {
        self.graph.has_node(name)
    }

    async fn has_node_id(&self, id: u64) -> bool {
        self.graph.has_node(id)
    }

    async fn has_edge(&self, src: String, dst: String, layer: Option<String>) -> bool {
        match layer {
            Some(name) => self
                .graph
                .layers(name)
                .map(|l| l.has_edge(src, dst))
                .unwrap_or(false),
            None => self.graph.has_edge(src, dst),
        }
    }

    async fn has_edge_id(&self, src: u64, dst: u64, layer: Option<String>) -> bool {
        match layer {
            Some(name) => self
                .graph
                .layers(name)
                .map(|l| l.has_edge(src, dst))
                .unwrap_or(false),
            None => self.graph.has_edge(src, dst),
        }
    }

    ////////////////////////
    //////// GETTERS ///////
    ////////////////////////

    async fn node(&self, name: String) -> Option<Node> {
        self.graph.node(name).map(|v| v.into())
    }

    async fn node_id(&self, id: u64) -> Option<Node> {
        self.graph.node(id).map(|v| v.into())
    }

    async fn nodes(&self) -> GqlNodes {
        GqlNodes::new(self.graph.nodes())
    }

    async fn search_nodes(&self, query: String, limit: usize, offset: usize) -> Vec<Node> {
        self.graph
            .search_nodes(&query, limit, offset)
            .into_iter()
            .flatten()
            .map(|vv| vv.into())
            .collect()
    }

    async fn fuzzy_search_nodes(
        &self,
        query: String,
        limit: usize,
        offset: usize,
        prefix: bool,
        levenshtein_distance: u8,
    ) -> Vec<Node> {
        self.graph
            .fuzzy_search_nodes(&query, limit, offset, prefix, levenshtein_distance)
            .into_iter()
            .flatten()
            .map(|vv| vv.into())
            .collect()
    }

    pub fn edge(&self, src: String, dst: String) -> Option<Edge> {
        self.graph.edge(src, dst).map(|e| e.into())
    }

    pub fn edge_id(&self, src: u64, dst: u64) -> Option<Edge> {
        self.graph.edge(src, dst).map(|e| e.into())
    }

    async fn edges<'a>(&self) -> GqlEdges {
        GqlEdges::new(self.graph.edges())
    }

    async fn search_edges(&self, query: String, limit: usize, offset: usize) -> Vec<Edge> {
        self.graph
            .search_edges(&query, limit, offset)
            .into_iter()
            .flatten()
            .map(|vv| vv.into())
            .collect()
    }

    async fn fuzzy_search_edges(
        &self,
        query: String,
        limit: usize,
        offset: usize,
        prefix: bool,
        levenshtein_distance: u8,
    ) -> Vec<Edge> {
        self.graph
            .fuzzy_search_edges(&query, limit, offset, prefix, levenshtein_distance)
            .into_iter()
            .flatten()
            .map(|vv| vv.into())
            .collect()
    }

    ////////////////////////
    /////// PROPERTIES /////
    ////////////////////////

    async fn properties(&self) -> GqlProperties {
        Into::<DynProperties>::into(self.graph.properties()).into()
    }

    ////////////////////////
    // GRAPHQL SPECIFIC ////
    ////////////////////////

    //These name/path functions basically can only fail
    //if someone write non-utf characters as a filename

    async fn name(&self) -> Result<String, GraphError> {
        self.path.get_graph_name()
    }

    async fn path(&self) -> Result<String, GraphError> {
        Ok(self
            .path
            .get_original_path()
            .to_str()
            .ok_or(PathNotParsable(self.path.to_error_path()))?
            .to_owned())
    }

    async fn schema(&self) -> GraphSchema {
        GraphSchema::new(self.graph.graph())
    }

    async fn algorithms(&self) -> GraphAlgorithms {
        self.graph.graph().clone().into()
    }

    async fn shared_neighbours(&self, selected_nodes: Vec<String>) -> Vec<Node> {
        if selected_nodes.is_empty() {
            return vec![];
        }

        let neighbours: Vec<HashSet<NodeView<IndexedGraph<DynamicGraph>>>> = selected_nodes
            .iter()
            .filter_map(|n| self.graph.node(n))
            .map(|n| {
                n.neighbours()
                    .collect()
                    .iter()
                    .map(|vv| vv.clone())
                    .collect::<HashSet<NodeView<IndexedGraph<DynamicGraph>>>>()
            })
            .collect();

        let intersection = neighbours.iter().fold(None, |acc, n| match acc {
            None => Some(n.clone()),
            Some(acc) => Some(acc.intersection(n).map(|vv| vv.clone()).collect()),
        });
        match intersection {
            Some(intersection) => intersection.into_iter().map(|vv| vv.into()).collect(),
            None => vec![],
        }
    }

    /// Export all nodes and edges from this graph view to another existing graph
    async fn export_to<'a>(
        &'a self,
        ctx: &Context<'a>,
        path: String,
    ) -> Result<bool, Arc<GraphError>> {
        let data = ctx.data_unchecked::<Data>();
        let other_g = data.get_graph(path.as_ref())?.0;
        other_g.import_nodes(self.graph.nodes(), true)?;
        other_g.import_edges(self.graph.edges(), true)?;
        other_g.write_updates()?;
        Ok(true)
    }
}<|MERGE_RESOLUTION|>--- conflicted
+++ resolved
@@ -27,29 +27,21 @@
     prelude::*,
     search::{into_indexed::DynamicIndexedGraph, IndexedGraph},
 };
-<<<<<<< HEAD
-use std::{collections::HashSet, convert::Into, sync::Arc};
-
-#[derive(ResolvedObject)]
-pub(crate) struct GqlGraph {
-    path: ExistingGraphFolder,
-=======
 use std::{collections::HashSet, convert::Into, fs, path::PathBuf, sync::Arc, time::UNIX_EPOCH};
 
 #[derive(ResolvedObject)]
 pub(crate) struct GqlGraph {
     work_dir: PathBuf,
-    path: PathBuf,
->>>>>>> b992030b
+    path: ExistingGraphFolder,
     graph: IndexedGraph<DynamicGraph>,
 }
 
 impl GqlGraph {
-<<<<<<< HEAD
-    pub fn new<G: DynamicIndexedGraph>(path: ExistingGraphFolder, graph: G) -> Self {
-=======
-    pub fn new<G: DynamicIndexedGraph>(work_dir: PathBuf, path: PathBuf, graph: G) -> Self {
->>>>>>> b992030b
+    pub fn new<G: DynamicIndexedGraph>(
+        work_dir: PathBuf,
+        path: ExistingGraphFolder,
+        graph: G,
+    ) -> Self {
         Self {
             work_dir,
             path,
