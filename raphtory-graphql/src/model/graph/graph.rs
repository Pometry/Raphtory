--- conflicted
+++ resolved
@@ -21,16 +21,7 @@
 use dynamic_graphql::{ResolvedObject, ResolvedObjectFields};
 use itertools::Itertools;
 use raphtory::{
-<<<<<<< HEAD
     core::entities::nodes::node_ref::{AsNodeRef, NodeRef},
-=======
-    core::{
-        entities::nodes::node_ref::{AsNodeRef, NodeRef},
-        utils::errors::{
-            GraphError, GraphError::MismatchedIntervalTypes, InvalidPathReason::PathNotParsable,
-        },
-    },
->>>>>>> c8f2a0f2
     db::{
         api::{
             properties::dyn_props::DynProperties,
@@ -172,7 +163,7 @@
                             .rolling(window_duration, Some(step_duration))?,
                         self_clone.path.clone(),
                     )),
-                    Epoch(_) => Err(MismatchedIntervalTypes),
+                    Epoch(_) => Err(GraphError::MismatchedIntervalTypes),
                 },
                 None => Ok(GqlGraphWindowSet::new(
                     self_clone.graph.rolling(window_duration, None)?,
@@ -181,7 +172,7 @@
             },
             Epoch(window_duration) => match step {
                 Some(step) => match step {
-                    Duration(_) => Err(MismatchedIntervalTypes),
+                    Duration(_) => Err(GraphError::MismatchedIntervalTypes),
                     Epoch(step_duration) => Ok(GqlGraphWindowSet::new(
                         self_clone
                             .graph
@@ -449,17 +440,6 @@
     }
 
     async fn namespace(&self) -> Result<String, GraphError> {
-<<<<<<< HEAD
-        Ok(self
-            .path
-            .get_original_path()
-            .parent()
-            .and_then(|p| p.to_str().map(|s| s.to_string()))
-            .ok_or(InvalidPathReason::PathNotParsable(
-                self.path.to_error_path(),
-            ))?
-            .to_owned())
-=======
         let self_clone = self.clone();
         spawn_blocking(move || {
             Ok(self_clone
@@ -467,12 +447,13 @@
                 .get_original_path()
                 .parent()
                 .and_then(|p| p.to_str().map(|s| s.to_string()))
-                .ok_or(PathNotParsable(self_clone.path.to_error_path()))?
+                .ok_or(InvalidPathReason::PathNotParsable(
+                    self_clone.path.to_error_path(),
+                ))?
                 .to_owned())
         })
         .await
         .unwrap()
->>>>>>> c8f2a0f2
     }
 
     async fn schema(&self) -> GraphSchema {
