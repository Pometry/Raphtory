use crate::{
    data::Data,
    model::{
        graph::{
            edge::GqlEdge,
            edges::GqlEdges,
            filtering::{EdgeFilter, GraphViewCollection, NodeFilter},
            index::GqlIndexSpec,
            node::GqlNode,
            nodes::GqlNodes,
            property::{GqlMetadata, GqlProperties},
            windowset::GqlGraphWindowSet,
            WindowDuration,
            WindowDuration::{Duration, Epoch},
        },
        plugins::graph_algorithm_plugin::GraphAlgorithmPlugin,
        schema::graph_schema::GraphSchema,
    },
    paths::ExistingGraphFolder,
    rayon::blocking_compute,
};
use async_graphql::Context;
use dynamic_graphql::{ResolvedObject, ResolvedObjectFields};
use itertools::Itertools;
use raphtory::{
    core::entities::nodes::node_ref::{AsNodeRef, NodeRef},
    db::{
        api::{
            properties::dyn_props::DynProperties,
            view::{
                DynamicGraph, IntoDynamic, NodeViewOps, SearchableGraphOps, StaticGraphViewOps,
                TimeOps,
            },
        },
        graph::{
            node::NodeView,
            views::filter::model::{
                edge_filter::CompositeEdgeFilter, node_filter::CompositeNodeFilter,
            },
        },
    },
    errors::{GraphError, InvalidPathReason},
    prelude::*,
};
use std::{
    collections::HashSet,
    convert::{Into, TryInto},
    sync::Arc,
};

#[derive(ResolvedObject, Clone)]
#[graphql(name = "Graph")]
pub(crate) struct GqlGraph {
    path: ExistingGraphFolder,
    graph: DynamicGraph,
}

impl GqlGraph {
    pub fn new<G: StaticGraphViewOps + IntoDynamic>(path: ExistingGraphFolder, graph: G) -> Self {
        Self {
            path,
            graph: graph.into_dynamic(),
        }
    }

    fn apply<F, G>(&self, graph_operation: F) -> Self
    where
        F: Fn(&DynamicGraph) -> G,
        G: StaticGraphViewOps + IntoDynamic,
    {
        Self {
            path: self.path.clone(),
            graph: graph_operation(&self.graph).into_dynamic(),
        }
    }
}

#[ResolvedObjectFields]
impl GqlGraph {
    ////////////////////////
    // LAYERS AND WINDOWS //
    ////////////////////////

    /// Returns the names of all layers in the graphview.
    async fn unique_layers(&self) -> Vec<String> {
        let self_clone = self.clone();
        blocking_compute(move || self_clone.graph.unique_layers().map_into().collect()).await
    }

    /// Returns a view containing only the default layer.
    async fn default_layer(&self) -> GqlGraph {
        self.apply(|g| g.default_layer())
    }

    /// Returns a view containing all the specified layers.
    async fn layers(&self, names: Vec<String>) -> GqlGraph {
        let self_clone = self.clone();
        blocking_compute(move || self_clone.apply(|g| g.valid_layers(names.clone()))).await
    }

    /// Returns a view containing all layers except the specified excluded layers.
    async fn exclude_layers(&self, names: Vec<String>) -> GqlGraph {
        let self_clone = self.clone();
        blocking_compute(move || self_clone.apply(|g| g.exclude_valid_layers(names.clone()))).await
    }

    /// Returns a view containing the layer specified.
    async fn layer(&self, name: String) -> GqlGraph {
        self.apply(|g| g.valid_layers(name.clone()))
    }

    /// Returns a view containing all layers except the specified excluded layer.
    async fn exclude_layer(&self, name: String) -> GqlGraph {
        self.apply(|g| g.exclude_valid_layers(name.clone()))
    }

    /// Returns a subgraph of a specified set of nodes which contains only the edges that connect nodes of the subgraph to each other.
    async fn subgraph(&self, nodes: Vec<String>) -> GqlGraph {
        let self_clone = self.clone();
        blocking_compute(move || self_clone.apply(|g| g.subgraph(nodes.clone()))).await
    }

    /// Returns a view of the graph that only includes valid edges.
    async fn valid(&self) -> GqlGraph {
        self.apply(|g| g.valid())
    }

    /// Returns a subgraph filtered by the specified node types.
    async fn subgraph_node_types(&self, node_types: Vec<String>) -> GqlGraph {
        let self_clone = self.clone();
        blocking_compute(move || self_clone.apply(|g| g.subgraph_node_types(node_types.clone())))
            .await
    }

    /// Returns a subgraph containing all nodes except the specified excluded nodes.
    async fn exclude_nodes(&self, nodes: Vec<String>) -> GqlGraph {
        let self_clone = self.clone();
        blocking_compute(move || {
            let nodes: Vec<NodeRef> = nodes.iter().map(|v| v.as_node_ref()).collect();
            self_clone.apply(|g| g.exclude_nodes(nodes.clone()))
        })
        .await
    }

    /// Creates a rolling window with the specified window size and an optional step.
    async fn rolling(
        &self,
        window: WindowDuration,
        step: Option<WindowDuration>,
    ) -> Result<GqlGraphWindowSet, GraphError> {
        match window {
            Duration(window_duration) => match step {
                Some(step) => match step {
                    Duration(step_duration) => Ok(GqlGraphWindowSet::new(
                        self.graph.rolling(window_duration, Some(step_duration))?,
                        self.path.clone(),
                    )),
                    Epoch(_) => Err(GraphError::MismatchedIntervalTypes),
                },
                None => Ok(GqlGraphWindowSet::new(
                    self.graph.rolling(window_duration, None)?,
                    self.path.clone(),
                )),
            },
            Epoch(window_duration) => match step {
                Some(step) => match step {
                    Duration(_) => Err(GraphError::MismatchedIntervalTypes),
                    Epoch(step_duration) => Ok(GqlGraphWindowSet::new(
                        self.graph.rolling(window_duration, Some(step_duration))?,
                        self.path.clone(),
                    )),
                },
                None => Ok(GqlGraphWindowSet::new(
                    self.graph.rolling(window_duration, None)?,
                    self.path.clone(),
                )),
            },
        }
    }

    /// Creates a expanding window with the specified step size.
    async fn expanding(&self, step: WindowDuration) -> Result<GqlGraphWindowSet, GraphError> {
        match step {
            Duration(step) => Ok(GqlGraphWindowSet::new(
                self.graph.expanding(step)?,
                self.path.clone(),
            )),
            Epoch(step) => Ok(GqlGraphWindowSet::new(
                self.graph.expanding(step)?,
                self.path.clone(),
            )),
        }
    }

    /// Return a graph containing only the activity between start and end, by default raphtory stores times in milliseconds from the unix epoch.
    async fn window(&self, start: i64, end: i64) -> GqlGraph {
        self.apply(|g| g.window(start, end))
    }

    /// Creates a view including all events at a specified time.
    async fn at(&self, time: i64) -> GqlGraph {
        self.apply(|g| g.at(time))
    }

    /// Creates a view including all events at the latest time.
    async fn latest(&self) -> GqlGraph {
        let self_clone = self.clone();
        blocking_compute(move || self_clone.apply(|g| g.latest())).await
    }

    /// Create a view including all events that are valid at the specified time.
    async fn snapshot_at(&self, time: i64) -> GqlGraph {
        self.apply(|g| g.snapshot_at(time))
    }

    /// Create a view including all events that are valid at the latest time.
    async fn snapshot_latest(&self) -> GqlGraph {
        self.apply(|g| g.snapshot_latest())
    }

    /// Create a view including all events before a specified end (exclusive).
    async fn before(&self, time: i64) -> GqlGraph {
        self.apply(|g| g.before(time))
    }

    /// Create a view including all events after a specified start (exclusive).
    async fn after(&self, time: i64) -> GqlGraph {
        self.apply(|g| g.after(time))
    }

    /// Shrink both the start and end of the window.
    async fn shrink_window(&self, start: i64, end: i64) -> Self {
        self.apply(|g| g.shrink_window(start, end))
    }

    /// Set the start of the window to the larger of the specified value or current start.
    async fn shrink_start(&self, start: i64) -> Self {
        self.apply(|g| g.shrink_start(start))
    }

    /// Set the end of the window to the smaller of the specified value or current end.
    async fn shrink_end(&self, end: i64) -> Self {
        self.apply(|g| g.shrink_end(end))
    }

    ////////////////////////
    //// TIME QUERIES //////
    ////////////////////////

    /// Returns the timestamp for the creation of the graph.
    async fn created(&self) -> Result<i64, GraphError> {
        self.path.created_async().await
    }

    /// Returns the graph's last opened timestamp according to system time.
    async fn last_opened(&self) -> Result<i64, GraphError> {
        self.path.last_opened_async().await
    }

    /// Returns the graph's last updated timestamp.
    async fn last_updated(&self) -> Result<i64, GraphError> {
        self.path.last_updated_async().await
    }

    /// Returns the timestamp of the earliest activity in the graph.
    async fn earliest_time(&self) -> Option<i64> {
        let self_clone = self.clone();
        blocking_compute(move || self_clone.graph.earliest_time()).await
    }

    /// Returns the timestamp of the latest activity in the graph.
    async fn latest_time(&self) -> Option<i64> {
        let self_clone = self.clone();
        blocking_compute(move || self_clone.graph.latest_time()).await
    }

    /// Returns the start time of the window. Errors if there is no window.
    async fn start(&self) -> Option<i64> {
        self.graph.start()
    }

    /// Returns the end time of the window. Errors if there is no window.
    async fn end(&self) -> Option<i64> {
        self.graph.end()
    }

    /// Returns the earliest time that any edge in this graph is valid.
    async fn earliest_edge_time(&self, include_negative: Option<bool>) -> Option<i64> {
        let self_clone = self.clone();
        blocking_compute(move || {
            let include_negative = include_negative.unwrap_or(true);
            let all_edges = self_clone
                .graph
                .edges()
                .earliest_time()
                .into_iter()
                .filter_map(|edge_time| edge_time.filter(|&time| include_negative || time >= 0))
                .min();
            all_edges
        })
        .await
    }

    /// /// Returns the latest time that any edge in this graph is valid.
    async fn latest_edge_time(&self, include_negative: Option<bool>) -> Option<i64> {
        let self_clone = self.clone();
        blocking_compute(move || {
            let include_negative = include_negative.unwrap_or(true);
            let all_edges = self_clone
                .graph
                .edges()
                .latest_time()
                .into_iter()
                .filter_map(|edge_time| edge_time.filter(|&time| include_negative || time >= 0))
                .max();

            all_edges
        })
        .await
    }

    ////////////////////////
    //////// COUNTERS //////
    ////////////////////////

    /// Returns the number of edges in the graph.
<<<<<<< HEAD
=======
    ///
    /// Returns:
    ///     int:
>>>>>>> 43c2835d
    async fn count_edges(&self) -> usize {
        let self_clone = self.clone();
        blocking_compute(move || self_clone.graph.count_edges()).await
    }

    /// Returns the number of temporal edges in the graph.
    async fn count_temporal_edges(&self) -> usize {
        let self_clone = self.clone();
        blocking_compute(move || self_clone.graph.count_temporal_edges()).await
    }

    /// Returns the number of nodes in the graph.
    ///
    /// Optionally takes a list of node ids to return a subset.
    async fn count_nodes(&self) -> usize {
        let self_clone = self.clone();
        blocking_compute(move || self_clone.graph.count_nodes()).await
    }

    ////////////////////////
    //// EXISTS CHECKERS ///
    ////////////////////////

    /// Returns true if the graph contains the specified node.
    async fn has_node(&self, name: String) -> bool {
        self.graph.has_node(name)
    }

    /// Returns true if the graph contains the specified edge. Edges are specified by providing a source and destination node id. You can restrict the search to a specified layer.
    async fn has_edge(&self, src: String, dst: String, layer: Option<String>) -> bool {
        match layer {
            Some(name) => self
                .graph
                .layers(name)
                .map(|l| l.has_edge(src, dst))
                .unwrap_or(false),
            None => self.graph.has_edge(src, dst),
        }
    }

    ////////////////////////
    //////// GETTERS ///////
    ////////////////////////

    /// Gets the node with the specified id.
    async fn node(&self, name: String) -> Option<GqlNode> {
        self.graph.node(name).map(|node| node.into())
    }

    /// Gets (optionally a subset of) the nodes in the graph.
    async fn nodes(&self, ids: Option<Vec<String>>) -> GqlNodes {
        let nodes = self.graph.nodes();
        match ids {
            None => GqlNodes::new(nodes),
            Some(ids) => GqlNodes::new(blocking_compute(move || nodes.id_filter(ids)).await),
        }
    }

    /// Gets the edge with the specified source and destination nodes.
    async fn edge(&self, src: String, dst: String) -> Option<GqlEdge> {
        self.graph.edge(src, dst).map(|e| e.into())
    }

    /// Gets the edges in the graph.
    async fn edges<'a>(&self) -> GqlEdges {
        GqlEdges::new(self.graph.edges_unlocked())
    }

    ////////////////////////
    /////// PROPERTIES /////
    ////////////////////////

    /// Returns the properties of the graph.
    async fn properties(&self) -> GqlProperties {
        Into::<DynProperties>::into(self.graph.properties()).into()
    }

    /// Returns the metadata of the graph.
    async fn metadata(&self) -> GqlMetadata {
        self.graph.metadata().into()
    }

    ////////////////////////
    // GRAPHQL SPECIFIC ////
    ////////////////////////

    //These name/path functions basically can only fail
    //if someone write non-utf characters as a filename

    /// Returns the graph name.
    async fn name(&self) -> Result<String, GraphError> {
        self.path.get_graph_name()
    }

    /// Returns path of graph.
    async fn path(&self) -> Result<String, GraphError> {
        Ok(self
            .path
            .get_original_path()
            .to_str()
            .ok_or(InvalidPathReason::PathNotParsable(
                self.path.to_error_path(),
            ))?
            .to_owned())
    }

    /// Returns namespace of graph.
    async fn namespace(&self) -> Result<String, GraphError> {
        Ok(self
            .path
            .get_original_path()
            .parent()
            .and_then(|p| p.to_str().map(|s| s.to_string()))
            .ok_or(InvalidPathReason::PathNotParsable(
                self.path.to_error_path(),
            ))?
            .to_owned())
    }

    /// Returns the graph schema.
    async fn schema(&self) -> GraphSchema {
        let self_clone = self.clone();
        blocking_compute(move || GraphSchema::new(&self_clone.graph)).await
    }

    async fn algorithms(&self) -> GraphAlgorithmPlugin {
        self.graph.clone().into()
    }

    async fn shared_neighbours(&self, selected_nodes: Vec<String>) -> Vec<GqlNode> {
        let self_clone = self.clone();
        blocking_compute(move || {
            if selected_nodes.is_empty() {
                return vec![];
            }

            let neighbours: Vec<HashSet<NodeView<DynamicGraph>>> = selected_nodes
                .iter()
                .filter_map(|n| self_clone.graph.node(n))
                .map(|n| {
                    n.neighbours()
                        .collect()
                        .iter()
                        .map(|vv| vv.clone())
                        .collect::<HashSet<NodeView<DynamicGraph>>>()
                })
                .collect();

            let intersection = neighbours.iter().fold(None, |acc, n| match acc {
                None => Some(n.clone()),
                Some(acc) => Some(acc.intersection(n).map(|vv| vv.clone()).collect()),
            });
            match intersection {
                Some(intersection) => intersection.into_iter().map(|vv| vv.into()).collect(),
                None => vec![],
            }
        })
        .await
    }

    /// Export all nodes and edges from this graph view to another existing graph
    async fn export_to<'a>(
        &self,
        ctx: &Context<'a>,
        path: String,
    ) -> Result<bool, Arc<GraphError>> {
        let data = ctx.data_unchecked::<Data>();
        let other_g = data.get_graph(path.as_ref()).await?.0;
        let g = self.graph.clone();
        blocking_compute(move || {
            other_g.import_nodes(g.nodes(), true)?;
            other_g.import_edges(g.edges(), true)?;
            other_g.write_updates()?;
            Ok(true)
        })
        .await
    }

    async fn node_filter(&self, filter: NodeFilter) -> Result<Self, GraphError> {
        let self_clone = self.clone();
        blocking_compute(move || {
            let filter: CompositeNodeFilter = filter.try_into()?;
            let filtered_graph = self_clone.graph.filter_nodes(filter)?;
            Ok(GqlGraph::new(
                self_clone.path.clone(),
                filtered_graph.into_dynamic(),
            ))
        })
        .await
    }

    async fn edge_filter(&self, filter: EdgeFilter) -> Result<Self, GraphError> {
        let self_clone = self.clone();
        blocking_compute(move || {
            let filter: CompositeEdgeFilter = filter.try_into()?;
            let filtered_graph = self_clone.graph.filter_edges(filter)?;
            Ok(GqlGraph::new(
                self_clone.path.clone(),
                filtered_graph.into_dynamic(),
            ))
        })
        .await
    }

    ////////////////////////
    // INDEX SEARCH     ////
    ////////////////////////

    /// (Experimental) Get index specification.
    async fn get_index_spec(&self) -> Result<GqlIndexSpec, GraphError> {
        #[cfg(feature = "search")]
        {
            let index_spec = self.graph.get_index_spec()?;
            let props = index_spec.props(&self.graph);

            Ok(GqlIndexSpec {
                node_metadata: props.node_metadata,
                node_properties: props.node_properties,
                edge_metadata: props.edge_metadata,
                edge_properties: props.edge_properties,
            })
        }
        #[cfg(not(feature = "search"))]
        {
            Err(GraphError::IndexingNotSupported.into())
        }
    }

    /// (Experimental) Searches for nodes which match the given filter expression.
    ///
    /// Uses Tantivy's exact search.
    async fn search_nodes(
        &self,
        filter: NodeFilter,
        limit: usize,
        offset: usize,
    ) -> Result<Vec<GqlNode>, GraphError> {
        #[cfg(feature = "search")]
        {
            let self_clone = self.clone();
            blocking_compute(move || {
                let f: CompositeNodeFilter = filter.try_into()?;
                let nodes = self_clone.graph.search_nodes(f, limit, offset)?;
                let result = nodes.into_iter().map(|vv| vv.into()).collect();
                Ok(result)
            })
            .await
        }
        #[cfg(not(feature = "search"))]
        {
            Err(GraphError::IndexingNotSupported.into())
        }
    }

    /// (Experimental) Searches the index for edges which match the given filter expression.
    ///
    /// Uses Tantivy's exact search.
    async fn search_edges(
        &self,
        filter: EdgeFilter,
        limit: usize,
        offset: usize,
    ) -> Result<Vec<GqlEdge>, GraphError> {
        #[cfg(feature = "search")]
        {
            let self_clone = self.clone();
            blocking_compute(move || {
                let f: CompositeEdgeFilter = filter.try_into()?;
                let edges = self_clone.graph.search_edges(f, limit, offset)?;
                let result = edges.into_iter().map(|vv| vv.into()).collect();
                Ok(result)
            })
            .await
        }
        #[cfg(not(feature = "search"))]
        {
            Err(GraphError::IndexingNotSupported.into())
        }
    }

    /// Returns the specified graph view or if none is specified returns the default view.
    /// This allows you to specify multiple operations together.
    async fn apply_views(&self, views: Vec<GraphViewCollection>) -> Result<GqlGraph, GraphError> {
        let mut return_view: GqlGraph = GqlGraph::new(self.path.clone(), self.graph.clone());
        for view in views {
            return_view = match view {
                GraphViewCollection::DefaultLayer(apply) => {
                    if apply {
                        return_view.default_layer().await
                    } else {
                        return_view
                    }
                }
                GraphViewCollection::Layers(layers) => return_view.layers(layers).await,
                GraphViewCollection::ExcludeLayers(layers) => {
                    return_view.exclude_layers(layers).await
                }
                GraphViewCollection::Layer(layer) => return_view.layer(layer).await,
                GraphViewCollection::ExcludeLayer(layer) => return_view.exclude_layer(layer).await,
                GraphViewCollection::Subgraph(nodes) => return_view.subgraph(nodes).await,
                GraphViewCollection::SubgraphNodeTypes(node_types) => {
                    return_view.subgraph_node_types(node_types).await
                }
                GraphViewCollection::ExcludeNodes(nodes) => return_view.exclude_nodes(nodes).await,
                GraphViewCollection::Valid(apply) => {
                    if apply {
                        return_view.valid().await
                    } else {
                        return_view
                    }
                }
                GraphViewCollection::Window(window) => {
                    return_view.window(window.start, window.end).await
                }
                GraphViewCollection::At(at) => return_view.at(at).await,
                GraphViewCollection::Latest(apply) => {
                    if apply {
                        return_view.latest().await
                    } else {
                        return_view
                    }
                }
                GraphViewCollection::SnapshotAt(at) => return_view.snapshot_at(at).await,
                GraphViewCollection::SnapshotLatest(apply) => {
                    if apply {
                        return_view.snapshot_latest().await
                    } else {
                        return_view
                    }
                }
                GraphViewCollection::Before(before) => return_view.before(before).await,
                GraphViewCollection::After(after) => return_view.after(after).await,
                GraphViewCollection::ShrinkWindow(window) => {
                    return_view.shrink_window(window.start, window.end).await
                }
                GraphViewCollection::ShrinkStart(start) => return_view.shrink_start(start).await,
                GraphViewCollection::ShrinkEnd(end) => return_view.shrink_end(end).await,
                GraphViewCollection::NodeFilter(filter) => return_view.node_filter(filter).await?,
                GraphViewCollection::EdgeFilter(filter) => return_view.edge_filter(filter).await?,
            };
        }
        Ok(return_view)
    }
}<|MERGE_RESOLUTION|>--- conflicted
+++ resolved
@@ -324,12 +324,9 @@
     ////////////////////////
 
     /// Returns the number of edges in the graph.
-<<<<<<< HEAD
-=======
     ///
     /// Returns:
     ///     int:
->>>>>>> 43c2835d
     async fn count_edges(&self) -> usize {
         let self_clone = self.clone();
         blocking_compute(move || self_clone.graph.count_edges()).await
