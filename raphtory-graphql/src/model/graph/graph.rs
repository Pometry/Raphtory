use crate::{
    data::Data,
    model::{
        graph::{
            edge::GqlEdge,
            edges::GqlEdges,
            filtering::{GqlEdgeFilter, GqlNodeFilter, GraphViewCollection},
            index::GqlIndexSpec,
            node::GqlNode,
            nodes::GqlNodes,
            property::{GqlMetadata, GqlProperties},
            windowset::GqlGraphWindowSet,
            WindowDuration,
            WindowDuration::{Duration, Epoch},
        },
        plugins::graph_algorithm_plugin::GraphAlgorithmPlugin,
        schema::graph_schema::GraphSchema,
    },
    paths::ExistingGraphFolder,
    rayon::blocking_compute,
};
use async_graphql::Context;
use dynamic_graphql::{ResolvedObject, ResolvedObjectFields};
use itertools::Itertools;
use raphtory::{
    core::entities::nodes::node_ref::{AsNodeRef, NodeRef},
    db::{
        api::{
            properties::dyn_props::DynProperties,
            view::{
                BaseFilterOps, DynamicGraph, IntoDynamic, IterFilterOps, NodeViewOps,
                SearchableGraphOps, StaticGraphViewOps, TimeOps,
            },
        },
        graph::{
            node::NodeView,
            views::filter::model::{
                edge_filter::CompositeEdgeFilter, node_filter::CompositeNodeFilter,
            },
        },
    },
    errors::{GraphError, InvalidPathReason},
    prelude::*,
};
use std::{
    collections::HashSet,
    convert::{Into, TryInto},
    sync::Arc,
};

#[derive(ResolvedObject, Clone)]
#[graphql(name = "Graph")]
pub(crate) struct GqlGraph {
    path: ExistingGraphFolder,
    graph: DynamicGraph,
}

impl GqlGraph {
    pub fn new<G: StaticGraphViewOps + IntoDynamic>(path: ExistingGraphFolder, graph: G) -> Self {
        Self {
            path,
            graph: graph.into_dynamic(),
        }
    }

    fn apply<F, G>(&self, graph_operation: F) -> Self
    where
        F: Fn(&DynamicGraph) -> G,
        G: StaticGraphViewOps + IntoDynamic,
    {
        Self {
            path: self.path.clone(),
            graph: graph_operation(&self.graph).into_dynamic(),
        }
    }
}

#[ResolvedObjectFields]
impl GqlGraph {
    ////////////////////////
    // LAYERS AND WINDOWS //
    ////////////////////////

    /// Returns the names of all layers in the graphview.
    async fn unique_layers(&self) -> Vec<String> {
        let self_clone = self.clone();
        blocking_compute(move || self_clone.graph.unique_layers().map_into().collect()).await
    }

    /// Returns a view containing only the default layer.
    async fn default_layer(&self) -> GqlGraph {
        self.apply(|g| g.default_layer())
    }

    /// Returns a view containing all the specified layers.
    async fn layers(&self, names: Vec<String>) -> GqlGraph {
        let self_clone = self.clone();
        blocking_compute(move || self_clone.apply(|g| g.valid_layers(names.clone()))).await
    }

    /// Returns a view containing all layers except the specified excluded layers.
    async fn exclude_layers(&self, names: Vec<String>) -> GqlGraph {
        let self_clone = self.clone();
        blocking_compute(move || self_clone.apply(|g| g.exclude_valid_layers(names.clone()))).await
    }

    /// Returns a view containing the layer specified.
    async fn layer(&self, name: String) -> GqlGraph {
        self.apply(|g| g.valid_layers(name.clone()))
    }

    /// Returns a view containing all layers except the specified excluded layer.
    async fn exclude_layer(&self, name: String) -> GqlGraph {
        self.apply(|g| g.exclude_valid_layers(name.clone()))
    }

    /// Returns a subgraph of a specified set of nodes which contains only the edges that connect nodes of the subgraph to each other.
    async fn subgraph(&self, nodes: Vec<String>) -> GqlGraph {
        let self_clone = self.clone();
        blocking_compute(move || self_clone.apply(|g| g.subgraph(nodes.clone()))).await
    }

    /// Returns a view of the graph that only includes valid edges.
    async fn valid(&self) -> GqlGraph {
        self.apply(|g| g.valid())
    }

    /// Returns a subgraph filtered by the specified node types.
    async fn subgraph_node_types(&self, node_types: Vec<String>) -> GqlGraph {
        let self_clone = self.clone();
        blocking_compute(move || self_clone.apply(|g| g.subgraph_node_types(node_types.clone())))
            .await
    }

    /// Returns a subgraph containing all nodes except the specified excluded nodes.
    async fn exclude_nodes(&self, nodes: Vec<String>) -> GqlGraph {
        let self_clone = self.clone();
        blocking_compute(move || {
            let nodes: Vec<NodeRef> = nodes.iter().map(|v| v.as_node_ref()).collect();
            self_clone.apply(|g| g.exclude_nodes(nodes.clone()))
        })
        .await
    }

    /// Creates a rolling window with the specified window size and an optional step.
    async fn rolling(
        &self,
        window: WindowDuration,
        step: Option<WindowDuration>,
    ) -> Result<GqlGraphWindowSet, GraphError> {
        match window {
            Duration(window_duration) => match step {
                Some(step) => match step {
                    Duration(step_duration) => Ok(GqlGraphWindowSet::new(
                        self.graph.rolling(window_duration, Some(step_duration))?,
                        self.path.clone(),
                    )),
                    Epoch(_) => Err(GraphError::MismatchedIntervalTypes),
                },
                None => Ok(GqlGraphWindowSet::new(
                    self.graph.rolling(window_duration, None)?,
                    self.path.clone(),
                )),
            },
            Epoch(window_duration) => match step {
                Some(step) => match step {
                    Duration(_) => Err(GraphError::MismatchedIntervalTypes),
                    Epoch(step_duration) => Ok(GqlGraphWindowSet::new(
                        self.graph.rolling(window_duration, Some(step_duration))?,
                        self.path.clone(),
                    )),
                },
                None => Ok(GqlGraphWindowSet::new(
                    self.graph.rolling(window_duration, None)?,
                    self.path.clone(),
                )),
            },
        }
    }

    /// Creates a expanding window with the specified step size.
    async fn expanding(&self, step: WindowDuration) -> Result<GqlGraphWindowSet, GraphError> {
        match step {
            Duration(step) => Ok(GqlGraphWindowSet::new(
                self.graph.expanding(step)?,
                self.path.clone(),
            )),
            Epoch(step) => Ok(GqlGraphWindowSet::new(
                self.graph.expanding(step)?,
                self.path.clone(),
            )),
        }
    }

    /// Return a graph containing only the activity between start and end, by default raphtory stores times in milliseconds from the unix epoch.
    async fn window(&self, start: i64, end: i64) -> GqlGraph {
        self.apply(|g| g.window(start, end))
    }

    /// Creates a view including all events at a specified time.
    async fn at(&self, time: i64) -> GqlGraph {
        self.apply(|g| g.at(time))
    }

    /// Creates a view including all events at the latest time.
    async fn latest(&self) -> GqlGraph {
        let self_clone = self.clone();
        blocking_compute(move || self_clone.apply(|g| g.latest())).await
    }

    /// Create a view including all events that are valid at the specified time.
    async fn snapshot_at(&self, time: i64) -> GqlGraph {
        self.apply(|g| g.snapshot_at(time))
    }

    /// Create a view including all events that are valid at the latest time.
    async fn snapshot_latest(&self) -> GqlGraph {
        self.apply(|g| g.snapshot_latest())
    }

    /// Create a view including all events before a specified end (exclusive).
    async fn before(&self, time: i64) -> GqlGraph {
        self.apply(|g| g.before(time))
    }

    /// Create a view including all events after a specified start (exclusive).
    async fn after(&self, time: i64) -> GqlGraph {
        self.apply(|g| g.after(time))
    }

    /// Shrink both the start and end of the window.
    async fn shrink_window(&self, start: i64, end: i64) -> Self {
        self.apply(|g| g.shrink_window(start, end))
    }

    /// Set the start of the window to the larger of the specified value or current start.
    async fn shrink_start(&self, start: i64) -> Self {
        self.apply(|g| g.shrink_start(start))
    }

    /// Set the end of the window to the smaller of the specified value or current end.
    async fn shrink_end(&self, end: i64) -> Self {
        self.apply(|g| g.shrink_end(end))
    }

    ////////////////////////
    //// TIME QUERIES //////
    ////////////////////////

    /// Returns the timestamp for the creation of the graph.
    async fn created(&self) -> Result<i64, GraphError> {
        self.path.created_async().await
    }

    /// Returns the graph's last opened timestamp according to system time.
    async fn last_opened(&self) -> Result<i64, GraphError> {
        self.path.last_opened_async().await
    }

    /// Returns the graph's last updated timestamp.
    async fn last_updated(&self) -> Result<i64, GraphError> {
        self.path.last_updated_async().await
    }

    /// Returns the timestamp of the earliest activity in the graph.
    async fn earliest_time(&self) -> Option<i64> {
        let self_clone = self.clone();
        blocking_compute(move || self_clone.graph.earliest_time()).await
    }

    /// Returns the timestamp of the latest activity in the graph.
    async fn latest_time(&self) -> Option<i64> {
        let self_clone = self.clone();
        blocking_compute(move || self_clone.graph.latest_time()).await
    }

    /// Returns the start time of the window. Errors if there is no window.
    async fn start(&self) -> Option<i64> {
        self.graph.start()
    }

    /// Returns the end time of the window. Errors if there is no window.
    async fn end(&self) -> Option<i64> {
        self.graph.end()
    }

    /// Returns the earliest time that any edge in this graph is valid.
    async fn earliest_edge_time(&self, include_negative: Option<bool>) -> Option<i64> {
        let self_clone = self.clone();
        blocking_compute(move || {
            let include_negative = include_negative.unwrap_or(true);
            let all_edges = self_clone
                .graph
                .edges()
                .earliest_time()
                .into_iter()
                .filter_map(|edge_time| edge_time.filter(|&time| include_negative || time >= 0))
                .min();
            all_edges
        })
        .await
    }

    /// /// Returns the latest time that any edge in this graph is valid.
    async fn latest_edge_time(&self, include_negative: Option<bool>) -> Option<i64> {
        let self_clone = self.clone();
        blocking_compute(move || {
            let include_negative = include_negative.unwrap_or(true);
            let all_edges = self_clone
                .graph
                .edges()
                .latest_time()
                .into_iter()
                .filter_map(|edge_time| edge_time.filter(|&time| include_negative || time >= 0))
                .max();

            all_edges
        })
        .await
    }

    ////////////////////////
    //////// COUNTERS //////
    ////////////////////////

    /// Returns the number of edges in the graph.
    async fn count_edges(&self) -> usize {
        let self_clone = self.clone();
        blocking_compute(move || self_clone.graph.count_edges()).await
    }

    /// Returns the number of temporal edges in the graph.
    async fn count_temporal_edges(&self) -> usize {
        let self_clone = self.clone();
        blocking_compute(move || self_clone.graph.count_temporal_edges()).await
    }

    /// Returns the number of nodes in the graph.
    ///
    /// Optionally takes a list of node ids to return a subset.
    async fn count_nodes(&self) -> usize {
        let self_clone = self.clone();
        blocking_compute(move || self_clone.graph.count_nodes()).await
    }

    ////////////////////////
    //// EXISTS CHECKERS ///
    ////////////////////////

    /// Returns true if the graph contains the specified node.
    async fn has_node(&self, name: String) -> bool {
        self.graph.has_node(name)
    }

    /// Returns true if the graph contains the specified edge. Edges are specified by providing a source and destination node id. You can restrict the search to a specified layer.
    async fn has_edge(&self, src: String, dst: String, layer: Option<String>) -> bool {
        match layer {
            Some(name) => self
                .graph
                .layers(name)
                .map(|l| l.has_edge(src, dst))
                .unwrap_or(false),
            None => self.graph.has_edge(src, dst),
        }
    }

    ////////////////////////
    //////// GETTERS ///////
    ////////////////////////

    /// Gets the node with the specified id.
    async fn node(&self, name: String) -> Option<GqlNode> {
        self.graph.node(name).map(|node| node.into())
    }

    /// Gets (optionally a subset of) the nodes in the graph.
<<<<<<< HEAD
    async fn nodes(
        &self,
        ids: Option<Vec<String>>,
        select: Option<NodeFilter>,
    ) -> Result<GqlNodes, GraphError> {
        let base = self.graph.nodes();
        let nn = match ids {
            None => base,
            Some(ids) => blocking_compute(move || base.id_filter(ids)).await,
        };
=======
    async fn nodes(&self, select: Option<GqlNodeFilter>) -> Result<GqlNodes, GraphError> {
        let nn = self.graph.nodes();
>>>>>>> 969e4055

        if let Some(sel) = select {
            let nf: CompositeNodeFilter = sel.try_into()?;
            let narrowed = blocking_compute({
                let nn_clone = nn.clone();
<<<<<<< HEAD
                move || nn_clone.filter_iter(nf)
=======
                move || nn_clone.select(nf)
>>>>>>> 969e4055
            })
            .await?;
            return Ok(GqlNodes::new(narrowed.into_dyn()));
        }

        Ok(GqlNodes::new(nn))
    }

    /// Gets the edge with the specified source and destination nodes.
    async fn edge(&self, src: String, dst: String) -> Option<GqlEdge> {
        self.graph.edge(src, dst).map(|e| e.into())
    }

    /// Gets the edges in the graph.
<<<<<<< HEAD
    async fn edges<'a>(&self, select: Option<EdgeFilter>) -> Result<GqlEdges, GraphError> {
=======
    async fn edges<'a>(&self, select: Option<GqlEdgeFilter>) -> Result<GqlEdges, GraphError> {
>>>>>>> 969e4055
        let base = self.graph.edges();

        if let Some(sel) = select {
            let ef: CompositeEdgeFilter = sel.try_into()?;
<<<<<<< HEAD
            let narrowed = blocking_compute(move || base.filter_iter(ef)).await?;
=======
            let narrowed = blocking_compute(move || base.select(ef)).await?;
>>>>>>> 969e4055
            return Ok(GqlEdges::new(narrowed));
        }

        Ok(GqlEdges::new(base))
    }

    ////////////////////////
    /////// PROPERTIES /////
    ////////////////////////

    /// Returns the properties of the graph.
    async fn properties(&self) -> GqlProperties {
        Into::<DynProperties>::into(self.graph.properties()).into()
    }

    /// Returns the metadata of the graph.
    async fn metadata(&self) -> GqlMetadata {
        self.graph.metadata().into()
    }

    ////////////////////////
    // GRAPHQL SPECIFIC ////
    ////////////////////////

    //These name/path functions basically can only fail
    //if someone write non-utf characters as a filename

    /// Returns the graph name.
    async fn name(&self) -> Result<String, GraphError> {
        self.path.get_graph_name()
    }

    /// Returns path of graph.
    async fn path(&self) -> Result<String, GraphError> {
        Ok(self
            .path
            .get_original_path()
            .to_str()
            .ok_or(InvalidPathReason::PathNotParsable(
                self.path.to_error_path(),
            ))?
            .to_owned())
    }

    /// Returns namespace of graph.
    async fn namespace(&self) -> Result<String, GraphError> {
        Ok(self
            .path
            .get_original_path()
            .parent()
            .and_then(|p| p.to_str().map(|s| s.to_string()))
            .ok_or(InvalidPathReason::PathNotParsable(
                self.path.to_error_path(),
            ))?
            .to_owned())
    }

    /// Returns the graph schema.
    async fn schema(&self) -> GraphSchema {
        let self_clone = self.clone();
        blocking_compute(move || GraphSchema::new(&self_clone.graph)).await
    }

    async fn algorithms(&self) -> GraphAlgorithmPlugin {
        self.graph.clone().into()
    }

    async fn shared_neighbours(&self, selected_nodes: Vec<String>) -> Vec<GqlNode> {
        let self_clone = self.clone();
        blocking_compute(move || {
            if selected_nodes.is_empty() {
                return vec![];
            }

            let neighbours: Vec<HashSet<NodeView<DynamicGraph>>> = selected_nodes
                .iter()
                .filter_map(|n| self_clone.graph.node(n))
                .map(|n| {
                    n.neighbours()
                        .collect()
                        .iter()
                        .map(|vv| vv.clone())
                        .collect::<HashSet<NodeView<DynamicGraph>>>()
                })
                .collect();

            let intersection = neighbours.iter().fold(None, |acc, n| match acc {
                None => Some(n.clone()),
                Some(acc) => Some(acc.intersection(n).map(|vv| vv.clone()).collect()),
            });
            match intersection {
                Some(intersection) => intersection.into_iter().map(|vv| vv.into()).collect(),
                None => vec![],
            }
        })
        .await
    }

    /// Export all nodes and edges from this graph view to another existing graph
    async fn export_to<'a>(
        &self,
        ctx: &Context<'a>,
        path: String,
    ) -> Result<bool, Arc<GraphError>> {
        let data = ctx.data_unchecked::<Data>();
        let other_g = data.get_graph(path.as_ref()).await?.0;
        let g = self.graph.clone();
        blocking_compute(move || {
            other_g.import_nodes(g.nodes(), true)?;
            other_g.import_edges(g.edges(), true)?;
            other_g.write_updates()?;
            Ok(true)
        })
        .await
    }

<<<<<<< HEAD
    async fn filter_nodes(&self, expr: NodeFilter) -> Result<Self, GraphError> {
=======
    async fn filter_nodes(&self, expr: GqlNodeFilter) -> Result<Self, GraphError> {
>>>>>>> 969e4055
        let self_clone = self.clone();
        blocking_compute(move || {
            let filter: CompositeNodeFilter = expr.try_into()?;
            let filtered_graph = self_clone.graph.filter(filter)?;
            Ok(GqlGraph::new(
                self_clone.path.clone(),
                filtered_graph.into_dynamic(),
            ))
        })
        .await
    }

<<<<<<< HEAD
    async fn filter_edges(&self, expr: EdgeFilter) -> Result<Self, GraphError> {
=======
    async fn filter_edges(&self, expr: GqlEdgeFilter) -> Result<Self, GraphError> {
>>>>>>> 969e4055
        let self_clone = self.clone();
        blocking_compute(move || {
            let filter: CompositeEdgeFilter = expr.try_into()?;
            let filtered_graph = self_clone.graph.filter(filter)?;
            Ok(GqlGraph::new(
                self_clone.path.clone(),
                filtered_graph.into_dynamic(),
            ))
        })
        .await
    }

    ////////////////////////
    // INDEX SEARCH     ////
    ////////////////////////

    /// (Experimental) Get index specification.
    async fn get_index_spec(&self) -> Result<GqlIndexSpec, GraphError> {
        #[cfg(feature = "search")]
        {
            let index_spec = self.graph.get_index_spec()?;
            let props = index_spec.props(&self.graph);

            Ok(GqlIndexSpec {
                node_metadata: props.node_metadata,
                node_properties: props.node_properties,
                edge_metadata: props.edge_metadata,
                edge_properties: props.edge_properties,
            })
        }
        #[cfg(not(feature = "search"))]
        {
            Err(GraphError::IndexingNotSupported.into())
        }
    }

    /// (Experimental) Searches for nodes which match the given filter expression.
    ///
    /// Uses Tantivy's exact search.
    async fn search_nodes(
        &self,
        filter: GqlNodeFilter,
        limit: usize,
        offset: usize,
    ) -> Result<Vec<GqlNode>, GraphError> {
        #[cfg(feature = "search")]
        {
            let self_clone = self.clone();
            blocking_compute(move || {
                let f: CompositeNodeFilter = filter.try_into()?;
                let nodes = self_clone.graph.search_nodes(f, limit, offset)?;
                let result = nodes.into_iter().map(|vv| vv.into()).collect();
                Ok(result)
            })
            .await
        }
        #[cfg(not(feature = "search"))]
        {
            Err(GraphError::IndexingNotSupported.into())
        }
    }

    /// (Experimental) Searches the index for edges which match the given filter expression.
    ///
    /// Uses Tantivy's exact search.
    async fn search_edges(
        &self,
        filter: GqlEdgeFilter,
        limit: usize,
        offset: usize,
    ) -> Result<Vec<GqlEdge>, GraphError> {
        #[cfg(feature = "search")]
        {
            let self_clone = self.clone();
            blocking_compute(move || {
                let f: CompositeEdgeFilter = filter.try_into()?;
                let edges = self_clone.graph.search_edges(f, limit, offset)?;
                let result = edges.into_iter().map(|vv| vv.into()).collect();
                Ok(result)
            })
            .await
        }
        #[cfg(not(feature = "search"))]
        {
            Err(GraphError::IndexingNotSupported.into())
        }
    }

    /// Returns the specified graph view or if none is specified returns the default view.
    /// This allows you to specify multiple operations together.
    async fn apply_views(&self, views: Vec<GraphViewCollection>) -> Result<GqlGraph, GraphError> {
        let mut return_view: GqlGraph = GqlGraph::new(self.path.clone(), self.graph.clone());
        for view in views {
            return_view = match view {
                GraphViewCollection::DefaultLayer(apply) => {
                    if apply {
                        return_view.default_layer().await
                    } else {
                        return_view
                    }
                }
                GraphViewCollection::Layers(layers) => return_view.layers(layers).await,
                GraphViewCollection::ExcludeLayers(layers) => {
                    return_view.exclude_layers(layers).await
                }
                GraphViewCollection::Layer(layer) => return_view.layer(layer).await,
                GraphViewCollection::ExcludeLayer(layer) => return_view.exclude_layer(layer).await,
                GraphViewCollection::Subgraph(nodes) => return_view.subgraph(nodes).await,
                GraphViewCollection::SubgraphNodeTypes(node_types) => {
                    return_view.subgraph_node_types(node_types).await
                }
                GraphViewCollection::ExcludeNodes(nodes) => return_view.exclude_nodes(nodes).await,
                GraphViewCollection::Valid(apply) => {
                    if apply {
                        return_view.valid().await
                    } else {
                        return_view
                    }
                }
                GraphViewCollection::Window(window) => {
                    return_view.window(window.start, window.end).await
                }
                GraphViewCollection::At(at) => return_view.at(at).await,
                GraphViewCollection::Latest(apply) => {
                    if apply {
                        return_view.latest().await
                    } else {
                        return_view
                    }
                }
                GraphViewCollection::SnapshotAt(at) => return_view.snapshot_at(at).await,
                GraphViewCollection::SnapshotLatest(apply) => {
                    if apply {
                        return_view.snapshot_latest().await
                    } else {
                        return_view
                    }
                }
                GraphViewCollection::Before(before) => return_view.before(before).await,
                GraphViewCollection::After(after) => return_view.after(after).await,
                GraphViewCollection::ShrinkWindow(window) => {
                    return_view.shrink_window(window.start, window.end).await
                }
                GraphViewCollection::ShrinkStart(start) => return_view.shrink_start(start).await,
                GraphViewCollection::ShrinkEnd(end) => return_view.shrink_end(end).await,
                GraphViewCollection::NodeFilter(filter) => return_view.filter_nodes(filter).await?,
                GraphViewCollection::EdgeFilter(filter) => return_view.filter_edges(filter).await?,
            };
        }
        Ok(return_view)
    }
}<|MERGE_RESOLUTION|>--- conflicted
+++ resolved
@@ -374,31 +374,14 @@
     }
 
     /// Gets (optionally a subset of) the nodes in the graph.
-<<<<<<< HEAD
-    async fn nodes(
-        &self,
-        ids: Option<Vec<String>>,
-        select: Option<NodeFilter>,
-    ) -> Result<GqlNodes, GraphError> {
-        let base = self.graph.nodes();
-        let nn = match ids {
-            None => base,
-            Some(ids) => blocking_compute(move || base.id_filter(ids)).await,
-        };
-=======
     async fn nodes(&self, select: Option<GqlNodeFilter>) -> Result<GqlNodes, GraphError> {
         let nn = self.graph.nodes();
->>>>>>> 969e4055
 
         if let Some(sel) = select {
             let nf: CompositeNodeFilter = sel.try_into()?;
             let narrowed = blocking_compute({
                 let nn_clone = nn.clone();
-<<<<<<< HEAD
-                move || nn_clone.filter_iter(nf)
-=======
                 move || nn_clone.select(nf)
->>>>>>> 969e4055
             })
             .await?;
             return Ok(GqlNodes::new(narrowed.into_dyn()));
@@ -413,20 +396,12 @@
     }
 
     /// Gets the edges in the graph.
-<<<<<<< HEAD
-    async fn edges<'a>(&self, select: Option<EdgeFilter>) -> Result<GqlEdges, GraphError> {
-=======
     async fn edges<'a>(&self, select: Option<GqlEdgeFilter>) -> Result<GqlEdges, GraphError> {
->>>>>>> 969e4055
         let base = self.graph.edges();
 
         if let Some(sel) = select {
             let ef: CompositeEdgeFilter = sel.try_into()?;
-<<<<<<< HEAD
-            let narrowed = blocking_compute(move || base.filter_iter(ef)).await?;
-=======
             let narrowed = blocking_compute(move || base.select(ef)).await?;
->>>>>>> 969e4055
             return Ok(GqlEdges::new(narrowed));
         }
 
@@ -543,11 +518,7 @@
         .await
     }
 
-<<<<<<< HEAD
-    async fn filter_nodes(&self, expr: NodeFilter) -> Result<Self, GraphError> {
-=======
     async fn filter_nodes(&self, expr: GqlNodeFilter) -> Result<Self, GraphError> {
->>>>>>> 969e4055
         let self_clone = self.clone();
         blocking_compute(move || {
             let filter: CompositeNodeFilter = expr.try_into()?;
@@ -560,11 +531,7 @@
         .await
     }
 
-<<<<<<< HEAD
-    async fn filter_edges(&self, expr: EdgeFilter) -> Result<Self, GraphError> {
-=======
     async fn filter_edges(&self, expr: GqlEdgeFilter) -> Result<Self, GraphError> {
->>>>>>> 969e4055
         let self_clone = self.clone();
         blocking_compute(move || {
             let filter: CompositeEdgeFilter = expr.try_into()?;
