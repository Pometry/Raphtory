use crate::{
    data::Data,
    model::{
        graph::{
            edge::GqlEdge,
            edges::GqlEdges,
            filtering::{EdgeFilter, GraphViewCollection, NodeFilter},
            index::GqlIndexSpec,
            node::GqlNode,
            nodes::GqlNodes,
<<<<<<< HEAD
            property::GqlProperties,
            timeindex::GqlTimeIndexEntry,
=======
            property::{GqlMetadata, GqlProperties},
>>>>>>> 79dab9c4
            windowset::GqlGraphWindowSet,
            WindowDuration,
            WindowDuration::{Duration, Epoch},
        },
        plugins::graph_algorithm_plugin::GraphAlgorithmPlugin,
        schema::graph_schema::GraphSchema,
    },
    paths::ExistingGraphFolder,
    rayon::blocking_compute,
};
use async_graphql::Context;
use dynamic_graphql::{ResolvedObject, ResolvedObjectFields};
use itertools::Itertools;
use raphtory::{
    core::entities::nodes::node_ref::{AsNodeRef, NodeRef},
    db::{
        api::{
            properties::dyn_props::DynProperties,
            view::{
                DynamicGraph, IntoDynamic, NodeViewOps, SearchableGraphOps, StaticGraphViewOps,
                TimeOps,
            },
        },
        graph::{
            node::NodeView,
            views::filter::model::{
                edge_filter::CompositeEdgeFilter, node_filter::CompositeNodeFilter,
            },
        },
    },
    errors::{GraphError, InvalidPathReason},
    prelude::*,
};
use raphtory_api::core::storage::timeindex::AsTime;
use std::{
    collections::HashSet,
    convert::{Into, TryInto},
    sync::Arc,
};

#[derive(ResolvedObject, Clone)]
#[graphql(name = "Graph")]
pub(crate) struct GqlGraph {
    path: ExistingGraphFolder,
    graph: DynamicGraph,
}

impl GqlGraph {
    pub fn new<G: StaticGraphViewOps + IntoDynamic>(path: ExistingGraphFolder, graph: G) -> Self {
        Self {
            path,
            graph: graph.into_dynamic(),
        }
    }

    fn apply<F, G>(&self, graph_operation: F) -> Self
    where
        F: Fn(&DynamicGraph) -> G,
        G: StaticGraphViewOps + IntoDynamic,
    {
        Self {
            path: self.path.clone(),
            graph: graph_operation(&self.graph).into_dynamic(),
        }
    }
}

#[ResolvedObjectFields]
impl GqlGraph {
    ////////////////////////
    // LAYERS AND WINDOWS //
    ////////////////////////

    async fn unique_layers(&self) -> Vec<String> {
        let self_clone = self.clone();
        blocking_compute(move || self_clone.graph.unique_layers().map_into().collect()).await
    }

    async fn default_layer(&self) -> GqlGraph {
        self.apply(|g| g.default_layer())
    }

    async fn layers(&self, names: Vec<String>) -> GqlGraph {
        let self_clone = self.clone();
        blocking_compute(move || self_clone.apply(|g| g.valid_layers(names.clone()))).await
    }

    async fn exclude_layers(&self, names: Vec<String>) -> GqlGraph {
        let self_clone = self.clone();
        blocking_compute(move || self_clone.apply(|g| g.exclude_valid_layers(names.clone()))).await
    }

    async fn layer(&self, name: String) -> GqlGraph {
        self.apply(|g| g.valid_layers(name.clone()))
    }

    async fn exclude_layer(&self, name: String) -> GqlGraph {
        self.apply(|g| g.exclude_valid_layers(name.clone()))
    }

    async fn subgraph(&self, nodes: Vec<String>) -> GqlGraph {
        let self_clone = self.clone();
        blocking_compute(move || self_clone.apply(|g| g.subgraph(nodes.clone()))).await
    }

    async fn valid(&self) -> GqlGraph {
        self.apply(|g| g.valid())
    }

    async fn subgraph_node_types(&self, node_types: Vec<String>) -> GqlGraph {
        let self_clone = self.clone();
        blocking_compute(move || self_clone.apply(|g| g.subgraph_node_types(node_types.clone())))
            .await
    }

    async fn exclude_nodes(&self, nodes: Vec<String>) -> GqlGraph {
        let self_clone = self.clone();
        blocking_compute(move || {
            let nodes: Vec<NodeRef> = nodes.iter().map(|v| v.as_node_ref()).collect();
            self_clone.apply(|g| g.exclude_nodes(nodes.clone()))
        })
        .await
    }

    async fn rolling(
        &self,
        window: WindowDuration,
        step: Option<WindowDuration>,
    ) -> Result<GqlGraphWindowSet, GraphError> {
        match window {
            Duration(window_duration) => match step {
                Some(step) => match step {
                    Duration(step_duration) => Ok(GqlGraphWindowSet::new(
                        self.graph.rolling(window_duration, Some(step_duration))?,
                        self.path.clone(),
                    )),
                    Epoch(_) => Err(GraphError::MismatchedIntervalTypes),
                },
                None => Ok(GqlGraphWindowSet::new(
                    self.graph.rolling(window_duration, None)?,
                    self.path.clone(),
                )),
            },
            Epoch(window_duration) => match step {
                Some(step) => match step {
                    Duration(_) => Err(GraphError::MismatchedIntervalTypes),
                    Epoch(step_duration) => Ok(GqlGraphWindowSet::new(
                        self.graph.rolling(window_duration, Some(step_duration))?,
                        self.path.clone(),
                    )),
                },
                None => Ok(GqlGraphWindowSet::new(
                    self.graph.rolling(window_duration, None)?,
                    self.path.clone(),
                )),
            },
        }
    }

    async fn expanding(&self, step: WindowDuration) -> Result<GqlGraphWindowSet, GraphError> {
        match step {
            Duration(step) => Ok(GqlGraphWindowSet::new(
                self.graph.expanding(step)?,
                self.path.clone(),
            )),
            Epoch(step) => Ok(GqlGraphWindowSet::new(
                self.graph.expanding(step)?,
                self.path.clone(),
            )),
        }
    }

    /// Return a graph containing only the activity between `start` and `end` measured as milliseconds from epoch
    async fn window(&self, start: i64, end: i64) -> GqlGraph {
        self.apply(|g| g.window(start, end))
    }

    async fn at(&self, time: i64) -> GqlGraph {
        self.apply(|g| g.at(time))
    }

    async fn latest(&self) -> GqlGraph {
        let self_clone = self.clone();
        blocking_compute(move || self_clone.apply(|g| g.latest())).await
    }

    async fn snapshot_at(&self, time: i64) -> GqlGraph {
        self.apply(|g| g.snapshot_at(time))
    }

    async fn snapshot_latest(&self) -> GqlGraph {
        self.apply(|g| g.snapshot_latest())
    }

    async fn before(&self, time: i64) -> GqlGraph {
        self.apply(|g| g.before(time))
    }

    async fn after(&self, time: i64) -> GqlGraph {
        self.apply(|g| g.after(time))
    }

    async fn shrink_window(&self, start: i64, end: i64) -> Self {
        self.apply(|g| g.shrink_window(start, end))
    }

    async fn shrink_start(&self, start: i64) -> Self {
        self.apply(|g| g.shrink_start(start))
    }

    async fn shrink_end(&self, end: i64) -> Self {
        self.apply(|g| g.shrink_end(end))
    }

    ////////////////////////
    //// TIME QUERIES //////
    ////////////////////////

    async fn created(&self) -> Result<i64, GraphError> {
        self.path.created_async().await
    }

    async fn last_opened(&self) -> Result<i64, GraphError> {
        self.path.last_opened_async().await
    }

    async fn last_updated(&self) -> Result<i64, GraphError> {
        self.path.last_updated_async().await
    }

    async fn earliest_time(&self) -> Option<GqlTimeIndexEntry> {
        let self_clone = self.clone();
        blocking_compute(move || self_clone.graph.earliest_time().map(|t| t.into())).await
    }

    async fn latest_time(&self) -> Option<GqlTimeIndexEntry> {
        let self_clone = self.clone();
        blocking_compute(move || self_clone.graph.latest_time().map(|t| t.into())).await
    }

    async fn start(&self) -> Option<GqlTimeIndexEntry> {
        self.graph.start().map(|t| t.into())
    }

    async fn end(&self) -> Option<GqlTimeIndexEntry> {
        self.graph.end().map(|t| t.into())
    }

    async fn earliest_edge_time(
        &self,
        include_negative: Option<bool>,
    ) -> Option<GqlTimeIndexEntry> {
        let self_clone = self.clone();
        blocking_compute(move || {
            let include_negative = include_negative.unwrap_or(true);
            let all_edges = self_clone
                .graph
                .edges()
                .earliest_time()
                .into_iter()
                .filter_map(|edge_time| edge_time.filter(|&time| include_negative || time.t() >= 0))
                .min()
                .map(|t| t.into());
            all_edges
        })
        .await
    }

    async fn latest_edge_time(&self, include_negative: Option<bool>) -> Option<GqlTimeIndexEntry> {
        let self_clone = self.clone();
        blocking_compute(move || {
            let include_negative = include_negative.unwrap_or(true);
            let all_edges = self_clone
                .graph
                .edges()
                .latest_time()
                .into_iter()
                .filter_map(|edge_time| edge_time.filter(|&time| include_negative || time.t() >= 0))
                .max()
                .map(|t| t.into());

            all_edges
        })
        .await
    }

    ////////////////////////
    //////// COUNTERS //////
    ////////////////////////

    async fn count_edges(&self) -> usize {
        let self_clone = self.clone();
        blocking_compute(move || self_clone.graph.count_edges()).await
    }

    async fn count_temporal_edges(&self) -> usize {
        let self_clone = self.clone();
        blocking_compute(move || self_clone.graph.count_temporal_edges()).await
    }

    async fn count_nodes(&self) -> usize {
        let self_clone = self.clone();
        blocking_compute(move || self_clone.graph.count_nodes()).await
    }

    ////////////////////////
    //// EXISTS CHECKERS ///
    ////////////////////////

    async fn has_node(&self, name: String) -> bool {
        self.graph.has_node(name)
    }

    async fn has_edge(&self, src: String, dst: String, layer: Option<String>) -> bool {
        match layer {
            Some(name) => self
                .graph
                .layers(name)
                .map(|l| l.has_edge(src, dst))
                .unwrap_or(false),
            None => self.graph.has_edge(src, dst),
        }
    }

    ////////////////////////
    //////// GETTERS ///////
    ////////////////////////

    async fn node(&self, name: String) -> Option<GqlNode> {
        self.graph.node(name).map(|node| node.into())
    }

    /// query (optionally a subset of) the nodes in the graph
    async fn nodes(&self, ids: Option<Vec<String>>) -> GqlNodes {
        let nodes = self.graph.nodes();
        match ids {
            None => GqlNodes::new(nodes),
            Some(ids) => GqlNodes::new(blocking_compute(move || nodes.id_filter(ids)).await),
        }
    }

    async fn edge(&self, src: String, dst: String) -> Option<GqlEdge> {
        self.graph.edge(src, dst).map(|e| e.into())
    }

    async fn edges<'a>(&self) -> GqlEdges {
        GqlEdges::new(self.graph.edges())
    }

    ////////////////////////
    /////// PROPERTIES /////
    ////////////////////////

    async fn properties(&self) -> GqlProperties {
        Into::<DynProperties>::into(self.graph.properties()).into()
    }

    async fn metadata(&self) -> GqlMetadata {
        self.graph.metadata().into()
    }

    ////////////////////////
    // GRAPHQL SPECIFIC ////
    ////////////////////////

    //These name/path functions basically can only fail
    //if someone write non-utf characters as a filename

    async fn name(&self) -> Result<String, GraphError> {
        self.path.get_graph_name()
    }

    async fn path(&self) -> Result<String, GraphError> {
        Ok(self
            .path
            .get_original_path()
            .to_str()
            .ok_or(InvalidPathReason::PathNotParsable(
                self.path.to_error_path(),
            ))?
            .to_owned())
    }

    async fn namespace(&self) -> Result<String, GraphError> {
        Ok(self
            .path
            .get_original_path()
            .parent()
            .and_then(|p| p.to_str().map(|s| s.to_string()))
            .ok_or(InvalidPathReason::PathNotParsable(
                self.path.to_error_path(),
            ))?
            .to_owned())
    }

    async fn schema(&self) -> GraphSchema {
        let self_clone = self.clone();
        blocking_compute(move || GraphSchema::new(&self_clone.graph)).await
    }

    async fn algorithms(&self) -> GraphAlgorithmPlugin {
        self.graph.clone().into()
    }

    async fn shared_neighbours(&self, selected_nodes: Vec<String>) -> Vec<GqlNode> {
        let self_clone = self.clone();
        blocking_compute(move || {
            if selected_nodes.is_empty() {
                return vec![];
            }

            let neighbours: Vec<HashSet<NodeView<DynamicGraph>>> = selected_nodes
                .iter()
                .filter_map(|n| self_clone.graph.node(n))
                .map(|n| {
                    n.neighbours()
                        .collect()
                        .iter()
                        .map(|vv| vv.clone())
                        .collect::<HashSet<NodeView<DynamicGraph>>>()
                })
                .collect();

            let intersection = neighbours.iter().fold(None, |acc, n| match acc {
                None => Some(n.clone()),
                Some(acc) => Some(acc.intersection(n).map(|vv| vv.clone()).collect()),
            });
            match intersection {
                Some(intersection) => intersection.into_iter().map(|vv| vv.into()).collect(),
                None => vec![],
            }
        })
        .await
    }

    /// Export all nodes and edges from this graph view to another existing graph
    async fn export_to<'a>(
        &self,
        ctx: &Context<'a>,
        path: String,
    ) -> Result<bool, Arc<GraphError>> {
        let data = ctx.data_unchecked::<Data>();
        let other_g = data.get_graph(path.as_ref()).await?.0;
        let g = self.graph.clone();
        blocking_compute(move || {
            other_g.import_nodes(g.nodes(), true)?;
            other_g.import_edges(g.edges(), true)?;
            other_g.write_updates()?;
            Ok(true)
        })
        .await
    }

    async fn node_filter(&self, filter: NodeFilter) -> Result<Self, GraphError> {
        let self_clone = self.clone();
        blocking_compute(move || {
            let filter: CompositeNodeFilter = filter.try_into()?;
            let filtered_graph = self_clone.graph.filter_nodes(filter)?;
            Ok(GqlGraph::new(
                self_clone.path.clone(),
                filtered_graph.into_dynamic(),
            ))
        })
        .await
    }

    async fn edge_filter(&self, filter: EdgeFilter) -> Result<Self, GraphError> {
        let self_clone = self.clone();
        blocking_compute(move || {
            let filter: CompositeEdgeFilter = filter.try_into()?;
            let filtered_graph = self_clone.graph.filter_edges(filter)?;
            Ok(GqlGraph::new(
                self_clone.path.clone(),
                filtered_graph.into_dynamic(),
            ))
        })
        .await
    }

    ////////////////////////
    // INDEX SEARCH     ////
    ////////////////////////
    async fn get_index_spec(&self) -> Result<GqlIndexSpec, GraphError> {
        #[cfg(feature = "search")]
        {
            let index_spec = self.graph.get_index_spec()?;
            let props = index_spec.props(&self.graph);

            Ok(GqlIndexSpec {
                node_metadata: props.node_metadata,
                node_properties: props.node_properties,
                edge_metadata: props.edge_metadata,
                edge_properties: props.edge_properties,
            })
        }
        #[cfg(not(feature = "search"))]
        {
            Err(GraphError::IndexingNotSupported.into())
        }
    }

    async fn search_nodes(
        &self,
        filter: NodeFilter,
        limit: usize,
        offset: usize,
    ) -> Result<Vec<GqlNode>, GraphError> {
        #[cfg(feature = "search")]
        {
            let self_clone = self.clone();
            blocking_compute(move || {
                let f: CompositeNodeFilter = filter.try_into()?;
                let nodes = self_clone.graph.search_nodes(f, limit, offset)?;
                let result = nodes.into_iter().map(|vv| vv.into()).collect();
                Ok(result)
            })
            .await
        }
        #[cfg(not(feature = "search"))]
        {
            Err(GraphError::IndexingNotSupported.into())
        }
    }

    async fn search_edges(
        &self,
        filter: EdgeFilter,
        limit: usize,
        offset: usize,
    ) -> Result<Vec<GqlEdge>, GraphError> {
        #[cfg(feature = "search")]
        {
            let self_clone = self.clone();
            blocking_compute(move || {
                let f: CompositeEdgeFilter = filter.try_into()?;
                let edges = self_clone.graph.search_edges(f, limit, offset)?;
                let result = edges.into_iter().map(|vv| vv.into()).collect();
                Ok(result)
            })
            .await
        }
        #[cfg(not(feature = "search"))]
        {
            Err(GraphError::IndexingNotSupported.into())
        }
    }

    async fn apply_views(&self, views: Vec<GraphViewCollection>) -> Result<GqlGraph, GraphError> {
        let mut return_view: GqlGraph = GqlGraph::new(self.path.clone(), self.graph.clone());
        for view in views {
            return_view = match view {
                GraphViewCollection::DefaultLayer(apply) => {
                    if apply {
                        return_view.default_layer().await
                    } else {
                        return_view
                    }
                }
                GraphViewCollection::Layers(layers) => return_view.layers(layers).await,
                GraphViewCollection::ExcludeLayers(layers) => {
                    return_view.exclude_layers(layers).await
                }
                GraphViewCollection::Layer(layer) => return_view.layer(layer).await,
                GraphViewCollection::ExcludeLayer(layer) => return_view.exclude_layer(layer).await,
                GraphViewCollection::Subgraph(nodes) => return_view.subgraph(nodes).await,
                GraphViewCollection::SubgraphNodeTypes(node_types) => {
                    return_view.subgraph_node_types(node_types).await
                }
                GraphViewCollection::ExcludeNodes(nodes) => return_view.exclude_nodes(nodes).await,
                GraphViewCollection::Valid(apply) => {
                    if apply {
                        return_view.valid().await
                    } else {
                        return_view
                    }
                }
                GraphViewCollection::Window(window) => {
                    return_view.window(window.start, window.end).await
                }
                GraphViewCollection::At(at) => return_view.at(at).await,
                GraphViewCollection::Latest(apply) => {
                    if apply {
                        return_view.latest().await
                    } else {
                        return_view
                    }
                }
                GraphViewCollection::SnapshotAt(at) => return_view.snapshot_at(at).await,
                GraphViewCollection::SnapshotLatest(apply) => {
                    if apply {
                        return_view.snapshot_latest().await
                    } else {
                        return_view
                    }
                }
                GraphViewCollection::Before(before) => return_view.before(before).await,
                GraphViewCollection::After(after) => return_view.after(after).await,
                GraphViewCollection::ShrinkWindow(window) => {
                    return_view.shrink_window(window.start, window.end).await
                }
                GraphViewCollection::ShrinkStart(start) => return_view.shrink_start(start).await,
                GraphViewCollection::ShrinkEnd(end) => return_view.shrink_end(end).await,
                GraphViewCollection::NodeFilter(filter) => return_view.node_filter(filter).await?,
                GraphViewCollection::EdgeFilter(filter) => return_view.edge_filter(filter).await?,
            };
        }
        Ok(return_view)
    }
}<|MERGE_RESOLUTION|>--- conflicted
+++ resolved
@@ -8,12 +8,8 @@
             index::GqlIndexSpec,
             node::GqlNode,
             nodes::GqlNodes,
-<<<<<<< HEAD
-            property::GqlProperties,
+            property::{GqlMetadata, GqlProperties},
             timeindex::GqlTimeIndexEntry,
-=======
-            property::{GqlMetadata, GqlProperties},
->>>>>>> 79dab9c4
             windowset::GqlGraphWindowSet,
             WindowDuration,
             WindowDuration::{Duration, Epoch},
