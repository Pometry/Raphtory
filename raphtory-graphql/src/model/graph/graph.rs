--- conflicted
+++ resolved
@@ -32,7 +32,7 @@
         },
         graph::{
             node::NodeView,
-            views::property_filter::{CompositeEdgeFilter, CompositeNodeFilter},
+            views::property_filter::{CompositeEdgeFilter, CompositeNodeFilter, PropertyRef},
         },
     },
     prelude::*,
@@ -178,7 +178,6 @@
         self.apply(|g| g.shrink_end(end))
     }
 
-<<<<<<< HEAD
     ////////////////////////
     //// TIME QUERIES //////
     ////////////////////////
@@ -220,7 +219,7 @@
             .into_iter()
             .filter_map(|edge_time| edge_time.filter(|&time| (include_negative || time >= 0)))
             .min();
-        return all_edges;
+        all_edges
     }
 
     async fn latest_edge_time(&self, include_negative: Option<bool>) -> Option<i64> {
@@ -233,7 +232,7 @@
             .filter_map(|edge_time| edge_time.filter(|&time| (include_negative || time >= 0)))
             .max();
 
-        return all_edges;
+        all_edges
     }
 
     ////////////////////////
@@ -298,8 +297,12 @@
         self.graph.node(id).map(|v| v.into())
     }
 
-    async fn nodes(&self) -> GqlNodes {
-        GqlNodes::new(self.graph.nodes())
+    /// query (optionally a subset of) the nodes in the graph
+    async fn nodes(&self, ids: Option<Vec<String>>) -> GqlNodes {
+        match ids {
+            None => GqlNodes::new(self.graph.nodes()),
+            Some(ids) => GqlNodes::new(self.graph.nodes().id_filter(ids)),
+        }
     }
 
     pub fn edge(&self, src: String, dst: String) -> Option<Edge> {
@@ -399,22 +402,24 @@
         other_g.import_edges(self.graph.edges(), true)?;
         other_g.write_updates()?;
         Ok(true)
-=======
+    }
+
     async fn node_filter(
         &self,
         property: String,
         condition: FilterCondition,
     ) -> Result<Self, GraphError> {
+        let prop_ref = PropertyRef::Property(property);
         match condition.operator {
             Operator::Equal => {
                 if let Some(value) = condition.value {
                     let filtered_graph = self
                         .graph
-                        .filter_nodes(PropertyFilter::eq(property, value.0))?;
-                    Ok(GqlGraph::new(
-                        self.path.clone(),
-                        filtered_graph.into_dynamic(),
-                        self.index.clone(),
+                        .filter_nodes(PropertyFilter::eq(prop_ref.clone(), value.0))?;
+                    Ok(GqlGraph::new(
+                        self.path.clone(),
+                        filtered_graph.into_dynamic(),
+                        self.is_index_available,
                     ))
                 } else {
                     Err(GraphError::ExpectedValueForOperator(
@@ -427,11 +432,11 @@
                 if let Some(value) = condition.value {
                     let filtered_graph = self
                         .graph
-                        .filter_nodes(PropertyFilter::ne(property, value.0))?;
-                    Ok(GqlGraph::new(
-                        self.path.clone(),
-                        filtered_graph.into_dynamic(),
-                        self.index.clone(),
+                        .filter_nodes(PropertyFilter::ne(prop_ref.clone(), value.0))?;
+                    Ok(GqlGraph::new(
+                        self.path.clone(),
+                        filtered_graph.into_dynamic(),
+                        self.is_index_available,
                     ))
                 } else {
                     Err(GraphError::ExpectedValueForOperator(
@@ -444,11 +449,11 @@
                 if let Some(value) = condition.value {
                     let filtered_graph = self
                         .graph
-                        .filter_nodes(PropertyFilter::ge(property, value.0))?;
-                    Ok(GqlGraph::new(
-                        self.path.clone(),
-                        filtered_graph.into_dynamic(),
-                        self.index.clone(),
+                        .filter_nodes(PropertyFilter::ge(prop_ref.clone(), value.0))?;
+                    Ok(GqlGraph::new(
+                        self.path.clone(),
+                        filtered_graph.into_dynamic(),
+                        self.is_index_available,
                     ))
                 } else {
                     Err(GraphError::ExpectedValueForOperator(
@@ -461,11 +466,11 @@
                 if let Some(value) = condition.value {
                     let filtered_graph = self
                         .graph
-                        .filter_nodes(PropertyFilter::le(property, value.0))?;
-                    Ok(GqlGraph::new(
-                        self.path.clone(),
-                        filtered_graph.into_dynamic(),
-                        self.index.clone(),
+                        .filter_nodes(PropertyFilter::le(prop_ref.clone(), value.0))?;
+                    Ok(GqlGraph::new(
+                        self.path.clone(),
+                        filtered_graph.into_dynamic(),
+                        self.is_index_available,
                     ))
                 } else {
                     Err(GraphError::ExpectedValueForOperator(
@@ -478,11 +483,11 @@
                 if let Some(value) = condition.value {
                     let filtered_graph = self
                         .graph
-                        .filter_nodes(PropertyFilter::gt(property, value.0))?;
-                    Ok(GqlGraph::new(
-                        self.path.clone(),
-                        filtered_graph.into_dynamic(),
-                        self.index.clone(),
+                        .filter_nodes(PropertyFilter::gt(prop_ref.clone(), value.0))?;
+                    Ok(GqlGraph::new(
+                        self.path.clone(),
+                        filtered_graph.into_dynamic(),
+                        self.is_index_available,
                     ))
                 } else {
                     Err(GraphError::ExpectedValueForOperator(
@@ -495,11 +500,11 @@
                 if let Some(value) = condition.value {
                     let filtered_graph = self
                         .graph
-                        .filter_nodes(PropertyFilter::lt(property, value.0))?;
-                    Ok(GqlGraph::new(
-                        self.path.clone(),
-                        filtered_graph.into_dynamic(),
-                        self.index.clone(),
+                        .filter_nodes(PropertyFilter::lt(prop_ref.clone(), value.0))?;
+                    Ok(GqlGraph::new(
+                        self.path.clone(),
+                        filtered_graph.into_dynamic(),
+                        self.is_index_available,
                     ))
                 } else {
                     Err(GraphError::ExpectedValueForOperator(
@@ -509,19 +514,23 @@
                 }
             }
             Operator::IsNone => {
-                let filtered_graph = self.graph.filter_nodes(PropertyFilter::is_none(property))?;
+                let filtered_graph = self
+                    .graph
+                    .filter_nodes(PropertyFilter::is_none(prop_ref.clone()))?;
                 Ok(GqlGraph::new(
                     self.path.clone(),
                     filtered_graph.into_dynamic(),
-                    self.index.clone(),
+                    self.is_index_available,
                 ))
             }
             Operator::IsSome => {
-                let filtered_graph = self.graph.filter_nodes(PropertyFilter::is_some(property))?;
+                let filtered_graph = self
+                    .graph
+                    .filter_nodes(PropertyFilter::is_some(prop_ref.clone()))?;
                 Ok(GqlGraph::new(
                     self.path.clone(),
                     filtered_graph.into_dynamic(),
-                    self.index.clone(),
+                    self.is_index_available,
                 ))
             }
             Operator::Any => {
@@ -529,11 +538,11 @@
                     let prop_values: Vec<Prop> = list.iter().cloned().collect();
                     let filtered_graph = self
                         .graph
-                        .filter_nodes(PropertyFilter::any(property, prop_values))?;
-                    Ok(GqlGraph::new(
-                        self.path.clone(),
-                        filtered_graph.into_dynamic(),
-                        self.index.clone(),
+                        .filter_nodes(PropertyFilter::includes(prop_ref.clone(), prop_values))?;
+                    Ok(GqlGraph::new(
+                        self.path.clone(),
+                        filtered_graph.into_dynamic(),
+                        self.is_index_available,
                     ))
                 } else {
                     Err(GraphError::ExpectedValueForOperator(
@@ -547,11 +556,11 @@
                     let prop_values: Vec<Prop> = list.iter().cloned().collect();
                     let filtered_graph = self
                         .graph
-                        .filter_nodes(PropertyFilter::not_any(property, prop_values))?;
-                    Ok(GqlGraph::new(
-                        self.path.clone(),
-                        filtered_graph.into_dynamic(),
-                        self.index.clone(),
+                        .filter_nodes(PropertyFilter::excludes(prop_ref.clone(), prop_values))?;
+                    Ok(GqlGraph::new(
+                        self.path.clone(),
+                        filtered_graph.into_dynamic(),
+                        self.is_index_available,
                     ))
                 } else {
                     Err(GraphError::ExpectedValueForOperator(
@@ -561,7 +570,6 @@
                 }
             }
         }
->>>>>>> df1a0917
     }
 
     async fn edge_filter(
@@ -569,12 +577,13 @@
         property: String,
         condition: FilterCondition,
     ) -> Result<Self, GraphError> {
+        let prop_ref = PropertyRef::Property(property);
         match condition.operator {
             Operator::Equal => {
                 if let Some(value) = condition.value {
                     let filtered_graph = self
                         .graph
-                        .filter_edges(PropertyFilter::eq(property, value.0))?;
+                        .filter_edges(PropertyFilter::eq(prop_ref.clone(), value.0))?;
                     Ok(GqlGraph::new(
                         self.path.clone(),
                         filtered_graph.into_dynamic(),
@@ -591,7 +600,7 @@
                 if let Some(value) = condition.value {
                     let filtered_graph = self
                         .graph
-                        .filter_edges(PropertyFilter::ne(property, value.0))?;
+                        .filter_edges(PropertyFilter::ne(prop_ref.clone(), value.0))?;
                     Ok(GqlGraph::new(
                         self.path.clone(),
                         filtered_graph.into_dynamic(),
@@ -608,7 +617,7 @@
                 if let Some(value) = condition.value {
                     let filtered_graph = self
                         .graph
-                        .filter_edges(PropertyFilter::ge(property, value.0))?;
+                        .filter_edges(PropertyFilter::ge(prop_ref.clone(), value.0))?;
                     Ok(GqlGraph::new(
                         self.path.clone(),
                         filtered_graph.into_dynamic(),
@@ -625,7 +634,7 @@
                 if let Some(value) = condition.value {
                     let filtered_graph = self
                         .graph
-                        .filter_edges(PropertyFilter::le(property, value.0))?;
+                        .filter_edges(PropertyFilter::le(prop_ref.clone(), value.0))?;
                     Ok(GqlGraph::new(
                         self.path.clone(),
                         filtered_graph.into_dynamic(),
@@ -642,7 +651,7 @@
                 if let Some(value) = condition.value {
                     let filtered_graph = self
                         .graph
-                        .filter_edges(PropertyFilter::gt(property, value.0))?;
+                        .filter_edges(PropertyFilter::gt(prop_ref.clone(), value.0))?;
                     Ok(GqlGraph::new(
                         self.path.clone(),
                         filtered_graph.into_dynamic(),
@@ -659,7 +668,7 @@
                 if let Some(value) = condition.value {
                     let filtered_graph = self
                         .graph
-                        .filter_edges(PropertyFilter::lt(property, value.0))?;
+                        .filter_edges(PropertyFilter::lt(prop_ref.clone(), value.0))?;
                     Ok(GqlGraph::new(
                         self.path.clone(),
                         filtered_graph.into_dynamic(),
@@ -673,7 +682,9 @@
                 }
             }
             Operator::IsNone => {
-                let filtered_graph = self.graph.filter_edges(PropertyFilter::is_none(property))?;
+                let filtered_graph = self
+                    .graph
+                    .filter_edges(PropertyFilter::is_none(prop_ref.clone()))?;
                 Ok(GqlGraph::new(
                     self.path.clone(),
                     filtered_graph.into_dynamic(),
@@ -681,7 +692,9 @@
                 ))
             }
             Operator::IsSome => {
-                let filtered_graph = self.graph.filter_edges(PropertyFilter::is_some(property))?;
+                let filtered_graph = self
+                    .graph
+                    .filter_edges(PropertyFilter::is_some(prop_ref.clone()))?;
                 Ok(GqlGraph::new(
                     self.path.clone(),
                     filtered_graph.into_dynamic(),
@@ -693,11 +706,7 @@
                     let prop_values: Vec<Prop> = list.iter().cloned().collect();
                     let filtered_graph = self
                         .graph
-<<<<<<< HEAD
-                        .filter_nodes(PropertyFilter::includes(property, prop_values))?;
-=======
-                        .filter_edges(PropertyFilter::any(property, prop_values))?;
->>>>>>> df1a0917
+                        .filter_edges(PropertyFilter::includes(prop_ref.clone(), prop_values))?;
                     Ok(GqlGraph::new(
                         self.path.clone(),
                         filtered_graph.into_dynamic(),
@@ -715,175 +724,7 @@
                     let prop_values: Vec<Prop> = list.iter().cloned().collect();
                     let filtered_graph = self
                         .graph
-<<<<<<< HEAD
-                        .filter_nodes(PropertyFilter::excludes(property, prop_values))?;
-=======
-                        .filter_edges(PropertyFilter::not_any(property, prop_values))?;
->>>>>>> df1a0917
-                    Ok(GqlGraph::new(
-                        self.path.clone(),
-                        filtered_graph.into_dynamic(),
-                        self.is_index_available,
-                    ))
-                } else {
-                    Err(GraphError::ExpectedValueForOperator(
-                        "list".into(),
-                        "NotAny".into(),
-                    ))
-                }
-            }
-        }
-    }
-
-<<<<<<< HEAD
-    async fn edge_filter(
-        &self,
-        property: String,
-        condition: FilterCondition,
-    ) -> Result<Self, GraphError> {
-        match condition.operator {
-            Operator::Equal => {
-                if let Some(value) = condition.value {
-                    let filtered_graph = self
-                        .graph
-                        .filter_edges(PropertyFilter::eq(property, value.0))?;
-                    Ok(GqlGraph::new(
-                        self.path.clone(),
-                        filtered_graph.into_dynamic(),
-                        self.is_index_available,
-                    ))
-                } else {
-                    Err(GraphError::ExpectedValueForOperator(
-                        "value".into(),
-                        "Equal".into(),
-                    ))
-                }
-            }
-            Operator::NotEqual => {
-                if let Some(value) = condition.value {
-                    let filtered_graph = self
-                        .graph
-                        .filter_edges(PropertyFilter::ne(property, value.0))?;
-                    Ok(GqlGraph::new(
-                        self.path.clone(),
-                        filtered_graph.into_dynamic(),
-                        self.is_index_available,
-                    ))
-                } else {
-                    Err(GraphError::ExpectedValueForOperator(
-                        "value".into(),
-                        "NotEqual".into(),
-                    ))
-                }
-            }
-            Operator::GreaterThanOrEqual => {
-                if let Some(value) = condition.value {
-                    let filtered_graph = self
-                        .graph
-                        .filter_edges(PropertyFilter::ge(property, value.0))?;
-                    Ok(GqlGraph::new(
-                        self.path.clone(),
-                        filtered_graph.into_dynamic(),
-                        self.is_index_available,
-                    ))
-                } else {
-                    Err(GraphError::ExpectedValueForOperator(
-                        "value".into(),
-                        "GreaterThanOrEqual".into(),
-                    ))
-                }
-            }
-            Operator::LessThanOrEqual => {
-                if let Some(value) = condition.value {
-                    let filtered_graph = self
-                        .graph
-                        .filter_edges(PropertyFilter::le(property, value.0))?;
-                    Ok(GqlGraph::new(
-                        self.path.clone(),
-                        filtered_graph.into_dynamic(),
-                        self.is_index_available,
-                    ))
-                } else {
-                    Err(GraphError::ExpectedValueForOperator(
-                        "value".into(),
-                        "LessThanOrEqual".into(),
-                    ))
-                }
-            }
-            Operator::GreaterThan => {
-                if let Some(value) = condition.value {
-                    let filtered_graph = self
-                        .graph
-                        .filter_edges(PropertyFilter::gt(property, value.0))?;
-                    Ok(GqlGraph::new(
-                        self.path.clone(),
-                        filtered_graph.into_dynamic(),
-                        self.is_index_available,
-                    ))
-                } else {
-                    Err(GraphError::ExpectedValueForOperator(
-                        "value".into(),
-                        "GreaterThan".into(),
-                    ))
-                }
-            }
-            Operator::LessThan => {
-                if let Some(value) = condition.value {
-                    let filtered_graph = self
-                        .graph
-                        .filter_edges(PropertyFilter::lt(property, value.0))?;
-                    Ok(GqlGraph::new(
-                        self.path.clone(),
-                        filtered_graph.into_dynamic(),
-                        self.is_index_available,
-                    ))
-                } else {
-                    Err(GraphError::ExpectedValueForOperator(
-                        "value".into(),
-                        "LessThan".into(),
-                    ))
-                }
-            }
-            Operator::IsNone => {
-                let filtered_graph = self.graph.filter_edges(PropertyFilter::is_none(property))?;
-                Ok(GqlGraph::new(
-                    self.path.clone(),
-                    filtered_graph.into_dynamic(),
-                    self.is_index_available,
-                ))
-            }
-            Operator::IsSome => {
-                let filtered_graph = self.graph.filter_edges(PropertyFilter::is_some(property))?;
-                Ok(GqlGraph::new(
-                    self.path.clone(),
-                    filtered_graph.into_dynamic(),
-                    self.is_index_available,
-                ))
-            }
-            Operator::Any => {
-                if let Some(Prop::List(list)) = condition.value.map(|v| v.0) {
-                    let prop_values: Vec<Prop> = list.iter().cloned().collect();
-                    let filtered_graph = self
-                        .graph
-                        .filter_edges(PropertyFilter::includes(property, prop_values))?;
-                    Ok(GqlGraph::new(
-                        self.path.clone(),
-                        filtered_graph.into_dynamic(),
-                        self.is_index_available,
-                    ))
-                } else {
-                    Err(GraphError::ExpectedValueForOperator(
-                        "list".into(),
-                        "Any".into(),
-                    ))
-                }
-            }
-            Operator::NotAny => {
-                if let Some(Prop::List(list)) = condition.value.map(|v| v.0) {
-                    let prop_values: Vec<Prop> = list.iter().cloned().collect();
-                    let filtered_graph = self
-                        .graph
-                        .filter_edges(PropertyFilter::excludes(property, prop_values))?;
+                        .filter_edges(PropertyFilter::excludes(prop_ref.clone(), prop_values))?;
                     Ok(GqlGraph::new(
                         self.path.clone(),
                         filtered_graph.into_dynamic(),
@@ -987,10 +828,13 @@
     //     })
     //     .await
     // }
-=======
+
     async fn apply_views(&self, views: Vec<GraphViewCollection>) -> Result<GqlGraph, GraphError> {
-        let mut return_view: GqlGraph =
-            GqlGraph::new(self.path.clone(), self.graph.clone(), self.index.clone());
+        let mut return_view: GqlGraph = GqlGraph::new(
+            self.path.clone(),
+            self.graph.clone(),
+            self.is_index_available,
+        );
 
         for view in views {
             let mut count = 0;
@@ -1094,303 +938,4 @@
 
         Ok(return_view)
     }
-
-    ////////////////////////
-    //// TIME QUERIES //////
-    ////////////////////////
-
-    async fn created(&self) -> Result<i64, GraphError> {
-        self.path.created()
-    }
-
-    async fn last_opened(&self) -> Result<i64, GraphError> {
-        self.path.last_opened()
-    }
-
-    async fn last_updated(&self) -> Result<i64, GraphError> {
-        self.path.last_updated()
-    }
-
-    async fn earliest_time(&self) -> Option<i64> {
-        self.graph.earliest_time()
-    }
-
-    async fn latest_time(&self) -> Option<i64> {
-        self.graph.latest_time()
-    }
-
-    async fn start(&self) -> Option<i64> {
-        self.graph.start()
-    }
-
-    async fn end(&self) -> Option<i64> {
-        self.graph.end()
-    }
-
-    async fn earliest_edge_time(&self, include_negative: Option<bool>) -> Option<i64> {
-        let include_negative = include_negative.unwrap_or(true);
-        let all_edges = self
-            .graph
-            .edges()
-            .earliest_time()
-            .into_iter()
-            .filter_map(|edge_time| edge_time.filter(|&time| (include_negative || time >= 0)))
-            .min();
-        return all_edges;
-    }
-
-    async fn latest_edge_time(&self, include_negative: Option<bool>) -> Option<i64> {
-        let include_negative = include_negative.unwrap_or(true);
-        let all_edges = self
-            .graph
-            .edges()
-            .latest_time()
-            .into_iter()
-            .filter_map(|edge_time| edge_time.filter(|&time| (include_negative || time >= 0)))
-            .max();
-
-        return all_edges;
-    }
-
-    ////////////////////////
-    //////// COUNTERS //////
-    ////////////////////////
-
-    async fn count_edges(&self) -> usize {
-        self.graph.count_edges()
-    }
-
-    async fn count_temporal_edges(&self) -> usize {
-        self.graph.count_temporal_edges()
-    }
-
-    async fn search_edge_count(&self, query: String) -> Result<usize, GraphError> {
-        Ok(self.get_index()?.search_edge_count(&query).unwrap_or(0))
-    }
-
-    async fn count_nodes(&self) -> usize {
-        self.graph.count_nodes()
-    }
-
-    async fn search_node_count(&self, query: String) -> Result<usize, GraphError> {
-        Ok(self.get_index()?.search_node_count(&query).unwrap_or(0))
-    }
-
-    ////////////////////////
-    //// EXISTS CHECKERS ///
-    ////////////////////////
-
-    async fn has_node(&self, name: String) -> bool {
-        self.graph.has_node(name)
-    }
-
-    async fn has_node_id(&self, id: u64) -> bool {
-        self.graph.has_node(id)
-    }
-
-    async fn has_edge(&self, src: String, dst: String, layer: Option<String>) -> bool {
-        match layer {
-            Some(name) => self
-                .graph
-                .layers(name)
-                .map(|l| l.has_edge(src, dst))
-                .unwrap_or(false),
-            None => self.graph.has_edge(src, dst),
-        }
-    }
-
-    async fn has_edge_id(&self, src: u64, dst: u64, layer: Option<String>) -> bool {
-        match layer {
-            Some(name) => self
-                .graph
-                .layers(name)
-                .map(|l| l.has_edge(src, dst))
-                .unwrap_or(false),
-            None => self.graph.has_edge(src, dst),
-        }
-    }
-
-    ////////////////////////
-    //////// GETTERS ///////
-    ////////////////////////
-
-    async fn node(&self, name: String) -> Option<Node> {
-        self.graph.node(name).map(|v| v.into())
-    }
-
-    async fn node_id(&self, id: u64) -> Option<Node> {
-        self.graph.node(id).map(|v| v.into())
-    }
-
-    /// query (optionally a subset of) the nodes in the graph
-    async fn nodes(&self, ids: Option<Vec<String>>) -> GqlNodes {
-        match ids {
-            None => GqlNodes::new(self.graph.nodes()),
-            Some(ids) => GqlNodes::new(self.graph.nodes().id_filter(ids)),
-        }
-    }
-
-    async fn search_nodes(
-        &self,
-        query: String,
-        limit: usize,
-        offset: usize,
-    ) -> Result<Vec<Node>, GraphError> {
-        Ok(self
-            .get_index()?
-            .search_nodes(&query, limit, offset)
-            .into_iter()
-            .flatten()
-            .map(|vv| vv.into())
-            .collect())
-    }
-
-    async fn fuzzy_search_nodes(
-        &self,
-        query: String,
-        limit: usize,
-        offset: usize,
-        prefix: bool,
-        levenshtein_distance: u8,
-    ) -> Result<Vec<Node>, GraphError> {
-        Ok(self
-            .get_index()?
-            .fuzzy_search_nodes(&query, limit, offset, prefix, levenshtein_distance)
-            .into_iter()
-            .flatten()
-            .map(|vv| vv.into())
-            .collect())
-    }
-
-    pub fn edge(&self, src: String, dst: String) -> Option<Edge> {
-        self.graph.edge(src, dst).map(|e| e.into())
-    }
-
-    pub fn edge_id(&self, src: u64, dst: u64) -> Option<Edge> {
-        self.graph.edge(src, dst).map(|e| e.into())
-    }
-
-    async fn edges<'a>(&self) -> GqlEdges {
-        GqlEdges::new(self.graph.edges())
-    }
-
-    async fn search_edges(
-        &self,
-        query: String,
-        limit: usize,
-        offset: usize,
-    ) -> Result<Vec<Edge>, GraphError> {
-        Ok(self
-            .get_index()?
-            .search_edges(&query, limit, offset)
-            .into_iter()
-            .flatten()
-            .map(|vv| vv.into())
-            .collect())
-    }
-
-    async fn fuzzy_search_edges(
-        &self,
-        query: String,
-        limit: usize,
-        offset: usize,
-        prefix: bool,
-        levenshtein_distance: u8,
-    ) -> Result<Vec<Edge>, GraphError> {
-        Ok(self
-            .get_index()?
-            .fuzzy_search_edges(&query, limit, offset, prefix, levenshtein_distance)
-            .into_iter()
-            .flatten()
-            .map(|vv| vv.into())
-            .collect())
-    }
-
-    ////////////////////////
-    /////// PROPERTIES /////
-    ////////////////////////
-
-    async fn properties(&self) -> GqlProperties {
-        Into::<DynProperties>::into(self.graph.properties()).into()
-    }
-
-    ////////////////////////
-    // GRAPHQL SPECIFIC ////
-    ////////////////////////
-
-    //These name/path functions basically can only fail
-    //if someone write non-utf characters as a filename
-
-    async fn name(&self) -> Result<String, GraphError> {
-        self.path.get_graph_name()
-    }
-
-    async fn path(&self) -> Result<String, GraphError> {
-        Ok(self
-            .path
-            .get_original_path()
-            .to_str()
-            .ok_or(PathNotParsable(self.path.to_error_path()))?
-            .to_owned())
-    }
-
-    async fn namespace(&self) -> Result<String, GraphError> {
-        Ok(self
-            .path
-            .get_original_path()
-            .parent()
-            .and_then(|p| p.to_str().map(|s| s.to_string()))
-            .ok_or(PathNotParsable(self.path.to_error_path()))?
-            .to_owned())
-    }
-
-    async fn schema(&self) -> GraphSchema {
-        GraphSchema::new(&self.graph)
-    }
-
-    async fn algorithms(&self) -> GraphAlgorithmPlugin {
-        self.graph.clone().into()
-    }
-
-    async fn shared_neighbours(&self, selected_nodes: Vec<String>) -> Vec<Node> {
-        if selected_nodes.is_empty() {
-            return vec![];
-        }
-
-        let neighbours: Vec<HashSet<NodeView<DynamicGraph>>> = selected_nodes
-            .iter()
-            .filter_map(|n| self.graph.node(n))
-            .map(|n| {
-                n.neighbours()
-                    .collect()
-                    .iter()
-                    .map(|vv| vv.clone())
-                    .collect::<HashSet<NodeView<DynamicGraph>>>()
-            })
-            .collect();
-
-        let intersection = neighbours.iter().fold(None, |acc, n| match acc {
-            None => Some(n.clone()),
-            Some(acc) => Some(acc.intersection(n).map(|vv| vv.clone()).collect()),
-        });
-        match intersection {
-            Some(intersection) => intersection.into_iter().map(|vv| vv.into()).collect(),
-            None => vec![],
-        }
-    }
-
-    /// Export all nodes and edges from this graph view to another existing graph
-    async fn export_to<'a>(
-        &'a self,
-        ctx: &Context<'a>,
-        path: String,
-    ) -> Result<bool, Arc<GraphError>> {
-        let data = ctx.data_unchecked::<Data>();
-        let other_g = data.get_graph(path.as_ref())?.0;
-        other_g.import_nodes(self.graph.nodes(), true)?;
-        other_g.import_edges(self.graph.edges(), true)?;
-        other_g.write_updates()?;
-        Ok(true)
-    }
->>>>>>> df1a0917
 }