<<<<<<< HEAD
mod document;
=======
use dynamic_graphql::OneOfInput;

>>>>>>> c8f2a0f2
pub(crate) mod edge;
mod edges;
pub(crate) mod filtering;
pub(crate) mod graph;
pub(crate) mod meta_graph;
mod meta_graphs;
pub(crate) mod mutable_graph;
pub(crate) mod namespace;
pub(crate) mod namespaces;
pub(crate) mod node;
mod nodes;
mod path_from_node;
pub(crate) mod property;
<<<<<<< HEAD
pub(crate) mod vector_selection;
pub(crate) mod vectorised_graph;
=======
pub(crate) mod vectorised_graph;
mod windowset;

#[derive(OneOfInput, Clone)]
pub(crate) enum WindowDuration {
    Duration(String),
    Epoch(u64),
}
>>>>>>> c8f2a0f2
<|MERGE_RESOLUTION|>--- conflicted
+++ resolved
@@ -1,9 +1,6 @@
-<<<<<<< HEAD
-mod document;
-=======
 use dynamic_graphql::OneOfInput;
 
->>>>>>> c8f2a0f2
+mod document;
 pub(crate) mod edge;
 mod edges;
 pub(crate) mod filtering;
@@ -17,10 +14,7 @@
 mod nodes;
 mod path_from_node;
 pub(crate) mod property;
-<<<<<<< HEAD
 pub(crate) mod vector_selection;
-pub(crate) mod vectorised_graph;
-=======
 pub(crate) mod vectorised_graph;
 mod windowset;
 
@@ -28,5 +22,4 @@
 pub(crate) enum WindowDuration {
     Duration(String),
     Epoch(u64),
-}
->>>>>>> c8f2a0f2
+}