use crate::model::graph::{
    edges::GqlEdges,
    filtering::NodeViewCollection,
    nodes::GqlNodes,
    path_from_node::GqlPathFromNode,
    property::GqlProperties,
    windowset::GqlNodeWindowSet,
    WindowDuration,
    WindowDuration::{Duration, Epoch},
};
use dynamic_graphql::{ResolvedObject, ResolvedObjectFields};
use raphtory::{
    algorithms::components::{in_component, out_component},
<<<<<<< HEAD
=======
    core::utils::errors::{GraphError, GraphError::MismatchedIntervalTypes},
>>>>>>> c8f2a0f2
    db::{
        api::{properties::dyn_props::DynProperties, view::*},
        graph::node::NodeView,
    },
    errors::GraphError,
    prelude::NodeStateOps,
};
use tokio::task::spawn_blocking;

#[derive(ResolvedObject, Clone)]
<<<<<<< HEAD
pub(crate) struct Node {
    pub(crate) vv: NodeView<'static, DynamicGraph>,
}

impl<G: StaticGraphViewOps + IntoDynamic, GH: StaticGraphViewOps + IntoDynamic>
    From<NodeView<'static, G, GH>> for Node
=======
#[graphql(name = "Node")]
pub struct GqlNode {
    pub(crate) vv: NodeView<DynamicGraph>,
}

impl<G: StaticGraphViewOps + IntoDynamic, GH: StaticGraphViewOps + IntoDynamic>
    From<NodeView<G, GH>> for GqlNode
>>>>>>> c8f2a0f2
{
    fn from(value: NodeView<'static, G, GH>) -> Self {
        Self {
            vv: NodeView::new_one_hop_filtered(
                value.base_graph.into_dynamic(),
                value.graph.into_dynamic(),
                value.node,
            ),
        }
    }
}

#[ResolvedObjectFields]
impl GqlNode {
    async fn id(&self) -> String {
        self.vv.id().to_string()
    }

    pub async fn name(&self) -> String {
        self.vv.name()
    }

    ////////////////////////
    // LAYERS AND WINDOWS //
    ////////////////////////
    async fn default_layer(&self) -> GqlNode {
        self.vv.default_layer().into()
    }
    async fn layers(&self, names: Vec<String>) -> GqlNode {
        let self_clone = self.clone();
        spawn_blocking(move || self_clone.vv.valid_layers(names).into())
            .await
            .unwrap()
    }

    async fn exclude_layers(&self, names: Vec<String>) -> GqlNode {
        let self_clone = self.clone();
        spawn_blocking(move || self_clone.vv.exclude_valid_layers(names).into())
            .await
            .unwrap()
    }

    async fn layer(&self, name: String) -> GqlNode {
        self.vv.valid_layers(name).into()
    }

    async fn exclude_layer(&self, name: String) -> GqlNode {
        self.vv.exclude_valid_layers(name).into()
    }

    async fn rolling(
        &self,
        window: WindowDuration,
        step: Option<WindowDuration>,
    ) -> Result<GqlNodeWindowSet, GraphError> {
        let self_clone = self.clone();
        spawn_blocking(move || match window {
            Duration(window_duration) => match step {
                Some(step) => match step {
                    Duration(step_duration) => Ok(GqlNodeWindowSet::new(
                        self_clone
                            .vv
                            .rolling(window_duration, Some(step_duration))?,
                    )),
                    Epoch(_) => Err(MismatchedIntervalTypes),
                },
                None => Ok(GqlNodeWindowSet::new(
                    self_clone.vv.rolling(window_duration, None)?,
                )),
            },
            Epoch(window_duration) => match step {
                Some(step) => match step {
                    Duration(_) => Err(MismatchedIntervalTypes),
                    Epoch(step_duration) => Ok(GqlNodeWindowSet::new(
                        self_clone
                            .vv
                            .rolling(window_duration, Some(step_duration))?,
                    )),
                },
                None => Ok(GqlNodeWindowSet::new(
                    self_clone.vv.rolling(window_duration, None)?,
                )),
            },
        })
        .await
        .unwrap()
    }

    async fn expanding(&self, step: WindowDuration) -> Result<GqlNodeWindowSet, GraphError> {
        let self_clone = self.clone();
        spawn_blocking(move || match step {
            Duration(step) => Ok(GqlNodeWindowSet::new(self_clone.vv.expanding(step)?)),
            Epoch(step) => Ok(GqlNodeWindowSet::new(self_clone.vv.expanding(step)?)),
        })
        .await
        .unwrap()
    }

    async fn window(&self, start: i64, end: i64) -> GqlNode {
        self.vv.window(start, end).into()
    }

    async fn at(&self, time: i64) -> GqlNode {
        self.vv.at(time).into()
    }

    async fn latest(&self) -> GqlNode {
        let self_clone = self.clone();
        spawn_blocking(move || self_clone.vv.latest().into())
            .await
            .unwrap()
    }

    async fn snapshot_at(&self, time: i64) -> GqlNode {
        self.vv.snapshot_at(time).into()
    }

    async fn snapshot_latest(&self) -> GqlNode {
        let self_clone = self.clone();
        spawn_blocking(move || self_clone.vv.snapshot_latest().into())
            .await
            .unwrap()
    }

    async fn before(&self, time: i64) -> GqlNode {
        self.vv.before(time).into()
    }

    async fn after(&self, time: i64) -> GqlNode {
        self.vv.after(time).into()
    }

    async fn shrink_window(&self, start: i64, end: i64) -> Self {
        self.vv.shrink_window(start, end).into()
    }

    async fn shrink_start(&self, start: i64) -> Self {
        self.vv.shrink_start(start).into()
    }

    async fn shrink_end(&self, end: i64) -> Self {
        self.vv.shrink_end(end).into()
    }

    async fn apply_views(&self, views: Vec<NodeViewCollection>) -> Result<GqlNode, GraphError> {
        let mut return_view: GqlNode = self.vv.clone().into();
        for view in views {
            let mut count = 0;
            if let Some(_) = view.default_layer {
                count += 1;
                return_view = return_view.default_layer().await;
            }
            if let Some(layers) = view.layers {
                count += 1;
                return_view = return_view.layers(layers).await;
            }
            if let Some(layers) = view.exclude_layers {
                count += 1;
                return_view = return_view.exclude_layers(layers).await;
            }
            if let Some(layer) = view.layer {
                count += 1;
                return_view = return_view.layer(layer).await;
            }
            if let Some(layer) = view.exclude_layer {
                count += 1;
                return_view = return_view.exclude_layer(layer).await;
            }
            if let Some(window) = view.window {
                count += 1;
                return_view = return_view.window(window.start, window.end).await;
            }
            if let Some(time) = view.at {
                count += 1;
                return_view = return_view.at(time).await;
            }
            if let Some(_) = view.latest {
                count += 1;
                return_view = return_view.latest().await;
            }
            if let Some(time) = view.snapshot_at {
                count += 1;
                return_view = return_view.snapshot_at(time).await;
            }
            if let Some(_) = view.snapshot_latest {
                count += 1;
                return_view = return_view.snapshot_latest().await;
            }
            if let Some(time) = view.before {
                count += 1;
                return_view = return_view.before(time).await;
            }
            if let Some(time) = view.after {
                count += 1;
                return_view = return_view.after(time).await;
            }
            if let Some(window) = view.shrink_window {
                count += 1;
                return_view = return_view.shrink_window(window.start, window.end).await;
            }
            if let Some(time) = view.shrink_start {
                count += 1;
                return_view = return_view.shrink_start(time).await;
            }
            if let Some(time) = view.shrink_end {
                count += 1;
                return_view = return_view.shrink_end(time).await;
            }

            if count > 1 {
                return Err(GraphError::TooManyViewsSet);
            }
        }
        Ok(return_view)
    }

    ////////////////////////
    //// TIME QUERIES //////
    ////////////////////////

    async fn earliest_time(&self) -> Option<i64> {
        let self_clone = self.clone();
        spawn_blocking(move || self_clone.vv.earliest_time())
            .await
            .unwrap()
    }

    async fn first_update(&self) -> Option<i64> {
        let self_clone = self.clone();
        spawn_blocking(move || self_clone.vv.history().first().cloned())
            .await
            .unwrap()
    }

    async fn latest_time(&self) -> Option<i64> {
        let self_clone = self.clone();
        spawn_blocking(move || self_clone.vv.latest_time())
            .await
            .unwrap()
    }

    async fn last_update(&self) -> Option<i64> {
        let self_clone = self.clone();
        spawn_blocking(move || self_clone.vv.history().last().cloned())
            .await
            .unwrap()
    }

    async fn start(&self) -> Option<i64> {
        self.vv.start()
    }

    async fn end(&self) -> Option<i64> {
        self.vv.end()
    }

    async fn history(&self) -> Vec<i64> {
        let self_clone = self.clone();
        spawn_blocking(move || self_clone.vv.history())
            .await
            .unwrap()
    }

    async fn is_active(&self) -> bool {
        let self_clone = self.clone();
        spawn_blocking(move || self_clone.vv.is_active())
            .await
            .unwrap()
    }

    ////////////////////////
    /////// PROPERTIES /////
    ////////////////////////

    pub async fn node_type(&self) -> Option<String> {
        match self.vv.node_type() {
            None => None,
            str => str.map(|s| (*s).to_string()),
        }
    }

    async fn properties(&self) -> GqlProperties {
        Into::<DynProperties>::into(self.vv.properties()).into()
    }

    ////////////////////////
    //// EDGE GETTERS //////
    ////////////////////////
    /// Returns the number of edges connected to this node

    async fn degree(&self) -> usize {
        let self_clone = self.clone();
        spawn_blocking(move || self_clone.vv.degree())
            .await
            .unwrap()
    }

    /// Returns the number edges with this node as the source

    async fn out_degree(&self) -> usize {
        let self_clone = self.clone();
        spawn_blocking(move || self_clone.vv.out_degree())
            .await
            .unwrap()
    }

    /// Returns the number edges with this node as the destination

    async fn in_degree(&self) -> usize {
        let self_clone = self.clone();
        spawn_blocking(move || self_clone.vv.in_degree())
            .await
            .unwrap()
    }

    async fn in_component(&self) -> GqlNodes {
        let self_clone = self.clone();
        spawn_blocking(move || GqlNodes::new(in_component(self_clone.vv.clone()).nodes()))
            .await
            .unwrap()
    }

    async fn out_component(&self) -> GqlNodes {
        let self_clone = self.clone();
        spawn_blocking(move || GqlNodes::new(out_component(self_clone.vv.clone()).nodes()))
            .await
            .unwrap()
    }

    async fn edges(&self) -> GqlEdges {
        GqlEdges::new(self.vv.edges())
    }

    async fn out_edges(&self) -> GqlEdges {
        GqlEdges::new(self.vv.out_edges())
    }

    async fn in_edges(&self) -> GqlEdges {
        GqlEdges::new(self.vv.in_edges())
    }

    async fn neighbours<'a>(&self) -> GqlPathFromNode {
        GqlPathFromNode::new(self.vv.neighbours())
    }

    async fn in_neighbours<'a>(&self) -> GqlPathFromNode {
        GqlPathFromNode::new(self.vv.in_neighbours())
    }

    async fn out_neighbours(&self) -> GqlPathFromNode {
        GqlPathFromNode::new(self.vv.out_neighbours())
    }
}<|MERGE_RESOLUTION|>--- conflicted
+++ resolved
@@ -11,10 +11,6 @@
 use dynamic_graphql::{ResolvedObject, ResolvedObjectFields};
 use raphtory::{
     algorithms::components::{in_component, out_component},
-<<<<<<< HEAD
-=======
-    core::utils::errors::{GraphError, GraphError::MismatchedIntervalTypes},
->>>>>>> c8f2a0f2
     db::{
         api::{properties::dyn_props::DynProperties, view::*},
         graph::node::NodeView,
@@ -25,22 +21,13 @@
 use tokio::task::spawn_blocking;
 
 #[derive(ResolvedObject, Clone)]
-<<<<<<< HEAD
-pub(crate) struct Node {
+#[graphql(name = "Node")]
+pub struct GqlNode {
     pub(crate) vv: NodeView<'static, DynamicGraph>,
 }
 
 impl<G: StaticGraphViewOps + IntoDynamic, GH: StaticGraphViewOps + IntoDynamic>
-    From<NodeView<'static, G, GH>> for Node
-=======
-#[graphql(name = "Node")]
-pub struct GqlNode {
-    pub(crate) vv: NodeView<DynamicGraph>,
-}
-
-impl<G: StaticGraphViewOps + IntoDynamic, GH: StaticGraphViewOps + IntoDynamic>
-    From<NodeView<G, GH>> for GqlNode
->>>>>>> c8f2a0f2
+    From<NodeView<'static, G, GH>> for GqlNode
 {
     fn from(value: NodeView<'static, G, GH>) -> Self {
         Self {
@@ -105,7 +92,7 @@
                             .vv
                             .rolling(window_duration, Some(step_duration))?,
                     )),
-                    Epoch(_) => Err(MismatchedIntervalTypes),
+                    Epoch(_) => Err(GraphError::MismatchedIntervalTypes),
                 },
                 None => Ok(GqlNodeWindowSet::new(
                     self_clone.vv.rolling(window_duration, None)?,
@@ -113,7 +100,7 @@
             },
             Epoch(window_duration) => match step {
                 Some(step) => match step {
-                    Duration(_) => Err(MismatchedIntervalTypes),
+                    Duration(_) => Err(GraphError::MismatchedIntervalTypes),
                     Epoch(step_duration) => Ok(GqlNodeWindowSet::new(
                         self_clone
                             .vv
