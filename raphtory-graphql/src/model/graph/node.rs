--- conflicted
+++ resolved
@@ -1,4 +1,3 @@
-use crate::model::graph::history::GqlHistory;
 use crate::model::graph::{
     edges::GqlEdges,
     filtering::NodeViewCollection,
@@ -10,7 +9,6 @@
     WindowDuration::{Duration, Epoch},
 };
 use dynamic_graphql::{ResolvedObject, ResolvedObjectFields};
-use raphtory::db::api::view::history::History;
 use raphtory::{
     algorithms::components::{in_component, out_component},
     core::utils::errors::{GraphError, GraphError::MismatchedIntervalTypes},
@@ -286,16 +284,11 @@
         self.vv.end()
     }
 
-<<<<<<< HEAD
-    async fn history(&self) -> GqlHistory {
-        History::new(self.vv.clone()).into()
-=======
     async fn history(&self) -> Vec<i64> {
         let self_clone = self.clone();
         spawn_blocking(move || self_clone.vv.history())
             .await
             .unwrap()
->>>>>>> c8f2a0f2
     }
 
     async fn is_active(&self) -> bool {
