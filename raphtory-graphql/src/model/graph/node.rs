--- conflicted
+++ resolved
@@ -157,15 +157,9 @@
     }
 
     async fn out_edges(&self, layer: Option<String>) -> Vec<Edge> {
-<<<<<<< HEAD
-        match layer.as_deref() {
-            None => self.vv.out_edges().map(|ee| ee.clone().into()).collect(),
-            Some(layer) => match self.vv.layer(layer) {
-=======
-        match layer {
+        match layer.as_deref() {
             None => self.vv.out_edges().map(|ee| ee.into()).collect(),
-            Some(layer) => match self.vv.layer(layer.as_str()) {
->>>>>>> fbce020e
+            Some(layer) => match self.vv.layer(layer) {
                 None => {
                     vec![]
                 }
@@ -175,15 +169,9 @@
     }
 
     async fn in_edges(&self, layer: Option<String>) -> Vec<Edge> {
-<<<<<<< HEAD
-        match layer.as_deref() {
-            None => self.vv.in_edges().map(|ee| ee.clone().into()).collect(),
-            Some(layer) => match self.vv.layer(layer) {
-=======
-        match layer {
+        match layer.as_deref() {
             None => self.vv.in_edges().map(|ee| ee.into()).collect(),
-            Some(layer) => match self.vv.layer(layer.as_str()) {
->>>>>>> fbce020e
+            Some(layer) => match self.vv.layer(layer) {
                 None => {
                     vec![]
                 }
