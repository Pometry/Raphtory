use crate::model::filters::edgefilter::EdgeFilter;
use crate::model::graph::edge::Edge;
use crate::model::graph::property::Property;
use crate::model::graph::property_update::PropertyUpdate;
use crate::model::wrappers::dynamic::{DynamicGraph, IntoDynamic};
use async_graphql::Context;
use dynamic_graphql::{ResolvedObject, ResolvedObjectFields};
use itertools::Itertools;
use raphtory::core::Prop;
use raphtory::db::vertex::VertexView;
<<<<<<< HEAD
use raphtory::db::view_api::layer::LayerOps;
use raphtory::db::view_api::EdgeListOps;
use raphtory::db::view_api::{GraphViewOps, VertexViewOps};
=======
use raphtory::db::view_api::internal::{DynamicGraph, IntoDynamic};
use raphtory::db::view_api::*;
>>>>>>> 791788d4

#[derive(ResolvedObject)]
pub(crate) struct Node {
    pub(crate) vv: VertexView<DynamicGraph>,
}

impl<G: GraphViewOps + IntoDynamic> From<VertexView<G>> for Node {
    fn from(value: VertexView<G>) -> Self {
        Self {
            vv: VertexView {
                graph: value.graph.clone().into_dynamic(),
                vertex: value.vertex,
            },
        }
    }
}

#[ResolvedObjectFields]
impl Node {
    async fn id(&self) -> u64 {
        self.vv.id()
    }

    pub async fn name(&self) -> String {
        self.vv.name()
    }

    pub async fn node_type(&self) -> String {
        self.vv
            .property("type".to_string(), true)
            .unwrap_or(Prop::Str("NONE".to_string()))
            .to_string()
    }

    async fn property_names<'a>(&self, _ctx: &Context<'a>) -> Vec<String> {
        self.vv.property_names(true)
    }

    async fn properties(&self) -> Option<Vec<Property>> {
        Some(
            self.vv
                .properties(true)
                .into_iter()
                .map(|(k, v)| Property::new(k, v))
                .collect_vec(),
        )
    }

    async fn property(&self, name: String) -> Option<Property> {
        let prop = self.vv.property(name.clone(), true)?;
        Some(Property::new(name, prop))
    }

<<<<<<< HEAD
    async fn property_history(&self, name: String) -> Vec<PropertyUpdate> {
        self.vv
            .property_history(name)
            .into_iter()
            .map(|(time, prop)| PropertyUpdate::new(time, prop.to_string()))
            .collect_vec()
    }

=======
>>>>>>> 791788d4
    async fn in_neighbours<'a>(&self, layer: Option<String>) -> Vec<Node> {
        match layer {
            None => self.vv.in_neighbours().iter().map(|vv| vv.into()).collect(),
            Some(layer) => match self.vv.layer(layer.as_str()) {
                None => {
                    vec![]
                }
                Some(vvv) => vvv.in_neighbours().iter().map(|vv| vv.into()).collect(),
            },
        }
    }

    async fn out_neighbours(&self, layer: Option<String>) -> Vec<Node> {
        match layer {
            None => self
                .vv
                .out_neighbours()
                .iter()
                .map(|vv| vv.into())
                .collect(),
            Some(layer) => match self.vv.layer(layer.as_str()) {
                None => {
                    vec![]
                }
                Some(vvv) => vvv.out_neighbours().iter().map(|vv| vv.into()).collect(),
            },
        }
    }

    async fn neighbours<'a>(&self, layer: Option<String>) -> Vec<Node> {
        match layer {
            None => self.vv.neighbours().iter().map(|vv| vv.into()).collect(),
            Some(layer) => match self.vv.layer(layer.as_str()) {
                None => {
                    vec![]
                }
                Some(vvv) => vvv.neighbours().iter().map(|vv| vv.into()).collect(),
            },
        }
    }

<<<<<<< HEAD
    async fn degree(&self, layers: Option<Vec<String>>) -> usize {
        match layers {
            None => self.vv.degree(),
            Some(layers) =>
                layers.into_iter().map( |layer| {
                    let degree = match self.vv.layer(layer.as_str()) {
                        None => 0,
                        Some(vvv) => vvv.degree(),
                    };
                    return degree;
                }
                ).sum()
=======
    async fn degree(&self, layer: Option<String>) -> usize {
        match layer {
            None => self.vv.degree(),
            Some(layer) => match self.vv.layer(layer.as_str()) {
                None => 0,
                Some(vvv) => vvv.degree(),
            },
>>>>>>> 791788d4
        }
    }

    async fn out_degree(&self, layer: Option<String>) -> usize {
        match layer {
            None => self.vv.out_degree(),
            Some(layer) => match self.vv.layer(layer.as_str()) {
                None => 0,
                Some(vvv) => vvv.out_degree(),
            },
        }
    }

    async fn in_degree(&self, layer: Option<String>) -> usize {
        match layer {
            None => self.vv.in_degree(),
            Some(layer) => match self.vv.layer(layer.as_str()) {
                None => 0,
                Some(vvv) => vvv.in_degree(),
            },
        }
    }

    async fn out_edges(&self, layer: Option<String>) -> Vec<Edge> {
        match layer {
            None => self.vv.out_edges().map(|ee| ee.clone().into()).collect(),
            Some(layer) => match self.vv.layer(layer.as_str()) {
                None => {
                    vec![]
                }
                Some(vvv) => vvv.out_edges().map(|ee| ee.clone().into()).collect(),
            },
        }
    }

    async fn in_edges(&self, layer: Option<String>) -> Vec<Edge> {
        match layer {
            None => self.vv.in_edges().map(|ee| ee.clone().into()).collect(),
            Some(layer) => match self.vv.layer(layer.as_str()) {
                None => {
                    vec![]
                }
                Some(vvv) => vvv.in_edges().map(|ee| ee.clone().into()).collect(),
            },
        }
    }

<<<<<<< HEAD
    async fn edges(&self, filter: Option<EdgeFilter>) -> Vec<Edge> {
        match filter {
            Some(filter) => self
                .vv
                .edges()
                .into_iter()
                .map(|ev| ev.into())
                .filter(|ev| filter.matches(ev))
                .collect(),
            None => self.vv.edges().map(|ee| ee.clone().into()).collect(),
=======
    async fn edges(&self, layer: Option<String>) -> Vec<Edge> {
        match layer {
            None => self.vv.edges().map(|ee| ee.clone().into()).collect(),
            Some(layer) => match self.vv.layer(layer.as_str()) {
                None => {
                    vec![]
                }
                Some(vvv) => vvv.edges().map(|ee| ee.clone().into()).collect(),
            },
>>>>>>> 791788d4
        }
    }

    async fn exploded_edges(&self, layer: Option<String>) -> Vec<Edge> {
        self.vv.out_edges().explode().map(|ee| ee.into()).collect()
    }

    async fn start_date(&self) -> Option<i64> {
        self.vv.earliest_time()
    }

    async fn end_date(&self) -> Option<i64> {
        self.vv.latest_time()
    }
}<|MERGE_RESOLUTION|>--- conflicted
+++ resolved
@@ -2,20 +2,13 @@
 use crate::model::graph::edge::Edge;
 use crate::model::graph::property::Property;
 use crate::model::graph::property_update::PropertyUpdate;
-use crate::model::wrappers::dynamic::{DynamicGraph, IntoDynamic};
 use async_graphql::Context;
 use dynamic_graphql::{ResolvedObject, ResolvedObjectFields};
 use itertools::Itertools;
 use raphtory::core::Prop;
 use raphtory::db::vertex::VertexView;
-<<<<<<< HEAD
-use raphtory::db::view_api::layer::LayerOps;
-use raphtory::db::view_api::EdgeListOps;
-use raphtory::db::view_api::{GraphViewOps, VertexViewOps};
-=======
 use raphtory::db::view_api::internal::{DynamicGraph, IntoDynamic};
 use raphtory::db::view_api::*;
->>>>>>> 791788d4
 
 #[derive(ResolvedObject)]
 pub(crate) struct Node {
@@ -69,7 +62,6 @@
         Some(Property::new(name, prop))
     }
 
-<<<<<<< HEAD
     async fn property_history(&self, name: String) -> Vec<PropertyUpdate> {
         self.vv
             .property_history(name)
@@ -78,8 +70,6 @@
             .collect_vec()
     }
 
-=======
->>>>>>> 791788d4
     async fn in_neighbours<'a>(&self, layer: Option<String>) -> Vec<Node> {
         match layer {
             None => self.vv.in_neighbours().iter().map(|vv| vv.into()).collect(),
@@ -121,28 +111,19 @@
         }
     }
 
-<<<<<<< HEAD
     async fn degree(&self, layers: Option<Vec<String>>) -> usize {
         match layers {
             None => self.vv.degree(),
-            Some(layers) =>
-                layers.into_iter().map( |layer| {
+            Some(layers) => layers
+                .into_iter()
+                .map(|layer| {
                     let degree = match self.vv.layer(layer.as_str()) {
                         None => 0,
                         Some(vvv) => vvv.degree(),
                     };
                     return degree;
-                }
-                ).sum()
-=======
-    async fn degree(&self, layer: Option<String>) -> usize {
-        match layer {
-            None => self.vv.degree(),
-            Some(layer) => match self.vv.layer(layer.as_str()) {
-                None => 0,
-                Some(vvv) => vvv.degree(),
-            },
->>>>>>> 791788d4
+                })
+                .sum(),
         }
     }
 
@@ -190,7 +171,6 @@
         }
     }
 
-<<<<<<< HEAD
     async fn edges(&self, filter: Option<EdgeFilter>) -> Vec<Edge> {
         match filter {
             Some(filter) => self
@@ -201,17 +181,6 @@
                 .filter(|ev| filter.matches(ev))
                 .collect(),
             None => self.vv.edges().map(|ee| ee.clone().into()).collect(),
-=======
-    async fn edges(&self, layer: Option<String>) -> Vec<Edge> {
-        match layer {
-            None => self.vv.edges().map(|ee| ee.clone().into()).collect(),
-            Some(layer) => match self.vv.layer(layer.as_str()) {
-                None => {
-                    vec![]
-                }
-                Some(vvv) => vvv.edges().map(|ee| ee.clone().into()).collect(),
-            },
->>>>>>> 791788d4
         }
     }
 
