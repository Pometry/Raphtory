use crate::{
    model::graph::{
        edges::GqlEdges,
        filtering::{NodeFilter, NodeViewCollection},
        history::GqlHistory,
        nodes::GqlNodes,
        path_from_node::GqlPathFromNode,
<<<<<<< HEAD
        property::GqlProperties,
        timeindex::GqlTimeIndexEntry,
=======
        property::{GqlMetadata, GqlProperties},
>>>>>>> 79dab9c4
        windowset::GqlNodeWindowSet,
        WindowDuration,
        WindowDuration::{Duration, Epoch},
    },
    rayon::blocking_compute,
};
use dynamic_graphql::{ResolvedObject, ResolvedObjectFields};
use raphtory::{
    algorithms::components::{in_component, out_component},
    db::{
        api::{properties::dyn_props::DynProperties, view::*},
        graph::{node::NodeView, views::filter::model::node_filter::CompositeNodeFilter},
    },
    errors::GraphError,
    prelude::NodeStateOps,
};

#[derive(ResolvedObject, Clone)]
#[graphql(name = "Node")]
pub struct GqlNode {
    pub(crate) vv: NodeView<'static, DynamicGraph>,
}

impl<G: StaticGraphViewOps + IntoDynamic, GH: StaticGraphViewOps + IntoDynamic>
    From<NodeView<'static, G, GH>> for GqlNode
{
    fn from(value: NodeView<'static, G, GH>) -> Self {
        Self {
            vv: NodeView::new_one_hop_filtered(
                value.base_graph.into_dynamic(),
                value.graph.into_dynamic(),
                value.node,
            ),
        }
    }
}

#[ResolvedObjectFields]
impl GqlNode {
    async fn id(&self) -> String {
        self.vv.id().to_string()
    }

    pub async fn name(&self) -> String {
        self.vv.name()
    }

    ////////////////////////
    // LAYERS AND WINDOWS //
    ////////////////////////
    async fn default_layer(&self) -> GqlNode {
        self.vv.default_layer().into()
    }
    async fn layers(&self, names: Vec<String>) -> GqlNode {
        let self_clone = self.clone();
        blocking_compute(move || self_clone.vv.valid_layers(names).into()).await
    }

    async fn exclude_layers(&self, names: Vec<String>) -> GqlNode {
        let self_clone = self.clone();
        blocking_compute(move || self_clone.vv.exclude_valid_layers(names).into()).await
    }

    async fn layer(&self, name: String) -> GqlNode {
        self.vv.valid_layers(name).into()
    }

    async fn exclude_layer(&self, name: String) -> GqlNode {
        self.vv.exclude_valid_layers(name).into()
    }

    async fn rolling(
        &self,
        window: WindowDuration,
        step: Option<WindowDuration>,
    ) -> Result<GqlNodeWindowSet, GraphError> {
        match window {
            Duration(window_duration) => match step {
                Some(step) => match step {
                    Duration(step_duration) => Ok(GqlNodeWindowSet::new(
                        self.vv.rolling(window_duration, Some(step_duration))?,
                    )),
                    Epoch(_) => Err(GraphError::MismatchedIntervalTypes),
                },
                None => Ok(GqlNodeWindowSet::new(
                    self.vv.rolling(window_duration, None)?,
                )),
            },
            Epoch(window_duration) => match step {
                Some(step) => match step {
                    Duration(_) => Err(GraphError::MismatchedIntervalTypes),
                    Epoch(step_duration) => Ok(GqlNodeWindowSet::new(
                        self.vv.rolling(window_duration, Some(step_duration))?,
                    )),
                },
                None => Ok(GqlNodeWindowSet::new(
                    self.vv.rolling(window_duration, None)?,
                )),
            },
        }
    }

    async fn expanding(&self, step: WindowDuration) -> Result<GqlNodeWindowSet, GraphError> {
        match step {
            Duration(step) => Ok(GqlNodeWindowSet::new(self.vv.expanding(step)?)),
            Epoch(step) => Ok(GqlNodeWindowSet::new(self.vv.expanding(step)?)),
        }
    }

    async fn window(&self, start: i64, end: i64) -> GqlNode {
        self.vv.window(start, end).into()
    }

    async fn at(&self, time: i64) -> GqlNode {
        self.vv.at(time).into()
    }

    async fn latest(&self) -> GqlNode {
        let self_clone = self.clone();
        blocking_compute(move || self_clone.vv.latest().into()).await
    }

    async fn snapshot_at(&self, time: i64) -> GqlNode {
        self.vv.snapshot_at(time).into()
    }

    async fn snapshot_latest(&self) -> GqlNode {
        let self_clone = self.clone();
        blocking_compute(move || self_clone.vv.snapshot_latest().into()).await
    }

    async fn before(&self, time: i64) -> GqlNode {
        self.vv.before(time).into()
    }

    async fn after(&self, time: i64) -> GqlNode {
        self.vv.after(time).into()
    }

    async fn shrink_window(&self, start: i64, end: i64) -> Self {
        self.vv.shrink_window(start, end).into()
    }

    async fn shrink_start(&self, start: i64) -> Self {
        self.vv.shrink_start(start).into()
    }

    async fn shrink_end(&self, end: i64) -> Self {
        self.vv.shrink_end(end).into()
    }

    async fn apply_views(&self, views: Vec<NodeViewCollection>) -> Result<GqlNode, GraphError> {
        let mut return_view: GqlNode = self.vv.clone().into();
        for view in views {
            return_view = match view {
                NodeViewCollection::DefaultLayer(apply) => {
                    if apply {
                        return_view.default_layer().await
                    } else {
                        return_view
                    }
                }
                NodeViewCollection::Latest(apply) => {
                    if apply {
                        return_view.latest().await
                    } else {
                        return_view
                    }
                }
                NodeViewCollection::SnapshotLatest(apply) => {
                    if apply {
                        return_view.snapshot_latest().await
                    } else {
                        return_view
                    }
                }
                NodeViewCollection::SnapshotAt(at) => return_view.snapshot_at(at).await,
                NodeViewCollection::Layers(layers) => return_view.layers(layers).await,
                NodeViewCollection::ExcludeLayers(layers) => {
                    return_view.exclude_layers(layers).await
                }
                NodeViewCollection::Layer(layer) => return_view.layer(layer).await,
                NodeViewCollection::ExcludeLayer(layer) => return_view.exclude_layer(layer).await,
                NodeViewCollection::Window(window) => {
                    return_view.window(window.start, window.end).await
                }
                NodeViewCollection::At(at) => return_view.at(at).await,
                NodeViewCollection::Before(time) => return_view.before(time).await,
                NodeViewCollection::After(time) => return_view.after(time).await,
                NodeViewCollection::ShrinkWindow(window) => {
                    return_view.shrink_window(window.start, window.end).await
                }
                NodeViewCollection::ShrinkStart(time) => return_view.shrink_start(time).await,
                NodeViewCollection::ShrinkEnd(time) => return_view.shrink_end(time).await,
                NodeViewCollection::NodeFilter(filter) => return_view.node_filter(filter).await?,
            }
        }
        Ok(return_view)
    }

    ////////////////////////
    //// TIME QUERIES //////
    ////////////////////////

    async fn earliest_time(&self) -> Option<GqlTimeIndexEntry> {
        let self_clone = self.clone();
        blocking_compute(move || self_clone.vv.earliest_time().map(|t| t.into())).await
    }

    async fn first_update(&self) -> Option<GqlTimeIndexEntry> {
        let self_clone = self.clone();
        blocking_compute(move || self_clone.vv.history().earliest_time().map(|t| t.into())).await
    }

    async fn latest_time(&self) -> Option<GqlTimeIndexEntry> {
        let self_clone = self.clone();
        blocking_compute(move || self_clone.vv.latest_time().map(|t| t.into())).await
    }

    async fn last_update(&self) -> Option<GqlTimeIndexEntry> {
        let self_clone = self.clone();
        blocking_compute(move || self_clone.vv.history().latest_time().map(|t| t.into())).await
    }

    async fn start(&self) -> Option<GqlTimeIndexEntry> {
        self.vv.start().map(|t| t.into())
    }

    async fn end(&self) -> Option<GqlTimeIndexEntry> {
        self.vv.end().map(|t| t.into())
    }

    async fn history(&self) -> GqlHistory {
        let self_clone = self.clone();
        blocking_compute(move || self_clone.vv.history().into()).await
    }

    async fn edge_history_count(&self) -> usize {
        self.vv.edge_history_count()
    }

    async fn is_active(&self) -> bool {
        let self_clone = self.clone();
        blocking_compute(move || self_clone.vv.is_active()).await
    }

    ////////////////////////
    /////// PROPERTIES /////
    ////////////////////////

    pub async fn node_type(&self) -> Option<String> {
        match self.vv.node_type() {
            None => None,
            str => str.map(|s| (*s).to_string()),
        }
    }

    async fn properties(&self) -> GqlProperties {
        Into::<DynProperties>::into(self.vv.properties()).into()
    }

    async fn metadata(&self) -> GqlMetadata {
        self.vv.metadata().into()
    }

    ////////////////////////
    //// EDGE GETTERS //////
    ////////////////////////
    /// Returns the number of edges connected to this node

    async fn degree(&self) -> usize {
        let self_clone = self.clone();
        blocking_compute(move || self_clone.vv.degree()).await
    }

    /// Returns the number edges with this node as the source

    async fn out_degree(&self) -> usize {
        let self_clone = self.clone();
        blocking_compute(move || self_clone.vv.out_degree()).await
    }

    /// Returns the number edges with this node as the destination

    async fn in_degree(&self) -> usize {
        let self_clone = self.clone();
        blocking_compute(move || self_clone.vv.in_degree()).await
    }

    async fn in_component(&self) -> GqlNodes {
        let self_clone = self.clone();
        blocking_compute(move || GqlNodes::new(in_component(self_clone.vv.clone()).nodes())).await
    }

    async fn out_component(&self) -> GqlNodes {
        let self_clone = self.clone();
        blocking_compute(move || GqlNodes::new(out_component(self_clone.vv.clone()).nodes())).await
    }

    async fn edges(&self) -> GqlEdges {
        GqlEdges::new(self.vv.edges())
    }

    async fn out_edges(&self) -> GqlEdges {
        GqlEdges::new(self.vv.out_edges())
    }

    async fn in_edges(&self) -> GqlEdges {
        GqlEdges::new(self.vv.in_edges())
    }

    async fn neighbours<'a>(&self) -> GqlPathFromNode {
        GqlPathFromNode::new(self.vv.neighbours())
    }

    async fn in_neighbours<'a>(&self) -> GqlPathFromNode {
        GqlPathFromNode::new(self.vv.in_neighbours())
    }

    async fn out_neighbours(&self) -> GqlPathFromNode {
        GqlPathFromNode::new(self.vv.out_neighbours())
    }

    async fn node_filter(&self, filter: NodeFilter) -> Result<Self, GraphError> {
        let self_clone = self.clone();
        blocking_compute(move || {
            let filter: CompositeNodeFilter = filter.try_into()?;
            let filtered_nodes_applied = self_clone.vv.filter_nodes(filter)?;
            Ok(self_clone.update(filtered_nodes_applied.into_dynamic()))
        })
        .await
    }
}

impl GqlNode {
    fn update<N: Into<NodeView<'static, DynamicGraph>>>(&self, node: N) -> Self {
        Self { vv: node.into() }
    }
}<|MERGE_RESOLUTION|>--- conflicted
+++ resolved
@@ -5,12 +5,8 @@
         history::GqlHistory,
         nodes::GqlNodes,
         path_from_node::GqlPathFromNode,
-<<<<<<< HEAD
-        property::GqlProperties,
+        property::{GqlMetadata, GqlProperties},
         timeindex::GqlTimeIndexEntry,
-=======
-        property::{GqlMetadata, GqlProperties},
->>>>>>> 79dab9c4
         windowset::GqlNodeWindowSet,
         WindowDuration,
         WindowDuration::{Duration, Epoch},
