use dynamic_graphql::{ResolvedObject, ResolvedObjectFields};
use itertools::Itertools;
<<<<<<< HEAD

use crate::paths::ExistingGraphFolder;

#[derive(ResolvedObject)]
pub(crate) struct GqlGraphs {
    folders: Vec<ExistingGraphFolder>,
}

impl GqlGraphs {
    pub fn new(paths: Vec<ExistingGraphFolder>) -> Self {
        Self { folders: paths }
=======
use raphtory::core::utils::errors::GraphError;
use std::{fs, path::PathBuf, time::UNIX_EPOCH};

#[derive(ResolvedObject)]
pub(crate) struct GqlGraphs {
    work_dir: PathBuf,
    paths: Vec<PathBuf>,
}

impl GqlGraphs {
    pub fn new(work_dir: PathBuf, paths: Vec<PathBuf>) -> Self {
        Self { work_dir, paths }
>>>>>>> b992030b
    }
}

#[ResolvedObjectFields]
impl GqlGraphs {
    //Name and path here do not return a result as we only want to let the user know about
    //valid graph paths. No point blowing up if there is one busted fule

    async fn name(&self) -> Vec<String> {
        self.folders
            .iter()
            .filter_map(|folder| folder.get_graph_name().ok())
            .collect()
    }

    async fn path(&self) -> Vec<String> {
        let paths = self
            .folders
            .iter()
            .map(|folder| folder.get_original_path_str().to_owned())
            .collect_vec();
        paths
    }

    async fn created(&self) -> Result<Vec<i64>, GraphError> {
        self.paths
            .iter()
            .map(|path| {
                let full_path = std::env::current_dir()?
                    .join(self.work_dir.clone())
                    .join(path);

                let metadata = fs::metadata(full_path.clone())?;

                let created_time = metadata.created()?;
                let created_time_duration = created_time.duration_since(UNIX_EPOCH)?;
                let created_time_millis = created_time_duration.as_millis() as i64;

                Ok(created_time_millis)
            })
            .collect()
    }

    async fn last_opened(&self) -> Result<Vec<i64>, GraphError> {
        self.paths
            .iter()
            .map(|path| {
                let full_path = std::env::current_dir()?
                    .join(self.work_dir.clone())
                    .join(path);

                let metadata = fs::metadata(full_path.clone())?;

                let accessed_time = metadata.accessed()?;
                let accessed_time_duration = accessed_time.duration_since(UNIX_EPOCH)?;
                let accessed_time_millis = accessed_time_duration.as_millis() as i64;

                Ok(accessed_time_millis)
            })
            .collect()
    }

    async fn last_updated(&self) -> Result<Vec<i64>, GraphError> {
        self.paths
            .iter()
            .map(|path| {
                let full_path = std::env::current_dir()?
                    .join(self.work_dir.clone())
                    .join(path);

                let metadata = fs::metadata(full_path.clone())?;

                let modified_time = metadata.modified()?;
                let modified_time_duration = modified_time.duration_since(UNIX_EPOCH)?;
                let modified_time_millis = modified_time_duration.as_millis() as i64;

                Ok(modified_time_millis)
            })
            .collect()
    }
}<|MERGE_RESOLUTION|>--- conflicted
+++ resolved
@@ -1,31 +1,22 @@
 use dynamic_graphql::{ResolvedObject, ResolvedObjectFields};
 use itertools::Itertools;
-<<<<<<< HEAD
+use raphtory::core::utils::errors::GraphError;
+use std::{fs, path::PathBuf, time::UNIX_EPOCH};
 
 use crate::paths::ExistingGraphFolder;
 
 #[derive(ResolvedObject)]
 pub(crate) struct GqlGraphs {
+    work_dir: PathBuf,
     folders: Vec<ExistingGraphFolder>,
 }
 
 impl GqlGraphs {
-    pub fn new(paths: Vec<ExistingGraphFolder>) -> Self {
-        Self { folders: paths }
-=======
-use raphtory::core::utils::errors::GraphError;
-use std::{fs, path::PathBuf, time::UNIX_EPOCH};
-
-#[derive(ResolvedObject)]
-pub(crate) struct GqlGraphs {
-    work_dir: PathBuf,
-    paths: Vec<PathBuf>,
-}
-
-impl GqlGraphs {
-    pub fn new(work_dir: PathBuf, paths: Vec<PathBuf>) -> Self {
-        Self { work_dir, paths }
->>>>>>> b992030b
+    pub fn new(work_dir: PathBuf, paths: Vec<ExistingGraphFolder>) -> Self {
+        Self {
+            work_dir,
+            folders: paths,
+        }
     }
 }
 
