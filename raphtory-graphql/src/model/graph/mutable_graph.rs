use crate::{
    graph::{GraphWithVectors, UpdateEmbeddings},
    model::graph::{edge::GqlEdge, graph::GqlGraph, node::GqlNode, property::Value},
    paths::ExistingGraphFolder,
};
use dynamic_graphql::{InputObject, ResolvedObject, ResolvedObjectFields};
use raphtory::{
    db::graph::{edge::EdgeView, node::NodeView},
    errors::GraphError,
    prelude::*,
};
use raphtory_api::core::storage::arc_str::OptionAsStr;
use tokio::{spawn, task::spawn_blocking};

#[derive(InputObject, Clone)]
#[graphql(name = "PropertyInput")]
pub struct GqlPropertyInput {
    key: String,
    value: Value,
}

#[derive(InputObject, Clone)]
pub struct TemporalPropertyInput {
    time: i64,
    properties: Option<Vec<GqlPropertyInput>>,
}

#[derive(InputObject, Clone)]
pub struct NodeAddition {
    name: String,
    node_type: Option<String>,
    constant_properties: Option<Vec<GqlPropertyInput>>,
    updates: Option<Vec<TemporalPropertyInput>>,
}

#[derive(InputObject, Clone)]
pub struct EdgeAddition {
    src: String,
    dst: String,
    layer: Option<String>,
    constant_properties: Option<Vec<GqlPropertyInput>>,
    updates: Option<Vec<TemporalPropertyInput>>,
}

#[derive(ResolvedObject, Clone)]
#[graphql(name = "MutableGraph")]
pub struct GqlMutableGraph {
    path: ExistingGraphFolder,
    graph: GraphWithVectors,
}

impl GqlMutableGraph {
    pub(crate) fn new(path: ExistingGraphFolder, graph: GraphWithVectors) -> Self {
        Self {
            path: path.into(),
            graph,
        }
    }
}

fn as_properties(
    properties: Vec<GqlPropertyInput>,
) -> Result<impl Iterator<Item = (String, Prop)>, GraphError> {
    let props: Result<Vec<(String, Prop)>, GraphError> = properties
        .into_iter()
        .map(|p| {
            let v = Prop::try_from(p.value)?;
            Ok((p.key, v))
        })
        .collect();

    props.map(|vec| vec.into_iter())
}

#[ResolvedObjectFields]
impl GqlMutableGraph {
    /// Get the non-mutable graph

    async fn graph(&self) -> GqlGraph {
        GqlGraph::new(self.path.clone(), self.graph.graph.clone())
    }

    /// Get mutable existing node

    async fn node(&self, name: String) -> Option<GqlMutableNode> {
        self.graph.node(name).map(|n| n.into())
    }

    /// Add a new node or add updates to an existing node
    async fn add_node(
        &self,
        time: i64,
        name: String,
        properties: Option<Vec<GqlPropertyInput>>,
        node_type: Option<String>,
    ) -> Result<GqlMutableNode, GraphError> {
        let self_clone = self.clone();
        let self_clone_2 = self.clone();
        let node = spawn_blocking(move || {
            let prop_iter = as_properties(properties.unwrap_or(vec![]))?;
            self_clone
                .graph
                .add_node(time, &name, prop_iter, node_type.as_str())
        })
        .await
        .unwrap()?;
        node.update_embeddings().await?;
        spawn_blocking(move || {
            self_clone_2.graph.write_updates()?;
            Ok(node.into())
        })
        .await
        .unwrap()
    }

    /// Create a new node or fail if it already exists
    async fn create_node(
        &self,
        time: i64,
        name: String,
        properties: Option<Vec<GqlPropertyInput>>,
        node_type: Option<String>,
    ) -> Result<GqlMutableNode, GraphError> {
        let self_clone = self.clone();
        let self_clone_2 = self.clone();
        let node = spawn_blocking(move || {
            let prop_iter = as_properties(properties.unwrap_or(vec![]))?;
            self_clone
                .graph
                .create_node(time, &name, prop_iter, node_type.as_str())
        })
        .await
        .unwrap()?;
        node.update_embeddings().await?;
        spawn_blocking(move || {
            self_clone_2.graph.write_updates()?;
            Ok(node.into())
        })
        .await
        .unwrap()
    }

    /// Add a batch of nodes
    async fn add_nodes(&self, nodes: Vec<NodeAddition>) -> Result<bool, GraphError> {
        let self_clone = self.clone();
        let self_clone_2 = self.clone();

        let nodes: Vec<Result<NodeView<GraphWithVectors>, GraphError>> =
            spawn_blocking(move || {
                nodes
                    .iter()
                    .map(|node| {
                        let node = node.clone();
                        let name = node.name.as_str();

                        for prop in node.updates.unwrap_or(vec![]) {
                            let prop_iter = as_properties(prop.properties.unwrap_or(vec![]))?;
                            self_clone
                                .graph
                                .add_node(prop.time, name, prop_iter, None)?;
                        }
                        if let Some(node_type) = node.node_type.as_str() {
                            self_clone.get_node_view(name)?.set_node_type(node_type)?;
                        }
                        let constant_props = node.constant_properties.unwrap_or(vec![]);
                        if !constant_props.is_empty() {
                            let prop_iter = as_properties(constant_props)?;
                            self_clone
                                .get_node_view(name)?
                                .add_constant_properties(prop_iter)?;
                        }
                        self_clone.get_node_view(name)
                    })
                    .collect()
            })
            .await
            .unwrap();
        for node in nodes {
            let _ = node?.update_embeddings().await; // FIXME: ideally this should call the embedding function just once!!
        }
        spawn_blocking(move || {
            self_clone_2.graph.write_updates()?;
            Ok(true)
        })
        .await
        .unwrap()
    }

    /// Get a mutable existing edge

    async fn edge(&self, src: String, dst: String) -> Option<GqlMutableEdge> {
        self.graph.edge(src, dst).map(|e| e.into())
    }

    /// Add a new edge or add updates to an existing edge
    async fn add_edge(
        &self,
        time: i64,
        src: String,
        dst: String,
        properties: Option<Vec<GqlPropertyInput>>,
        layer: Option<String>,
    ) -> Result<GqlMutableEdge, GraphError> {
        let self_clone = self.clone();
        let self_clone_2 = self.clone();
        let edge = spawn_blocking(move || {
            let prop_iter = as_properties(properties.unwrap_or(vec![]))?;
            self_clone
                .graph
                .add_edge(time, src, dst, prop_iter, layer.as_str())
        })
        .await
        .unwrap();
        let edge = edge?;
        let _ = edge.update_embeddings().await;
        spawn_blocking(move || {
            self_clone_2.graph.write_updates()?;
            Ok(edge.into())
        })
        .await
        .unwrap()
    }

    /// Add a batch of edges
    async fn add_edges(&self, edges: Vec<EdgeAddition>) -> Result<bool, GraphError> {
        let self_clone = self.clone();
        let self_clone_2 = self.clone();

        let edges: Vec<Result<EdgeView<GraphWithVectors>, GraphError>> =
            spawn_blocking(move || {
                edges
                    .iter()
                    .map(|edge| {
                        let edge = edge.clone();
                        let src = edge.src.as_str();
                        let dst = edge.dst.as_str();
                        let layer = edge.layer.as_str();
                        for prop in edge.updates.unwrap_or(vec![]) {
                            let prop_iter = as_properties(prop.properties.unwrap_or(vec![]))?;
                            self_clone
                                .graph
                                .add_edge(prop.time, src, dst, prop_iter, layer)?;
                        }
                        let constant_props = edge.constant_properties.unwrap_or(vec![]);
                        if !constant_props.is_empty() {
                            let prop_iter = as_properties(constant_props)?;
                            self_clone
                                .get_edge_view(src.to_string(), dst.to_string())?
                                .add_constant_properties(prop_iter, layer)?;
                        }
                        self_clone.get_edge_view(src.to_string(), dst.to_string())
                    })
                    .collect()
            })
            .await
            .unwrap();
        for edge in edges {
            let _ = edge?.update_embeddings().await; // FIXME: ideally this should call the embedding function just once!!
        }
        spawn_blocking(move || {
            self_clone_2.graph.write_updates()?;
            Ok(true)
        })
        .await
        .unwrap()
    }

    /// Mark an edge as deleted (creates the edge if it did not exist)

    async fn delete_edge(
        &self,
        time: i64,
        src: String,
        dst: String,
        layer: Option<String>,
    ) -> Result<GqlMutableEdge, GraphError> {
        let self_clone = self.clone();
        let self_clone_2 = self.clone();
        let edge =
            spawn_blocking(move || self_clone.graph.delete_edge(time, src, dst, layer.as_str()))
                .await
                .unwrap();
        let edge = edge?;
        let _ = edge.update_embeddings().await;
        spawn_blocking(move || {
            self_clone_2.graph.write_updates()?;
            Ok(edge.into())
        })
        .await
        .unwrap()
    }

    /// Add temporal properties to graph
    async fn add_properties(
        &self,
        t: i64,
        properties: Vec<GqlPropertyInput>,
    ) -> Result<bool, GraphError> {
        let self_clone = self.clone();
        spawn_blocking(move || {
            self_clone
                .graph
                .add_properties(t, as_properties(properties)?)?;
            self_clone.graph.write_updates()?;
            Ok(true)
        })
        .await
        .unwrap()
    }

    /// Add constant properties to graph (errors if the property already exists)
    async fn add_constant_properties(
        &self,
        properties: Vec<GqlPropertyInput>,
    ) -> Result<bool, GraphError> {
        let self_clone = self.clone();
        spawn_blocking(move || {
            self_clone
                .graph
                .add_constant_properties(as_properties(properties)?)?;
            self_clone.graph.write_updates()?;
            Ok(true)
        })
        .await
        .unwrap()
    }

    /// Update constant properties of the graph (overwrites existing values)
    async fn update_constant_properties(
        &self,
        properties: Vec<GqlPropertyInput>,
    ) -> Result<bool, GraphError> {
        let self_clone = self.clone();
        spawn_blocking(move || {
            self_clone
                .graph
                .update_constant_properties(as_properties(properties)?)?;
            self_clone.graph.write_updates()?;
            Ok(true)
        })
        .await
        .unwrap()
    }
}

impl GqlMutableGraph {
<<<<<<< HEAD
    async fn update_graph_embeddings(&self) {
        let _ = self
            .graph
            .update_graph_embeddings(Some(self.path.get_original_path_str().to_owned()))
            .await;
    }

    fn get_node_view(&self, name: &str) -> Result<NodeView<'static, GraphWithVectors>, GraphError> {
=======
    fn get_node_view(&self, name: String) -> Result<NodeView<GraphWithVectors>, GraphError> {
>>>>>>> 79f531b4
        self.graph
            .node(name)
            .ok_or_else(|| GraphError::NodeMissingError(GID::Str(name.to_owned())))
    }

    fn get_edge_view(
        &self,
        src: String,
        dst: String,
    ) -> Result<EdgeView<GraphWithVectors>, GraphError> {
        self.graph
            .edge(src.clone(), dst.clone())
            .ok_or(GraphError::EdgeMissingError {
                src: GID::Str(src),
                dst: GID::Str(dst),
            })
    }
}

#[derive(ResolvedObject, Clone)]
#[graphql(name = "MutableNode")]
pub struct GqlMutableNode {
    node: NodeView<'static, GraphWithVectors>,
}

impl From<NodeView<'static, GraphWithVectors>> for GqlMutableNode {
    fn from(node: NodeView<'static, GraphWithVectors>) -> Self {
        Self { node }
    }
}

#[ResolvedObjectFields]
impl GqlMutableNode {
    /// Use to check if adding the node was successful
    async fn success(&self) -> bool {
        true
    }

    /// Get the non-mutable `Node`
    async fn node(&self) -> GqlNode {
        self.node.clone().into()
    }

    /// Add constant properties to the node (errors if the property already exists)
    async fn add_constant_properties(
        &self,
        properties: Vec<GqlPropertyInput>,
    ) -> Result<bool, GraphError> {
        let self_clone = self.clone();
        spawn(async move {
            self_clone
                .node
                .add_constant_properties(as_properties(properties)?)?;
            let _ = self_clone.node.update_embeddings().await;
            self_clone.node.graph.write_updates()?;
            Ok(true)
        })
        .await
        .unwrap()
    }

    /// Set the node type (errors if the node already has a non-default type)
    async fn set_node_type(&self, new_type: String) -> Result<bool, GraphError> {
        let self_clone = self.clone();
        spawn(async move {
            self_clone.node.set_node_type(&new_type)?;
            let _ = self_clone.node.update_embeddings().await;
            self_clone.node.graph.write_updates()?;
            Ok(true)
        })
        .await
        .unwrap()
    }

    /// Update constant properties of the node (overwrites existing property values)
    async fn update_constant_properties(
        &self,
        properties: Vec<GqlPropertyInput>,
    ) -> Result<bool, GraphError> {
        let self_clone = self.clone();
        spawn(async move {
            self_clone
                .node
                .update_constant_properties(as_properties(properties)?)?;
            let _ = self_clone.node.update_embeddings().await;
            self_clone.node.graph.write_updates()?;
            Ok(true)
        })
        .await
        .unwrap()
    }

    /// Add temporal property updates to the node
    async fn add_updates(
        &self,
        time: i64,
        properties: Option<Vec<GqlPropertyInput>>,
    ) -> Result<bool, GraphError> {
        let self_clone = self.clone();
        spawn(async move {
            self_clone
                .node
                .add_updates(time, as_properties(properties.unwrap_or(vec![]))?)?;
            let _ = self_clone.node.update_embeddings().await;
            self_clone.node.graph.write_updates()?;
            Ok(true)
        })
        .await
        .unwrap()
    }
}

#[derive(ResolvedObject, Clone)]
#[graphql(name = "MutableEdge")]
pub struct GqlMutableEdge {
    edge: EdgeView<GraphWithVectors>,
}

impl From<EdgeView<GraphWithVectors>> for GqlMutableEdge {
    fn from(edge: EdgeView<GraphWithVectors>) -> Self {
        Self { edge }
    }
}

#[ResolvedObjectFields]
impl GqlMutableEdge {
    /// Use to check if adding the edge was successful
    async fn success(&self) -> bool {
        true
    }

    /// Get the non-mutable edge for querying
    async fn edge(&self) -> GqlEdge {
        self.edge.clone().into()
    }

    /// Get the mutable source node of the edge
    async fn src(&self) -> GqlMutableNode {
        self.edge.src().into()
    }

    /// Get the mutable destination node of the edge
    async fn dst(&self) -> GqlMutableNode {
        self.edge.dst().into()
    }

    /// Mark the edge as deleted at time `time`
    async fn delete(&self, time: i64, layer: Option<String>) -> Result<bool, GraphError> {
        let self_clone = self.clone();
        spawn(async move {
            self_clone.edge.delete(time, layer.as_str())?;
            let _ = self_clone.edge.update_embeddings().await;
            self_clone.edge.graph.write_updates()?;
            Ok(true)
        })
        .await
        .unwrap()
    }

    /// Add constant properties to the edge (errors if the value already exists)
    ///
    /// If this is called after `add_edge`, the layer is inherited from the `add_edge` and does not
    /// need to be specified again.
    async fn add_constant_properties(
        &self,
        properties: Vec<GqlPropertyInput>,
        layer: Option<String>,
    ) -> Result<bool, GraphError> {
        let self_clone = self.clone();
        spawn(async move {
            self_clone
                .edge
                .add_constant_properties(as_properties(properties)?, layer.as_str())?;
            let _ = self_clone.edge.update_embeddings().await;
            self_clone.edge.graph.write_updates()?;
            Ok(true)
        })
        .await
        .unwrap()
    }

    /// Update constant properties of the edge (existing values are overwritten)
    ///
    /// If this is called after `add_edge`, the layer is inherited from the `add_edge` and does not
    /// need to be specified again.
    async fn update_constant_properties(
        &self,
        properties: Vec<GqlPropertyInput>,
        layer: Option<String>,
    ) -> Result<bool, GraphError> {
        let self_clone = self.clone();
        spawn(async move {
            self_clone
                .edge
                .update_constant_properties(as_properties(properties)?, layer.as_str())?;
            let _ = self_clone.edge.update_embeddings().await;
            self_clone.edge.graph.write_updates()?;
            Ok(true)
        })
        .await
        .unwrap()
    }

    /// Add temporal property updates to the edge
    ///
    /// If this is called after `add_edge`, the layer is inherited from the `add_edge` and does not
    /// need to be specified again.
    async fn add_updates(
        &self,
        time: i64,
        properties: Option<Vec<GqlPropertyInput>>,
        layer: Option<String>,
    ) -> Result<bool, GraphError> {
        let self_clone = self.clone();
        spawn(async move {
            self_clone.edge.add_updates(
                time,
                as_properties(properties.unwrap_or(vec![]))?,
                layer.as_str(),
            )?;
            let _ = self_clone.edge.update_embeddings().await;
            self_clone.edge.graph.write_updates()?;
            Ok(true)
        })
        .await
        .unwrap()
    }
}<|MERGE_RESOLUTION|>--- conflicted
+++ resolved
@@ -344,18 +344,7 @@
 }
 
 impl GqlMutableGraph {
-<<<<<<< HEAD
-    async fn update_graph_embeddings(&self) {
-        let _ = self
-            .graph
-            .update_graph_embeddings(Some(self.path.get_original_path_str().to_owned()))
-            .await;
-    }
-
     fn get_node_view(&self, name: &str) -> Result<NodeView<'static, GraphWithVectors>, GraphError> {
-=======
-    fn get_node_view(&self, name: String) -> Result<NodeView<GraphWithVectors>, GraphError> {
->>>>>>> 79f531b4
         self.graph
             .node(name)
             .ok_or_else(|| GraphError::NodeMissingError(GID::Str(name.to_owned())))
