--- conflicted
+++ resolved
@@ -160,18 +160,16 @@
                                 .add_node(prop.time, name, prop_iter, None)?;
                         }
                         if let Some(node_type) = node.node_type.as_str() {
-                            self_clone
-                                .get_node_view(name.to_string())?
-                                .set_node_type(node_type)?;
+                            self_clone.get_node_view(name)?.set_node_type(node_type)?;
                         }
                         let constant_props = node.constant_properties.unwrap_or(vec![]);
                         if !constant_props.is_empty() {
                             let prop_iter = as_properties(constant_props)?;
                             self_clone
-                                .get_node_view(name.to_string())?
+                                .get_node_view(name)?
                                 .add_constant_properties(prop_iter)?;
                         }
-                        self_clone.get_node_view(name.to_string())
+                        self_clone.get_node_view(name)
                     })
                     .collect()
             })
@@ -371,13 +369,9 @@
             .await;
     }
 
-<<<<<<< HEAD
     fn get_node_view(&self, name: &str) -> Result<NodeView<'static, GraphWithVectors>, GraphError> {
-=======
-    fn get_node_view(&self, name: String) -> Result<NodeView<GraphWithVectors>, GraphError> {
->>>>>>> c8f2a0f2
         self.graph
-            .node(name.clone())
+            .node(name)
             .ok_or_else(|| GraphError::NodeMissingError(GID::Str(name.to_owned())))
     }
 
