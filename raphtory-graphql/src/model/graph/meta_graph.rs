use crate::{model::graph::property::GqlProperty, paths::ExistingGraphFolder};
use dynamic_graphql::{ResolvedObject, ResolvedObjectFields};
use raphtory::{errors::GraphError, serialise::metadata::GraphMetadata};
use std::{cmp::Ordering, sync::Arc};
use tokio::sync::OnceCell;

///
#[derive(ResolvedObject, Clone)]
pub(crate) struct MetaGraph {
    folder: ExistingGraphFolder,
    meta: Arc<OnceCell<GraphMetadata>>,
}

impl PartialEq for MetaGraph {
    fn eq(&self, other: &Self) -> bool {
        self.folder == other.folder
    }
}

impl Eq for MetaGraph {}

impl PartialOrd for MetaGraph {
    fn partial_cmp(&self, other: &Self) -> Option<Ordering> {
        Some(self.cmp(other))
    }
}

impl Ord for MetaGraph {
    fn cmp(&self, other: &Self) -> Ordering {
        self.folder.cmp(&other.folder)
    }
}

impl MetaGraph {
    pub fn new(path: ExistingGraphFolder) -> Self {
        Self {
            folder: path,
            meta: Default::default(),
        }
    }

    async fn meta(&self) -> Result<&GraphMetadata, GraphError> {
        self.meta
            .get_or_try_init(|| self.folder.read_metadata_async())
            .await
    }
}

#[ResolvedObjectFields]
/// Metagraphs are a GraphQL specific object that wraps  the normal graph functions. Metagraphs exist in memory and reduce the need to load full graphs from disk.
impl MetaGraph {
    /// Returns the graph name.
    async fn name(&self) -> Option<String> {
        self.folder.get_graph_name().ok()
    }

    /// Returns path of graph.
    async fn path(&self) -> String {
        self.folder.get_original_path_str().to_owned()
    }

    /// Returns the timestamp for the creation of the graph.
    async fn created(&self) -> Result<i64, GraphError> {
        self.folder.created_async().await
    }

    /// Returns the graph's last opened timestamp according to system time.
    async fn last_opened(&self) -> Result<i64, GraphError> {
        self.folder.last_opened_async().await
    }

    /// Returns the graph's last updated timestamp.
    async fn last_updated(&self) -> Result<i64, GraphError> {
        self.folder.last_updated_async().await
    }

    /// Returns the number of nodes in the graph.
    async fn node_count(&self) -> Result<usize, GraphError> {
        Ok(self.meta().await?.node_count)
    }

    /// Returns the number of edges in the graph.
<<<<<<< HEAD
=======
    ///
    /// Returns:
    ///     int:
>>>>>>> 43c2835d
    async fn edge_count(&self) -> Result<usize, GraphError> {
        Ok(self.meta().await?.edge_count)
    }

    /// Returns the metadata of the graph.
    async fn metadata(&self) -> Result<Vec<GqlProperty>, GraphError> {
        Ok(self
            .meta()
            .await?
            .metadata
            .iter()
            .map(|(key, prop)| GqlProperty::new(key.to_string(), prop.clone()))
            .collect())
    }
}<|MERGE_RESOLUTION|>--- conflicted
+++ resolved
@@ -80,12 +80,9 @@
     }
 
     /// Returns the number of edges in the graph.
-<<<<<<< HEAD
-=======
     ///
     /// Returns:
     ///     int:
->>>>>>> 43c2835d
     async fn edge_count(&self) -> Result<usize, GraphError> {
         Ok(self.meta().await?.edge_count)
     }
