use crate::{
    model::graph::{
<<<<<<< HEAD
        filtering::PathFromNodeViewCollection,
        node::GqlNode,
        timeindex::{GqlEventTime, GqlTimeInput},
        windowset::GqlPathFromNodeWindowSet,
        WindowDuration::{self, Duration, Epoch},
=======
        filtering::PathFromNodeViewCollection, node::GqlNode, windowset::GqlPathFromNodeWindowSet,
        GqlAlignmentUnit, WindowDuration,
>>>>>>> 08685ee9
    },
    rayon::blocking_compute,
};
use dynamic_graphql::{ResolvedObject, ResolvedObjectFields};
use raphtory::{
    core::utils::time::TryIntoInterval,
    db::{api::view::DynamicGraph, graph::path::PathFromNode},
    errors::GraphError,
    prelude::*,
};
use raphtory_api::core::utils::time::IntoTime;

#[derive(ResolvedObject, Clone)]
#[graphql(name = "PathFromNode")]
pub(crate) struct GqlPathFromNode {
    pub(crate) nn: PathFromNode<'static, DynamicGraph, DynamicGraph>,
}

impl GqlPathFromNode {
    fn update<N: Into<PathFromNode<'static, DynamicGraph, DynamicGraph>>>(&self, nodes: N) -> Self {
        GqlPathFromNode::new(nodes)
    }
}

impl GqlPathFromNode {
    pub(crate) fn new<N: Into<PathFromNode<'static, DynamicGraph, DynamicGraph>>>(
        nodes: N,
    ) -> Self {
        Self { nn: nodes.into() }
    }

    fn iter(&self) -> Box<dyn Iterator<Item = GqlNode> + '_> {
        let iter = self.nn.iter().map(GqlNode::from);
        Box::new(iter)
    }
}

#[ResolvedObjectFields]
impl GqlPathFromNode {
    ////////////////////////
    // LAYERS AND WINDOWS //
    ////////////////////////

    /// Returns a view of PathFromNode containing the specified layer, errors if the layer does not exist.
    async fn layers(&self, names: Vec<String>) -> Self {
        let self_clone = self.clone();
        blocking_compute(move || self_clone.update(self_clone.nn.valid_layers(names))).await
    }

    /// Return a view of PathFromNode containing all layers except the specified excluded layers, errors if any of the layers do not exist.
    async fn exclude_layers(&self, names: Vec<String>) -> Self {
        let self_clone = self.clone();
        blocking_compute(move || self_clone.update(self_clone.nn.exclude_valid_layers(names))).await
    }

    /// Return a view of PathFromNode containing the layer specified layer, errors if the layer does not exist.
    async fn layer(&self, name: String) -> Self {
        self.update(self.nn.valid_layers(name))
    }

    /// Return a view of PathFromNode containing all layers except the specified excluded layers, errors if any of the layers do not exist.
    async fn exclude_layer(&self, name: String) -> Self {
        self.update(self.nn.exclude_valid_layers(name))
    }

    /// Creates a WindowSet with the given window size and optional step using a rolling window.
    ///
    /// A rolling window is a window that moves forward by step size at each iteration.
    ///
    /// alignment_unit optionally aligns the windows to the specified unit. "Unaligned" can be passed for no alignment.
    /// If unspecified (i.e. by default), alignment is done on the smallest unit of time in the step (or window if no step is passed).
    /// e.g. "1 month and 1 day" will align at the start of the day.
    /// Note that passing a step larger than window while alignment_unit is not "Unaligned" may lead to some entries appearing before
    /// the start of the first window and/or after the end of the last window (i.e. not included in any window).
    async fn rolling(
        &self,
        window: WindowDuration,
        step: Option<WindowDuration>,
        alignment_unit: Option<GqlAlignmentUnit>,
    ) -> Result<GqlPathFromNodeWindowSet, GraphError> {
        let window = window.try_into_interval()?;
        let step = step.map(|x| x.try_into_interval()).transpose()?;
        let ws = if let Some(unit) = alignment_unit {
            self.nn.rolling_aligned(window, step, unit.into())?
        } else {
            self.nn.rolling(window, step)?
        };
        Ok(GqlPathFromNodeWindowSet::new(ws))
    }

    /// Creates a WindowSet with the given step size using an expanding window.
    ///
    /// An expanding window is a window that grows by step size at each iteration.
    ///
    /// alignment_unit optionally aligns the windows to the specified unit. "Unaligned" can be passed for no alignment.
    /// If unspecified (i.e. by default), alignment is done on the smallest unit of time in the step.
    /// e.g. "1 month and 1 day" will align at the start of the day.
    async fn expanding(
        &self,
        step: WindowDuration,
        alignment_unit: Option<GqlAlignmentUnit>,
    ) -> Result<GqlPathFromNodeWindowSet, GraphError> {
        let step = step.try_into_interval()?;
        let ws = if let Some(unit) = alignment_unit {
            self.nn.expanding_aligned(step, unit.into())?
        } else {
            self.nn.expanding(step)?
        };
        Ok(GqlPathFromNodeWindowSet::new(ws))
    }

    /// Create a view of the PathFromNode including all events between a specified start (inclusive) and end (exclusive).
    async fn window(&self, start: GqlTimeInput, end: GqlTimeInput) -> Self {
        self.update(self.nn.window(start.into_time(), end.into_time()))
    }

    /// Create a view of the PathFromNode including all events at time.
    async fn at(&self, time: GqlTimeInput) -> Self {
        self.update(self.nn.at(time.into_time()))
    }

    /// Create a view of the PathFromNode including all events that are valid at the latest time.
    async fn snapshot_latest(&self) -> Self {
        let self_clone = self.clone();
        blocking_compute(move || self_clone.update(self_clone.nn.snapshot_latest())).await
    }

    /// Create a view of the PathFromNode including all events that are valid at the specified time.
    async fn snapshot_at(&self, time: GqlTimeInput) -> Self {
        self.update(self.nn.snapshot_at(time.into_time()))
    }

    /// Create a view of the PathFromNode including all events at the latest time.
    async fn latest(&self) -> Self {
        let self_clone = self.clone();
        blocking_compute(move || self_clone.update(self_clone.nn.latest())).await
    }

    /// Create a view of the PathFromNode including all events before the specified end (exclusive).
    async fn before(&self, time: GqlTimeInput) -> Self {
        self.update(self.nn.before(time.into_time()))
    }

    /// Create a view of the PathFromNode including all events after the specified start (exclusive).
    async fn after(&self, time: GqlTimeInput) -> Self {
        self.update(self.nn.after(time.into_time()))
    }

    /// Shrink both the start and end of the window.
    async fn shrink_window(&self, start: GqlTimeInput, end: GqlTimeInput) -> Self {
        self.update(self.nn.shrink_window(start.into_time(), end.into_time()))
    }

    /// Set the start of the window to the larger of the specified start and self.start().
    async fn shrink_start(&self, start: GqlTimeInput) -> Self {
        self.update(self.nn.shrink_start(start.into_time()))
    }

    /// Set the end of the window to the smaller of the specified end and self.end().
    async fn shrink_end(&self, end: GqlTimeInput) -> Self {
        self.update(self.nn.shrink_end(end.into_time()))
    }

    /// Filter nodes by type.
    async fn type_filter(&self, node_types: Vec<String>) -> Self {
        let self_clone = self.clone();
        blocking_compute(move || self_clone.update(self_clone.nn.type_filter(&node_types))).await
    }

    ////////////////////////
    //// TIME QUERIES //////
    ////////////////////////

    /// Returns the earliest time that this PathFromNode is valid or None if the PathFromNode is valid for all times.
    async fn start(&self) -> Option<GqlEventTime> {
        self.nn.start().map(|t| t.into())
    }

    /// Returns the latest time that this PathFromNode is valid or None if the PathFromNode is valid for all times.
    async fn end(&self) -> Option<GqlEventTime> {
        self.nn.end().map(|t| t.into())
    }

    /////////////////
    //// List ///////
    /////////////////

    async fn count(&self) -> usize {
        let self_clone = self.clone();
        blocking_compute(move || self_clone.nn.len()).await
    }

    /// Fetch one page with a number of items up to a specified limit, optionally offset by a specified amount.
    /// The page_index sets the number of pages to skip (defaults to 0).
    ///
    /// For example, if page(5, 2, 1) is called, a page with 5 items, offset by 11 items (2 pages of 5 + 1),
    /// will be returned.
    async fn page(
        &self,
        limit: usize,
        offset: Option<usize>,
        page_index: Option<usize>,
    ) -> Vec<GqlNode> {
        let self_clone = self.clone();
        blocking_compute(move || {
            let start = page_index.unwrap_or(0) * limit + offset.unwrap_or(0);
            self_clone.iter().skip(start).take(limit).collect()
        })
        .await
    }

    async fn list(&self) -> Vec<GqlNode> {
        let self_clone = self.clone();
        blocking_compute(move || self_clone.iter().collect()).await
    }

    /// Returns the node ids.
    async fn ids(&self) -> Vec<String> {
        let self_clone = self.clone();
        blocking_compute(move || self_clone.nn.name().collect()).await
    }

    /// Takes a specified selection of views and applies them in given order.
    async fn apply_views(
        &self,
        views: Vec<PathFromNodeViewCollection>,
    ) -> Result<GqlPathFromNode, GraphError> {
        let mut return_view: GqlPathFromNode = self.clone();
        for view in views {
            return_view = match view {
                PathFromNodeViewCollection::Layers(layers) => return_view.layers(layers).await,
                PathFromNodeViewCollection::ExcludeLayers(layers) => {
                    return_view.exclude_layers(layers).await
                }
                PathFromNodeViewCollection::Layer(layer) => return_view.layer(layer).await,

                PathFromNodeViewCollection::ExcludeLayer(layer) => {
                    return_view.exclude_layer(layer).await
                }
                PathFromNodeViewCollection::Window(window) => {
                    return_view.window(window.start, window.end).await
                }
                PathFromNodeViewCollection::ShrinkWindow(window) => {
                    return_view.shrink_window(window.start, window.end).await
                }
                PathFromNodeViewCollection::ShrinkStart(time) => {
                    return_view.shrink_start(time).await
                }
                PathFromNodeViewCollection::ShrinkEnd(time) => return_view.shrink_end(time).await,
                PathFromNodeViewCollection::At(time) => return_view.at(time).await,
                PathFromNodeViewCollection::SnapshotLatest(apply) => {
                    if apply {
                        return_view.snapshot_latest().await
                    } else {
                        return_view
                    }
                }
                PathFromNodeViewCollection::SnapshotAt(time) => return_view.snapshot_at(time).await,
                PathFromNodeViewCollection::Latest(apply) => {
                    if apply {
                        return_view.latest().await
                    } else {
                        return_view
                    }
                }
                PathFromNodeViewCollection::Before(time) => return_view.before(time).await,
                PathFromNodeViewCollection::After(time) => return_view.after(time).await,
            }
        }
        Ok(return_view)
    }
}<|MERGE_RESOLUTION|>--- conflicted
+++ resolved
@@ -1,15 +1,11 @@
 use crate::{
     model::graph::{
-<<<<<<< HEAD
         filtering::PathFromNodeViewCollection,
         node::GqlNode,
         timeindex::{GqlEventTime, GqlTimeInput},
         windowset::GqlPathFromNodeWindowSet,
+        GqlAlignmentUnit,
         WindowDuration::{self, Duration, Epoch},
-=======
-        filtering::PathFromNodeViewCollection, node::GqlNode, windowset::GqlPathFromNodeWindowSet,
-        GqlAlignmentUnit, WindowDuration,
->>>>>>> 08685ee9
     },
     rayon::blocking_compute,
 };
