--- conflicted
+++ resolved
@@ -1,28 +1,19 @@
 use crate::{
     model::graph::{
-<<<<<<< HEAD
         filtering::{GqlNodeFilter, PathFromNodeViewCollection},
         node::GqlNode,
         windowset::GqlPathFromNodeWindowSet,
-        WindowDuration::{self, Duration, Epoch},
-=======
-        filtering::PathFromNodeViewCollection, node::GqlNode, windowset::GqlPathFromNodeWindowSet,
         GqlAlignmentUnit, WindowDuration,
->>>>>>> c8157199
     },
     rayon::blocking_compute,
 };
 use dynamic_graphql::{ResolvedObject, ResolvedObjectFields};
 use raphtory::{
-<<<<<<< HEAD
+    core::utils::time::TryIntoInterval,
     db::{
         api::view::{DynamicGraph, Filter, Select},
         graph::{path::PathFromNode, views::filter::model::node_filter::CompositeNodeFilter},
     },
-=======
-    core::utils::time::TryIntoInterval,
-    db::{api::view::DynamicGraph, graph::path::PathFromNode},
->>>>>>> c8157199
     errors::GraphError,
     prelude::*,
 };
