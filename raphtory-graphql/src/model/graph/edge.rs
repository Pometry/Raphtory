use crate::{
    model::graph::{
        edges::GqlEdges,
        filtering::EdgeViewCollection,
        history::GqlHistory,
        node::GqlNode,
        property::{GqlMetadata, GqlProperties},
        timeindex::{GqlTimeIndexEntry, GqlTimeInput},
        windowset::GqlEdgeWindowSet,
        WindowDuration,
        WindowDuration::{Duration, Epoch},
    },
    rayon::blocking_compute,
};
use dynamic_graphql::{ResolvedObject, ResolvedObjectFields};
use raphtory::{
    db::{
        api::view::{DynamicGraph, EdgeViewOps, IntoDynamic, StaticGraphViewOps},
        graph::edge::EdgeView,
    },
    errors::GraphError,
    prelude::{LayerOps, TimeOps},
};
use raphtory_api::core::utils::time::TryIntoTime;

/// Raphtory graph edge.
#[derive(ResolvedObject, Clone)]
#[graphql(name = "Edge")]
pub struct GqlEdge {
    pub(crate) ee: EdgeView<DynamicGraph>,
}

impl<G: StaticGraphViewOps + IntoDynamic, GH: StaticGraphViewOps + IntoDynamic>
    From<EdgeView<G, GH>> for GqlEdge
{
    fn from(value: EdgeView<G, GH>) -> Self {
        Self {
            ee: EdgeView {
                base_graph: value.base_graph.into_dynamic(),
                graph: value.graph.into_dynamic(),
                edge: value.edge,
            },
        }
    }
}

impl GqlEdge {
    pub(crate) fn from_ref<
        G: StaticGraphViewOps + IntoDynamic,
        GH: StaticGraphViewOps + IntoDynamic,
    >(
        value: EdgeView<&G, &GH>,
    ) -> Self {
        value.cloned().into()
    }
}

#[ResolvedObjectFields]
impl GqlEdge {
    ////////////////////////
    // LAYERS AND WINDOWS //
    ////////////////////////

    /// Return a view of Edge containing only the default edge layer.
    async fn default_layer(&self) -> GqlEdge {
        self.ee.default_layer().into()
    }

    /// Returns a view of Edge containing all layers in the list of names.
    ///
    /// Errors if any of the layers do not exist.
    async fn layers(&self, names: Vec<String>) -> GqlEdge {
        let self_clone = self.clone();
        blocking_compute(move || self_clone.ee.valid_layers(names).into()).await
    }

    /// Returns a view of Edge containing all layers except the excluded list of names.
    ///
    /// Errors if any of the layers do not exist.
    async fn exclude_layers(&self, names: Vec<String>) -> GqlEdge {
        let self_clone = self.clone();
        blocking_compute(move || self_clone.ee.exclude_valid_layers(names).into()).await
    }

    /// Returns a view of Edge containing the specified layer.
    ///
    /// Errors if any of the layers do not exist.
    async fn layer(&self, name: String) -> GqlEdge {
        self.ee.valid_layers(name).into()
    }

    /// Returns a view of Edge containing all layers except the excluded layer specified.
    ///
    /// Errors if any of the layers do not exist.
    async fn exclude_layer(&self, name: String) -> GqlEdge {
        self.ee.exclude_valid_layers(name).into()
    }

    /// Creates a WindowSet with the given window duration and optional step using a rolling window.
    ///
    /// A rolling window is a window that moves forward by step size at each iteration.
    async fn rolling(
        &self,
        window: WindowDuration,
        step: Option<WindowDuration>,
    ) -> Result<GqlEdgeWindowSet, GraphError> {
        match window {
            Duration(window_duration) => match step {
                Some(step) => match step {
                    Duration(step_duration) => Ok(GqlEdgeWindowSet::new(
                        self.ee.rolling(window_duration, Some(step_duration))?,
                    )),
                    Epoch(_) => Err(GraphError::MismatchedIntervalTypes),
                },
                None => Ok(GqlEdgeWindowSet::new(
                    self.ee.rolling(window_duration, None)?,
                )),
            },
            Epoch(window_duration) => match step {
                Some(step) => match step {
                    Duration(_) => Err(GraphError::MismatchedIntervalTypes),
                    Epoch(step_duration) => Ok(GqlEdgeWindowSet::new(
                        self.ee.rolling(window_duration, Some(step_duration))?,
                    )),
                },
                None => Ok(GqlEdgeWindowSet::new(
                    self.ee.rolling(window_duration, None)?,
                )),
            },
        }
    }

    /// Creates a WindowSet with the given step size using an expanding window.
    ///
    /// An expanding window is a window that grows by step size at each iteration.
    async fn expanding(&self, step: WindowDuration) -> Result<GqlEdgeWindowSet, GraphError> {
        match step {
            Duration(step) => Ok(GqlEdgeWindowSet::new(self.ee.expanding(step)?)),
            Epoch(step) => Ok(GqlEdgeWindowSet::new(self.ee.expanding(step)?)),
        }
    }

    /// Creates a view of the Edge including all events between the specified start (inclusive) and end (exclusive).
    ///
    /// For persistent graphs, any edge which exists at any point during the window will be included. You may want to restrict this to only edges that are present at the end of the window using the is_valid function.
    async fn window(&self, start: GqlTimeInput, end: GqlTimeInput) -> Result<GqlEdge, GraphError> {
        Ok(self
            .ee
            .window(start.try_into_time()?, end.try_into_time()?)
            .into())
    }

    /// Creates a view of the Edge including all events at a specified time.
    async fn at(&self, time: GqlTimeInput) -> Result<GqlEdge, GraphError> {
        Ok(self.ee.at(time.try_into_time()?).into())
    }

    /// Returns a view of the edge at the latest time of the graph.
    async fn latest(&self) -> GqlEdge {
        self.ee.latest().into()
    }

    /// Creates a view of the Edge including all events that are valid at time.
    ///
    /// This is equivalent to before(time + 1) for Graph and at(time) for PersistentGraph.
    async fn snapshot_at(&self, time: GqlTimeInput) -> Result<GqlEdge, GraphError> {
        Ok(self.ee.snapshot_at(time.try_into_time()?).into())
    }

    /// Creates a view of the Edge including all events that are valid at the latest time.
    ///
    /// This is equivalent to a no-op for Graph and latest() for PersistentGraph.
    async fn snapshot_latest(&self) -> GqlEdge {
        self.ee.snapshot_latest().into()
    }

    /// Creates a view of the Edge including all events before a specified end (exclusive).
    async fn before(&self, time: GqlTimeInput) -> Result<GqlEdge, GraphError> {
        Ok(self.ee.before(time.try_into_time()?).into())
    }

    /// Creates a view of the Edge including all events after a specified start (exclusive).
    async fn after(&self, time: GqlTimeInput) -> Result<GqlEdge, GraphError> {
        Ok(self.ee.after(time.try_into_time()?).into())
    }

    /// Shrinks both the start and end of the window.
    async fn shrink_window(
        &self,
        start: GqlTimeInput,
        end: GqlTimeInput,
    ) -> Result<Self, GraphError> {
        Ok(self
            .ee
            .shrink_window(start.try_into_time()?, end.try_into_time()?)
            .into())
    }

    /// Set the start of the window.
    async fn shrink_start(&self, start: GqlTimeInput) -> Result<Self, GraphError> {
        Ok(self.ee.shrink_start(start.try_into_time()?).into())
    }

    /// Set the end of the window.
    async fn shrink_end(&self, end: GqlTimeInput) -> Result<Self, GraphError> {
        Ok(self.ee.shrink_end(end.try_into_time()?).into())
    }

    /// Takes a specified selection of views and applies them in given order.
    async fn apply_views(&self, views: Vec<EdgeViewCollection>) -> Result<GqlEdge, GraphError> {
        let mut return_view: GqlEdge = self.ee.clone().into();
        for view in views {
            return_view = match view {
                EdgeViewCollection::DefaultLayer(apply) => {
                    if apply {
                        return_view.default_layer().await
                    } else {
                        return_view
                    }
                }
                EdgeViewCollection::Layers(layers) => return_view.layers(layers).await,

                EdgeViewCollection::ExcludeLayers(layers) => {
                    return_view.exclude_layers(layers).await
                }
                EdgeViewCollection::Layer(layer) => return_view.layer(layer).await,

                EdgeViewCollection::ExcludeLayer(layer) => return_view.exclude_layer(layer).await,

                EdgeViewCollection::Latest(apply) => {
                    if apply {
                        return_view.latest().await
                    } else {
                        return_view
                    }
                }
                EdgeViewCollection::SnapshotLatest(apply) => {
                    if apply {
                        return_view.snapshot_latest().await
                    } else {
                        return_view
                    }
                }
                EdgeViewCollection::SnapshotAt(at) => return_view.snapshot_at(at).await?,
                EdgeViewCollection::Window(window) => {
                    return_view.window(window.start, window.end).await?
                }
                EdgeViewCollection::At(at) => return_view.at(at).await?,
                EdgeViewCollection::Before(time) => return_view.before(time).await?,
                EdgeViewCollection::After(time) => return_view.after(time).await?,
                EdgeViewCollection::ShrinkWindow(window) => {
                    return_view.shrink_window(window.start, window.end).await?
                }
                EdgeViewCollection::ShrinkStart(time) => return_view.shrink_start(time).await?,
                EdgeViewCollection::ShrinkEnd(time) => return_view.shrink_end(time).await?,
            }
        }
        Ok(return_view)
    }

    /// Returns the earliest time of an edge.
    async fn earliest_time(&self) -> Option<GqlTimeIndexEntry> {
        self.ee.earliest_time().map(|t| t.into())
    }

    async fn first_update(&self) -> Option<GqlTimeIndexEntry> {
        let self_clone = self.clone();
        blocking_compute(move || self_clone.ee.history().earliest_time().map(|t| t.into())).await
    }

    /// Returns the latest time of an edge.
    async fn latest_time(&self) -> Option<GqlTimeIndexEntry> {
        self.ee.latest_time().map(|t| t.into())
    }

    async fn last_update(&self) -> Option<GqlTimeIndexEntry> {
        let self_clone = self.clone();
        blocking_compute(move || self_clone.ee.history().latest_time().map(|t| t.into())).await
    }

    /// Returns the time of an exploded edge. Errors on an unexploded edge.
    async fn time(&self) -> Result<GqlTimeIndexEntry, GraphError> {
        self.ee.time().map(|t| t.into())
    }

    /// Returns the start time for rolling and expanding windows for this edge. Returns none if no window is applied.
    async fn start(&self) -> Option<GqlTimeIndexEntry> {
        self.ee.start().map(|t| t.into())
    }

    /// Returns the end time of the window. Returns none if no window is applied.
    async fn end(&self) -> Option<GqlTimeIndexEntry> {
        self.ee.end().map(|t| t.into())
    }

    /// Returns the source node of the edge.
    ///
    /// Returns:
    ///     Node:
    async fn src(&self) -> GqlNode {
        self.ee.src().into()
    }

    /// Returns the destination node of the edge.
    ///
    /// Returns:
    ///     Node:
    async fn dst(&self) -> GqlNode {
        self.ee.dst().into()
    }

    /// Returns the node at the other end of the edge (same as dst() for out-edges and src() for in-edges).
    ///
    /// Returns:
    ///     Node:
    async fn nbr(&self) -> GqlNode {
        self.ee.nbr().into()
    }

    /// Returns the id of the edge.
    ///
    /// Returns:
    ///     list[str]:
    async fn id(&self) -> Vec<String> {
        let (src_name, dst_name) = self.ee.id();
        vec![src_name.to_string(), dst_name.to_string()]
    }

    /// Returns a view of the properties of the edge.
    async fn properties(&self) -> GqlProperties {
        self.ee.properties().into()
    }

    /// Returns the metadata of an edge.
    async fn metadata(&self) -> GqlMetadata {
        self.ee.metadata().into()
    }

    /// Returns the names of the layers that have this edge as a member.
    async fn layer_names(&self) -> Vec<String> {
        self.ee
            .layer_names()
            .into_iter()
            .map(|x| x.into())
            .collect()
    }

    /// Returns the layer name of an exploded edge, errors on an edge.
    async fn layer_name(&self) -> Result<String, GraphError> {
        self.ee.layer_name().map(|x| x.into())
    }

    /// Returns an edge object for each update within the original edge.
    async fn explode(&self) -> GqlEdges {
        GqlEdges::new(self.ee.explode())
    }

    /// Returns an edge object for each layer within the original edge.
    ///
    /// Each new edge object contains only updates from the respective layers.
    async fn explode_layers(&self) -> GqlEdges {
        GqlEdges::new(self.ee.explode_layers())
    }

<<<<<<< HEAD
    /// Returns a History object with time entries for when an edge is added or change to an edge is made.
    async fn history(&self) -> GqlHistory {
=======
    /// Returns a list of timestamps of when an edge is added or change to an edge is made.
    ///
    /// Returns:
    ///     List[int]:
    async fn history(&self) -> Vec<i64> {
>>>>>>> fbd73262
        let self_clone = self.clone();
        blocking_compute(move || self_clone.ee.history().into()).await
    }

<<<<<<< HEAD
    /// Returns a history object with time entries for an edge's deletion times.
    async fn deletions(&self) -> GqlHistory {
=======
    /// Returns a list of timestamps of when an edge is deleted.
    ///
    /// Returns:
    ///     List[int]:
    async fn deletions(&self) -> Vec<i64> {
>>>>>>> fbd73262
        let self_clone = self.clone();
        blocking_compute(move || self_clone.ee.deletions().into()).await
    }

    /// Checks if the edge is currently valid and exists at the current time.
    ///
    /// Returns: boolean
    async fn is_valid(&self) -> bool {
        self.ee.is_valid()
    }

    /// Checks if the edge is currently active and has at least one update within the current period.
    ///
    /// Returns: boolean
    async fn is_active(&self) -> bool {
        self.ee.is_active()
    }

    /// Checks if the edge is deleted at the current time.
    ///
    /// Returns: boolean
    async fn is_deleted(&self) -> bool {
        self.ee.is_deleted()
    }

    /// Returns true if the edge source and destination nodes are the same.
    ///
    /// Returns: boolean
    async fn is_self_loop(&self) -> bool {
        self.ee.is_self_loop()
    }
}<|MERGE_RESOLUTION|>--- conflicted
+++ resolved
@@ -362,30 +362,20 @@
         GqlEdges::new(self.ee.explode_layers())
     }
 
-<<<<<<< HEAD
     /// Returns a History object with time entries for when an edge is added or change to an edge is made.
+    ///
+    /// Returns:
+    ///     History:
     async fn history(&self) -> GqlHistory {
-=======
-    /// Returns a list of timestamps of when an edge is added or change to an edge is made.
-    ///
-    /// Returns:
-    ///     List[int]:
-    async fn history(&self) -> Vec<i64> {
->>>>>>> fbd73262
         let self_clone = self.clone();
         blocking_compute(move || self_clone.ee.history().into()).await
     }
 
-<<<<<<< HEAD
     /// Returns a history object with time entries for an edge's deletion times.
+    ///
+    /// Returns:
+    ///     History:
     async fn deletions(&self) -> GqlHistory {
-=======
-    /// Returns a list of timestamps of when an edge is deleted.
-    ///
-    /// Returns:
-    ///     List[int]:
-    async fn deletions(&self) -> Vec<i64> {
->>>>>>> fbd73262
         let self_clone = self.clone();
         blocking_compute(move || self_clone.ee.deletions().into()).await
     }
