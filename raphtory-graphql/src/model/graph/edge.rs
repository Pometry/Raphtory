use crate::model::graph::{node::Node, property::Property};
use dynamic_graphql::{ResolvedObject, ResolvedObjectFields};
use raphtory::db::{
    api::view::{
        internal::{DynamicGraph, IntoDynamic},
        EdgeViewOps, GraphViewOps,
    },
    graph::edge::EdgeView,
};

#[derive(ResolvedObject)]
pub(crate) struct Edge {
    pub(crate) ee: EdgeView<DynamicGraph>,
}

impl<G: GraphViewOps + IntoDynamic> From<EdgeView<G>> for Edge {
    fn from(value: EdgeView<G>) -> Self {
        Self {
            ee: EdgeView {
                graph: value.graph.clone().into_dynamic(),
                edge: value.edge,
            },
        }
    }
}

#[ResolvedObjectFields]
impl Edge {
    async fn earliest_time(&self) -> Option<i64> {
        self.ee.earliest_time()
    }

    async fn latest_time(&self) -> Option<i64> {
        self.ee.latest_time()
    }

    async fn src(&self) -> Node {
        self.ee.src().into()
    }

    async fn dst(&self) -> Node {
        self.ee.dst().into()
    }

<<<<<<< HEAD
    async fn property(&self, name: String) -> Option<Property> {
        self.ee
            .properties()
            .get(&name)
            .map(|prop| Property::new(name, prop))
=======
    async fn property(&self, name: &str) -> Option<String> {
        Some(self.ee.property(name, true)?.to_string())
>>>>>>> dd0917ae
    }

    async fn layer(&self) -> String {
        self.ee.layer_name()
    }

    async fn history(&self) -> Vec<i64> {
        self.ee.history()
    }
}<|MERGE_RESOLUTION|>--- conflicted
+++ resolved
@@ -42,16 +42,8 @@
         self.ee.dst().into()
     }
 
-<<<<<<< HEAD
-    async fn property(&self, name: String) -> Option<Property> {
-        self.ee
-            .properties()
-            .get(&name)
-            .map(|prop| Property::new(name, prop))
-=======
     async fn property(&self, name: &str) -> Option<String> {
-        Some(self.ee.property(name, true)?.to_string())
->>>>>>> dd0917ae
+        self.ee.properties().get(name).map(|prop| prop.to_string())
     }
 
     async fn layer(&self) -> String {
