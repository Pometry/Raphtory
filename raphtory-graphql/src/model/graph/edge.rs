--- conflicted
+++ resolved
@@ -1,4 +1,3 @@
-use crate::model::graph::history::GqlHistory;
 use crate::model::graph::{
     edges::GqlEdges,
     filtering::EdgeViewCollection,
@@ -9,7 +8,6 @@
     WindowDuration::{Duration, Epoch},
 };
 use dynamic_graphql::{ResolvedObject, ResolvedObjectFields};
-use raphtory::db::api::view::history::History;
 use raphtory::{
     core::utils::errors::{GraphError, GraphError::MismatchedIntervalTypes},
     db::{
@@ -339,16 +337,11 @@
         GqlEdges::new(self.ee.explode_layers())
     }
 
-<<<<<<< HEAD
-    async fn history(&self) -> GqlHistory {
-        History::new(self.ee.clone()).into()
-=======
     async fn history(&self) -> Vec<i64> {
         let self_clone = self.clone();
         spawn_blocking(move || self_clone.ee.history())
             .await
             .unwrap()
->>>>>>> c8f2a0f2
     }
 
     async fn deletions(&self) -> Vec<i64> {
