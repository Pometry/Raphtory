--- conflicted
+++ resolved
@@ -9,10 +9,6 @@
 };
 use dynamic_graphql::{ResolvedObject, ResolvedObjectFields};
 use raphtory::{
-<<<<<<< HEAD
-=======
-    core::utils::errors::{GraphError, GraphError::MismatchedIntervalTypes},
->>>>>>> c8f2a0f2
     db::{
         api::view::{DynamicGraph, EdgeViewOps, IntoDynamic, StaticGraphViewOps},
         graph::edge::EdgeView,
@@ -107,7 +103,7 @@
                             .ee
                             .rolling(window_duration, Some(step_duration))?,
                     )),
-                    Epoch(_) => Err(MismatchedIntervalTypes),
+                    Epoch(_) => Err(GraphError::MismatchedIntervalTypes),
                 },
                 None => Ok(GqlEdgeWindowSet::new(
                     self_clone.ee.rolling(window_duration, None)?,
@@ -115,7 +111,7 @@
             },
             Epoch(window_duration) => match step {
                 Some(step) => match step {
-                    Duration(_) => Err(MismatchedIntervalTypes),
+                    Duration(_) => Err(GraphError::MismatchedIntervalTypes),
                     Epoch(step_duration) => Ok(GqlEdgeWindowSet::new(
                         self_clone
                             .ee
