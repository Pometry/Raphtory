--- conflicted
+++ resolved
@@ -63,11 +63,7 @@
         self.ee.default_layer().into()
     }
 
-<<<<<<< HEAD
-    /// Returns a view of Edge containing all layers in the list of names .
-=======
-    /// Returns a view of Edge containing all layers in the list of  names .
->>>>>>> b81c0c12
+    /// Returns a view of Edge containing all layers in the list of names.
     ///
     /// Errors if any of the layers do not exist.
     async fn layers(&self, names: Vec<String>) -> GqlEdge {
@@ -75,11 +71,7 @@
         blocking_compute(move || self_clone.ee.valid_layers(names).into()).await
     }
 
-<<<<<<< HEAD
     /// Returns a view of Edge containing all layers except the excluded list of names.
-=======
-    /// Returns a view of Edge containing all layers except the excluded list of  names .
->>>>>>> b81c0c12
     ///
     /// Errors if any of the layers do not exist.
     async fn exclude_layers(&self, names: Vec<String>) -> GqlEdge {
@@ -145,22 +137,14 @@
         }
     }
 
-<<<<<<< HEAD
     /// Creates a view of the Edge including all events between the specified start (inclusive) and end (exclusive). 
     /// 
     /// For persistent graphs, any edge which exists at any point during the window will be included. You may want to restrict this to only edges that are present at the end of the window using the is_valid function.
-=======
-    /// Creates a view of the Edge including all events between the specified  start  (inclusive) and  end  (exclusive).
->>>>>>> b81c0c12
     async fn window(&self, start: i64, end: i64) -> GqlEdge {
         self.ee.window(start, end).into()
     }
 
-<<<<<<< HEAD
     /// Creates a view of the Edge including all events at a specified time.
-=======
-    /// Creates a view of the Edge including all events at a specified  time .
->>>>>>> b81c0c12
     async fn at(&self, time: i64) -> GqlEdge {
         self.ee.at(time).into()
     }
@@ -170,78 +154,46 @@
         self.ee.latest().into()
     }
 
-<<<<<<< HEAD
     /// Creates a view of the Edge including all events that are valid at time.
-=======
-    /// Creates a view of the Edge including all events that have not been explicitly deleted at time.
->>>>>>> b81c0c12
     ///
     /// This is equivalent to before(time + 1) for Graph and at(time) for PersistentGraph.
     async fn snapshot_at(&self, time: i64) -> GqlEdge {
         self.ee.snapshot_at(time).into()
     }
 
-<<<<<<< HEAD
     /// Creates a view of the Edge including all events that are valid at the latest time.
-=======
-    /// Creates a view of the Edge including all events that have not been explicitly deleted at the latest time.
->>>>>>> b81c0c12
     ///
     /// This is equivalent to a no-op for Graph and latest() for PersistentGraph.
     async fn snapshot_latest(&self) -> GqlEdge {
         self.ee.snapshot_latest().into()
     }
 
-<<<<<<< HEAD
     /// Creates a view of the Edge including all events before a specified end (exclusive).
-=======
-    /// Creates a view of the Edge including all events before a specified  end  (exclusive).
->>>>>>> b81c0c12
     async fn before(&self, time: i64) -> GqlEdge {
         self.ee.before(time).into()
     }
 
-<<<<<<< HEAD
     /// Creates a view of the Edge including all events after a specified start (exclusive).
-=======
-    /// Creates a view of the Edge including all events after a specified  start  (exclusive).
->>>>>>> b81c0c12
     async fn after(&self, time: i64) -> GqlEdge {
         self.ee.after(time).into()
     }
 
-<<<<<<< HEAD
     /// Shrinks both the start and end of the window.
-=======
-    /// Shrinks both the  start  and  end  of the window.
->>>>>>> b81c0c12
     async fn shrink_window(&self, start: i64, end: i64) -> Self {
         self.ee.shrink_window(start, end).into()
     }
 
-<<<<<<< HEAD
     /// Set the start of the window.
-=======
-    /// Set the  start  of the window.
->>>>>>> b81c0c12
     async fn shrink_start(&self, start: i64) -> Self {
         self.ee.shrink_start(start).into()
     }
 
-<<<<<<< HEAD
     /// Set the end of the window.
-=======
-    /// Set the  end  of the window.
->>>>>>> b81c0c12
     async fn shrink_end(&self, end: i64) -> Self {
         self.ee.shrink_end(end).into()
     }
 
-<<<<<<< HEAD
     /// Takes a specified selection of views and applies them in given order.
-=======
-    /// Takes a specified selection of views and applies them in order given
->>>>>>> b81c0c12
     async fn apply_views(&self, views: Vec<EdgeViewCollection>) -> Result<GqlEdge, GraphError> {
         let mut return_view: GqlEdge = self.ee.clone().into();
         for view in views {
@@ -418,11 +370,7 @@
         self.ee.is_deleted()
     }
 
-<<<<<<< HEAD
     /// Returns true if the edge source and destination nodes are the same.
-=======
-    /// Checks if the edge is on the same node.
->>>>>>> b81c0c12
     ///
     /// Returns: boolean
     async fn is_self_loop(&self) -> bool {
