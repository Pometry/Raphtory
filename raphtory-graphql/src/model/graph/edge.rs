--- conflicted
+++ resolved
@@ -140,7 +140,9 @@
         }
     }
 
-<<<<<<< HEAD
+    /// Creates a view of the Edge including all events between the specified start (inclusive) and end (exclusive).
+    ///
+    /// For persistent graphs, any edge which exists at any point during the window will be included. You may want to restrict this to only edges that are present at the end of the window using the is_valid function.
     async fn window(&self, start: GqlTimeInput, end: GqlTimeInput) -> Result<GqlEdge, GraphError> {
         Ok(self
             .ee
@@ -148,20 +150,9 @@
             .into())
     }
 
+    /// Creates a view of the Edge including all events at a specified time.
     async fn at(&self, time: GqlTimeInput) -> Result<GqlEdge, GraphError> {
         Ok(self.ee.at(time.try_into_time()?).into())
-=======
-    /// Creates a view of the Edge including all events between the specified start (inclusive) and end (exclusive).
-    ///
-    /// For persistent graphs, any edge which exists at any point during the window will be included. You may want to restrict this to only edges that are present at the end of the window using the is_valid function.
-    async fn window(&self, start: i64, end: i64) -> GqlEdge {
-        self.ee.window(start, end).into()
-    }
-
-    /// Creates a view of the Edge including all events at a specified time.
-    async fn at(&self, time: i64) -> GqlEdge {
-        self.ee.at(time).into()
->>>>>>> 5086c5ae
     }
 
     /// Returns a view of the edge at the latest time of the graph.
@@ -169,16 +160,11 @@
         self.ee.latest().into()
     }
 
-<<<<<<< HEAD
+    /// Creates a view of the Edge including all events that are valid at time.
+    ///
+    /// This is equivalent to before(time + 1) for Graph and at(time) for PersistentGraph.
     async fn snapshot_at(&self, time: GqlTimeInput) -> Result<GqlEdge, GraphError> {
         Ok(self.ee.snapshot_at(time.try_into_time()?).into())
-=======
-    /// Creates a view of the Edge including all events that are valid at time.
-    ///
-    /// This is equivalent to before(time + 1) for Graph and at(time) for PersistentGraph.
-    async fn snapshot_at(&self, time: i64) -> GqlEdge {
-        self.ee.snapshot_at(time).into()
->>>>>>> 5086c5ae
     }
 
     /// Creates a view of the Edge including all events that are valid at the latest time.
@@ -188,15 +174,17 @@
         self.ee.snapshot_latest().into()
     }
 
-<<<<<<< HEAD
+    /// Creates a view of the Edge including all events before a specified end (exclusive).
     async fn before(&self, time: GqlTimeInput) -> Result<GqlEdge, GraphError> {
         Ok(self.ee.before(time.try_into_time()?).into())
     }
 
+    /// Creates a view of the Edge including all events after a specified start (exclusive).
     async fn after(&self, time: GqlTimeInput) -> Result<GqlEdge, GraphError> {
         Ok(self.ee.after(time.try_into_time()?).into())
     }
 
+    /// Shrinks both the start and end of the window.
     async fn shrink_window(
         &self,
         start: GqlTimeInput,
@@ -208,37 +196,14 @@
             .into())
     }
 
+    /// Set the start of the window.
     async fn shrink_start(&self, start: GqlTimeInput) -> Result<Self, GraphError> {
         Ok(self.ee.shrink_start(start.try_into_time()?).into())
     }
 
+    /// Set the end of the window.
     async fn shrink_end(&self, end: GqlTimeInput) -> Result<Self, GraphError> {
         Ok(self.ee.shrink_end(end.try_into_time()?).into())
-=======
-    /// Creates a view of the Edge including all events before a specified end (exclusive).
-    async fn before(&self, time: i64) -> GqlEdge {
-        self.ee.before(time).into()
-    }
-
-    /// Creates a view of the Edge including all events after a specified start (exclusive).
-    async fn after(&self, time: i64) -> GqlEdge {
-        self.ee.after(time).into()
-    }
-
-    /// Shrinks both the start and end of the window.
-    async fn shrink_window(&self, start: i64, end: i64) -> Self {
-        self.ee.shrink_window(start, end).into()
-    }
-
-    /// Set the start of the window.
-    async fn shrink_start(&self, start: i64) -> Self {
-        self.ee.shrink_start(start).into()
-    }
-
-    /// Set the end of the window.
-    async fn shrink_end(&self, end: i64) -> Self {
-        self.ee.shrink_end(end).into()
->>>>>>> 5086c5ae
     }
 
     /// Takes a specified selection of views and applies them in given order.
@@ -293,14 +258,9 @@
         Ok(return_view)
     }
 
-<<<<<<< HEAD
+    /// Returns the earliest time of an edge.
     async fn earliest_time(&self) -> Option<GqlTimeIndexEntry> {
         self.ee.earliest_time().map(|t| t.into())
-=======
-    /// Returns the earliest time of an edge.
-    async fn earliest_time(&self) -> Option<i64> {
-        self.ee.earliest_time()
->>>>>>> 5086c5ae
     }
 
     async fn first_update(&self) -> Option<GqlTimeIndexEntry> {
@@ -308,14 +268,9 @@
         blocking_compute(move || self_clone.ee.history().earliest_time().map(|t| t.into())).await
     }
 
-<<<<<<< HEAD
+    /// Returns the latest time of an edge.
     async fn latest_time(&self) -> Option<GqlTimeIndexEntry> {
         self.ee.latest_time().map(|t| t.into())
-=======
-    /// Returns the latest time of an edge.
-    async fn latest_time(&self) -> Option<i64> {
-        self.ee.latest_time()
->>>>>>> 5086c5ae
     }
 
     async fn last_update(&self) -> Option<GqlTimeIndexEntry> {
@@ -323,32 +278,19 @@
         blocking_compute(move || self_clone.ee.history().latest_time().map(|t| t.into())).await
     }
 
-<<<<<<< HEAD
+    /// Returns the time of an exploded edge. Errors on an unexploded edge.
     async fn time(&self) -> Result<GqlTimeIndexEntry, GraphError> {
         self.ee.time().map(|t| t.into())
     }
 
+    /// Returns the start time for rolling and expanding windows for this edge. Returns none if no window is applied.
     async fn start(&self) -> Option<GqlTimeIndexEntry> {
         self.ee.start().map(|t| t.into())
     }
 
+    /// Returns the end time of the window. Returns none if no window is applied.
     async fn end(&self) -> Option<GqlTimeIndexEntry> {
         self.ee.end().map(|t| t.into())
-=======
-    /// Returns the time of an exploded edge. Errors on an unexploded edge.
-    async fn time(&self) -> Result<i64, GraphError> {
-        self.ee.time()
-    }
-
-    /// Returns the start time for rolling and expanding windows for this edge. Returns none if no window is applied.
-    async fn start(&self) -> Option<i64> {
-        self.ee.start()
-    }
-
-    /// Returns the end time of the window. Returns none if no window is applied.
-    async fn end(&self) -> Option<i64> {
-        self.ee.end()
->>>>>>> 5086c5ae
     }
 
     /// Returns the source node of the edge.
@@ -408,22 +350,14 @@
         GqlEdges::new(self.ee.explode_layers())
     }
 
-<<<<<<< HEAD
+    /// Returns a History object with time entries for when an edge is added or change to an edge is made.
     async fn history(&self) -> GqlHistory {
-=======
-    /// Returns a list of timestamps of when an edge is added or change to an edge is made.
-    async fn history(&self) -> Vec<i64> {
->>>>>>> 5086c5ae
         let self_clone = self.clone();
         blocking_compute(move || self_clone.ee.history().into()).await
     }
 
-<<<<<<< HEAD
+    /// Returns a history object with time entries for an edge's deletion times.
     async fn deletions(&self) -> GqlHistory {
-=======
-    /// Returns a list of timestamps of when an edge is deleted.
-    async fn deletions(&self) -> Vec<i64> {
->>>>>>> 5086c5ae
         let self_clone = self.clone();
         blocking_compute(move || self_clone.ee.deletions().into()).await
     }
