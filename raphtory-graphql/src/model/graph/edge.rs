--- conflicted
+++ resolved
@@ -281,45 +281,33 @@
     }
 
     /// Returns the source node of the edge.
-<<<<<<< HEAD
-=======
     ///
     /// Returns:
     ///     Node:
->>>>>>> 43c2835d
     async fn src(&self) -> GqlNode {
         self.ee.src().into()
     }
 
     /// Returns the destination node of the edge.
-<<<<<<< HEAD
-=======
     ///
     /// Returns:
     ///     Node:
->>>>>>> 43c2835d
     async fn dst(&self) -> GqlNode {
         self.ee.dst().into()
     }
 
     /// Returns the node at the other end of the edge (same as dst() for out-edges and src() for in-edges).
-<<<<<<< HEAD
-=======
     ///
     /// Returns:
     ///     Node:
->>>>>>> 43c2835d
     async fn nbr(&self) -> GqlNode {
         self.ee.nbr().into()
     }
 
     /// Returns the id of the edge.
-<<<<<<< HEAD
-=======
     ///
     /// Returns:
     ///     list[str]:
->>>>>>> 43c2835d
     async fn id(&self) -> Vec<String> {
         let (src_name, dst_name) = self.ee.id();
         vec![src_name.to_string(), dst_name.to_string()]
@@ -362,24 +350,18 @@
     }
 
     /// Returns a list of timestamps of when an edge is added or change to an edge is made.
-<<<<<<< HEAD
-=======
     ///
     /// Returns:
     ///     List[int]:
->>>>>>> 43c2835d
     async fn history(&self) -> Vec<i64> {
         let self_clone = self.clone();
         blocking_compute(move || self_clone.ee.history()).await
     }
 
     /// Returns a list of timestamps of when an edge is deleted.
-<<<<<<< HEAD
-=======
     ///
     /// Returns:
     ///     List[int]:
->>>>>>> 43c2835d
     async fn deletions(&self) -> Vec<i64> {
         let self_clone = self.clone();
         blocking_compute(move || self_clone.ee.deletions()).await
