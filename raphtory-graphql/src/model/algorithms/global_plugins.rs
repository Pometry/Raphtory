--- conflicted
+++ resolved
@@ -1,11 +1,5 @@
 use crate::model::algorithms::{
-<<<<<<< HEAD
-    algorithm::{Algorithm},
-    algorithm_entry_point::AlgorithmEntryPoint,
-    global_search::GlobalSearch,
-=======
     algorithm::Algorithm, algorithm_entry_point::AlgorithmEntryPoint, global_search::GlobalSearch,
->>>>>>> a88caa74
     RegisterFunction,
 };
 use async_graphql::{dynamic::FieldValue, Context};
