--- conflicted
+++ resolved
@@ -84,29 +84,6 @@
         .zip(props.ids())
         .filter_map(|((key, value), id)| {
             let value = value?;
-<<<<<<< HEAD
-            let temporal_prop = edge.graph.edge_meta().get_prop_id(&key.to_string(), false);
-            let constant_prop = edge.graph.edge_meta().get_prop_id(&key.to_string(), true);
-
-            let key_with_prop_type = if temporal_prop.is_some() {
-                let p_type = edge
-                    .graph
-                    .edge_meta()
-                    .temporal_prop_meta()
-                    .get_dtype(temporal_prop.unwrap());
-                (key.to_string(), p_type.unwrap().to_string())
-            } else if constant_prop.is_some() {
-                let p_type = edge
-                    .graph
-                    .edge_meta()
-                    .const_prop_meta()
-                    .get_dtype(constant_prop.unwrap());
-                (key.to_string(), p_type.unwrap().to_string())
-            } else {
-                (key.to_string(), "NONE".to_string())
-            };
-
-=======
             let key_with_prop_type = (
                 key.to_string(),
                 mapper
@@ -114,7 +91,6 @@
                     .expect("type for internal id should always exist")
                     .to_string(),
             );
->>>>>>> 17080650
             Some((key_with_prop_type, HashSet::from([value.to_string()])))
         })
         .collect()
@@ -124,7 +100,7 @@
     edge: EdgeView<G>,
 ) -> SchemaAggregate {
     let props = edge.properties();
-    let mapper = edge.base_graph.edge_meta().temporal_prop_mapper();
+    let mapper = edge.graph.edge_meta().temporal_prop_mapper();
     collect_schema(props, mapper)
 }
 
@@ -132,6 +108,6 @@
     edge: EdgeView<G>,
 ) -> SchemaAggregate {
     let props = edge.metadata();
-    let mapper = edge.base_graph.edge_meta().metadata_mapper();
+    let mapper = edge.graph.edge_meta().metadata_mapper();
     collect_schema(props, mapper)
 }