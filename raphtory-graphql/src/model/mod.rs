use crate::{
    data::Data,
    model::{
        graph::{
            graph::GqlGraph, graphs::GqlGraphs, mutable_graph::GqlMutableGraph,
            vectorised_graph::GqlVectorisedGraph,
        },
        plugins::{mutation_plugin::MutationPlugin, query_plugin::QueryPlugin},
    },
    url_encode::{url_decode_graph, url_encode_graph},
};
use async_graphql::Context;
use chrono::Utc;
use dynamic_graphql::{
    App, Enum, Mutation, MutationFields, MutationRoot, ResolvedObject, ResolvedObjectFields,
    Result, Upload,
};
#[cfg(feature = "storage")]
use raphtory::db::api::{storage::graph::storage_ops::GraphStorage, view::internal::CoreGraphOps};
use raphtory::{
    core::{utils::errors::GraphError, Prop},
    db::{api::view::MaterializedGraph, graph::views::deletion_graph::PersistentGraph},
    prelude::*,
};
use std::{
    error::Error,
    fmt::{Display, Formatter},
    io::Read,
    sync::Arc,
};
use zip::ZipArchive;

pub mod algorithms;
pub(crate) mod graph;
pub mod plugins;
pub(crate) mod schema;

#[derive(Debug)]
pub struct MissingGraph;

impl Display for MissingGraph {
    fn fmt(&self, f: &mut Formatter<'_>) -> std::fmt::Result {
        write!(f, "Graph does not exist")
    }
}

impl Error for MissingGraph {}

#[derive(thiserror::Error, Debug)]
pub enum GqlGraphError {
    #[error("Disk Graph is immutable")]
    ImmutableDiskGraph,
    #[error("Graph does exists at path {0}")]
    GraphDoesNotExists(String),
    #[error("Failed to load graph")]
    FailedToLoadGraph,
    #[error("Invalid namespace: {0}")]
    InvalidNamespace(String),
    #[error("Failed to create dir {0}")]
    FailedToCreateDir(String),
}

#[derive(Enum)]
pub enum GqlGraphType {
    Persistent,
    Event,
}

#[derive(ResolvedObject)]
#[graphql(root)]
pub(crate) struct QueryRoot;

#[ResolvedObjectFields]
impl QueryRoot {
    async fn hello() -> &'static str {
        "Hello world from raphtory-graphql"
    }

    /// Returns a graph
    async fn graph<'a>(ctx: &Context<'a>, path: &str) -> Result<GqlGraph> {
        let data = ctx.data_unchecked::<Data>();
        Ok(data
            .get_graph(path)
            .map(|(g, folder)| GqlGraph::new(folder, g.graph))?)
    }

    async fn update_graph<'a>(ctx: &Context<'a>, path: String) -> Result<GqlMutableGraph> {
        let data = ctx.data_unchecked::<Data>();
        let graph = data
            .get_graph(path.as_ref())
            .map(|(g, folder)| GqlMutableGraph::new(folder, g))?;
        Ok(graph)
    }

    async fn vectorised_graph<'a>(ctx: &Context<'a>, path: &str) -> Option<GqlVectorisedGraph> {
        let data = ctx.data_unchecked::<Data>();
<<<<<<< HEAD
        let g = data.get_graph(path).ok()?.0.vectors?;
=======
        let g = data
            .global_plugin
            .vectorised_graphs
            .read()
            .get(&path)
            .cloned()?;
>>>>>>> 483ae7e2
        Some(g.into())
    }

    async fn graphs<'a>(ctx: &Context<'a>) -> Result<GqlGraphs> {
        let data = ctx.data_unchecked::<Data>();
        let paths = data.get_all_graph_folders();
        Ok(GqlGraphs::new(paths))
    }

    async fn plugins<'a>(ctx: &Context<'a>) -> QueryPlugin {
        let data = ctx.data_unchecked::<Data>();
<<<<<<< HEAD
        data.get_global_plugins()
=======
        data.global_plugin.clone()
>>>>>>> 483ae7e2
    }

    async fn receive_graph<'a>(ctx: &Context<'a>, path: String) -> Result<String, Arc<GraphError>> {
        let path = path.as_ref();
        let data = ctx.data_unchecked::<Data>();
        let g = data.get_graph(path)?.0.graph.graph.clone();
        let res = url_encode_graph(g)?;
        Ok(res)
    }
}

#[derive(MutationRoot)]
pub(crate) struct MutRoot;

#[derive(Mutation)]
pub(crate) struct Mut(MutRoot);

#[MutationFields]
impl Mut {
    async fn plugins<'a>(ctx: &Context<'a>) -> MutationPlugin {
        MutationPlugin::default()
    }

    // If namespace is not provided, it will be set to the current working directory.
    async fn delete_graph<'a>(ctx: &Context<'a>, path: String) -> Result<bool> {
        let data = ctx.data_unchecked::<Data>();
        data.delete_graph(&path)?;
        Ok(true)
    }

    async fn new_graph<'a>(
        ctx: &Context<'a>,
        path: String,
        graph_type: GqlGraphType,
    ) -> Result<bool> {
        let data = ctx.data_unchecked::<Data>();
        let graph = match graph_type {
            GqlGraphType::Persistent => PersistentGraph::new().materialize()?,
            GqlGraphType::Event => Graph::new().materialize()?,
        };
        data.insert_graph(&path, graph).await?;
        Ok(true)
    }

    // If namespace is not provided, it will be set to the current working directory.
    // This applies to both the graph namespace and new graph namespace.
    async fn move_graph<'a>(ctx: &Context<'a>, path: &str, new_path: &str) -> Result<bool> {
        Self::copy_graph(ctx, path, new_path).await?;
        let data = ctx.data_unchecked::<Data>();
        data.delete_graph(path)?;
        Ok(true)
    }

    // If namespace is not provided, it will be set to the current working directory.
    // This applies to both the graph namespace and new graph namespace.
    async fn copy_graph<'a>(ctx: &Context<'a>, path: &str, new_path: &str) -> Result<bool> {
        // doing this in a more efficient way is not trivial, this at least is correct
        // there are questions like, maybe the new vectorised graph have different rules
        // for the templates or if it needs to be vectorised at all
        let data = ctx.data_unchecked::<Data>();
        let graph = data.get_graph(path)?.0.graph.materialize()?;

        #[cfg(feature = "storage")]
        if let GraphStorage::Disk(_) = graph.core_graph() {
            return Err(GqlGraphError::ImmutableDiskGraph.into());
        }
        data.insert_graph(new_path, graph).await?;

        Ok(true)
    }

<<<<<<< HEAD
    async fn create_graph<'a>(
        ctx: &Context<'a>,
        parent_graph_path: &str,
        new_graph_path: &str,
        props: String,
        is_archive: u8,
        graph_nodes: Vec<String>,
    ) -> Result<bool> {
        let data = ctx.data_unchecked::<Data>();

        // Creating a new graph (owner is user) from UI
        // Graph is created from the parent graph. This means the new graph retains the character of the parent graph i.e.,
        // the new graph is an event or persistent graph depending on if the parent graph is event or persistent graph, respectively.
        let parent_graph = data.get_graph(parent_graph_path)?.0.graph;
        let new_subgraph = parent_graph.subgraph(graph_nodes).materialize()?;

        let now: Prop = Prop::I64(Utc::now().timestamp_millis());
        new_subgraph.update_constant_properties([("creationTime", now.clone())])?;
        new_subgraph.update_constant_properties([("lastUpdated", now.clone())])?;
        new_subgraph.update_constant_properties([("lastOpened", now)])?;
        new_subgraph.update_constant_properties([("uiProps", Prop::Str(props.into()))])?;
        new_subgraph.update_constant_properties([("isArchive", Prop::U8(is_archive))])?;

        data.insert_graph(new_graph_path, new_subgraph).await?;

        Ok(true)
    }

=======
>>>>>>> 483ae7e2
    /// Use GQL multipart upload to send new graphs to server
    ///
    /// Returns::
    ///    name of the new graph
    async fn upload_graph<'a>(
        ctx: &Context<'a>,
        path: String,
        graph: Upload,
        overwrite: bool,
    ) -> Result<String> {
        let data = ctx.data_unchecked::<Data>();
        let graph = {
            let in_file = graph.value(ctx)?.content;
            let mut archive = ZipArchive::new(in_file)?;
            let mut entry = archive.by_name("graph")?;
            let mut buf = vec![];
            entry.read_to_end(&mut buf)?;
            MaterializedGraph::decode_from_bytes(&buf)?
        };
        if overwrite {
            let _ignored = data.delete_graph(&path);
        }
        data.insert_graph(&path, graph).await?;
        Ok(path)
    }

    /// Send graph bincode as base64 encoded string
    ///
    /// Returns::
    ///    path of the new graph
    async fn send_graph<'a>(
        ctx: &Context<'a>,
        path: &str,
        graph: String,
        overwrite: bool,
    ) -> Result<String> {
        let data = ctx.data_unchecked::<Data>();
        let g: MaterializedGraph = url_decode_graph(graph)?;
<<<<<<< HEAD
        if overwrite {
            let _ignored = data.delete_graph(path);
=======
        create_dirs_if_not_present(&full_path)?;
        g.cache(&full_path)?;
        data.graphs.insert(path.to_path_buf(), g.into());
        Ok(path.display().to_string())
    }
}

pub fn create_dirs_if_not_present(path: &Path) -> Result<(), GraphError> {
    if let Some(parent) = path.parent() {
        if !parent.exists() {
            fs::create_dir_all(parent)?;
>>>>>>> 483ae7e2
        }
        data.insert_graph(path, g).await?;
        Ok(path.to_owned()) // TODO: review if this is ok?
    }
}

#[derive(App)]
pub struct App(QueryRoot, MutRoot, Mut);<|MERGE_RESOLUTION|>--- conflicted
+++ resolved
@@ -94,16 +94,7 @@
 
     async fn vectorised_graph<'a>(ctx: &Context<'a>, path: &str) -> Option<GqlVectorisedGraph> {
         let data = ctx.data_unchecked::<Data>();
-<<<<<<< HEAD
         let g = data.get_graph(path).ok()?.0.vectors?;
-=======
-        let g = data
-            .global_plugin
-            .vectorised_graphs
-            .read()
-            .get(&path)
-            .cloned()?;
->>>>>>> 483ae7e2
         Some(g.into())
     }
 
@@ -115,11 +106,7 @@
 
     async fn plugins<'a>(ctx: &Context<'a>) -> QueryPlugin {
         let data = ctx.data_unchecked::<Data>();
-<<<<<<< HEAD
         data.get_global_plugins()
-=======
-        data.global_plugin.clone()
->>>>>>> 483ae7e2
     }
 
     async fn receive_graph<'a>(ctx: &Context<'a>, path: String) -> Result<String, Arc<GraphError>> {
@@ -191,37 +178,6 @@
         Ok(true)
     }
 
-<<<<<<< HEAD
-    async fn create_graph<'a>(
-        ctx: &Context<'a>,
-        parent_graph_path: &str,
-        new_graph_path: &str,
-        props: String,
-        is_archive: u8,
-        graph_nodes: Vec<String>,
-    ) -> Result<bool> {
-        let data = ctx.data_unchecked::<Data>();
-
-        // Creating a new graph (owner is user) from UI
-        // Graph is created from the parent graph. This means the new graph retains the character of the parent graph i.e.,
-        // the new graph is an event or persistent graph depending on if the parent graph is event or persistent graph, respectively.
-        let parent_graph = data.get_graph(parent_graph_path)?.0.graph;
-        let new_subgraph = parent_graph.subgraph(graph_nodes).materialize()?;
-
-        let now: Prop = Prop::I64(Utc::now().timestamp_millis());
-        new_subgraph.update_constant_properties([("creationTime", now.clone())])?;
-        new_subgraph.update_constant_properties([("lastUpdated", now.clone())])?;
-        new_subgraph.update_constant_properties([("lastOpened", now)])?;
-        new_subgraph.update_constant_properties([("uiProps", Prop::Str(props.into()))])?;
-        new_subgraph.update_constant_properties([("isArchive", Prop::U8(is_archive))])?;
-
-        data.insert_graph(new_graph_path, new_subgraph).await?;
-
-        Ok(true)
-    }
-
-=======
->>>>>>> 483ae7e2
     /// Use GQL multipart upload to send new graphs to server
     ///
     /// Returns::
@@ -260,22 +216,8 @@
     ) -> Result<String> {
         let data = ctx.data_unchecked::<Data>();
         let g: MaterializedGraph = url_decode_graph(graph)?;
-<<<<<<< HEAD
         if overwrite {
             let _ignored = data.delete_graph(path);
-=======
-        create_dirs_if_not_present(&full_path)?;
-        g.cache(&full_path)?;
-        data.graphs.insert(path.to_path_buf(), g.into());
-        Ok(path.display().to_string())
-    }
-}
-
-pub fn create_dirs_if_not_present(path: &Path) -> Result<(), GraphError> {
-    if let Some(parent) = path.parent() {
-        if !parent.exists() {
-            fs::create_dir_all(parent)?;
->>>>>>> 483ae7e2
         }
         data.insert_graph(path, g).await?;
         Ok(path.to_owned()) // TODO: review if this is ok?
