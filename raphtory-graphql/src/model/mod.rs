--- conflicted
+++ resolved
@@ -13,11 +13,7 @@
 use raphtory::{
     core::{utils::errors::GraphError, ArcStr, Prop},
     db::api::view::MaterializedGraph,
-<<<<<<< HEAD
     prelude::{GraphViewOps, NodeViewOps, PropertyAdditionOps},
-=======
-    prelude::{GraphViewOps, PropertyAdditionOps, VertexViewOps},
->>>>>>> cf62acf3
     search::IndexedGraph,
 };
 use std::{
@@ -60,11 +56,7 @@
     async fn graph<'a>(ctx: &Context<'a>, name: &str) -> Option<GqlGraph> {
         let data = ctx.data_unchecked::<Data>();
         let g = data.graphs.read().get(name).cloned()?;
-<<<<<<< HEAD
-        Some(GqlGraph::new(name.to_string(), g.into_dynamic_indexed()))
-=======
         Some(GqlGraph::new(name.to_string(), g))
->>>>>>> cf62acf3
     }
 
     async fn vectorised_graph<'a>(ctx: &Context<'a>, name: &str) -> Option<GqlVectorisedGraph> {
@@ -78,11 +70,7 @@
         data.graphs
             .read()
             .iter()
-<<<<<<< HEAD
-            .map(|(name, g)| GqlGraph::new(name.clone(), g.clone().into_dynamic_indexed()))
-=======
             .map(|(name, g)| GqlGraph::new(name.clone(), g.clone()))
->>>>>>> cf62acf3
             .collect_vec()
     }
 
