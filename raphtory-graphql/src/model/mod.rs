--- conflicted
+++ resolved
@@ -126,11 +126,7 @@
     }
     /// Returns all namespaces using recursive search
     ///
-<<<<<<< HEAD
-    /// Returns:: List of namespaces on root
-=======
     /// Returns::  List of namespaces on root
->>>>>>> b81c0c12
     async fn namespaces<'a>(ctx: &Context<'a>) -> GqlCollection<Namespace> {
         let data = ctx.data_unchecked::<Data>();
         let root = Namespace::new(data.work_dir.clone(), data.work_dir.clone());
@@ -155,11 +151,7 @@
     }
     /// Returns root namespace
     ///
-<<<<<<< HEAD
-    /// Returns:: Root namespace
-=======
     /// Returns::  Root namespace
->>>>>>> b81c0c12
     async fn root<'a>(ctx: &Context<'a>) -> Namespace {
         let data = ctx.data_unchecked::<Data>();
         Namespace::new(data.work_dir.clone(), data.work_dir.clone())
@@ -192,11 +184,7 @@
 
 #[MutationFields]
 impl Mut {
-<<<<<<< HEAD
     /// Returns a collection of mutation plugins.
-=======
-    /// Returns a plugin.
->>>>>>> b81c0c12
     async fn plugins<'a>(_ctx: &Context<'a>) -> MutationPlugin {
         MutationPlugin::default()
     }
@@ -255,11 +243,7 @@
         Ok(true)
     }
 
-<<<<<<< HEAD
     /// Upload a graph file from a path on the client using GQL multipart uploading.
-=======
-    /// Upload graph file from a path on the client.
->>>>>>> b81c0c12
     ///
     /// Returns::
     /// name of the new graph
@@ -326,11 +310,7 @@
         Ok(new_path)
     }
 
-<<<<<<< HEAD
     /// (Experimental) Creates search index.
-=======
-    /// Creates search index.
->>>>>>> b81c0c12
     async fn create_index<'a>(
         ctx: &Context<'a>,
         path: &str,
