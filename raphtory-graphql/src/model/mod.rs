use crate::{
    auth::ContextValidation,
    data::Data,
    model::{
        graph::{
            graph::GqlGraph, mutable_graph::GqlMutableGraph, namespace::Namespace,
            namespaces::Namespaces, vectorised_graph::GqlVectorisedGraph,
        },
        plugins::{mutation_plugin::MutationPlugin, query_plugin::QueryPlugin},
    },
    paths::valid_path,
    url_encode::{url_decode_graph, url_encode_graph},
};
use async_graphql::Context;
use dynamic_graphql::{
    App, Enum, Mutation, MutationFields, MutationRoot, ResolvedObject, ResolvedObjectFields,
    Result, Upload,
};
use raphtory::{
    db::{api::view::MaterializedGraph, graph::views::deletion_graph::PersistentGraph},
    errors::{GraphError, InvalidPathReason},
    prelude::*,
    serialise::InternalStableDecode,
};
use std::{
    error::Error,
    fmt::{Display, Formatter},
    io::Read,
    sync::Arc,
};
use zip::ZipArchive;

<<<<<<< HEAD
#[cfg(feature = "storage")]
use raphtory_storage::{core_ops::CoreGraphOps, graph::graph::GraphStorage};

pub mod algorithms;
=======
>>>>>>> 79f531b4
pub(crate) mod graph;
pub mod plugins;
pub(crate) mod schema;
pub(crate) mod sorting;

/// a thin wrapper around spawn_blocking that unwraps the join handle
pub(crate) async fn blocking<F, R>(f: F) -> R
where
    F: FnOnce() -> R + Send + 'static,
    R: Send + 'static,
{
    tokio::task::spawn_blocking(f).await.unwrap()
}

#[derive(Debug)]
pub struct MissingGraph;

impl Display for MissingGraph {
    fn fmt(&self, f: &mut Formatter<'_>) -> std::fmt::Result {
        write!(f, "Graph does not exist")
    }
}

impl Error for MissingGraph {}

#[derive(thiserror::Error, Debug)]
pub enum GqlGraphError {
    #[error("Disk Graph is immutable")]
    ImmutableDiskGraph,
    #[error("Graph does exists at path {0}")]
    GraphDoesNotExists(String),
    #[error("Failed to load graph")]
    FailedToLoadGraph,
    #[error("Invalid namespace: {0}")]
    InvalidNamespace(String),
    #[error("Failed to create dir {0}")]
    FailedToCreateDir(String),
}

#[derive(Enum)]
#[graphql(name = "GraphType")]
pub enum GqlGraphType {
    Persistent,
    Event,
}

#[derive(ResolvedObject)]
#[graphql(root)]
pub(crate) struct QueryRoot;

#[ResolvedObjectFields]
impl QueryRoot {
    async fn hello() -> &'static str {
        "Hello world from raphtory-graphql"
    }

    /// Returns a graph
    async fn graph<'a>(ctx: &Context<'a>, path: &str) -> Result<GqlGraph> {
        let data = ctx.data_unchecked::<Data>();
        Ok(data
            .get_graph(path)
            .map(|(g, folder)| GqlGraph::new(folder, g.graph))?)
    }

    async fn update_graph<'a>(ctx: &Context<'a>, path: String) -> Result<GqlMutableGraph> {
        ctx.require_write_access()?;
        let data = ctx.data_unchecked::<Data>();

        let graph = data
            .get_graph(path.as_ref())
            .map(|(g, folder)| GqlMutableGraph::new(folder, g))?;
        Ok(graph)
    }

    async fn vectorised_graph<'a>(ctx: &Context<'a>, path: &str) -> Option<GqlVectorisedGraph> {
        let data = ctx.data_unchecked::<Data>();
        let g = data.get_graph(path).ok()?.0.vectors?;
        Some(g.into())
    }

    async fn namespaces<'a>(ctx: &Context<'a>) -> Namespaces {
        let data = ctx.data_unchecked::<Data>();
        let root = Namespace::new(data.work_dir.clone(), data.work_dir.clone());
        Namespaces::new(root.get_all_namespaces())
    }
    async fn namespace<'a>(
        ctx: &Context<'a>,
        path: String,
    ) -> Result<Namespace, InvalidPathReason> {
        let data = ctx.data_unchecked::<Data>();
        let current_dir = valid_path(data.work_dir.clone(), path.as_str(), true)?;

        if current_dir.exists() {
            Ok(Namespace::new(data.work_dir.clone(), current_dir))
        } else {
            Err(InvalidPathReason::NamespaceDoesNotExist(path))
        }
    }
    async fn root<'a>(ctx: &Context<'a>) -> Namespace {
        let data = ctx.data_unchecked::<Data>();
        Namespace::new(data.work_dir.clone(), data.work_dir.clone())
    }

    async fn plugins<'a>() -> QueryPlugin {
        QueryPlugin::default()
    }

    async fn receive_graph<'a>(ctx: &Context<'a>, path: String) -> Result<String, Arc<GraphError>> {
        let path = path.as_ref();
        let data = ctx.data_unchecked::<Data>();
        let g = data.get_graph(path)?.0.graph.clone();
        let res = url_encode_graph(g)?;
        Ok(res)
    }
}

#[derive(MutationRoot)]
pub(crate) struct MutRoot;

#[derive(Mutation)]
pub(crate) struct Mut(MutRoot);

#[MutationFields]
impl Mut {
    async fn plugins<'a>(_ctx: &Context<'a>) -> MutationPlugin {
        MutationPlugin::default()
    }

    // If namespace is not provided, it will be set to the current working directory.
    async fn delete_graph<'a>(ctx: &Context<'a>, path: String) -> Result<bool> {
        let data = ctx.data_unchecked::<Data>();
        data.delete_graph(&path)?;
        Ok(true)
    }

    async fn new_graph<'a>(
        ctx: &Context<'a>,
        path: String,
        graph_type: GqlGraphType,
    ) -> Result<bool> {
        let data = ctx.data_unchecked::<Data>();
        let graph = match graph_type {
            GqlGraphType::Persistent => PersistentGraph::new().materialize()?,
            GqlGraphType::Event => Graph::new().materialize()?,
        };
        data.insert_graph(&path, graph).await?;
        Ok(true)
    }

    // If namespace is not provided, it will be set to the current working directory.
    // This applies to both the graph namespace and new graph namespace.
    async fn move_graph<'a>(ctx: &Context<'a>, path: &str, new_path: &str) -> Result<bool> {
        Self::copy_graph(ctx, path, new_path).await?;
        let data = ctx.data_unchecked::<Data>();
        data.delete_graph(path)?;
        Ok(true)
    }

    // If namespace is not provided, it will be set to the current working directory.
    // This applies to both the graph namespace and new graph namespace.
    async fn copy_graph<'a>(ctx: &Context<'a>, path: &str, new_path: &str) -> Result<bool> {
        // doing this in a more efficient way is not trivial, this at least is correct
        // there are questions like, maybe the new vectorised graph have different rules
        // for the templates or if it needs to be vectorised at all
        let data = ctx.data_unchecked::<Data>();
        let graph = data.get_graph(path)?.0.graph.materialize()?;

        #[cfg(feature = "storage")]
        if let GraphStorage::Disk(_) = graph.core_graph() {
            return Err(GqlGraphError::ImmutableDiskGraph.into());
        }
        data.insert_graph(new_path, graph).await?;

        Ok(true)
    }

    /// Use GQL multipart upload to send new graphs to server
    ///
    /// Returns::
    ///    name of the new graph
    async fn upload_graph<'a>(
        ctx: &Context<'a>,
        path: String,
        graph: Upload,
        overwrite: bool,
    ) -> Result<String> {
        let data = ctx.data_unchecked::<Data>();
        let graph = {
            let in_file = graph.value(ctx)?.content;
            let mut archive = ZipArchive::new(in_file)?;
            let mut entry = archive.by_name("graph")?;
            let mut buf = vec![];
            entry.read_to_end(&mut buf)?;
            MaterializedGraph::decode_from_bytes(&buf)?
        };
        if overwrite {
            let _ignored = data.delete_graph(&path);
        }
        data.insert_graph(&path, graph).await?;
        Ok(path)
    }

    /// Send graph bincode as base64 encoded string
    ///
    /// Returns::
    ///    path of the new graph
    async fn send_graph<'a>(
        ctx: &Context<'a>,
        path: &str,
        graph: String,
        overwrite: bool,
    ) -> Result<String> {
        let data = ctx.data_unchecked::<Data>();
        let g: MaterializedGraph = url_decode_graph(graph)?;
        if overwrite {
            let _ignored = data.delete_graph(path);
        }
        data.insert_graph(path, g).await?;
        Ok(path.to_owned())
    }

    /// Create a subgraph out of some existing graph in the server
    ///
    /// Returns::
    ///    name of the new graph
    async fn create_subgraph<'a>(
        ctx: &Context<'a>,
        parent_path: &str,
        nodes: Vec<String>,
        new_path: String,
        overwrite: bool,
    ) -> Result<String> {
        let data = ctx.data_unchecked::<Data>();
        let parent_graph = data.get_graph(parent_path)?.0.graph;
        let new_subgraph = parent_graph.subgraph(nodes).materialize()?;
        if overwrite {
            let _ignored = data.delete_graph(&new_path);
        }
        data.insert_graph(&new_path, new_subgraph).await?;
        Ok(new_path)
    }
}

#[derive(App)]
pub struct App(QueryRoot, MutRoot, Mut);<|MERGE_RESOLUTION|>--- conflicted
+++ resolved
@@ -30,13 +30,9 @@
 };
 use zip::ZipArchive;
 
-<<<<<<< HEAD
 #[cfg(feature = "storage")]
 use raphtory_storage::{core_ops::CoreGraphOps, graph::graph::GraphStorage};
 
-pub mod algorithms;
-=======
->>>>>>> 79f531b4
 pub(crate) mod graph;
 pub mod plugins;
 pub(crate) mod schema;
