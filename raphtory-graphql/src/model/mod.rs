use crate::{
    auth::ContextValidation,
    data::Data,
    model::{
        graph::{
            graph::GqlGraph, mutable_graph::GqlMutableGraph, namespace::Namespace,
            vectorised_graph::GqlVectorisedGraph,
        },
        plugins::{mutation_plugin::MutationPlugin, query_plugin::QueryPlugin},
    },
    paths::valid_path,
    url_encode::{url_decode_graph, url_encode_graph},
};
use async_graphql::Context;
use dynamic_graphql::{
    App, Enum, Mutation, MutationFields, MutationRoot, ResolvedObject, ResolvedObjectFields,
    Result, Upload,
};

use crate::model::graph::namespaces::Namespaces;
#[cfg(feature = "storage")]
use raphtory::db::api::{storage::graph::storage_ops::GraphStorage, view::internal::CoreGraphOps};
use raphtory::{
    core::utils::errors::{GraphError, InvalidPathReason},
    db::{api::view::MaterializedGraph, graph::views::deletion_graph::PersistentGraph},
    prelude::*,
    serialise::InternalStableDecode,
};
use std::{
    error::Error,
    fmt::{Display, Formatter},
    io::Read,
    sync::Arc,
};
use zip::ZipArchive;

pub(crate) mod graph;
pub mod plugins;
pub(crate) mod schema;
pub(crate) mod sorting;

#[derive(Debug)]
pub struct MissingGraph;

impl Display for MissingGraph {
    fn fmt(&self, f: &mut Formatter<'_>) -> std::fmt::Result {
        write!(f, "Graph does not exist")
    }
}

impl Error for MissingGraph {}

#[derive(thiserror::Error, Debug)]
pub enum GqlGraphError {
    #[error("Disk Graph is immutable")]
    ImmutableDiskGraph,
    #[error("Graph does exists at path {0}")]
    GraphDoesNotExists(String),
    #[error("Failed to load graph")]
    FailedToLoadGraph,
    #[error("Invalid namespace: {0}")]
    InvalidNamespace(String),
    #[error("Failed to create dir {0}")]
    FailedToCreateDir(String),
}

#[derive(Enum)]
#[graphql(name = "GraphType")]
pub enum GqlGraphType {
    Persistent,
    Event,
}

#[derive(ResolvedObject)]
#[graphql(root)]
pub(crate) struct QueryRoot;

#[ResolvedObjectFields]
impl QueryRoot {
    async fn hello() -> &'static str {
        "Hello world from raphtory-graphql"
    }

    /// Returns a graph
    async fn graph<'a>(ctx: &Context<'a>, path: &str) -> Result<GqlGraph> {
        let data = ctx.data_unchecked::<Data>();
        Ok(data
            .get_graph(path)
            .map(|(g, folder)| GqlGraph::new(folder, g.graph))?)
    }

    async fn update_graph<'a>(ctx: &Context<'a>, path: String) -> Result<GqlMutableGraph> {
        ctx.require_write_access()?;
        let data = ctx.data_unchecked::<Data>();

        let graph = data
            .get_graph(path.as_ref())
            .map(|(g, folder)| GqlMutableGraph::new(folder, g))?;
        Ok(graph)
    }

    async fn vectorised_graph<'a>(ctx: &Context<'a>, path: &str) -> Option<GqlVectorisedGraph> {
        let data = ctx.data_unchecked::<Data>();
        let g = data.get_graph(path).ok()?.0.vectors?;
        Some(g.into())
    }

    async fn namespaces<'a>(ctx: &Context<'a>) -> Namespaces {
        let data = ctx.data_unchecked::<Data>();
        let root = Namespace::new(data.work_dir.clone(), data.work_dir.clone());
        Namespaces::new(root.get_all_namespaces())
    }
    async fn namespace<'a>(
        ctx: &Context<'a>,
        path: String,
    ) -> Result<Namespace, InvalidPathReason> {
        let data = ctx.data_unchecked::<Data>();
        let current_dir = valid_path(data.work_dir.clone(), path.as_str(), true)?;

        if current_dir.exists() {
            Ok(Namespace::new(data.work_dir.clone(), current_dir))
        } else {
            Err(InvalidPathReason::NamespaceDoesNotExist(path))
        }
    }
    async fn root<'a>(ctx: &Context<'a>) -> Namespace {
        let data = ctx.data_unchecked::<Data>();
        Namespace::new(data.work_dir.clone(), data.work_dir.clone())
    }

<<<<<<< HEAD
    //To deprecate I think
    async fn graphs<'a>(ctx: &Context<'a>) -> Result<GqlGraphs> {
        let data = ctx.data_unchecked::<Data>();
        let paths = data.get_all_graph_folders();
        Ok(GqlGraphs::new(paths))
    }

    async fn plugins<'a>() -> QueryPlugin {
        QueryPlugin::default()
=======
    async fn plugins<'a>(ctx: &Context<'a>) -> QueryPlugin {
        let data = ctx.data_unchecked::<Data>();
        data.get_global_plugins()
>>>>>>> c8f2a0f2
    }

    async fn receive_graph<'a>(ctx: &Context<'a>, path: String) -> Result<String, Arc<GraphError>> {
        let path = path.as_ref();
        let data = ctx.data_unchecked::<Data>();
        let g = data.get_graph(path)?.0.graph.clone();
        let res = url_encode_graph(g)?;
        Ok(res)
    }
}

#[derive(MutationRoot)]
pub(crate) struct MutRoot;

#[derive(Mutation)]
pub(crate) struct Mut(MutRoot);

#[MutationFields]
impl Mut {
    async fn plugins<'a>(_ctx: &Context<'a>) -> MutationPlugin {
        MutationPlugin::default()
    }

    // If namespace is not provided, it will be set to the current working directory.
    async fn delete_graph<'a>(ctx: &Context<'a>, path: String) -> Result<bool> {
        let data = ctx.data_unchecked::<Data>();
        data.delete_graph(&path)?;
        Ok(true)
    }

    async fn new_graph<'a>(
        ctx: &Context<'a>,
        path: String,
        graph_type: GqlGraphType,
    ) -> Result<bool> {
        let data = ctx.data_unchecked::<Data>();
        let graph = match graph_type {
            GqlGraphType::Persistent => PersistentGraph::new().materialize()?,
            GqlGraphType::Event => Graph::new().materialize()?,
        };
        data.insert_graph(&path, graph).await?;
        Ok(true)
    }

    // If namespace is not provided, it will be set to the current working directory.
    // This applies to both the graph namespace and new graph namespace.
    async fn move_graph<'a>(ctx: &Context<'a>, path: &str, new_path: &str) -> Result<bool> {
        Self::copy_graph(ctx, path, new_path).await?;
        let data = ctx.data_unchecked::<Data>();
        data.delete_graph(path)?;
        Ok(true)
    }

    // If namespace is not provided, it will be set to the current working directory.
    // This applies to both the graph namespace and new graph namespace.
    async fn copy_graph<'a>(ctx: &Context<'a>, path: &str, new_path: &str) -> Result<bool> {
        // doing this in a more efficient way is not trivial, this at least is correct
        // there are questions like, maybe the new vectorised graph have different rules
        // for the templates or if it needs to be vectorised at all
        let data = ctx.data_unchecked::<Data>();
        let graph = data.get_graph(path)?.0.graph.materialize()?;

        #[cfg(feature = "storage")]
        if let GraphStorage::Disk(_) = graph.core_graph() {
            return Err(GqlGraphError::ImmutableDiskGraph.into());
        }
        data.insert_graph(new_path, graph).await?;

        Ok(true)
    }

    /// Use GQL multipart upload to send new graphs to server
    ///
    /// Returns::
    ///    name of the new graph
    async fn upload_graph<'a>(
        ctx: &Context<'a>,
        path: String,
        graph: Upload,
        overwrite: bool,
    ) -> Result<String> {
        let data = ctx.data_unchecked::<Data>();
        let graph = {
            let in_file = graph.value(ctx)?.content;
            let mut archive = ZipArchive::new(in_file)?;
            let mut entry = archive.by_name("graph")?;
            let mut buf = vec![];
            entry.read_to_end(&mut buf)?;
            MaterializedGraph::decode_from_bytes(&buf)?
        };
        if overwrite {
            let _ignored = data.delete_graph(&path);
        }
        data.insert_graph(&path, graph).await?;
        Ok(path)
    }

    /// Send graph bincode as base64 encoded string
    ///
    /// Returns::
    ///    path of the new graph
    async fn send_graph<'a>(
        ctx: &Context<'a>,
        path: &str,
        graph: String,
        overwrite: bool,
    ) -> Result<String> {
        let data = ctx.data_unchecked::<Data>();
        let g: MaterializedGraph = url_decode_graph(graph)?;
        if overwrite {
            let _ignored = data.delete_graph(path);
        }
        data.insert_graph(path, g).await?;
        Ok(path.to_owned())
    }

    /// Create a subgraph out of some existing graph in the server
    ///
    /// Returns::
    ///    name of the new graph
    async fn create_subgraph<'a>(
        ctx: &Context<'a>,
        parent_path: &str,
        nodes: Vec<String>,
        new_path: String,
        overwrite: bool,
    ) -> Result<String> {
        let data = ctx.data_unchecked::<Data>();
        let parent_graph = data.get_graph(parent_path)?.0.graph;
        let new_subgraph = parent_graph.subgraph(nodes).materialize()?;
        if overwrite {
            let _ignored = data.delete_graph(&new_path);
        }
        data.insert_graph(&new_path, new_subgraph).await?;
        Ok(new_path)
    }
}

#[derive(App)]
pub struct App(QueryRoot, MutRoot, Mut);<|MERGE_RESOLUTION|>--- conflicted
+++ resolved
@@ -128,21 +128,8 @@
         Namespace::new(data.work_dir.clone(), data.work_dir.clone())
     }
 
-<<<<<<< HEAD
-    //To deprecate I think
-    async fn graphs<'a>(ctx: &Context<'a>) -> Result<GqlGraphs> {
-        let data = ctx.data_unchecked::<Data>();
-        let paths = data.get_all_graph_folders();
-        Ok(GqlGraphs::new(paths))
-    }
-
     async fn plugins<'a>() -> QueryPlugin {
         QueryPlugin::default()
-=======
-    async fn plugins<'a>(ctx: &Context<'a>) -> QueryPlugin {
-        let data = ctx.data_unchecked::<Data>();
-        data.get_global_plugins()
->>>>>>> c8f2a0f2
     }
 
     async fn receive_graph<'a>(ctx: &Context<'a>, path: String) -> Result<String, Arc<GraphError>> {
