--- conflicted
+++ resolved
@@ -14,13 +14,10 @@
 use std::sync::Arc;
 
 pub(crate) mod algorithm;
-<<<<<<< HEAD
+pub(crate) mod filters;
 pub(crate) mod graph;
 pub(crate) mod wrappers;
-=======
->>>>>>> e40d9910
 pub(crate) mod filters;
-pub(crate) mod graph;
 
 #[derive(ResolvedObject)]
 #[graphql(root)]
