[package]
name = "raphtory-graphql"
description = "Raphtory GraphQL server"
edition.workspace = true
rust-version.workspace = true
version.workspace = true
keywords.workspace = true
authors.workspace = true
documentation.workspace = true
repository.workspace = true
license.workspace = true
readme.workspace = true
homepage.workspace = true

[dependencies]
raphtory = { path = "../raphtory", version = "0.5.7", features = ['vectors'] }
bincode = "1"
base64 = "0.21.2"
thiserror = "1.0.44"
dotenv = "0.15.0"
itertools = "0.10"
serde = {version = "1.0.147", features = ["derive"]}
once_cell = "1.17.2"
poem = "1.3.48"
tokio = {version = "1.18.2", features = ["full"]}
async-graphql = {version = "5.0.5", features = ["dynamic-schema"]}
dynamic-graphql = "0.7.3"
async-graphql-poem = "5.0.5"
parking_lot = { version = "0.12" , features = ["serde", "arc_lock", "send_guard"] }
futures-util = "0.3.0"
async-stream = "0.3.0"
opentelemetry = {version = "0.18.0", features = ["rt-tokio"]}
opentelemetry-jaeger = {version = "0.17.0", features = ["rt-tokio"]}
tracing = "0.1.37"
tracing-opentelemetry = "0.18.0"
tracing-subscriber = {version = "0.3.16", features = ["std", "env-filter"]}
walkdir = "2"
ordered-float = "3.7.0"
<<<<<<< HEAD
async-openai = "0.14.0"
clap = { version = "4.3.11", features = ["derive"] }
#pyo3 = { version = "0.18.3", features = ["auto-initialize"] }
#numpy = "0.18.0"
chrono = { version = "0.4", features = ["serde"] }
sorted-vec = "0.8.2"
=======
uuid = "1.4.1"
>>>>>>> 656bc9b3

[dev-dependencies]
serde_json = "1.0"
tempfile = "3.6.0"
<|MERGE_RESOLUTION|>--- conflicted
+++ resolved
@@ -36,16 +36,13 @@
 tracing-subscriber = {version = "0.3.16", features = ["std", "env-filter"]}
 walkdir = "2"
 ordered-float = "3.7.0"
-<<<<<<< HEAD
+uuid = "1.4.1"
 async-openai = "0.14.0"
 clap = { version = "4.3.11", features = ["derive"] }
 #pyo3 = { version = "0.18.3", features = ["auto-initialize"] }
 #numpy = "0.18.0"
 chrono = { version = "0.4", features = ["serde"] }
 sorted-vec = "0.8.2"
-=======
-uuid = "1.4.1"
->>>>>>> 656bc9b3
 
 [dev-dependencies]
 serde_json = "1.0"
