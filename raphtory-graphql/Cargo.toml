[package]
name = "raphtory-graphql"
description = "Raphtory GraphQL server"
edition.workspace = true
rust-version.workspace = true
version.workspace = true
keywords.workspace = true
authors.workspace = true
documentation.workspace = true
repository.workspace = true
license.workspace = true
readme.workspace = true
homepage.workspace = true

[dependencies]
<<<<<<< HEAD
raphtory = { path = "../raphtory", version = "0.5.5", features = ['vectors'] }
=======
raphtory = { path = "../raphtory", version = "0.5.7" }
>>>>>>> 17843716
bincode = "1"
base64 = "0.21.2"
thiserror = "1.0.44"
dotenv = "0.15.0"
itertools = "0.10"
serde = {version = "1.0.147", features = ["derive"]}
once_cell = "1.17.2"
poem = "1.3.48"
tokio = {version = "1.18.2", features = ["full"]}
async-graphql = {version = "5.0.5", features = ["dynamic-schema"]}
dynamic-graphql = "0.7.3"
async-graphql-poem = "5.0.5"
parking_lot = { version = "0.12" , features = ["serde", "arc_lock", "send_guard"] }
futures-util = "0.3.0"
async-stream = "0.3.0"
opentelemetry = {version = "0.18.0", features = ["rt-tokio"]}
opentelemetry-jaeger = {version = "0.17.0", features = ["rt-tokio"]}
tracing = "0.1.37"
tracing-opentelemetry = "0.18.0"
tracing-subscriber = {version = "0.3.16", features = ["std", "env-filter"]}
walkdir = "2"
ordered-float = "3.7.0"
async-openai = "0.14.0"
clap = { version = "4.3.11", features = ["derive"] }
#pyo3 = { version = "0.18.3", features = ["auto-initialize"] }
#numpy = "0.18.0"
chrono = { version = "0.4", features = ["serde"] }
sorted-vec = "0.8.2"

[dev-dependencies]
serde_json = "1.0"
tempfile = "3.6.0"
<|MERGE_RESOLUTION|>--- conflicted
+++ resolved
@@ -13,11 +13,7 @@
 homepage.workspace = true
 
 [dependencies]
-<<<<<<< HEAD
-raphtory = { path = "../raphtory", version = "0.5.5", features = ['vectors'] }
-=======
-raphtory = { path = "../raphtory", version = "0.5.7" }
->>>>>>> 17843716
+raphtory = { path = "../raphtory", version = "0.5.7", features = ['vectors'] }
 bincode = "1"
 base64 = "0.21.2"
 thiserror = "1.0.44"
