enum AllPropertySpec {
	"""
	All properties and metadata.
	"""
	ALL
	"""
	All metadata.
	"""
	ALL_METADATA
	"""
	All properties.
	"""
	ALL_PROPERTIES
}


"""
Collection of items
"""
type CollectionOfMetaGraph {
	"""
	Returns a list of collection objects.
	"""
	list: [MetaGraph!]!
	"""
	Fetch one page with a number of items up to a specified limit, optionally offset by a specified amount. The page_index sets the number of pages to skip (defaults to 0).
	
	For example,  if page(5, 2, 1) is called, a page with 5 items, offset by 11 items (2 pages of 5 + 1),
	will be returned.
	"""
	page(limit: Int!, offset: Int, pageIndex: Int): [MetaGraph!]!
	"""
	Returns a count of collection objects.
	"""
	count: Int!
}

"""
Collection of items
"""
type CollectionOfNamespace {
	"""
	Returns a list of collection objects.
	"""
	list: [Namespace!]!
	"""
	Fetch one page with a number of items up to a specified limit, optionally offset by a specified amount. The page_index sets the number of pages to skip (defaults to 0).
	
	For example,  if page(5, 2, 1) is called, a page with 5 items, offset by 11 items (2 pages of 5 + 1),
	will be returned.
	"""
	page(limit: Int!, offset: Int, pageIndex: Int): [Namespace!]!
	"""
	Returns a count of collection objects.
	"""
	count: Int!
}

"""
Collection of items
"""
type CollectionOfNamespacedItem {
	"""
	Returns a list of collection objects.
	"""
	list: [NamespacedItem!]!
	"""
	Fetch one page with a number of items up to a specified limit, optionally offset by a specified amount. The page_index sets the number of pages to skip (defaults to 0).
	
	For example,  if page(5, 2, 1) is called, a page with 5 items, offset by 11 items (2 pages of 5 + 1),
	will be returned.
	"""
	page(limit: Int!, offset: Int, pageIndex: Int): [NamespacedItem!]!
	"""
	Returns a count of collection objects.
	"""
	count: Int!
}

"""
Entity associated with document.
"""
union DocumentEntity = Node | Edge

"""
Raphtory graph edge.
"""
type Edge {
	"""
	Return a view of Edge containing only the default edge layer.
	"""
	defaultLayer: Edge!
	"""
	Returns a view of Edge containing all layers in the list of  names .
	
	Errors if any of the layers do not exist.
	"""
	layers(names: [String!]!): Edge!
	"""
	Returns a view of Edge containing all layers except the excluded list of  names .
	
	Errors if any of the layers do not exist.
	"""
	excludeLayers(names: [String!]!): Edge!
	"""
	Returns a view of Edge containing the specified layer.
	
	Errors if any of the layers do not exist.
	"""
	layer(name: String!): Edge!
	"""
	Returns a view of Edge containing all layers except the excluded layer specified.
	
	Errors if any of the layers do not exist.
	"""
	excludeLayer(name: String!): Edge!
	"""
	Creates a WindowSet with the given window duration and optional step using a rolling window.
	
	A rolling window is a window that moves forward by step size at each iteration.
	"""
	rolling(window: WindowDuration!, step: WindowDuration): EdgeWindowSet!
	"""
	Creates a WindowSet with the given step size using an expanding window.
	
	An expanding window is a window that grows by step size at each iteration.
	"""
	expanding(step: WindowDuration!): EdgeWindowSet!
	"""
	Creates a view of the Edge including all events between the specified  start  (inclusive) and  end  (exclusive).
	"""
	window(start: Int!, end: Int!): Edge!
	"""
	Creates a view of the Edge including all events at a specified  time .
	"""
	at(time: Int!): Edge!
	"""
	Returns a view of the edge at the latest time of the graph.
	"""
	latest: Edge!
	"""
	Creates a view of the Edge including all events that have not been explicitly deleted at time.
	
	This is equivalent to before(time + 1) for Graph and at(time) for PersistentGraph.
	"""
	snapshotAt(time: Int!): Edge!
	"""
	Creates a view of the Edge including all events that have not been explicitly deleted at the latest time.
	
	This is equivalent to a no-op for Graph and latest() for PersistentGraph.
	"""
	snapshotLatest: Edge!
	"""
	Creates a view of the Edge including all events before a specified  end  (exclusive).
	"""
	before(time: Int!): Edge!
	"""
	Creates a view of the Edge including all events after a specified  start  (exclusive).
	"""
	after(time: Int!): Edge!
	"""
	Shrinks both the  start  and  end  of the window.
	"""
	shrinkWindow(start: Int!, end: Int!): Edge!
	"""
	Set the  start  of the window.
	"""
	shrinkStart(start: Int!): Edge!
	"""
	Set the  end  of the window.
	"""
	shrinkEnd(end: Int!): Edge!
	"""
	Takes a specified selection of views and applies them in order given
	"""
	applyViews(views: [EdgeViewCollection!]!): Edge!
	"""
	Returns the earliest time of an edge.
	"""
	earliestTime: Int
	firstUpdate: Int
	"""
	Returns the latest time of an edge.
	"""
	latestTime: Int
	lastUpdate: Int
	"""
	Returns the time of an exploded edge. Errors on an unexploded edge.
	"""
	time: Int!
	"""
	Returns the start time for rolling and expanding windows for this edge. Returns none if no window is applied.
	"""
	start: Int
	"""
	Returns the end time of the window. Returns none if no window is applied.
	"""
	end: Int
	"""
	Returns the source node of the edge.
	"""
	src: Node!
	"""
	Returns the destination node of the edge.
	"""
	dst: Node!
	"""
	Returns the node at the other end of the edge (same as dst() for out-edges and src() for in-edges).
	"""
	nbr: Node!
	"""
	Returns the id of the edge.
	"""
	id: [String!]!
	"""
	Returns a view of the properties of the edge.
	"""
	properties: Properties!
	"""
	Returns the metadata of an edge.
	"""
	metadata: Metadata!
	"""
	Returns the names of the layers that have this edge as a member.
	"""
	layerNames: [String!]!
	"""
	Returns the layer name of an exploded edge, errors on an edge.
	"""
	layerName: String!
	"""
	Returns an edge object for each update within the original edge.
	"""
	explode: Edges!
	"""
	Returns an edge object for each layer within the original edge.
	
	Each new edge object contains only updates from the respective layers.
	"""
	explodeLayers: Edges!
	"""
	Returns a list of timestamps of when an edge is added or change to an edge is made.
	"""
	history: [Int!]!
	"""
	Returns a list of timestamps of when an edge is deleted.
	"""
	deletions: [Int!]!
	"""
	Checks if the edge is currently valid and exists at the current time.
	
	Returns: boolean
	"""
	isValid: Boolean!
	"""
	Checks if the edge is currently active and has at least one update within the current period.
	
	Returns: boolean
	"""
	isActive: Boolean!
	"""
	Checks if the edge is deleted at the current time.
	
	Returns: boolean
	"""
	isDeleted: Boolean!
	"""
	Checks if the edge is on the same node.
	
	Returns: boolean
	"""
	isSelfLoop: Boolean!
}

input EdgeAddition {
	"""
	Source node
	"""
	src: String!
	"""
	Destination node
	"""
	dst: String!
	"""
	Layer
	"""
	layer: String
	"""
	Metadata
	"""
	metadata: [PropertyInput!]
	updates: [TemporalPropertyInput!]
}

input EdgeFilter @oneOf {
	"""
	Source node.
	"""
	src: NodeFieldFilter
	"""
	Destination node.
	"""
	dst: NodeFieldFilter
	"""
	Property.
	"""
	property: PropertyFilterExpr
	"""
	Metadata.
	"""
	metadata: MetadataFilterExpr
	"""
	Temporal property.
	"""
	temporalProperty: TemporalPropertyFilterExpr
	"""
	AND operator.
	"""
	and: [EdgeFilter!]
	"""
	OR operator.
	"""
	or: [EdgeFilter!]
	"""
	NOT operator.
	"""
	not: EdgeFilter
}

type EdgeSchema {
	"""
	Returns the type of source for these edges
	"""
	srcType: String!
	"""
	Returns the type of destination for these edges
	"""
	dstType: String!
	"""
	Returns the list of property schemas for edges connecting these types of nodes
	"""
	properties: [PropertySchema!]!
	"""
	Returns the list of metadata schemas for edges connecting these types of nodes
	"""
	metadata: [PropertySchema!]!
}

input EdgeSortBy {
	"""
	Reverse order
	"""
	reverse: Boolean
	"""
	Source node
	"""
	src: Boolean
	"""
	Destination
	"""
	dst: Boolean
	"""
	Time
	"""
	time: SortByTime
	"""
	Property
	"""
	property: String
}

input EdgeViewCollection @oneOf {
	"""
	Contains only the default layer.
	"""
	defaultLayer: Boolean
	"""
	Latest time.
	"""
	latest: Boolean
	"""
	Snapshot at latest time.
	"""
	snapshotLatest: Boolean
	"""
	Snapshot at specified time.
	"""
	snapshotAt: Int
	"""
	List of included layers.
	"""
	layers: [String!]
	"""
	List of excluded layers.
	"""
	excludeLayers: [String!]
	"""
	Single included layer.
	"""
	layer: String
	"""
	Single excluded layer.
	"""
	excludeLayer: String
	"""
	Window between a start and end time.
	"""
	window: Window
	"""
	Time.
	"""
	at: Int
	"""
	Time.
	"""
	before: Int
	"""
	Time.
	"""
	after: Int
	"""
	Window between a start and end time.
	"""
	shrinkWindow: Window
	"""
	Time.
	"""
	shrinkStart: Int
	"""
	Time.
	"""
	shrinkEnd: Int
}

type EdgeWindowSet {
	count: Int!
	"""
	Fetch one page with a number of items up to a specified limit, optionally offset by a specified amount.
	The page_index sets the number of pages to skip (defaults to 0).
	
	For example,  if page(5, 2, 1) is called, a page with 5 items, offset by 11 items (2 pages of 5 + 1),
	will be returned.
	"""
	page(limit: Int!, offset: Int, pageIndex: Int): [Edge!]!
	list: [Edge!]!
}

type Edges {
	"""
	Return a view of Edge containing only the default edge layer.
	"""
	defaultLayer: Edges!
	"""
	Returns a view of Edge containing all layers in the list of names.
	"""
	layers(names: [String!]!): Edges!
	"""
	Returns a view of Edge containing all layers except the excluded list of names.
	"""
	excludeLayers(names: [String!]!): Edges!
	"""
	Returns a view of Edge containing the specified layer.
	"""
	layer(name: String!): Edges!
	"""
	Returns a view of Edge containing all layers except the excluded layer specified.
	"""
	excludeLayer(name: String!): Edges!
	"""
	Creates a WindowSet with the given window duration and optional step using a rolling window. A rolling window is a window that moves forward by step size at each iteration.
	"""
	rolling(window: WindowDuration!, step: WindowDuration): EdgesWindowSet!
	"""
	Creates a WindowSet with the given step size using an expanding window. An expanding window is a window that grows by step size at each iteration.
	"""
	expanding(step: WindowDuration!): EdgesWindowSet!
	"""
	Creates a view of the Edge including all events between the specified  start  (inclusive) and  end  (exclusive).
	"""
	window(start: Int!, end: Int!): Edges!
	"""
	Creates a view of the Edge including all events at a specified  time .
	"""
	at(time: Int!): Edges!
	latest: Edges!
	"""
	Creates a view of the Edge including all events that have not been explicitly deleted at time. This is equivalent to before(time + 1) for Graph and at(time) for PersistentGraph.
	"""
	snapshotAt(time: Int!): Edges!
	"""
	Creates a view of the Edge including all events that have not been explicitly deleted at the latest time. This is equivalent to a no-op for Graph and latest() for PersistentGraph.
	"""
	snapshotLatest: Edges!
	"""
	Creates a view of the Edge including all events before a specified  end  (exclusive).
	"""
	before(time: Int!): Edges!
	"""
	Creates a view of the Edge including all events after a specified  start  (exclusive).
	"""
	after(time: Int!): Edges!
	"""
	Shrinks both the  start  and  end  of the window.
	"""
	shrinkWindow(start: Int!, end: Int!): Edges!
	"""
	Set the  start  of the window.
	"""
	shrinkStart(start: Int!): Edges!
	"""
	Set the  end  of the window.
	"""
	shrinkEnd(end: Int!): Edges!
	"""
	Takes a specified selection of views and applies them in order given.
	"""
	applyViews(views: [EdgesViewCollection!]!): Edges!
	"""
	Returns an edge object for each update within the original edge.
	"""
	explode: Edges!
	"""
	Returns an edge object for each layer within the original edge.
	
	Each new edge object contains only updates from the respective layers.
	"""
	explodeLayers: Edges!
	"""
	Specify a sort order.
	"""
	sorted(sortBys: [EdgeSortBy!]!): Edges!
	"""
	Returns the start time of the window or none if there is no window.
	"""
	start: Int
	"""
	Returns the end time of the window or none if there is no window.
	"""
	end: Int
	"""
	Returns the number of edges.
	"""
	count: Int!
	"""
	Fetch one page with a number of items up to a specified limit, optionally offset by a specified amount.
	The page_index sets the number of pages to skip (defaults to 0).
	
	For example,  if page(5, 2, 1) is called, a page with 5 items, offset by 11 items (2 pages of 5 + 1),
	will be returned.
	"""
	page(limit: Int!, offset: Int, pageIndex: Int): [Edge!]!
	list: [Edge!]!
}

input EdgesViewCollection @oneOf {
	"""
	Contains only the default layer.
	"""
	defaultLayer: Boolean
	"""
	Latest time.
	"""
	latest: Boolean
	"""
	Snapshot at latest time.
	"""
	snapshotLatest: Boolean
	"""
	Snapshot at specified time.
	"""
	snapshotAt: Int
	"""
	List of included layers.
	"""
	layers: [String!]
	"""
	List of excluded layers.
	"""
	excludeLayers: [String!]
	"""
	Single included layer.
	"""
	layer: String
	"""
	Single excluded layer.
	"""
	excludeLayer: String
	"""
	Window between a start and end time.
	"""
	window: Window
	"""
	Time.
	"""
	at: Int
	"""
	Time.
	"""
	before: Int
	"""
	Time.
	"""
	after: Int
	"""
	Window between a start and end time.
	"""
	shrinkWindow: Window
	"""
	Time.
	"""
	shrinkStart: Int
	"""
	Time.
	"""
	shrinkEnd: Int
}

type EdgesWindowSet {
	count: Int!
	"""
	Fetch one page with a number of items up to a specified limit, optionally offset by a specified amount.
	The page_index sets the number of pages to skip (defaults to 0).
	
	For example,  if page(5, 2, 1) is called, a page with 5 items, offset by 11 items (2 pages of 5 + 1),
	will be returned.
	"""
	page(limit: Int!, offset: Int, pageIndex: Int): [Edges!]!
	list: [Edges!]!
}


"""
Document in a vector graph
"""
type GqlDocument {
	"""
	Entity associated with document.
	"""
	entity: DocumentEntity!
	"""
	Content of the document.
	"""
	content: String!
	"""
	Embedding vector.
	"""
	embedding: [Float!]!
	score: Float!
}

type GqlIndexSpec {
	"""
	Returns node metadata.
	"""
	nodeMetadata: [String!]!
	"""
	Returns node properties.
	"""
	nodeProperties: [String!]!
	"""
	Returns edge metadata.
	"""
	edgeMetadata: [String!]!
	"""
	Returns edge properties.
	"""
	edgeProperties: [String!]!
}

type GqlVectorSelection {
	"""
	Returns a list of nodes in the current selection.
	"""
	nodes: [Node!]!
	"""
	Returns a list of edges in the current selection.
	"""
	edges: [Edge!]!
	"""
	Returns a list of documents in the current selection.
	"""
	getDocuments: [GqlDocument!]!
	"""
	Adds all the documents associated with the specified nodes to the current selection.
	
	Documents added by this call are assumed to have a score of 0.
	"""
	addNodes(nodes: [String!]!): GqlVectorSelection!
	"""
	Adds all the documents associated with the specified edges to the current selection.
	
	Documents added by this call are assumed to have a score of 0.
	"""
	addEdges(edges: [InputEdge!]!): GqlVectorSelection!
	"""
	Add all the documents a specified number of hops away to the selection.
	
	Two documents A and B are considered to be 1 hop away of each other if they are on the same entity or if they are on the same node and edge pair.
	"""
	expand(hops: Int!, window: Window): GqlVectorSelection!
	"""
	Adds documents, from the set of one hop neighbours to the current selection, to the selection based on their similarity score with the specified query. This function loops so that the set of one hop neighbours expands on each loop and number of documents added is determined by the specified limit.
	"""
	expandEntitiesBySimilarity(query: String!, limit: Int!, window: Window): GqlVectorSelection!
	"""
	Add the adjacent nodes with higher score for query to the selection up to a specified limit. This function loops like expand_entities_by_similarity but is restricted to nodes.
	"""
	expandNodesBySimilarity(query: String!, limit: Int!, window: Window): GqlVectorSelection!
	"""
	Add the adjacent edges with higher score for query to the selection up to a specified limit. This function loops like expand_entities_by_similarity but is restricted to edges.
	"""
	expandEdgesBySimilarity(query: String!, limit: Int!, window: Window): GqlVectorSelection!
}

type Graph {
	"""
	Returns the names of all layers in the graph.
	"""
	uniqueLayers: [String!]!
	"""
	Returns a view containing only the default edge layer.
	"""
	defaultLayer: Graph!
	"""
	Returns a view containing all the specified layers.
	"""
	layers(names: [String!]!): Graph!
	"""
	Returns a view containing all layers except the specified excluded layers.
	"""
	excludeLayers(names: [String!]!): Graph!
	"""
	Returns a view containing the layer specified.
	"""
	layer(name: String!): Graph!
	"""
	Returns a view containing all layers except the specified excluded layer.
	"""
	excludeLayer(name: String!): Graph!
	"""
	Returns a subgraph of a specified set of nodes.
	"""
	subgraph(nodes: [String!]!): Graph!
	"""
	Returns a view of the graph that only includes valid edges.
	"""
	valid: Graph!
	"""
	Returns a subgraph filtered by the specified node types.
	"""
	subgraphNodeTypes(nodeTypes: [String!]!): Graph!
	"""
	Returns a subgraph containing all nodes except the specified excluded nodes.
	"""
	excludeNodes(nodes: [String!]!): Graph!
	"""
	Creates a rolling window with the specified window size and an optional step..
	"""
	rolling(window: WindowDuration!, step: WindowDuration): GraphWindowSet!
	"""
	Creates a expanding window with the specified step size.
	"""
	expanding(step: WindowDuration!): GraphWindowSet!
	"""
	Return a graph containing only the activity between  start  and  end  measured as milliseconds from epoch
	"""
	window(start: Int!, end: Int!): Graph!
	"""
	Creates a view including all events at a specified time.
	"""
	at(time: Int!): Graph!
	"""
	Creates a view including all events at the latest time.
	"""
	latest: Graph!
	"""
	Create a view including all events that have not been explicitly deleted at the specified time.
	"""
	snapshotAt(time: Int!): Graph!
	"""
	Create a view including all events that have not been explicitly deleted at the latest time.
	"""
	snapshotLatest: Graph!
	"""
	Create a view including all events before a specified end (exclusive).
	"""
	before(time: Int!): Graph!
	"""
	Create a view including all events after a specified start (exclusive).
	"""
	after(time: Int!): Graph!
	"""
	Shrink both the start and end of the window.
	"""
	shrinkWindow(start: Int!, end: Int!): Graph!
	"""
	Set the start of the window to the larger of start and self.start().
	"""
	shrinkStart(start: Int!): Graph!
	"""
	Set the end of the window to the smaller of end and self.end()
	"""
	shrinkEnd(end: Int!): Graph!
	"""
	Returns the timestamp for the creation of the graph.
	"""
	created: Int!
	"""
	Returns the graph's last opened timestamp.
	"""
	lastOpened: Int!
	"""
	Returns the graph's last updated timestamp.
	"""
	lastUpdated: Int!
	"""
	Returns the timestamp of the earliest activity in the graph.
	"""
	earliestTime: Int
	"""
	Returns the timestamp of the latest activity in the graph.
	"""
	latestTime: Int
	"""
	Returns the start time of the window. Errors if there is no window.
	"""
	start: Int
	"""
	Returns the end time of the window. Errors if there is no window.
	"""
	end: Int
	"""
	Returns the earliest time that any edge in this graph is valid.
	"""
	earliestEdgeTime(includeNegative: Boolean): Int
	"""
	/// Returns the latest time that any edge in this graph is valid.
	"""
	latestEdgeTime(includeNegative: Boolean): Int
	"""
	Returns the number of edges in the graph.
	"""
	countEdges: Int!
	"""
	Returns the number of temporal edges in the graph.
	"""
	countTemporalEdges: Int!
	"""
	Returns the number of nodes in the graph.
	"""
	countNodes: Int!
	"""
	Returns true if the graph contains the specified node.
	"""
	hasNode(name: String!): Boolean!
	"""
	Returns true if the graph contains the specified edge. Edges are specified by providing a source and destination node id.
	"""
	hasEdge(src: String!, dst: String!, layer: String): Boolean!
	"""
	Gets the node with the specified id.
	"""
	node(name: String!): Node
	"""
	Gets (optionally a subset of) the nodes in the graph.
	"""
	nodes(ids: [String!]): Nodes!
	"""
	Gets the edge with the specified source and destination nodes.
	"""
	edge(src: String!, dst: String!): Edge
	"""
	Gets the edges in the graph.
	"""
	edges: Edges!
	"""
	Returns the properties of the graph.
	"""
	properties: Properties!
	"""
	Returns the metadata of the graph.
	"""
	metadata: Metadata!
	"""
	Returns the graph name.
	"""
	name: String!
	"""
	Returns path of graph.
	"""
	path: String!
	"""
	Returns namespace of graph.
	"""
	namespace: String!
	"""
	Returns the graph schema.
	"""
	schema: GraphSchema!
	algorithms: GraphAlgorithmPlugin!
	sharedNeighbours(selectedNodes: [String!]!): [Node!]!
	"""
	Export all nodes and edges from this graph view to another existing graph
	"""
	exportTo(path: String!): Boolean!
	nodeFilter(filter: NodeFilter!): Graph!
	edgeFilter(filter: EdgeFilter!): Graph!
	"""
	Get index specification.
	"""
	getIndexSpec: GqlIndexSpec!
	"""
	Searches for nodes which match the given filter expression.
	
	Uses Tantivy's exact search.
	"""
	searchNodes(filter: NodeFilter!, limit: Int!, offset: Int!): [Node!]!
	"""
	Searches for edges which match the given filter expression.
	
	Uses Tantivy's exact search.
	"""
	searchEdges(filter: EdgeFilter!, limit: Int!, offset: Int!): [Edge!]!
	applyViews(views: [GraphViewCollection!]!): Graph!
}

type GraphAlgorithmPlugin {
	pagerank(iterCount: Int!, threads: Int, tol: Float): [PagerankOutput!]!
	shortest_path(source: String!, targets: [String!]!, direction: String): [ShortestPathOutput!]!
}

type GraphSchema {
	nodes: [NodeSchema!]!
	layers: [LayerSchema!]!
}

enum GraphType {
	"""
	Persistent.
	"""
	PERSISTENT
	"""
	Event.
	"""
	EVENT
}

input GraphViewCollection @oneOf {
	"""
	Contains only the default layer.
	"""
	defaultLayer: Boolean
	"""
	List of included layers.
	"""
	layers: [String!]
	"""
	List of excluded layers.
	"""
	excludeLayers: [String!]
	"""
	Single included layer.
	"""
	layer: String
	"""
	Single excluded layer.
	"""
	excludeLayer: String
	"""
	Subgraph nodes.
	"""
	subgraph: [String!]
	"""
	Subgraph node types.
	"""
	subgraphNodeTypes: [String!]
	"""
	List of excluded nodes.
	"""
	excludeNodes: [String!]
	"""
	Valid state.
	"""
	valid: Boolean
	"""
	Window between a start and end time.
	"""
	window: Window
	"""
	Time.
	"""
	at: Int
	"""
	Latest time.
	"""
	latest: Boolean
	"""
	Snapshot at specified time.
	"""
	snapshotAt: Int
	"""
	Snapshot at latest time.
	"""
	snapshotLatest: Boolean
	"""
	Time.
	"""
	before: Int
	"""
	Time.
	"""
	after: Int
	"""
	Window between a start and end time.
	"""
	shrinkWindow: Window
	"""
	Time.
	"""
	shrinkStart: Int
	"""
	Time.
	"""
	shrinkEnd: Int
	"""
	Node filter.
	"""
	nodeFilter: NodeFilter
	"""
	Edge filter.
	"""
	edgeFilter: EdgeFilter
}

type GraphWindowSet {
	"""
	Returns the number of items.
	"""
	count: Int!
	"""
	Fetch one page with a number of items up to a specified limit, optionally offset by a specified amount.
	The page_index sets the number of pages to skip (defaults to 0).
	
	For example,  if page(5, 2, 1) is called, a page with 5 items, offset by 11 items (2 pages of 5 + 1),
	will be returned.
	"""
	page(limit: Int!, offset: Int, pageIndex: Int): [Graph!]!
	list: [Graph!]!
}


input IndexSpecInput {
	"""
	Node properties.
	"""
	nodeProps: PropsInput!
	"""
	Edge properties.
	"""
	edgeProps: PropsInput!
}

input InputEdge {
	"""
	Source node.
	"""
	src: String!
	"""
	Destination node.
	"""
	dst: String!
}


type LayerSchema {
	"""
	Returns the name of the layer with this schema
	"""
	name: String!
	"""
	Returns the list of edge schemas for this edge layer
	"""
	edges: [EdgeSchema!]!
}

type MetaGraph {
	"""
	Returns the metagraph name.
	"""
	name: String
	"""
	Returns path of metagraph.
	"""
	path: String!
	"""
	Returns the timestamp for the creation of the metagraph.
	"""
	created: Int!
	"""
	Returns the metagraph's last opened timestamp.
	"""
	lastOpened: Int!
	"""
	Returns the metagraph's last updated timestamp.
	"""
	lastUpdated: Int!
	"""
	Returns the number of nodes in the metagraph.
	"""
	nodeCount: Int!
	"""
	Returns the number of edges in the metagraph.
	"""
	edgeCount: Int!
	"""
	Returns the metadata of the metagraph.
	"""
	metadata: [Property!]!
}

type Metadata {
	"""
	Get metadata value matching the specified key.
	"""
	get(key: String!): Property
	"""
	/// Check if the key is in the metadata.
	"""
	contains(key: String!): Boolean!
	"""
	Return all metadata keys.
	"""
	keys: [String!]!
	"""
	/// Return all metadata values.
	"""
	values(keys: [String!]): [Property!]!
}

input MetadataFilterExpr {
	"""
	Name.
	"""
	name: String!
	"""
	Operator.
	"""
	operator: Operator!
	"""
	Value.
	"""
	value: Value
}

type MutRoot {
	"""
	Returns a plugin.
	"""
	plugins: MutationPlugin!
	"""
	Delete graph from a path on the server.
	"""
	deleteGraph(path: String!): Boolean!
	"""
	Creates a new graph.
	"""
	newGraph(path: String!, graphType: GraphType!): Boolean!
	"""
	Move graph from a path path on the server to a new_path on the server.
	
	If namespace is not provided, it will be set to the current working directory.
	This applies to both the graph namespace and new graph namespace.
	"""
	moveGraph(path: String!, newPath: String!): Boolean!
	"""
	Copy graph from a path path on the server to a new_path on the server.
	
	If namespace is not provided, it will be set to the current working directory.
	This applies to both the graph namespace and new graph namespace.
	"""
	copyGraph(path: String!, newPath: String!): Boolean!
	"""
	Upload graph file from a path on the client.
	
	Returns::
	name of the new graph
	"""
	uploadGraph(path: String!, graph: Upload!, overwrite: Boolean!): String!
	"""
	Send graph bincode as base64 encoded string.
	
	Returns::
	path of the new graph
	"""
	sendGraph(path: String!, graph: String!, overwrite: Boolean!): String!
	"""
	Returns a subgraph given a set of nodes from an existing graph in the server.
	
	Returns::
	name of the new graph
	"""
	createSubgraph(parentPath: String!, nodes: [String!]!, newPath: String!, overwrite: Boolean!): String!
	"""
	Creates search index.
	"""
	createIndex(path: String!, indexSpec: IndexSpecInput, inRam: Boolean!): Boolean!
}

type MutableEdge {
	"""
	Use to check if adding the edge was successful
	"""
	success: Boolean!
	"""
	Get the non-mutable edge for querying
	"""
	edge: Edge!
	"""
	Get the mutable source node of the edge
	"""
	src: MutableNode!
	"""
	Get the mutable destination node of the edge
	"""
	dst: MutableNode!
	"""
	Mark the edge as deleted at time  time
	"""
	delete(time: Int!, layer: String): Boolean!
	"""
	Add metadata to the edge (errors if the value already exists)
	
	If this is called after  add_edge , the layer is inherited from the  add_edge  and does not
	need to be specified again.
	"""
	addMetadata(properties: [PropertyInput!]!, layer: String): Boolean!
	"""
	Update metadata of the edge (existing values are overwritten)
	
	If this is called after  add_edge , the layer is inherited from the  add_edge  and does not
	need to be specified again.
	"""
	updateMetadata(properties: [PropertyInput!]!, layer: String): Boolean!
	"""
	Add temporal property updates to the edge
	
	If this is called after  add_edge , the layer is inherited from the  add_edge  and does not
	need to be specified again.
	"""
	addUpdates(time: Int!, properties: [PropertyInput!], layer: String): Boolean!
}

type MutableGraph {
	"""
	Get the non-mutable graph
	"""
	graph: Graph!
	"""
	Get mutable existing node
	"""
	node(name: String!): MutableNode
	"""
	Add a new node or add updates to an existing node
	"""
	addNode(time: Int!, name: String!, properties: [PropertyInput!], nodeType: String): MutableNode!
	"""
	Create a new node or fail if it already exists
	"""
	createNode(time: Int!, name: String!, properties: [PropertyInput!], nodeType: String): MutableNode!
	"""
	Add a batch of nodes
	"""
	addNodes(nodes: [NodeAddition!]!): Boolean!
	"""
	Get a mutable existing edge
	"""
	edge(src: String!, dst: String!): MutableEdge
	"""
	Add a new edge or add updates to an existing edge
	"""
	addEdge(time: Int!, src: String!, dst: String!, properties: [PropertyInput!], layer: String): MutableEdge!
	"""
	Add a batch of edges
	"""
	addEdges(edges: [EdgeAddition!]!): Boolean!
	"""
	Mark an edge as deleted (creates the edge if it did not exist)
	"""
	deleteEdge(time: Int!, src: String!, dst: String!, layer: String): MutableEdge!
	"""
	Add temporal properties to graph
	"""
	addProperties(t: Int!, properties: [PropertyInput!]!): Boolean!
	"""
	Add metadata to graph (errors if the property already exists)
	"""
	addMetadata(properties: [PropertyInput!]!): Boolean!
	"""
	Update metadata of the graph (overwrites existing values)
	"""
	updateMetadata(properties: [PropertyInput!]!): Boolean!
}

type MutableNode {
	"""
	Use to check if adding the node was successful
	"""
	success: Boolean!
	"""
	Get the non-mutable  Node
	"""
	node: Node!
	"""
	Add metadata to the node (errors if the property already exists)
	"""
	addMetadata(properties: [PropertyInput!]!): Boolean!
	"""
	Set the node type (errors if the node already has a non-default type)
	"""
	setNodeType(newType: String!): Boolean!
	"""
	Update metadata of the node (overwrites existing property values)
	"""
	updateMetadata(properties: [PropertyInput!]!): Boolean!
	"""
	Add temporal property updates to the node
	"""
	addUpdates(time: Int!, properties: [PropertyInput!]): Boolean!
}

type MutationPlugin {
	NoOps: String!
}

type Namespace {
	graphs: CollectionOfMetaGraph!
	path: String!
	parent: Namespace
	children: CollectionOfNamespace!
	items: CollectionOfNamespacedItem!
}

union NamespacedItem = Namespace | MetaGraph

"""
Raphtory graph node.
"""
type Node {
	"""
	Returns the unique id of the node.
	"""
	id: String!
	"""
	Returns the name of the node.
	"""
	name: String!
	"""
	Return a view of the node containing only the default edge layer.
	"""
	defaultLayer: Node!
	"""
	Return a view of node containing all layers specified.
	"""
	layers(names: [String!]!): Node!
	"""
	Return a view of node containing all layers except those specified.
	"""
	excludeLayers(names: [String!]!): Node!
	"""
	Return a view of node containing the specified layer.
	"""
	layer(name: String!): Node!
	"""
	Return a view of node containing all layers except those specified.
	"""
	excludeLayer(name: String!): Node!
	"""
	Creates a WindowSet with the specified window size and optional step using a rolling window.
	"""
	rolling(window: WindowDuration!, step: WindowDuration): NodeWindowSet!
	"""
	Creates a WindowSet with the specified step size using an expanding window.
	"""
	expanding(step: WindowDuration!): NodeWindowSet!
	"""
	Create a view of the node including all events between the specified start (inclusive) and end (exclusive).
	"""
	window(start: Int!, end: Int!): Node!
	"""
	Create a view of the node including all events at a specified time.
	"""
	at(time: Int!): Node!
	"""
	Create a view of the node including all events at the latest time.
	"""
	latest: Node!
	"""
	Create a view of the node including all events that have not been explicitly deleted at the specified time.
	"""
	snapshotAt(time: Int!): Node!
	"""
	Create a view of the node including all events that have not been explicitly deleted at the latest time.
	"""
	snapshotLatest: Node!
	"""
	Create a view of the node including all events before specified end time (exclusive).
	"""
	before(time: Int!): Node!
	"""
	Create a view of the node including all events after the specified start time (exclusive).
	"""
	after(time: Int!): Node!
	"""
	Shrink both the start and end of the window.
	"""
	shrinkWindow(start: Int!, end: Int!): Node!
	"""
	Set the start of the window to the larger of a specified start time  and self.start().
	"""
	shrinkStart(start: Int!): Node!
	"""
	Set the end of the window to the smaller of a specified end and self.end().
	"""
	shrinkEnd(end: Int!): Node!
	applyViews(views: [NodeViewCollection!]!): Node!
	"""
	Returns the earliest time that the node exists.
	"""
	earliestTime: Int
	firstUpdate: Int
	"""
	Returns the latest time that the node exists.
	"""
	latestTime: Int
	lastUpdate: Int
	"""
	Gets the start time for the window. Errors if there is no window.
	"""
	start: Int
	"""
	Gets the end time for the window. Errors if there is no window.
	"""
	end: Int
	"""
	Returns the history of a node, including node additions and changes made to node.
	"""
	history: [Int!]!
	"""
	Get the number of edge events for this node.
	"""
	edgeHistoryCount: Int!
	"""
	Check if the node is active and it's history is not empty.
	"""
	isActive: Boolean!
	"""
	Returns the type of node.
	"""
	nodeType: String
	"""
	Returns the properties of the node.
	"""
	properties: Properties!
	"""
	Returns the metadata of the node.
	"""
	metadata: Metadata!
	"""
	Returns the number of edges connected to this node.
	"""
	degree: Int!
	"""
	Returns the number edges with this node as the source.
	"""
	outDegree: Int!
	"""
	Returns the number edges with this node as the destination.
	"""
	inDegree: Int!
	inComponent: Nodes!
	outComponent: Nodes!
	"""
	Returns all connected edges.
	"""
	edges: Edges!
	"""
	Returns outgoing edges.
	"""
	outEdges: Edges!
	"""
	Returns incoming edges.
	"""
	inEdges: Edges!
	"""
	Returns neighbouring nodes.
	"""
	neighbours: PathFromNode!
	inNeighbours: PathFromNode!
	outNeighbours: PathFromNode!
	nodeFilter(filter: NodeFilter!): Node!
}

input NodeAddition {
	"""
	Name.
	"""
	name: String!
	"""
	Node type.
	"""
	nodeType: String
	"""
	Metadata.
	"""
	metadata: [PropertyInput!]
	"""
	Updates.
	"""
	updates: [TemporalPropertyInput!]
}

enum NodeField {
	"""
	Node name.
	"""
	NODE_NAME
	"""
	Node type.
	"""
	NODE_TYPE
}

input NodeFieldFilter {
	"""
	Node Field filter.
	"""
	field: NodeField!
	"""
	Operator filter.
	"""
	operator: Operator!
	"""
	Value filter.
	"""
	value: Value!
}

input NodeFilter @oneOf {
	"""
	Node filter.
	"""
	node: NodeFieldFilter
	"""
	Property filter.
	"""
	property: PropertyFilterExpr
	"""
	Metadata filter.
	"""
	metadata: MetadataFilterExpr
	"""
	Temporal property filter.
	"""
	temporalProperty: TemporalPropertyFilterExpr
	"""
	AND operator.
	"""
	and: [NodeFilter!]
	"""
	OR operator.
	"""
	or: [NodeFilter!]
	"""
	NOT operator.
	"""
	not: NodeFilter
}

type NodeSchema {
	typeName: String!
	"""
	Returns the list of property schemas for this node
	"""
	properties: [PropertySchema!]!
	metadata: [PropertySchema!]!
}

input NodeSortBy {
	"""
	Reverse order
	"""
	reverse: Boolean
	"""
	Unique Id
	"""
	id: Boolean
	"""
	Time
	"""
	time: SortByTime
	"""
	Property
	"""
	property: String
}

input NodeViewCollection @oneOf {
	"""
	Contains only the default layer.
	"""
	defaultLayer: Boolean
	"""
	Latest time.
	"""
	latest: Boolean
	"""
	Snapshot at latest time.
	"""
	snapshotLatest: Boolean
	"""
	Snapshot at specified time.
	"""
	snapshotAt: Int
	"""
	List of included layers.
	"""
	layers: [String!]
	"""
	List of excluded layers.
	"""
	excludeLayers: [String!]
	"""
	Single included layer.
	"""
	layer: String
	"""
	Single excluded layer.
	"""
	excludeLayer: String
	"""
	Window between a start and end time.
	"""
	window: Window
	"""
	Time.
	"""
	at: Int
	"""
	Time.
	"""
	before: Int
	"""
	Time.
	"""
	after: Int
	"""
	Window between a start and end time.
	"""
	shrinkWindow: Window
	"""
	Time.
	"""
	shrinkStart: Int
	"""
	Time.
	"""
	shrinkEnd: Int
	"""
	Node filter.
	"""
	nodeFilter: NodeFilter
}

type NodeWindowSet {
	count: Int!
	"""
	Fetch one page with a number of items up to a specified limit, optionally offset by a specified amount.
	The page_index sets the number of pages to skip (defaults to 0).
	
	For example,  if page(5, 2, 1) is called, a page with 5 items, offset by 11 items (2 pages of 5 + 1),
	will be returned.
	"""
	page(limit: Int!, offset: Int, pageIndex: Int): [Node!]!
	list: [Node!]!
}

type Nodes {
	"""
	Return a view of the nodes containing only the default edge layer.
	"""
	defaultLayer: Nodes!
	"""
	Return a view of the nodes containing all layers specified.
	"""
	layers(names: [String!]!): Nodes!
	"""
	Return a view of the nodes containing all layers except those specified.
	"""
	excludeLayers(names: [String!]!): Nodes!
	"""
	Return a view of the nodes containing the specified layer.
	"""
	layer(name: String!): Nodes!
	"""
	Return a view of the nodes containing all layers except those specified.
	"""
	excludeLayer(name: String!): Nodes!
	"""
	Creates a WindowSet with the specified window size and optional step using a rolling window.
	"""
	rolling(window: WindowDuration!, step: WindowDuration): NodesWindowSet!
	"""
	Creates a WindowSet with the specified step size using an expanding window.
	"""
	expanding(step: WindowDuration!): NodesWindowSet!
	"""
	Create a view of the node including all events between the specified start (inclusive) and end (exclusive).
	"""
	window(start: Int!, end: Int!): Nodes!
	"""
	Create a view of the nodes including all events at a specified time.
	"""
	at(time: Int!): Nodes!
	"""
	Create a view of the nodes including all events at the latest time.
	"""
	latest: Nodes!
	"""
	Create a view of the nodes including all events that have not been explicitly deleted at the specified time.
	"""
	snapshotAt(time: Int!): Nodes!
	"""
	Create a view of the nodes including all events that have not been explicitly deleted at the latest time.
	"""
	snapshotLatest: Nodes!
	"""
	Create a view of the nodes including all events before specified end time (exclusive).
	"""
	before(time: Int!): Nodes!
	"""
	Create a view of the nodes including all events after the specified start time (exclusive).
	"""
	after(time: Int!): Nodes!
	"""
	Shrink both the start and end of the window.
	"""
	shrinkWindow(start: Int!, end: Int!): Nodes!
	"""
	Set the start of the window to the larger of a specified start time  and self.start().
	"""
	shrinkStart(start: Int!): Nodes!
	"""
	Set the end of the window to the smaller of a specified end and self.end().
	"""
	shrinkEnd(end: Int!): Nodes!
	"""
	Filter nodes by node type.
	"""
	typeFilter(nodeTypes: [String!]!): Nodes!
	"""
	Returns a view of the node types.
	"""
	nodeFilter(filter: NodeFilter!): Nodes!
	applyViews(views: [NodesViewCollection!]!): Nodes!
	sorted(sortBys: [NodeSortBy!]!): Nodes!
	"""
	Returns the start time of the window. Errors if there is no window.
	"""
	start: Int
	"""
	Returns the end time of the window. Errors if there is no window.
	"""
	end: Int
	count: Int!
	"""
	Fetch one page with a number of items up to a specified limit, optionally offset by a specified amount.
	The page_index sets the number of pages to skip (defaults to 0).
	
	For example,  if page(5, 2, 1) is called, a page with 5 items, offset by 11 items (2 pages of 5 + 1),
	will be returned.
	"""
	page(limit: Int!, offset: Int, pageIndex: Int): [Node!]!
	list: [Node!]!
	"""
	Returns a view of the node ids.
	"""
	ids: [String!]!
}

input NodesViewCollection @oneOf {
	"""
	Contains only the default layer.
	"""
	defaultLayer: Boolean
	"""
	Latest time.
	"""
	latest: Boolean
	"""
	Snapshot at latest time.
	"""
	snapshotLatest: Boolean
	"""
	List of included layers.
	"""
	layers: [String!]
	"""
	List of excluded layers.
	"""
	excludeLayers: [String!]
	"""
	Single included layer.
	"""
	layer: String
	"""
	Single excluded layer.
	"""
	excludeLayer: String
	"""
	Window between a start and end time.
	"""
	window: Window
	"""
	Time.
	"""
	at: Int
	"""
	Time.
	"""
	snapshotAt: Int
	"""
	Time.
	"""
	before: Int
	"""
	Time.
	"""
	after: Int
	"""
	Window between a start and end time.
	"""
	shrinkWindow: Window
	"""
	Time.
	"""
	shrinkStart: Int
	"""
	Time.
	"""
	shrinkEnd: Int
	"""
	Node filter.
	"""
	nodeFilter: NodeFilter
	"""
	List of types.
	"""
	typeFilter: [String!]
}

type NodesWindowSet {
	count: Int!
	"""
	Fetch one page with a number of items up to a specified limit, optionally offset by a specified amount.
	The page_index sets the number of pages to skip (defaults to 0).
	
	For example,  if page(5, 2, 1) is called, a page with 5 items, offset by 11 items (2 pages of 5 + 1),
	will be returned.
	"""
	page(limit: Int!, offset: Int, pageIndex: Int): [Nodes!]!
	list: [Nodes!]!
}

input ObjectEntry {
	"""
	Key.
	"""
	key: String!
	"""
	Value.
	"""
	value: Value!
}

enum Operator {
	"""
	Equality operator.
	"""
	EQUAL
	"""
	Inequality operator.
	"""
	NOT_EQUAL
	"""
	Greater Than Or Equal operator.
	"""
	GREATER_THAN_OR_EQUAL
	"""
	Less Than Or Equal operator.
	"""
	LESS_THAN_OR_EQUAL
	"""
	Greater Than operator.
	"""
	GREATER_THAN
	"""
	Less Than operator.
	"""
	LESS_THAN
	"""
	Is None operator.
	"""
	IS_NONE
	"""
	Is Some operator.
	"""
	IS_SOME
	"""
	Is In operator.
	"""
	IS_IN
	"""
	Is Not In operator.
	"""
	IS_NOT_IN
<<<<<<< HEAD
	STARTS_WITH
	ENDS_WITH
=======
	"""
	Contains operator.
	"""
>>>>>>> 3e12628a
	CONTAINS
	"""
	Not Contains operator.
	"""
	NOT_CONTAINS
}

"""
PageRank score.
"""
type PagerankOutput {
	name: String!
	rank: Float!
}

type PathFromNode {
	"""
	Returns a view of PathFromNode containing the specified layer, errors if the layer does not exist.
	"""
	layers(names: [String!]!): PathFromNode!
	"""
	Return a view of PathFromNode containing all layers except the specified excluded layers, errors if any of the layers do not exist.
	"""
	excludeLayers(names: [String!]!): PathFromNode!
	"""
	Return a view of PathFromNode containing the layer specified layer, errors if the layer does not exist.
	"""
	layer(name: String!): PathFromNode!
	"""
	Return a view of PathFromNode containing all layers except the specified excluded layers, errors if any of the layers do not exist.
	"""
	excludeLayer(name: String!): PathFromNode!
	"""
	Creates a WindowSet with the given window size and optional step using a rolling window.
	"""
	rolling(window: WindowDuration!, step: WindowDuration): PathFromNodeWindowSet!
	"""
	Creates a WindowSet with the given step size using an expanding window.
	"""
	expanding(step: WindowDuration!): PathFromNodeWindowSet!
	"""
	Create a view of the PathFromNode including all events between a specified start (inclusive) and end (exclusive).
	"""
	window(start: Int!, end: Int!): PathFromNode!
	"""
	Create a view of the PathFromNode including all events at time.
	"""
	at(time: Int!): PathFromNode!
	"""
	Create a view of the PathFromNode including all events that have not been explicitly deleted at the latest time.
	"""
	snapshotLatest: PathFromNode!
	"""
	Create a view of the PathFromNode including all events that have not been explicitly deleted at  the specified time.
	"""
	snapshotAt(time: Int!): PathFromNode!
	"""
	Create a view of the PathFromNode including all events at the latest time.
	"""
	latest: PathFromNode!
	"""
	Create a view of the PathFromNode including all events before the specified end (exclusive).
	"""
	before(time: Int!): PathFromNode!
	"""
	Create a view of the PathFromNode including all events after the specified start (exclusive).
	"""
	after(time: Int!): PathFromNode!
	"""
	Shrink both the start and end of the window.
	"""
	shrinkWindow(start: Int!, end: Int!): PathFromNode!
	"""
	Set the start of the window to the larger of the specified start and self.start().
	"""
	shrinkStart(start: Int!): PathFromNode!
	"""
	Set the end of the window to the smaller of the specified end and self.end().
	"""
	shrinkEnd(end: Int!): PathFromNode!
	"""
	Filter nodes by type.
	"""
	typeFilter(nodeTypes: [String!]!): PathFromNode!
	"""
	Returns the earliest time that this PathFromNode is valid or None if the PathFromNode is valid for all times.
	"""
	start: Int
	"""
	Returns the latest time that this PathFromNode is valid or None if the PathFromNode is valid for all times.
	"""
	end: Int
	count: Int!
	"""
	Fetch one page with a number of items up to a specified limit, optionally offset by a specified amount.
	The page_index sets the number of pages to skip (defaults to 0).
	
	For example,  if page(5, 2, 1) is called, a page with 5 items, offset by 11 items (2 pages of 5 + 1),
	will be returned.
	"""
	page(limit: Int!, offset: Int, pageIndex: Int): [Node!]!
	list: [Node!]!
	"""
	Returns the node ids.
	"""
	ids: [String!]!
	applyViews(views: [PathFromNodeViewCollection!]!): PathFromNode!
}

input PathFromNodeViewCollection @oneOf {
	"""
	Latest time.
	"""
	latest: Boolean
	"""
	Latest snapshot.
	"""
	snapshotLatest: Boolean
	"""
	Time.
	"""
	snapshotAt: Int
	"""
	List of layers.
	"""
	layers: [String!]
	"""
	List of excluded layers.
	"""
	excludeLayers: [String!]
	"""
	Single layer.
	"""
	layer: String
	"""
	Single layer to exclude.
	"""
	excludeLayer: String
	"""
	Window between a start and end time.
	"""
	window: Window
	"""
	Time.
	"""
	at: Int
	"""
	Time.
	"""
	before: Int
	"""
	Time.
	"""
	after: Int
	"""
	Window between a start and end time.
	"""
	shrinkWindow: Window
	"""
	Time.
	"""
	shrinkStart: Int
	"""
	Time.
	"""
	shrinkEnd: Int
}

type PathFromNodeWindowSet {
	count: Int!
	"""
	Fetch one page with a number of items up to a specified limit, optionally offset by a specified amount.
	The page_index sets the number of pages to skip (defaults to 0).
	
	For example,  if page(5, 2, 1) is called, a page with 5 items, offset by 11 items (2 pages of 5 + 1),
	will be returned.
	"""
	page(limit: Int!, offset: Int, pageIndex: Int): [PathFromNode!]!
	list: [PathFromNode!]!
}

type Properties {
	"""
	Get property value matching the specified key.
	"""
	get(key: String!): Property
	"""
	Check if the key is in the properties.
	"""
	contains(key: String!): Boolean!
	"""
	Return all property keys.
	"""
	keys: [String!]!
	"""
	Return all property values.
	"""
	values(keys: [String!]): [Property!]!
	temporal: TemporalProperties!
}

type Property {
	key: String!
	asString: String!
	value: PropertyOutput!
}

input PropertyFilterExpr {
	"""
	Name.
	"""
	name: String!
	"""
	Operator.
	"""
	operator: Operator!
	"""
	Value.
	"""
	value: Value
}

input PropertyInput {
	"""
	Key.
	"""
	key: String!
	"""
	Value.
	"""
	value: Value!
}

scalar PropertyOutput

type PropertySchema {
	key: String!
	propertyType: String!
	variants: [String!]!
}

type PropertyTuple {
	time: Int!
	asString: String!
	value: PropertyOutput!
}

input PropsInput @oneOf {
	"""
	All properties and metadata.
	"""
	all: AllPropertySpec
	"""
	Some properties and metadata.
	"""
	some: SomePropertySpec
}

type QueryPlugin {
	NoOps: String!
}

type QueryRoot {
	"""
	Hello world demo
	"""
	hello: String!
	"""
	Returns a graph
	"""
	graph(path: String!): Graph!
	"""
	Update graph query, has side effects to update graph state
	
	Returns:: GqlMutableGraph
	"""
	updateGraph(path: String!): MutableGraph!
	"""
	Create vectorised graph in the format used for queries
	
	Returns:: GqlVectorisedGraph
	"""
	vectorisedGraph(path: String!): VectorisedGraph
	"""
	Returns all namespaces using recursive search
	
	Returns::  List of namespaces on root
	"""
	namespaces: CollectionOfNamespace!
	"""
	Returns a specific namespace at a given path
	
	Returns:: Namespace or error if no namespace found
	"""
	namespace(path: String!): Namespace!
	"""
	Returns root namespace
	
	Returns::  Root namespace
	"""
	root: Namespace!
	"""
	Returns a plugin.
	"""
	plugins: QueryPlugin!
	"""
	Encodes graph and returns as string
	
	Returns:: Base64 url safe encoded string
	"""
	receiveGraph(path: String!): String!
	version: String!
}

type ShortestPathOutput {
	target: String!
	nodes: [String!]!
}

input SomePropertySpec {
	"""
	List of metadata.
	"""
	metadata: [String!]!
	"""
	List of properties.
	"""
	properties: [String!]!
}

enum SortByTime {
	"""
	Latest time
	"""
	LATEST
	"""
	Earliest time
	"""
	EARLIEST
}


type TemporalProperties {
	"""
	Get property value matching the specified key.
	"""
	get(key: String!): TemporalProperty
	"""
	Check if the key is in the properties.
	"""
	contains(key: String!): Boolean!
	"""
	Return all property keys.
	"""
	keys: [String!]!
	"""
	Return all property values.
	"""
	values(keys: [String!]): [TemporalProperty!]!
}

type TemporalProperty {
	"""
	Key of a property.
	"""
	key: String!
	history: [Int!]!
	"""
	Return the values of the properties.
	"""
	values: [String!]!
	at(t: Int!): String
	latest: String
	unique: [String!]!
	orderedDedupe(latestTime: Boolean!): [PropertyTuple!]!
}

input TemporalPropertyFilterExpr {
	"""
	Name.
	"""
	name: String!
	"""
	Temporal property type.
	"""
	temporal: TemporalType!
	"""
	Operator.
	"""
	operator: Operator!
	"""
	Value.
	"""
	value: Value
}

input TemporalPropertyInput {
	"""
	Time.
	"""
	time: Int!
	"""
	Properties.
	"""
	properties: [PropertyInput!]
}

enum TemporalType {
	"""
	Any.
	"""
	ANY
	"""
	Latest.
	"""
	LATEST
	FIRST
	ALL
}

scalar Upload

input Value @oneOf {
	"""
	64 bit unsigned integer.
	"""
	u64: Int
	"""
	64 bit signed integer.
	"""
	i64: Int
	"""
	64 bit float.
	"""
	f64: Float
	"""
	String.
	"""
	str: String
	"""
	Boolean.
	"""
	bool: Boolean
	"""
	List.
	"""
	list: [Value!]
	"""
	Object.
	"""
	object: [ObjectEntry!]
}

type VectorisedGraph {
	"""
	Returns an empty selection of documents.
	"""
	emptySelection: GqlVectorSelection!
	"""
	Search the top scoring entities according to a specified query returning no more than a specified limit of entities.
	"""
	entitiesBySimilarity(query: String!, limit: Int!, window: Window): GqlVectorSelection!
	"""
	Search the top scoring nodes according to a specified query returning no more than a specified limit of nodes.
	"""
	nodesBySimilarity(query: String!, limit: Int!, window: Window): GqlVectorSelection!
	"""
	Search the top scoring edges according to a specified query returning no more than a specified limit of edges.
	"""
	edgesBySimilarity(query: String!, limit: Int!, window: Window): GqlVectorSelection!
}

input Window {
	"""
	Start time.
	"""
	start: Int!
	"""
	End time.
	"""
	end: Int!
}

input WindowDuration @oneOf {
	"""
	Duration of window period.
	"""
	duration: String
	"""
	Time.
	"""
	epoch: Int
}

directive @include(if: Boolean!) on FIELD | FRAGMENT_SPREAD | INLINE_FRAGMENT
directive @oneOf on INPUT_OBJECT
directive @skip(if: Boolean!) on FIELD | FRAGMENT_SPREAD | INLINE_FRAGMENT
directive @specifiedBy(url: String!) on SCALAR
schema {
	query: QueryRoot
	mutation: MutRoot
}<|MERGE_RESOLUTION|>--- conflicted
+++ resolved
@@ -92,37 +92,37 @@
 	defaultLayer: Edge!
 	"""
 	Returns a view of Edge containing all layers in the list of  names .
-	
+
 	Errors if any of the layers do not exist.
 	"""
 	layers(names: [String!]!): Edge!
 	"""
 	Returns a view of Edge containing all layers except the excluded list of  names .
-	
+
 	Errors if any of the layers do not exist.
 	"""
 	excludeLayers(names: [String!]!): Edge!
 	"""
 	Returns a view of Edge containing the specified layer.
-	
+
 	Errors if any of the layers do not exist.
 	"""
 	layer(name: String!): Edge!
 	"""
 	Returns a view of Edge containing all layers except the excluded layer specified.
-	
+
 	Errors if any of the layers do not exist.
 	"""
 	excludeLayer(name: String!): Edge!
 	"""
 	Creates a WindowSet with the given window duration and optional step using a rolling window.
-	
+
 	A rolling window is a window that moves forward by step size at each iteration.
 	"""
 	rolling(window: WindowDuration!, step: WindowDuration): EdgeWindowSet!
 	"""
 	Creates a WindowSet with the given step size using an expanding window.
-	
+
 	An expanding window is a window that grows by step size at each iteration.
 	"""
 	expanding(step: WindowDuration!): EdgeWindowSet!
@@ -140,13 +140,13 @@
 	latest: Edge!
 	"""
 	Creates a view of the Edge including all events that have not been explicitly deleted at time.
-	
+
 	This is equivalent to before(time + 1) for Graph and at(time) for PersistentGraph.
 	"""
 	snapshotAt(time: Int!): Edge!
 	"""
 	Creates a view of the Edge including all events that have not been explicitly deleted at the latest time.
-	
+
 	This is equivalent to a no-op for Graph and latest() for PersistentGraph.
 	"""
 	snapshotLatest: Edge!
@@ -234,7 +234,7 @@
 	explode: Edges!
 	"""
 	Returns an edge object for each layer within the original edge.
-	
+
 	Each new edge object contains only updates from the respective layers.
 	"""
 	explodeLayers: Edges!
@@ -248,25 +248,25 @@
 	deletions: [Int!]!
 	"""
 	Checks if the edge is currently valid and exists at the current time.
-	
+
 	Returns: boolean
 	"""
 	isValid: Boolean!
 	"""
 	Checks if the edge is currently active and has at least one update within the current period.
-	
+
 	Returns: boolean
 	"""
 	isActive: Boolean!
 	"""
 	Checks if the edge is deleted at the current time.
-	
+
 	Returns: boolean
 	"""
 	isDeleted: Boolean!
 	"""
 	Checks if the edge is on the same node.
-	
+
 	Returns: boolean
 	"""
 	isSelfLoop: Boolean!
@@ -521,7 +521,7 @@
 	explode: Edges!
 	"""
 	Returns an edge object for each layer within the original edge.
-	
+
 	Each new edge object contains only updates from the respective layers.
 	"""
 	explodeLayers: Edges!
@@ -682,19 +682,19 @@
 	getDocuments: [GqlDocument!]!
 	"""
 	Adds all the documents associated with the specified nodes to the current selection.
-	
+
 	Documents added by this call are assumed to have a score of 0.
 	"""
 	addNodes(nodes: [String!]!): GqlVectorSelection!
 	"""
 	Adds all the documents associated with the specified edges to the current selection.
-	
+
 	Documents added by this call are assumed to have a score of 0.
 	"""
 	addEdges(edges: [InputEdge!]!): GqlVectorSelection!
 	"""
 	Add all the documents a specified number of hops away to the selection.
-	
+
 	Two documents A and B are considered to be 1 hop away of each other if they are on the same entity or if they are on the same node and edge pair.
 	"""
 	expand(hops: Int!, window: Window): GqlVectorSelection!
@@ -911,13 +911,13 @@
 	getIndexSpec: GqlIndexSpec!
 	"""
 	Searches for nodes which match the given filter expression.
-	
+
 	Uses Tantivy's exact search.
 	"""
 	searchNodes(filter: NodeFilter!, limit: Int!, offset: Int!): [Node!]!
 	"""
 	Searches for edges which match the given filter expression.
-	
+
 	Uses Tantivy's exact search.
 	"""
 	searchEdges(filter: EdgeFilter!, limit: Int!, offset: Int!): [Edge!]!
@@ -1167,14 +1167,14 @@
 	newGraph(path: String!, graphType: GraphType!): Boolean!
 	"""
 	Move graph from a path path on the server to a new_path on the server.
-	
+
 	If namespace is not provided, it will be set to the current working directory.
 	This applies to both the graph namespace and new graph namespace.
 	"""
 	moveGraph(path: String!, newPath: String!): Boolean!
 	"""
 	Copy graph from a path path on the server to a new_path on the server.
-	
+
 	If namespace is not provided, it will be set to the current working directory.
 	This applies to both the graph namespace and new graph namespace.
 	"""
@@ -1923,14 +1923,8 @@
 	Is Not In operator.
 	"""
 	IS_NOT_IN
-<<<<<<< HEAD
 	STARTS_WITH
 	ENDS_WITH
-=======
-	"""
-	Contains operator.
-	"""
->>>>>>> 3e12628a
 	CONTAINS
 	"""
 	Not Contains operator.
@@ -2204,31 +2198,31 @@
 	graph(path: String!): Graph!
 	"""
 	Update graph query, has side effects to update graph state
-	
+
 	Returns:: GqlMutableGraph
 	"""
 	updateGraph(path: String!): MutableGraph!
 	"""
 	Create vectorised graph in the format used for queries
-	
+
 	Returns:: GqlVectorisedGraph
 	"""
 	vectorisedGraph(path: String!): VectorisedGraph
 	"""
 	Returns all namespaces using recursive search
-	
+
 	Returns::  List of namespaces on root
 	"""
 	namespaces: CollectionOfNamespace!
 	"""
 	Returns a specific namespace at a given path
-	
+
 	Returns:: Namespace or error if no namespace found
 	"""
 	namespace(path: String!): Namespace!
 	"""
 	Returns root namespace
-	
+
 	Returns::  Root namespace
 	"""
 	root: Namespace!
@@ -2238,7 +2232,7 @@
 	plugins: QueryPlugin!
 	"""
 	Encodes graph and returns as string
-	
+
 	Returns:: Base64 url safe encoded string
 	"""
 	receiveGraph(path: String!): String!
