--- conflicted
+++ resolved
@@ -676,7 +676,6 @@
 	list: [Edges!]!
 }
 
-<<<<<<< HEAD
 """
 Raphtory’s EventTime.
 Represents a unique timepoint in the graph’s history as (timestamp, event_id).
@@ -704,9 +703,6 @@
 	datetime(formatString: String): String!
 }
 
-
-=======
->>>>>>> 43c2835d
 type Graph {
 	"""
 	Returns the names of all layers in the graphview.
@@ -929,8 +925,8 @@
 }
 
 type GraphAlgorithmPlugin {
+	shortest_path(source: String!, targets: [String!]!, direction: String): [ShortestPathOutput!]!
 	pagerank(iterCount: Int!, threads: Int, tol: Float): [PagerankOutput!]!
-	shortest_path(source: String!, targets: [String!]!, direction: String): [ShortestPathOutput!]!
 }
 
 type GraphSchema {
@@ -1052,7 +1048,6 @@
 	list: [Graph!]!
 }
 
-<<<<<<< HEAD
 """
 History of updates for an object in Raphtory.
 Provides access to temporal properties.
@@ -1219,9 +1214,6 @@
 	pageRev(limit: Int!, offset: Int, pageIndex: Int): [Int!]!
 }
 
-
-=======
->>>>>>> 43c2835d
 type IndexSpec {
 	"""
 	Returns node metadata.
@@ -1262,8 +1254,6 @@
 	"""
 	dst: String!
 }
-
-<<<<<<< HEAD
 
 """
 Provides access to the intervals between temporal entries of an object.
@@ -1311,8 +1301,6 @@
 	min: Int
 }
 
-=======
->>>>>>> 43c2835d
 type LayerSchema {
 	"""
 	Returns the name of the layer with this schema
@@ -2766,4 +2754,4 @@
 schema {
 	query: QueryRoot
 	mutation: MutRoot
-}
+}