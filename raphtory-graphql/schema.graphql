enum AllPropertySpec {
	"""
	All properties and metadata.
	"""
	ALL
	"""
	All metadata.
	"""
	ALL_METADATA
	"""
	All properties.
	"""
	ALL_PROPERTIES
}


"""
Collection of items
"""
type CollectionOfMetaGraph {
	"""
	Returns a list of collection objects.
	"""
	list: [MetaGraph!]!
	"""
	Fetch one page with a number of items up to a specified limit, optionally offset by a specified amount. The page_index sets the number of pages to skip (defaults to 0).
	
	For example, if page(5, 2, 1) is called, a page with 5 items, offset by 11 items (2 pages of 5 + 1),
	will be returned.
	"""
	page(limit: Int!, offset: Int, pageIndex: Int): [MetaGraph!]!
	"""
	Returns a count of collection objects.
	"""
	count: Int!
}

"""
Collection of items
"""
type CollectionOfNamespace {
	"""
	Returns a list of collection objects.
	"""
	list: [Namespace!]!
	"""
	Fetch one page with a number of items up to a specified limit, optionally offset by a specified amount. The page_index sets the number of pages to skip (defaults to 0).
	
	For example, if page(5, 2, 1) is called, a page with 5 items, offset by 11 items (2 pages of 5 + 1),
	will be returned.
	"""
	page(limit: Int!, offset: Int, pageIndex: Int): [Namespace!]!
	"""
	Returns a count of collection objects.
	"""
	count: Int!
}

"""
Collection of items
"""
type CollectionOfNamespacedItem {
	"""
	Returns a list of collection objects.
	"""
	list: [NamespacedItem!]!
	"""
	Fetch one page with a number of items up to a specified limit, optionally offset by a specified amount. The page_index sets the number of pages to skip (defaults to 0).
	
	For example, if page(5, 2, 1) is called, a page with 5 items, offset by 11 items (2 pages of 5 + 1),
	will be returned.
	"""
	page(limit: Int!, offset: Int, pageIndex: Int): [NamespacedItem!]!
	"""
	Returns a count of collection objects.
	"""
	count: Int!
}

"""
Document in a vector graph
"""
type Document {
	"""
	Entity associated with document.
	"""
	entity: DocumentEntity!
	"""
	Content of the document.
	"""
	content: String!
	"""
	Similarity score with a specified query
	"""
	embedding: [Float!]!
	score: Float!
}

"""
Entity associated with document.
"""
union DocumentEntity = Node | Edge

"""
Raphtory graph edge.
"""
type Edge {
	"""
	Return a view of Edge containing only the default edge layer.
	"""
	defaultLayer: Edge!
	"""
	Returns a view of Edge containing all layers in the list of names.
	
	Errors if any of the layers do not exist.
	"""
	layers(names: [String!]!): Edge!
	"""
	Returns a view of Edge containing all layers except the excluded list of names.
	
	Errors if any of the layers do not exist.
	"""
	excludeLayers(names: [String!]!): Edge!
	"""
	Returns a view of Edge containing the specified layer.
	
	Errors if any of the layers do not exist.
	"""
	layer(name: String!): Edge!
	"""
	Returns a view of Edge containing all layers except the excluded layer specified.
	
	Errors if any of the layers do not exist.
	"""
	excludeLayer(name: String!): Edge!
	"""
	Creates a WindowSet with the given window duration and optional step using a rolling window.
	
	A rolling window is a window that moves forward by step size at each iteration.
	"""
	rolling(window: WindowDuration!, step: WindowDuration): EdgeWindowSet!
	"""
	Creates a WindowSet with the given step size using an expanding window.
	
	An expanding window is a window that grows by step size at each iteration.
	"""
	expanding(step: WindowDuration!): EdgeWindowSet!
	"""
	Creates a view of the Edge including all events between the specified start (inclusive) and end (exclusive).
	
	For persistent graphs, any edge which exists at any point during the window will be included. You may want to restrict this to only edges that are present at the end of the window using the is_valid function.
	"""
	window(start: TimeInput!, end: TimeInput!): Edge!
	"""
	Creates a view of the Edge including all events at a specified time.
	"""
	at(time: TimeInput!): Edge!
	"""
	Returns a view of the edge at the latest time of the graph.
	"""
	latest: Edge!
	"""
	Creates a view of the Edge including all events that are valid at time.
	
	This is equivalent to before(time + 1) for Graph and at(time) for PersistentGraph.
	"""
	snapshotAt(time: TimeInput!): Edge!
	"""
	Creates a view of the Edge including all events that are valid at the latest time.
	
	This is equivalent to a no-op for Graph and latest() for PersistentGraph.
	"""
	snapshotLatest: Edge!
	"""
	Creates a view of the Edge including all events before a specified end (exclusive).
	"""
	before(time: TimeInput!): Edge!
	"""
	Creates a view of the Edge including all events after a specified start (exclusive).
	"""
	after(time: TimeInput!): Edge!
	"""
	Shrinks both the start and end of the window.
	"""
	shrinkWindow(start: TimeInput!, end: TimeInput!): Edge!
	"""
	Set the start of the window.
	"""
	shrinkStart(start: TimeInput!): Edge!
	"""
	Set the end of the window.
	"""
	shrinkEnd(end: TimeInput!): Edge!
	"""
	Takes a specified selection of views and applies them in given order.
	"""
	applyViews(views: [EdgeViewCollection!]!): Edge!
	"""
	Returns the earliest time of an edge.
	"""
	earliestTime: TimeIndexEntry
	firstUpdate: TimeIndexEntry
	"""
	Returns the latest time of an edge.
	"""
	latestTime: TimeIndexEntry
	lastUpdate: TimeIndexEntry
	"""
	Returns the time of an exploded edge. Errors on an unexploded edge.
	"""
	time: TimeIndexEntry!
	"""
	Returns the start time for rolling and expanding windows for this edge. Returns none if no window is applied.
	"""
	start: TimeIndexEntry
	"""
	Returns the end time of the window. Returns none if no window is applied.
	"""
	end: TimeIndexEntry
	"""
	Returns the source node of the edge.
	"""
	src: Node!
	"""
	Returns the destination node of the edge.
	"""
	dst: Node!
	"""
	Returns the node at the other end of the edge (same as dst() for out-edges and src() for in-edges).
	"""
	nbr: Node!
	"""
	Returns the id of the edge.
	"""
	id: [String!]!
	"""
	Returns a view of the properties of the edge.
	"""
	properties: Properties!
	"""
	Returns the metadata of an edge.
	"""
	metadata: Metadata!
	"""
	Returns the names of the layers that have this edge as a member.
	"""
	layerNames: [String!]!
	"""
	Returns the layer name of an exploded edge, errors on an edge.
	"""
	layerName: String!
	"""
	Returns an edge object for each update within the original edge.
	"""
	explode: Edges!
	"""
	Returns an edge object for each layer within the original edge.
	
	Each new edge object contains only updates from the respective layers.
	"""
	explodeLayers: Edges!
	"""
	Returns a History object with time entries for when an edge is added or change to an edge is made.
	"""
	history: History!
	"""
	Returns a history object with time entries for an edge's deletion times.
	"""
	deletions: History!
	"""
	Checks if the edge is currently valid and exists at the current time.
	
	Returns: boolean
	"""
	isValid: Boolean!
	"""
	Checks if the edge is currently active and has at least one update within the current period.
	
	Returns: boolean
	"""
	isActive: Boolean!
	"""
	Checks if the edge is deleted at the current time.
	
	Returns: boolean
	"""
	isDeleted: Boolean!
	"""
	Returns true if the edge source and destination nodes are the same.
	
	Returns: boolean
	"""
	isSelfLoop: Boolean!
}

input EdgeAddition {
	"""
	Source node.
	"""
	src: String!
	"""
	Destination node.
	"""
	dst: String!
	"""
	Layer.
	"""
	layer: String
	"""
	Metadata.
	"""
	metadata: [PropertyInput!]
	updates: [TemporalPropertyInput!]
}

input EdgeFilter @oneOf {
	"""
	Source node.
	"""
	src: NodeFieldFilter
	"""
	Destination node.
	"""
	dst: NodeFieldFilter
	"""
	Property.
	"""
	property: PropertyFilterExpr
	"""
	Metadata.
	"""
	metadata: MetadataFilterExpr
	"""
	Temporal property.
	"""
	temporalProperty: TemporalPropertyFilterExpr
	"""
	AND operator.
	"""
	and: [EdgeFilter!]
	"""
	OR operator.
	"""
	or: [EdgeFilter!]
	"""
	NOT operator.
	"""
	not: EdgeFilter
}

type EdgeSchema {
	"""
	Returns the type of source for these edges
	"""
	srcType: String!
	"""
	Returns the type of destination for these edges
	"""
	dstType: String!
	"""
	Returns the list of property schemas for edges connecting these types of nodes
	"""
	properties: [PropertySchema!]!
	"""
	Returns the list of metadata schemas for edges connecting these types of nodes
	"""
	metadata: [PropertySchema!]!
}

input EdgeSortBy {
	"""
	Reverse order
	"""
	reverse: Boolean
	"""
	Source node
	"""
	src: Boolean
	"""
	Destination
	"""
	dst: Boolean
	"""
	Time
	"""
	time: SortByTime
	"""
	Property
	"""
	property: String
}

input EdgeViewCollection @oneOf {
	"""
	Contains only the default layer.
	"""
	defaultLayer: Boolean
	"""
	Latest time.
	"""
	latest: Boolean
	"""
	Snapshot at latest time.
	"""
	snapshotLatest: Boolean
	"""
	Snapshot at specified time.
	"""
	snapshotAt: TimeInput
	"""
	List of included layers.
	"""
	layers: [String!]
	"""
	List of excluded layers.
	"""
	excludeLayers: [String!]
	"""
	Single included layer.
	"""
	layer: String
	"""
	Single excluded layer.
	"""
	excludeLayer: String
	"""
	Window between a start and end time.
	"""
	window: Window
	"""
	View at a specified time.
	"""
	at: TimeInput
	"""
	View before a specified time (end exclusive).
	"""
	before: TimeInput
	"""
	View after a specified time (start exclusive).
	"""
	after: TimeInput
	"""
	Shrink a Window to a specified start and end time.
	"""
	shrinkWindow: Window
	"""
	Set the window start to a specified time.
	"""
	shrinkStart: TimeInput
	"""
	Set the window end to a specified time.
	"""
	shrinkEnd: TimeInput
}

type EdgeWindowSet {
	count: Int!
	"""
	Fetch one page with a number of items up to a specified limit, optionally offset by a specified amount.
	The page_index sets the number of pages to skip (defaults to 0).
	
	For example, if page(5, 2, 1) is called, a page with 5 items, offset by 11 items (2 pages of 5 + 1),
	will be returned.
	"""
	page(limit: Int!, offset: Int, pageIndex: Int): [Edge!]!
	list: [Edge!]!
}

type Edges {
	"""
	Returns a collection containing only edges in the default edge layer.
	"""
	defaultLayer: Edges!
	"""
	Returns a collection containing only edges belonging to the listed layers.
	"""
	layers(names: [String!]!): Edges!
	"""
	Returns a collection containing edges belonging to all layers except the excluded list of layers.
	"""
	excludeLayers(names: [String!]!): Edges!
	"""
	Returns a collection containing edges belonging to the specified layer.
	"""
	layer(name: String!): Edges!
	"""
	Returns a collection containing edges belonging to all layers except the excluded layer specified.
	"""
	excludeLayer(name: String!): Edges!
	"""
	Creates a WindowSet with the given window duration and optional step using a rolling window. A rolling window is a window that moves forward by step size at each iteration.
	
	Returns a collection of collections. This means that item in the window set is a collection of edges.
	"""
	rolling(window: WindowDuration!, step: WindowDuration): EdgesWindowSet!
	"""
	Creates a WindowSet with the given step size using an expanding window. An expanding window is a window that grows by step size at each iteration.
	
	Returns a collection of collections. This means that item in the window set is a collection of edges.
	"""
	expanding(step: WindowDuration!): EdgesWindowSet!
	"""
	Creates a view of the Edge including all events between the specified start (inclusive) and end (exclusive).
	"""
	window(start: TimeInput!, end: TimeInput!): Edges!
	"""
	Creates a view of the Edge including all events at a specified time.
	"""
	at(time: TimeInput!): Edges!
	latest: Edges!
	"""
	Creates a view of the Edge including all events that are valid at time. This is equivalent to before(time + 1) for Graph and at(time) for PersistentGraph.
	"""
	snapshotAt(time: TimeInput!): Edges!
	"""
	Creates a view of the Edge including all events that are valid at the latest time. This is equivalent to a no-op for Graph and latest() for PersistentGraph.
	"""
	snapshotLatest: Edges!
	"""
	Creates a view of the Edge including all events before a specified end (exclusive).
	"""
	before(time: TimeInput!): Edges!
	"""
	Creates a view of the Edge including all events after a specified start (exclusive).
	"""
	after(time: TimeInput!): Edges!
	"""
	Shrinks both the start and end of the window.
	"""
	shrinkWindow(start: TimeInput!, end: TimeInput!): Edges!
	"""
	Set the start of the window.
	"""
	shrinkStart(start: TimeInput!): Edges!
	"""
	Set the end of the window.
	"""
	shrinkEnd(end: TimeInput!): Edges!
	"""
	Takes a specified selection of views and applies them in order given.
	"""
	applyViews(views: [EdgesViewCollection!]!): Edges!
	"""
	Returns an edge object for each update within the original edge.
	"""
	explode: Edges!
	"""
	Returns an edge object for each layer within the original edge.
	
	Each new edge object contains only updates from the respective layers.
	"""
	explodeLayers: Edges!
	"""
	Specify a sort order from: source, destination, property, time. You can also reverse the ordering.
	"""
	sorted(sortBys: [EdgeSortBy!]!): Edges!
	"""
	Returns the start time of the window or none if there is no window.
	"""
	start: TimeIndexEntry
	"""
	Returns the end time of the window or none if there is no window.
	"""
	end: TimeIndexEntry
	"""
	Returns the number of edges.
	"""
	count: Int!
	"""
	Fetch one page with a number of items up to a specified limit, optionally offset by a specified amount.
	The page_index sets the number of pages to skip (defaults to 0).
	
	For example, if page(5, 2, 1) is called, a page with 5 items, offset by 11 items (2 pages of 5 + 1),
	will be returned.
	"""
	page(limit: Int!, offset: Int, pageIndex: Int): [Edge!]!
	"""
	Returns a list of all objects in the current selection of the collection. You should filter the collection first then call list.
	"""
	list: [Edge!]!
}

input EdgesViewCollection @oneOf {
	"""
	Contains only the default layer.
	"""
	defaultLayer: Boolean
	"""
	Latest time.
	"""
	latest: Boolean
	"""
	Snapshot at latest time.
	"""
	snapshotLatest: Boolean
	"""
	Snapshot at specified time.
	"""
	snapshotAt: TimeInput
	"""
	List of included layers.
	"""
	layers: [String!]
	"""
	List of excluded layers.
	"""
	excludeLayers: [String!]
	"""
	Single included layer.
	"""
	layer: String
	"""
	Single excluded layer.
	"""
	excludeLayer: String
	"""
	Window between a start and end time.
	"""
	window: Window
	"""
	View at a specified time.
	"""
	at: TimeInput
	"""
	View before a specified time (end exclusive).
	"""
	before: TimeInput
	"""
	View after a specified time (start exclusive).
	"""
	after: TimeInput
	"""
	Shrink a Window to a specified start and end time.
	"""
	shrinkWindow: Window
	"""
	Set the window start to a specified time.
	"""
	shrinkStart: TimeInput
	"""
	Set the window end to a specified time.
	"""
	shrinkEnd: TimeInput
}

type EdgesWindowSet {
	count: Int!
	"""
	Fetch one page with a number of items up to a specified limit, optionally offset by a specified amount.
	The page_index sets the number of pages to skip (defaults to 0).
	
	For example, if page(5, 2, 1) is called, a page with 5 items, offset by 11 items (2 pages of 5 + 1),
	will be returned.
	"""
	page(limit: Int!, offset: Int, pageIndex: Int): [Edges!]!
	list: [Edges!]!
}


<<<<<<< HEAD
"""
Document in a vector graph
"""
type GqlDocument {
	"""
	Entity associated with document.
	"""
	entity: DocumentEntity!
	"""
	Content of the document.
	"""
	content: String!
	"""
	Similarity score with a specified query
	"""
	embedding: [Float!]!
	score: Float!
}

type GqlIndexSpec {
	"""
	Returns node metadata.
	"""
	nodeMetadata: [String!]!
	"""
	Returns node properties.
	"""
	nodeProperties: [String!]!
	"""
	Returns edge metadata.
	"""
	edgeMetadata: [String!]!
	"""
	Returns edge properties.
	"""
	edgeProperties: [String!]!
}

type GqlVectorSelection {
	"""
	Returns a list of nodes in the current selection.
	"""
	nodes: [Node!]!
	"""
	Returns a list of edges in the current selection.
	"""
	edges: [Edge!]!
	"""
	Returns a list of documents in the current selection.
	"""
	getDocuments: [GqlDocument!]!
	"""
	Adds all the documents associated with the specified nodes to the current selection.
	
	Documents added by this call are assumed to have a score of 0.
	"""
	addNodes(nodes: [String!]!): GqlVectorSelection!
	"""
	Adds all the documents associated with the specified edges to the current selection.
	
	Documents added by this call are assumed to have a score of 0.
	"""
	addEdges(edges: [InputEdge!]!): GqlVectorSelection!
	"""
	Add all the documents a specified number of hops away to the selection.
	
	Two documents A and B are considered to be 1 hop away of each other if they are on the same entity or if they are on the same node and edge pair.
	"""
	expand(hops: Int!, window: VectorisedGraphWindow): GqlVectorSelection!
	"""
	Adds documents, from the set of one hop neighbours to the current selection, to the selection based on their similarity score with the specified query. This function loops so that the set of one hop neighbours expands on each loop and number of documents added is determined by the specified limit.
	"""
	expandEntitiesBySimilarity(query: String!, limit: Int!, window: VectorisedGraphWindow): GqlVectorSelection!
	"""
	Add the adjacent nodes with higher score for query to the selection up to a specified limit. This function loops like expand_entities_by_similarity but is restricted to nodes.
	"""
	expandNodesBySimilarity(query: String!, limit: Int!, window: VectorisedGraphWindow): GqlVectorSelection!
	"""
	Add the adjacent edges with higher score for query to the selection up to a specified limit. This function loops like expand_entities_by_similarity but is restricted to edges.
	"""
	expandEdgesBySimilarity(query: String!, limit: Int!, window: VectorisedGraphWindow): GqlVectorSelection!
}

=======
>>>>>>> db0c9716
type Graph {
	"""
	Returns the names of all layers in the graphview.
	"""
	uniqueLayers: [String!]!
	"""
	Returns a view containing only the default layer.
	"""
	defaultLayer: Graph!
	"""
	Returns a view containing all the specified layers.
	"""
	layers(names: [String!]!): Graph!
	"""
	Returns a view containing all layers except the specified excluded layers.
	"""
	excludeLayers(names: [String!]!): Graph!
	"""
	Returns a view containing the layer specified.
	"""
	layer(name: String!): Graph!
	"""
	Returns a view containing all layers except the specified excluded layer.
	"""
	excludeLayer(name: String!): Graph!
	"""
	Returns a subgraph of a specified set of nodes which contains only the edges that connect nodes of the subgraph to each other.
	"""
	subgraph(nodes: [String!]!): Graph!
	"""
	Returns a view of the graph that only includes valid edges.
	"""
	valid: Graph!
	"""
	Returns a subgraph filtered by the specified node types.
	"""
	subgraphNodeTypes(nodeTypes: [String!]!): Graph!
	"""
	Returns a subgraph containing all nodes except the specified excluded nodes.
	"""
	excludeNodes(nodes: [String!]!): Graph!
	"""
	Creates a rolling window with the specified window size and an optional step.
	"""
	rolling(window: WindowDuration!, step: WindowDuration): GraphWindowSet!
	"""
	Creates a expanding window with the specified step size.
	"""
	expanding(step: WindowDuration!): GraphWindowSet!
	"""
	Return a graph containing only the activity between start and end, by default raphtory stores times in milliseconds from the unix epoch.
	"""
	window(start: TimeInput!, end: TimeInput!): Graph!
	"""
	Creates a view including all events at a specified time.
	"""
	at(time: TimeInput!): Graph!
	"""
	Creates a view including all events at the latest time.
	"""
	latest: Graph!
	"""
	Create a view including all events that are valid at the specified time.
	"""
	snapshotAt(time: TimeInput!): Graph!
	"""
	Create a view including all events that are valid at the latest time.
	"""
	snapshotLatest: Graph!
	"""
	Create a view including all events before a specified end (exclusive).
	"""
	before(time: TimeInput!): Graph!
	"""
	Create a view including all events after a specified start (exclusive).
	"""
	after(time: TimeInput!): Graph!
	"""
	Shrink both the start and end of the window.
	"""
	shrinkWindow(start: TimeInput!, end: TimeInput!): Graph!
	"""
	Set the start of the window to the larger of the specified value or current start.
	"""
	shrinkStart(start: TimeInput!): Graph!
	"""
	Set the end of the window to the smaller of the specified value or current end.
	"""
	shrinkEnd(end: TimeInput!): Graph!
	"""
	Returns the timestamp for the creation of the graph.
	"""
	created: Int!
	"""
	Returns the graph's last opened timestamp according to system time.
	"""
	lastOpened: Int!
	"""
	Returns the graph's last updated timestamp.
	"""
	lastUpdated: Int!
	"""
	Returns the time entry of the earliest activity in the graph.
	"""
	earliestTime: TimeIndexEntry
	"""
	Returns the time entry of the latest activity in the graph.
	"""
	latestTime: TimeIndexEntry
	"""
	Returns the start time of the window. Errors if there is no window.
	"""
	start: TimeIndexEntry
	"""
	Returns the end time of the window. Errors if there is no window.
	"""
	end: TimeIndexEntry
	"""
	Returns the earliest time that any edge in this graph is valid.
	"""
	earliestEdgeTime(includeNegative: Boolean): TimeIndexEntry
	"""
	Returns the latest time that any edge in this graph is valid.
	"""
	latestEdgeTime(includeNegative: Boolean): TimeIndexEntry
	"""
	Returns the number of edges in the graph.
	"""
	countEdges: Int!
	"""
	Returns the number of temporal edges in the graph.
	"""
	countTemporalEdges: Int!
	"""
	Returns the number of nodes in the graph.
	
	Optionally takes a list of node ids to return a subset.
	"""
	countNodes: Int!
	"""
	Returns true if the graph contains the specified node.
	"""
	hasNode(name: String!): Boolean!
	"""
	Returns true if the graph contains the specified edge. Edges are specified by providing a source and destination node id. You can restrict the search to a specified layer.
	"""
	hasEdge(src: String!, dst: String!, layer: String): Boolean!
	"""
	Gets the node with the specified id.
	"""
	node(name: String!): Node
	"""
	Gets (optionally a subset of) the nodes in the graph.
	"""
	nodes(ids: [String!]): Nodes!
	"""
	Gets the edge with the specified source and destination nodes.
	"""
	edge(src: String!, dst: String!): Edge
	"""
	Gets the edges in the graph.
	"""
	edges: Edges!
	"""
	Returns the properties of the graph.
	"""
	properties: Properties!
	"""
	Returns the metadata of the graph.
	"""
	metadata: Metadata!
	"""
	Returns the graph name.
	"""
	name: String!
	"""
	Returns path of graph.
	"""
	path: String!
	"""
	Returns namespace of graph.
	"""
	namespace: String!
	"""
	Returns the graph schema.
	"""
	schema: GraphSchema!
	algorithms: GraphAlgorithmPlugin!
	sharedNeighbours(selectedNodes: [String!]!): [Node!]!
	"""
	Export all nodes and edges from this graph view to another existing graph
	"""
	exportTo(path: String!): Boolean!
	nodeFilter(filter: NodeFilter!): Graph!
	edgeFilter(filter: EdgeFilter!): Graph!
	"""
	(Experimental) Get index specification.
	"""
	getIndexSpec: IndexSpec!
	"""
	(Experimental) Searches for nodes which match the given filter expression.
	
	Uses Tantivy's exact search.
	"""
	searchNodes(filter: NodeFilter!, limit: Int!, offset: Int!): [Node!]!
	"""
	(Experimental) Searches the index for edges which match the given filter expression.
	
	Uses Tantivy's exact search.
	"""
	searchEdges(filter: EdgeFilter!, limit: Int!, offset: Int!): [Edge!]!
	"""
	Returns the specified graph view or if none is specified returns the default view.
	This allows you to specify multiple operations together.
	"""
	applyViews(views: [GraphViewCollection!]!): Graph!
}

type GraphAlgorithmPlugin {
	pagerank(iterCount: Int!, threads: Int, tol: Float): [PagerankOutput!]!
	shortest_path(source: String!, targets: [String!]!, direction: String): [ShortestPathOutput!]!
}

type GraphSchema {
	nodes: [NodeSchema!]!
	layers: [LayerSchema!]!
}

enum GraphType {
	"""
	Persistent.
	"""
	PERSISTENT
	"""
	Event.
	"""
	EVENT
}

input GraphViewCollection @oneOf {
	"""
	Contains only the default layer.
	"""
	defaultLayer: Boolean
	"""
	List of included layers.
	"""
	layers: [String!]
	"""
	List of excluded layers.
	"""
	excludeLayers: [String!]
	"""
	Single included layer.
	"""
	layer: String
	"""
	Single excluded layer.
	"""
	excludeLayer: String
	"""
	Subgraph nodes.
	"""
	subgraph: [String!]
	"""
	Subgraph node types.
	"""
	subgraphNodeTypes: [String!]
	"""
	List of excluded nodes.
	"""
	excludeNodes: [String!]
	"""
	Valid state.
	"""
	valid: Boolean
	"""
	Window between a start and end time.
	"""
	window: Window
	"""
	View at a specified time.
	"""
	at: TimeInput
	"""
	View at the latest time.
	"""
	latest: Boolean
	"""
	Snapshot at specified time.
	"""
	snapshotAt: TimeInput
	"""
	Snapshot at latest time.
	"""
	snapshotLatest: Boolean
	"""
	View before a specified time (end exclusive).
	"""
	before: TimeInput
	"""
	View after a specified time (start exclusive).
	"""
	after: TimeInput
	"""
	Shrink a Window to a specified start and end time.
	"""
	shrinkWindow: Window
	"""
	Set the window start to a specified time.
	"""
	shrinkStart: TimeInput
	"""
	Set the window end to a specified time.
	"""
	shrinkEnd: TimeInput
	"""
	Node filter.
	"""
	nodeFilter: NodeFilter
	"""
	Edge filter.
	"""
	edgeFilter: EdgeFilter
}

type GraphWindowSet {
	"""
	Returns the number of items.
	"""
	count: Int!
	"""
	Fetch one page with a number of items up to a specified limit, optionally offset by a specified amount.
	The page_index sets the number of pages to skip (defaults to 0).
	
	For example, if page(5, 2, 1) is called, a page with 5 items, offset by 11 items (2 pages of 5 + 1),
	will be returned.
	"""
	page(limit: Int!, offset: Int, pageIndex: Int): [Graph!]!
	list: [Graph!]!
}

"""
History of updates for an object in Raphtory.
Provides access to temporal properties.
"""
type History {
	"""
	Get the earliest time entry associated with this history or None if the history is empty.
	"""
	earliestTime: TimeIndexEntry
	"""
	Get the latest time entry associated with this history or None if the history is empty.
	"""
	latestTime: TimeIndexEntry
	"""
	List all time entries present in this history.
	"""
	list: [TimeIndexEntry!]!
	"""
	List all time entries present in this history in reverse order.
	"""
	listRev: [TimeIndexEntry!]!
	"""
	Fetch one page of TimeIndexEntry entries with a number of items up to a specified limit,
	optionally offset by a specified amount. The page_index sets the number of pages to skip (defaults to 0).
	
	For example, if page(5, 2, 1) is called, a page with 5 items, offset by 11 items (2 pages of 5 + 1),
	will be returned.
	"""
	page(limit: Int!, offset: Int, pageIndex: Int): [TimeIndexEntry!]!
	"""
	Fetch one page of TimeIndexEntry entries with a number of items up to a specified limit,
	optionally offset by a specified amount. The page_index sets the number of pages to skip (defaults to 0).
	
	For example, if page_rev(5, 2, 1) is called, a page with 5 items, offset by 11 items (2 pages of 5 + 1),
	will be returned.
	"""
	pageRev(limit: Int!, offset: Int, pageIndex: Int): [TimeIndexEntry!]!
	"""
	Returns True if the history is empty.
	"""
	isEmpty: Boolean!
	"""
	Get the number of entries contained in the history.
	"""
	count: Int!
	"""
	Returns a HistoryTimestamp object which accesses timestamps as Unix epochs in milliseconds
	instead of TimeIndexEntry entries.
	"""
	timestamps: HistoryTimestamp!
	"""
	Returns a HistoryDateTime object which accesses datetimes instead of TimeIndexEntry entries.
	Useful for converting millisecond timestamps into easily readable datetime strings.
	Optionally, a format string can be passed to format the output. Defaults to RFC 3339 if not provided (e.g., "2023-12-25T10:30:45.123Z").
	Refer to chrono::format::strftime for formatting specifiers and escape sequences.
	"""
	datetimes(formatString: String): HistoryDateTime!
	"""
	Returns a HistorySecondaryIndex object which accesses secondary indices of TimeIndexEntry entries.
	They are used for ordering within the same timestamp.
	"""
	secondaryIndex: HistorySecondaryIndex!
	"""
	Returns an Intervals object which calculates the intervals between consecutive TimeIndexEntry timestamps.
	"""
	intervals: Intervals!
}

"""
History object that provides access to datetimes instead of `TimeIndexEntry` entries.
"""
type HistoryDateTime {
	"""
	List all datetimes formatted as strings.
	If filter_broken is set to True, time conversion errors will be ignored. If set to False, a TimeError
	will be raised on time conversion error. Defaults to False.
	"""
	list(filterBroken: Boolean): [String!]!
	"""
	List all datetimes formatted as strings in reverse chronological order.
	If filter_broken is set to True, time conversion errors will be ignored. If set to False, a TimeError
	will be raised on time conversion error. Defaults to False.
	"""
	listRev(filterBroken: Boolean): [String!]!
	"""
	Fetch one page of datetimes formatted as string with a number of items up to a specified limit,
	optionally offset by a specified amount. The page_index sets the number of pages to skip (defaults to 0).
	If filter_broken is set to True, time conversion errors will be ignored. If set to False, a TimeError
	will be raised on time conversion error. Defaults to False.
	
	For example, if page(5, 2, 1) is called, a page with 5 items, offset by 11 items (2 pages of 5 + 1),
	will be returned.
	"""
	page(limit: Int!, offset: Int, pageIndex: Int, filterBroken: Boolean): [String!]!
	"""
	Fetch one page of datetimes formatted as string in reverse chronological order with a number of items up to a specified limit,
	optionally offset by a specified amount. The page_index sets the number of pages to skip (defaults to 0).
	If filter_broken is set to True, time conversion errors will be ignored. If set to False, a TimeError
	will be raised on time conversion error. Defaults to False.
	
	For example, if page_rev(5, 2, 1) is called, a page with 5 items, offset by 11 items (2 pages of 5 + 1),
	will be returned.
	"""
	pageRev(limit: Int!, offset: Int, pageIndex: Int, filterBroken: Boolean): [String!]!
}

"""
History object that provides access to secondary indices instead of `TimeIndexEntry` entries.
"""
type HistorySecondaryIndex {
	"""
	List secondary indices.
	"""
	list: [Int!]!
	"""
	List secondary indices in reverse order.
	"""
	listRev: [Int!]!
	"""
	Fetch one page of secondary indices with a number of items up to a specified limit,
	optionally offset by a specified amount. The page_index sets the number of pages to skip (defaults to 0).
	
	For example, if page(5, 2, 1) is called, a page with 5 items, offset by 11 items (2 pages of 5 + 1),
	will be returned.
	"""
	page(limit: Int!, offset: Int, pageIndex: Int): [Int!]!
	"""
	Fetch one page of secondary indices in reverse chronological order with a number of items up to a specified limit,
	optionally offset by a specified amount. The page_index sets the number of pages to skip (defaults to 0).
	
	For example, if page_rev(5, 2, 1) is called, a page with 5 items, offset by 11 items (2 pages of 5 + 1),
	will be returned.
	"""
	pageRev(limit: Int!, offset: Int, pageIndex: Int): [Int!]!
}

"""
History object that provides access to timestamps (as Unix epochs in milliseconds) instead of `TimeIndexEntry` entries.
"""
type HistoryTimestamp {
	"""
	List all timestamps.
	"""
	list: [Int!]!
	"""
	List all timestamps in reverse order.
	"""
	listRev: [Int!]!
	"""
	Fetch one page of timestamps with a number of items up to a specified limit, optionally offset by a specified amount.
	The page_index sets the number of pages to skip (defaults to 0).
	
	For example, if page(5, 2, 1) is called, a page with 5 items, offset by 11 items (2 pages of 5 + 1),
	will be returned.
	"""
	page(limit: Int!, offset: Int, pageIndex: Int): [Int!]!
	"""
	Fetch one page of timestamps in reverse order with a number of items up to a specified limit,
	optionally offset by a specified amount. The page_index sets the number of pages to skip (defaults to 0).
	
	For example, if page_rev(5, 2, 1) is called, a page with 5 items, offset by 11 items (2 pages of 5 + 1),
	will be returned.
	"""
	pageRev(limit: Int!, offset: Int, pageIndex: Int): [Int!]!
}


type IndexSpec {
	"""
	Returns node metadata.
	"""
	nodeMetadata: [String!]!
	"""
	Returns node properties.
	"""
	nodeProperties: [String!]!
	"""
	Returns edge metadata.
	"""
	edgeMetadata: [String!]!
	"""
	Returns edge properties.
	"""
	edgeProperties: [String!]!
}

input IndexSpecInput {
	"""
	Node properties.
	"""
	nodeProps: PropsInput!
	"""
	Edge properties.
	"""
	edgeProps: PropsInput!
}

"""
Input for indexed time entries.
"""
input IndexedTimeInput {
	"""
	Simple time input. Either a timestamp (int) or a DateTime formatted string.
	"""
	time: SimpleTimeInput!
	"""
	Secondary index.
	"""
	secondaryIndex: Int!
}

input InputEdge {
	"""
	Source node.
	"""
	src: String!
	"""
	Destination node.
	"""
	dst: String!
}


"""
Provides access to the intervals between temporal entries of an object.
"""
type Intervals {
	"""
	List time intervals between consecutive timestamps in milliseconds.
	"""
	list: [Int!]!
	"""
	List millisecond time intervals between consecutive timestamps in reverse order.
	"""
	listRev: [Int!]!
	"""
	Fetch one page of intervals between consecutive timestamps with a number of items up to a specified limit,
	optionally offset by a specified amount. The page_index sets the number of pages to skip (defaults to 0).
	
	For example, if page(5, 2, 1) is called, a page with 5 items, offset by 11 items (2 pages of 5 + 1),
	will be returned.
	"""
	page(limit: Int!, offset: Int, pageIndex: Int): [Int!]!
	"""
	Fetch one page of intervals between consecutive timestamps in reverse order with a number of items up to a specified limit,
	optionally offset by a specified amount. The page_index sets the number of pages to skip (defaults to 0).
	
	For example, if page(5, 2, 1) is called, a page with 5 items, offset by 11 items (2 pages of 5 + 1),
	will be returned.
	"""
	pageRev(limit: Int!, offset: Int, pageIndex: Int): [Int!]!
	"""
	Compute the mean interval between consecutive timestamps. Returns None if fewer than 1 timestamp.
	"""
	mean: Float
	"""
	Compute the median interval between consecutive timestamps. Returns None if fewer than 1 timestamp.
	"""
	median: Int
	"""
	Compute the maximum interval between consecutive timestamps. Returns None if fewer than 1 timestamp.
	"""
	max: Int
	"""
	Compute the minimum interval between consecutive timestamps. Returns None if fewer than 1 timestamp.
	"""
	min: Int
}

type LayerSchema {
	"""
	Returns the name of the layer with this schema
	"""
	name: String!
	"""
	Returns the list of edge schemas for this edge layer
	"""
	edges: [EdgeSchema!]!
}

type MetaGraph {
	"""
	Returns the graph name.
	"""
	name: String
	"""
	Returns path of graph.
	"""
	path: String!
	"""
	Returns the timestamp for the creation of the graph.
	"""
	created: Int!
	"""
	Returns the graph's last opened timestamp according to system time.
	"""
	lastOpened: Int!
	"""
	Returns the graph's last updated timestamp.
	"""
	lastUpdated: Int!
	"""
	Returns the number of nodes in the graph.
	"""
	nodeCount: Int!
	"""
	Returns the number of edges in the graph.
	"""
	edgeCount: Int!
	"""
	Returns the metadata of the graph.
	"""
	metadata: [Property!]!
}

type Metadata {
	"""
	Get metadata value matching the specified key.
	"""
	get(key: String!): Property
	"""
	/// Check if the key is in the metadata.
	"""
	contains(key: String!): Boolean!
	"""
	Return all metadata keys.
	"""
	keys: [String!]!
	"""
	/// Return all metadata values.
	"""
	values(keys: [String!]): [Property!]!
}

input MetadataFilterExpr {
	"""
	Node metadata to compare against.
	"""
	name: String!
	"""
	Operator.
	"""
	operator: Operator!
	"""
	Value.
	"""
	value: Value
}

type MutRoot {
	"""
	Returns a collection of mutation plugins.
	"""
	plugins: MutationPlugin!
	"""
	Delete graph from a path on the server.
	"""
	deleteGraph(path: String!): Boolean!
	"""
	Creates a new graph.
	"""
	newGraph(path: String!, graphType: GraphType!): Boolean!
	"""
	Move graph from a path path on the server to a new_path on the server.
	
	If namespace is not provided, it will be set to the current working directory.
	This applies to both the graph namespace and new graph namespace.
	"""
	moveGraph(path: String!, newPath: String!): Boolean!
	"""
	Copy graph from a path path on the server to a new_path on the server.
	
	If namespace is not provided, it will be set to the current working directory.
	This applies to both the graph namespace and new graph namespace.
	"""
	copyGraph(path: String!, newPath: String!): Boolean!
	"""
	Upload a graph file from a path on the client using GQL multipart uploading.
	
	Returns::
	name of the new graph
	"""
	uploadGraph(path: String!, graph: Upload!, overwrite: Boolean!): String!
	"""
	Send graph bincode as base64 encoded string.
	
	Returns::
	path of the new graph
	"""
	sendGraph(path: String!, graph: String!, overwrite: Boolean!): String!
	"""
	Returns a subgraph given a set of nodes from an existing graph in the server.
	
	Returns::
	name of the new graph
	"""
	createSubgraph(parentPath: String!, nodes: [String!]!, newPath: String!, overwrite: Boolean!): String!
	"""
	(Experimental) Creates search index.
	"""
	createIndex(path: String!, indexSpec: IndexSpecInput, inRam: Boolean!): Boolean!
}

type MutableEdge {
	"""
	Use to check if adding the edge was successful.
	"""
	success: Boolean!
	"""
	Get the non-mutable edge for querying.
	"""
	edge: Edge!
	"""
	Get the mutable source node of the edge.
	"""
	src: MutableNode!
	"""
	Get the mutable destination node of the edge.
	"""
	dst: MutableNode!
	"""
	Mark the edge as deleted at time time.
	"""
	delete(time: Int!, layer: String): Boolean!
	"""
	Add metadata to the edge (errors if the value already exists).
	
	If this is called after add_edge, the layer is inherited from the add_edge and does not
	need to be specified again.
	"""
	addMetadata(properties: [PropertyInput!]!, layer: String): Boolean!
	"""
	Update metadata of the edge (existing values are overwritten).
	
	If this is called after add_edge, the layer is inherited from the add_edge and does not
	need to be specified again.
	"""
	updateMetadata(properties: [PropertyInput!]!, layer: String): Boolean!
	"""
	Add temporal property updates to the edge.
	
	If this is called after add_edge, the layer is inherited from the add_edge and does not
	need to be specified again.
	"""
	addUpdates(time: Int!, properties: [PropertyInput!], layer: String): Boolean!
}

type MutableGraph {
	"""
	Get the non-mutable graph.
	"""
	graph: Graph!
	"""
	Get mutable existing node.
	"""
	node(name: String!): MutableNode
	"""
	Add a new node or add updates to an existing node.
	"""
	addNode(time: Int!, name: String!, properties: [PropertyInput!], nodeType: String): MutableNode!
	"""
	Create a new node or fail if it already exists.
	"""
	createNode(time: Int!, name: String!, properties: [PropertyInput!], nodeType: String): MutableNode!
	"""
	Add a batch of nodes.
	"""
	addNodes(nodes: [NodeAddition!]!): Boolean!
	"""
	Get a mutable existing edge.
	"""
	edge(src: String!, dst: String!): MutableEdge
	"""
	Add a new edge or add updates to an existing edge.
	"""
	addEdge(time: Int!, src: String!, dst: String!, properties: [PropertyInput!], layer: String): MutableEdge!
	"""
	Add a batch of edges.
	"""
	addEdges(edges: [EdgeAddition!]!): Boolean!
	"""
	Mark an edge as deleted (creates the edge if it did not exist).
	"""
	deleteEdge(time: Int!, src: String!, dst: String!, layer: String): MutableEdge!
	"""
	Add temporal properties to graph.
	"""
	addProperties(t: Int!, properties: [PropertyInput!]!): Boolean!
	"""
	Add metadata to graph (errors if the property already exists).
	"""
	addMetadata(properties: [PropertyInput!]!): Boolean!
	"""
	Update metadata of the graph (overwrites existing values).
	"""
	updateMetadata(properties: [PropertyInput!]!): Boolean!
}

type MutableNode {
	"""
	Use to check if adding the node was successful.
	"""
	success: Boolean!
	"""
	Get the non-mutable Node.
	"""
	node: Node!
	"""
	Add metadata to the node (errors if the property already exists).
	"""
	addMetadata(properties: [PropertyInput!]!): Boolean!
	"""
	Set the node type (errors if the node already has a non-default type).
	"""
	setNodeType(newType: String!): Boolean!
	"""
	Update metadata of the node (overwrites existing property values).
	"""
	updateMetadata(properties: [PropertyInput!]!): Boolean!
	"""
	Add temporal property updates to the node.
	"""
	addUpdates(time: Int!, properties: [PropertyInput!]): Boolean!
}

type MutationPlugin {
	NoOps: String!
}

type Namespace {
	graphs: CollectionOfMetaGraph!
	path: String!
	parent: Namespace
	children: CollectionOfNamespace!
	items: CollectionOfNamespacedItem!
}

union NamespacedItem = Namespace | MetaGraph

"""
Raphtory graph node.
"""
type Node {
	"""
	Returns the unique id of the node.
	"""
	id: String!
	"""
	Returns the name of the node.
	"""
	name: String!
	"""
	Return a view of the node containing only the default layer.
	"""
	defaultLayer: Node!
	"""
	Return a view of node containing all layers specified.
	"""
	layers(names: [String!]!): Node!
	"""
	Returns a collection containing nodes belonging to all layers except the excluded list of layers.
	"""
	excludeLayers(names: [String!]!): Node!
	"""
	Returns a collection containing nodes belonging to the specified layer.
	"""
	layer(name: String!): Node!
	"""
	Returns a collection containing nodes belonging to all layers except the excluded layer.
	"""
	excludeLayer(name: String!): Node!
	"""
	Creates a WindowSet with the specified window size and optional step using a rolling window.
	
	Returns a collection of collections. This means that item in the window set is a collection of nodes.
	"""
	rolling(window: WindowDuration!, step: WindowDuration): NodeWindowSet!
	"""
	Creates a WindowSet with the specified step size using an expanding window.
	"""
	expanding(step: WindowDuration!): NodeWindowSet!
	"""
	Create a view of the node including all events between the specified start (inclusive) and end (exclusive).
	"""
	window(start: TimeInput!, end: TimeInput!): Node!
	"""
	Create a view of the node including all events at a specified time.
	"""
	at(time: TimeInput!): Node!
	"""
	Create a view of the node including all events at the latest time.
	"""
	latest: Node!
	"""
	Create a view of the node including all events that are valid at the specified time.
	"""
	snapshotAt(time: TimeInput!): Node!
	"""
	Create a view of the node including all events that are valid at the latest time.
	"""
	snapshotLatest: Node!
	"""
	Create a view of the node including all events before specified end time (exclusive).
	"""
	before(time: TimeInput!): Node!
	"""
	Create a view of the node including all events after the specified start time (exclusive).
	"""
	after(time: TimeInput!): Node!
	"""
	Shrink a Window to a specified start and end time, if these are earlier and later than the current start and end respectively.
	"""
	shrinkWindow(start: TimeInput!, end: TimeInput!): Node!
	"""
	Set the start of the window to the larger of a specified start time and self.start().
	"""
	shrinkStart(start: TimeInput!): Node!
	"""
	Set the end of the window to the smaller of a specified end and self.end().
	"""
	shrinkEnd(end: TimeInput!): Node!
	applyViews(views: [NodeViewCollection!]!): Node!
	"""
	Returns the earliest time that the node exists.
	"""
	earliestTime: TimeIndexEntry
	"""
	Returns the time of the first update made to the node.
	"""
	firstUpdate: TimeIndexEntry
	"""
	Returns the latest time that the node exists.
	"""
	latestTime: TimeIndexEntry
	"""
	Returns the time of the last update made to the node.
	"""
	lastUpdate: TimeIndexEntry
	"""
	Gets the start time for the window. Errors if there is no window.
	"""
	start: TimeIndexEntry
	"""
	Gets the end time for the window. Errors if there is no window.
	"""
	end: TimeIndexEntry
	"""
	Returns a history object for the node, with time entries for node additions and changes made to node.
	"""
	history: History!
	"""
	Get the number of edge events for this node.
	"""
	edgeHistoryCount: Int!
	"""
	Check if the node is active and it's history is not empty.
	"""
	isActive: Boolean!
	"""
	Returns the type of node.
	"""
	nodeType: String
	"""
	Returns the properties of the node.
	"""
	properties: Properties!
	"""
	Returns the metadata of the node.
	"""
	metadata: Metadata!
	"""
	Returns the number of unique counter parties for this node.
	"""
	degree: Int!
	"""
	Returns the number edges with this node as the source.
	"""
	outDegree: Int!
	"""
	Returns the number edges with this node as the destination.
	"""
	inDegree: Int!
	inComponent: Nodes!
	outComponent: Nodes!
	"""
	Returns all connected edges.
	"""
	edges: Edges!
	"""
	Returns outgoing edges.
	"""
	outEdges: Edges!
	"""
	Returns incoming edges.
	"""
	inEdges: Edges!
	"""
	Returns neighbouring nodes.
	"""
	neighbours: PathFromNode!
	"""
	Returns the number of neighbours that have at least one in-going edge to this node.
	"""
	inNeighbours: PathFromNode!
	"""
	Returns the number of neighbours that have at least one out-going edge from this node.
	"""
	outNeighbours: PathFromNode!
	nodeFilter(filter: NodeFilter!): Node!
}

input NodeAddition {
	"""
	Name.
	"""
	name: String!
	"""
	Node type.
	"""
	nodeType: String
	"""
	Metadata.
	"""
	metadata: [PropertyInput!]
	"""
	Updates.
	"""
	updates: [TemporalPropertyInput!]
}

enum NodeField {
	"""
	Node name.
	"""
	NODE_NAME
	"""
	Node type.
	"""
	NODE_TYPE
}

input NodeFieldFilter {
	"""
	Node component to compare against.
	"""
	field: NodeField!
	"""
	Operator filter.
	"""
	operator: Operator!
	"""
	Value filter.
	"""
	value: Value!
}

input NodeFilter @oneOf {
	"""
	Node filter.
	"""
	node: NodeFieldFilter
	"""
	Property filter.
	"""
	property: PropertyFilterExpr
	"""
	Metadata filter.
	"""
	metadata: MetadataFilterExpr
	"""
	Temporal property filter.
	"""
	temporalProperty: TemporalPropertyFilterExpr
	"""
	AND operator.
	"""
	and: [NodeFilter!]
	"""
	OR operator.
	"""
	or: [NodeFilter!]
	"""
	NOT operator.
	"""
	not: NodeFilter
}

type NodeSchema {
	typeName: String!
	"""
	Returns the list of property schemas for this node
	"""
	properties: [PropertySchema!]!
	metadata: [PropertySchema!]!
}

input NodeSortBy {
	"""
	Reverse order
	"""
	reverse: Boolean
	"""
	Unique Id
	"""
	id: Boolean
	"""
	Time
	"""
	time: SortByTime
	"""
	Property
	"""
	property: String
}

input NodeViewCollection @oneOf {
	"""
	Contains only the default layer.
	"""
	defaultLayer: Boolean
	"""
	View at the latest time.
	"""
	latest: Boolean
	"""
	Snapshot at latest time.
	"""
	snapshotLatest: Boolean
	"""
	Snapshot at specified time.
	"""
	snapshotAt: TimeInput
	"""
	List of included layers.
	"""
	layers: [String!]
	"""
	List of excluded layers.
	"""
	excludeLayers: [String!]
	"""
	Single included layer.
	"""
	layer: String
	"""
	Single excluded layer.
	"""
	excludeLayer: String
	"""
	Window between a start and end time.
	"""
	window: Window
	"""
	View at a specified time.
	"""
	at: TimeInput
	"""
	View before a specified time (end exclusive).
	"""
	before: TimeInput
	"""
	View after a specified time (start exclusive).
	"""
	after: TimeInput
	"""
	Shrink a Window to a specified start and end time.
	"""
	shrinkWindow: Window
	"""
	Set the window start to a specified time.
	"""
	shrinkStart: TimeInput
	"""
	Set the window end to a specified time.
	"""
	shrinkEnd: TimeInput
	"""
	Node filter.
	"""
	nodeFilter: NodeFilter
}

type NodeWindowSet {
	count: Int!
	"""
	Fetch one page with a number of items up to a specified limit, optionally offset by a specified amount.
	The page_index sets the number of pages to skip (defaults to 0).
	
	For example, if page(5, 2, 1) is called, a page with 5 items, offset by 11 items (2 pages of 5 + 1),
	will be returned.
	"""
	page(limit: Int!, offset: Int, pageIndex: Int): [Node!]!
	list: [Node!]!
}

type Nodes {
	"""
	Return a view of the nodes containing only the default edge layer.
	"""
	defaultLayer: Nodes!
	"""
	Return a view of the nodes containing all layers specified.
	"""
	layers(names: [String!]!): Nodes!
	"""
	Return a view of the nodes containing all layers except those specified.
	"""
	excludeLayers(names: [String!]!): Nodes!
	"""
	Return a view of the nodes containing the specified layer.
	"""
	layer(name: String!): Nodes!
	"""
	Return a view of the nodes containing all layers except those specified.
	"""
	excludeLayer(name: String!): Nodes!
	"""
	Creates a WindowSet with the specified window size and optional step using a rolling window.
	"""
	rolling(window: WindowDuration!, step: WindowDuration): NodesWindowSet!
	"""
	Creates a WindowSet with the specified step size using an expanding window.
	"""
	expanding(step: WindowDuration!): NodesWindowSet!
	"""
	Create a view of the node including all events between the specified start (inclusive) and end (exclusive).
	"""
	window(start: TimeInput!, end: TimeInput!): Nodes!
	"""
	Create a view of the nodes including all events at a specified time.
	"""
	at(time: TimeInput!): Nodes!
	"""
	Create a view of the nodes including all events at the latest time.
	"""
	latest: Nodes!
	"""
	Create a view of the nodes including all events that are valid at the specified time.
	"""
	snapshotAt(time: TimeInput!): Nodes!
	"""
	Create a view of the nodes including all events that are valid at the latest time.
	"""
	snapshotLatest: Nodes!
	"""
	Create a view of the nodes including all events before specified end time (exclusive).
	"""
	before(time: TimeInput!): Nodes!
	"""
	Create a view of the nodes including all events after the specified start time (exclusive).
	"""
	after(time: TimeInput!): Nodes!
	"""
	Shrink both the start and end of the window.
	"""
	shrinkWindow(start: TimeInput!, end: TimeInput!): Nodes!
	"""
	Set the start of the window to the larger of a specified start time and self.start().
	"""
	shrinkStart(start: TimeInput!): Nodes!
	"""
	Set the end of the window to the smaller of a specified end and self.end().
	"""
	shrinkEnd(end: TimeInput!): Nodes!
	"""
	Filter nodes by node type.
	"""
	typeFilter(nodeTypes: [String!]!): Nodes!
	"""
	Returns a view of the node types.
	"""
	nodeFilter(filter: NodeFilter!): Nodes!
	applyViews(views: [NodesViewCollection!]!): Nodes!
	sorted(sortBys: [NodeSortBy!]!): Nodes!
	"""
	Returns the start time of the window. Errors if there is no window.
	"""
	start: TimeIndexEntry
	"""
	Returns the end time of the window. Errors if there is no window.
	"""
	end: TimeIndexEntry
	count: Int!
	"""
	Fetch one page with a number of items up to a specified limit, optionally offset by a specified amount.
	The page_index sets the number of pages to skip (defaults to 0).
	
	For example, if page(5, 2, 1) is called, a page with 5 items, offset by 11 items (2 pages of 5 + 1),
	will be returned.
	"""
	page(limit: Int!, offset: Int, pageIndex: Int): [Node!]!
	list: [Node!]!
	"""
	Returns a view of the node ids.
	"""
	ids: [String!]!
}

input NodesViewCollection @oneOf {
	"""
	Contains only the default layer.
	"""
	defaultLayer: Boolean
	"""
	View at the latest time.
	"""
	latest: Boolean
	"""
	Snapshot at latest time.
	"""
	snapshotLatest: Boolean
	"""
	List of included layers.
	"""
	layers: [String!]
	"""
	List of excluded layers.
	"""
	excludeLayers: [String!]
	"""
	Single included layer.
	"""
	layer: String
	"""
	Single excluded layer.
	"""
	excludeLayer: String
	"""
	Window between a start and end time.
	"""
	window: Window
	"""
	View at a specified time.
	"""
	at: TimeInput
	"""
	Snapshot at specified time.
	"""
	snapshotAt: TimeInput
	"""
	View before a specified time (end exclusive).
	"""
	before: TimeInput
	"""
	View after a specified time (start exclusive).
	"""
	after: TimeInput
	"""
	Shrink a Window to a specified start and end time.
	"""
	shrinkWindow: Window
	"""
	Set the window start to a specified time.
	"""
	shrinkStart: TimeInput
	"""
	Set the window end to a specified time.
	"""
	shrinkEnd: TimeInput
	"""
	Node filter.
	"""
	nodeFilter: NodeFilter
	"""
	List of types.
	"""
	typeFilter: [String!]
}

type NodesWindowSet {
	count: Int!
	"""
	Fetch one page with a number of items up to a specified limit, optionally offset by a specified amount.
	The page_index sets the number of pages to skip (defaults to 0).
	
	For example, if page(5, 2, 1) is called, a page with 5 items, offset by 11 items (2 pages of 5 + 1),
	will be returned.
	"""
	page(limit: Int!, offset: Int, pageIndex: Int): [Nodes!]!
	list: [Nodes!]!
}

input ObjectEntry {
	"""
	Key.
	"""
	key: String!
	"""
	Value.
	"""
	value: Value!
}

enum Operator {
	"""
	Equality operator.
	"""
	EQUAL
	"""
	Inequality operator.
	"""
	NOT_EQUAL
	"""
	Greater Than Or Equal operator.
	"""
	GREATER_THAN_OR_EQUAL
	"""
	Less Than Or Equal operator.
	"""
	LESS_THAN_OR_EQUAL
	"""
	Greater Than operator.
	"""
	GREATER_THAN
	"""
	Less Than operator.
	"""
	LESS_THAN
	"""
	Is None operator.
	"""
	IS_NONE
	"""
	Is Some operator.
	"""
	IS_SOME
	"""
	Is In operator.
	"""
	IS_IN
	"""
	Is Not In operator.
	"""
	IS_NOT_IN
	"""
	Contains operator.
	"""
	CONTAINS
	"""
	Not Contains operator.
	"""
	NOT_CONTAINS
}

"""
PageRank score.
"""
type PagerankOutput {
	name: String!
	rank: Float!
}

type PathFromNode {
	"""
	Returns a view of PathFromNode containing the specified layer, errors if the layer does not exist.
	"""
	layers(names: [String!]!): PathFromNode!
	"""
	Return a view of PathFromNode containing all layers except the specified excluded layers, errors if any of the layers do not exist.
	"""
	excludeLayers(names: [String!]!): PathFromNode!
	"""
	Return a view of PathFromNode containing the layer specified layer, errors if the layer does not exist.
	"""
	layer(name: String!): PathFromNode!
	"""
	Return a view of PathFromNode containing all layers except the specified excluded layers, errors if any of the layers do not exist.
	"""
	excludeLayer(name: String!): PathFromNode!
	"""
	Creates a WindowSet with the given window size and optional step using a rolling window.
	"""
	rolling(window: WindowDuration!, step: WindowDuration): PathFromNodeWindowSet!
	"""
	Creates a WindowSet with the given step size using an expanding window.
	"""
	expanding(step: WindowDuration!): PathFromNodeWindowSet!
	"""
	Create a view of the PathFromNode including all events between a specified start (inclusive) and end (exclusive).
	"""
	window(start: TimeInput!, end: TimeInput!): PathFromNode!
	"""
	Create a view of the PathFromNode including all events at time.
	"""
	at(time: TimeInput!): PathFromNode!
	"""
	Create a view of the PathFromNode including all events that are valid at the latest time.
	"""
	snapshotLatest: PathFromNode!
	"""
	Create a view of the PathFromNode including all events that are valid at the specified time.
	"""
	snapshotAt(time: TimeInput!): PathFromNode!
	"""
	Create a view of the PathFromNode including all events at the latest time.
	"""
	latest: PathFromNode!
	"""
	Create a view of the PathFromNode including all events before the specified end (exclusive).
	"""
	before(time: TimeInput!): PathFromNode!
	"""
	Create a view of the PathFromNode including all events after the specified start (exclusive).
	"""
	after(time: TimeInput!): PathFromNode!
	"""
	Shrink both the start and end of the window.
	"""
	shrinkWindow(start: TimeInput!, end: TimeInput!): PathFromNode!
	"""
	Set the start of the window to the larger of the specified start and self.start().
	"""
	shrinkStart(start: TimeInput!): PathFromNode!
	"""
	Set the end of the window to the smaller of the specified end and self.end().
	"""
	shrinkEnd(end: TimeInput!): PathFromNode!
	"""
	Filter nodes by type.
	"""
	typeFilter(nodeTypes: [String!]!): PathFromNode!
	"""
	Returns the earliest time that this PathFromNode is valid or None if the PathFromNode is valid for all times.
	"""
	start: TimeIndexEntry
	"""
	Returns the latest time that this PathFromNode is valid or None if the PathFromNode is valid for all times.
	"""
	end: TimeIndexEntry
	count: Int!
	"""
	Fetch one page with a number of items up to a specified limit, optionally offset by a specified amount.
	The page_index sets the number of pages to skip (defaults to 0).
	
	For example, if page(5, 2, 1) is called, a page with 5 items, offset by 11 items (2 pages of 5 + 1),
	will be returned.
	"""
	page(limit: Int!, offset: Int, pageIndex: Int): [Node!]!
	list: [Node!]!
	"""
	Returns the node ids.
	"""
	ids: [String!]!
	"""
	Takes a specified selection of views and applies them in given order.
	"""
	applyViews(views: [PathFromNodeViewCollection!]!): PathFromNode!
}

input PathFromNodeViewCollection @oneOf {
	"""
	Latest time.
	"""
	latest: Boolean
	"""
	Latest snapshot.
	"""
	snapshotLatest: Boolean
	"""
	Time.
	"""
	snapshotAt: TimeInput
	"""
	List of layers.
	"""
	layers: [String!]
	"""
	List of excluded layers.
	"""
	excludeLayers: [String!]
	"""
	Single layer.
	"""
	layer: String
	"""
	Single layer to exclude.
	"""
	excludeLayer: String
	"""
	Window between a start and end time.
	"""
	window: Window
	"""
	View at a specified time.
	"""
	at: TimeInput
	"""
	View before a specified time (end exclusive).
	"""
	before: TimeInput
	"""
	View after a specified time (start exclusive).
	"""
	after: TimeInput
	"""
	Shrink a Window to a specified start and end time.
	"""
	shrinkWindow: Window
	"""
	Set the window start to a specified time.
	"""
	shrinkStart: TimeInput
	"""
	Set the window end to a specified time.
	"""
	shrinkEnd: TimeInput
}

type PathFromNodeWindowSet {
	count: Int!
	"""
	Fetch one page with a number of items up to a specified limit, optionally offset by a specified amount.
	The page_index sets the number of pages to skip (defaults to 0).
	
	For example, if page(5, 2, 1) is called, a page with 5 items, offset by 11 items (2 pages of 5 + 1),
	will be returned.
	"""
	page(limit: Int!, offset: Int, pageIndex: Int): [PathFromNode!]!
	list: [PathFromNode!]!
}

type Properties {
	"""
	Get property value matching the specified key.
	"""
	get(key: String!): Property
	"""
	Check if the key is in the properties.
	"""
	contains(key: String!): Boolean!
	"""
	Return all property keys.
	"""
	keys: [String!]!
	"""
	Return all property values.
	"""
	values(keys: [String!]): [Property!]!
	temporal: TemporalProperties!
}

type Property {
	key: String!
	asString: String!
	value: PropertyOutput!
}

input PropertyFilterExpr {
	"""
	Node property to compare against.
	"""
	name: String!
	"""
	Operator.
	"""
	operator: Operator!
	"""
	Value.
	"""
	value: Value
}

input PropertyInput {
	"""
	Key.
	"""
	key: String!
	"""
	Value.
	"""
	value: Value!
}

scalar PropertyOutput

type PropertySchema {
	key: String!
	propertyType: String!
	variants: [String!]!
}

type PropertyTuple {
	time: TimeIndexEntry!
	asString: String!
	value: PropertyOutput!
}

input PropsInput @oneOf {
	"""
	All properties and metadata.
	"""
	all: AllPropertySpec
	"""
	Some properties and metadata.
	"""
	some: SomePropertySpec
}

type QueryPlugin {
	NoOps: String!
}

type QueryRoot {
	"""
	Hello world demo
	"""
	hello: String!
	"""
	Returns a graph
	"""
	graph(path: String!): Graph!
	"""
	Update graph query, has side effects to update graph state
	
	Returns:: GqlMutableGraph
	"""
	updateGraph(path: String!): MutableGraph!
	"""
	Create vectorised graph in the format used for queries
	
	Returns:: GqlVectorisedGraph
	"""
	vectorisedGraph(path: String!): VectorisedGraph
	"""
	Returns all namespaces using recursive search
	
	Returns::  List of namespaces on root
	"""
	namespaces: CollectionOfNamespace!
	"""
	Returns a specific namespace at a given path
	
	Returns:: Namespace or error if no namespace found
	"""
	namespace(path: String!): Namespace!
	"""
	Returns root namespace
	
	Returns::  Root namespace
	"""
	root: Namespace!
	"""
	Returns a plugin.
	"""
	plugins: QueryPlugin!
	"""
	Encodes graph and returns as string
	
	Returns:: Base64 url safe encoded string
	"""
	receiveGraph(path: String!): String!
	version: String!
}

type ShortestPathOutput {
	target: String!
	nodes: [String!]!
}

"""
Input for primary time component. Int or DateTime formatted String.
Valid formats are RFC3339, RFC2822, %Y-%m-%d, %Y-%m-%dT%H:%M:%S%.3f, %Y-%m-%dT%H:%M:%S%,
%Y-%m-%d %H:%M:%S%.3f and %Y-%m-%d %H:%M:%S%.
"""
scalar SimpleTimeInput

input SomePropertySpec {
	"""
	List of metadata.
	"""
	metadata: [String!]!
	"""
	List of properties.
	"""
	properties: [String!]!
}

enum SortByTime {
	"""
	Latest time
	"""
	LATEST
	"""
	Earliest time
	"""
	EARLIEST
}


type TemporalProperties {
	"""
	Get property value matching the specified key.
	"""
	get(key: String!): TemporalProperty
	"""
	Check if the key is in the properties.
	"""
	contains(key: String!): Boolean!
	"""
	Return all property keys.
	"""
	keys: [String!]!
	"""
	Return all property values.
	"""
	values(keys: [String!]): [TemporalProperty!]!
}

type TemporalProperty {
	"""
	Key of a property.
	"""
	key: String!
	history: History!
	"""
	Return the values of the properties.
	"""
	values: [String!]!
	at(t: Int!): String
	latest: String
	unique: [String!]!
	orderedDedupe(latestTime: Boolean!): [PropertyTuple!]!
}

input TemporalPropertyFilterExpr {
	"""
	Name.
	"""
	name: String!
	"""
	Type of temporal property. Choose from: any, latest.
	"""
	temporal: TemporalType!
	"""
	Operator.
	"""
	operator: Operator!
	"""
	Value.
	"""
	value: Value
}

input TemporalPropertyInput {
	"""
	Time.
	"""
	time: Int!
	"""
	Properties.
	"""
	properties: [PropertyInput!]
}

enum TemporalType {
	"""
	Any.
	"""
	ANY
	"""
	Latest.
	"""
	LATEST
}

"""
Time index entry with timestamp and secondary index for ordering within the same timestamp.
"""
type TimeIndexEntry {
	"""
	Get the timestamp in milliseconds since Unix epoch.
	"""
	timestamp: Int!
	"""
	Get the secondary index for the time entry. Used for ordering within the same timestamp.
	"""
	secondaryIndex: Int!
	"""
	Access a datetime representation of the TimeIndexEntry as a String.
	Useful for converting millisecond timestamps into easily readable datetime strings.
	Optionally, a format string can be passed to format the output.
	Defaults to RFC 3339 if not provided (e.g., "2023-12-25T10:30:45.123Z").
	Refer to chrono::format::strftime for formatting specifiers and escape sequences.
	Raises TimeError if a time conversion fails.
	"""
	datetime(formatString: String): String!
}

"""
Input for simple or indexed time entries.
"""
input TimeInput @oneOf {
	"""
	Simple time input. Either a timestamp (int) or a DateTime formatted string.
	"""
	simpleTime: SimpleTimeInput
	"""
	Indexed time input. Allows specifying a secondary index for ordering within the same timestamp.
	"""
	indexedTime: IndexedTimeInput
}

scalar Upload

input Value @oneOf {
	"""
	64 bit unsigned integer.
	"""
	u64: Int
	"""
	64 bit signed integer.
	"""
	i64: Int
	"""
	64 bit float.
	"""
	f64: Float
	"""
	String.
	"""
	str: String
	"""
	Boolean.
	"""
	bool: Boolean
	"""
	List.
	"""
	list: [Value!]
	"""
	Object.
	"""
	object: [ObjectEntry!]
}

type VectorSelection {
	"""
	Returns a list of nodes in the current selection.
	"""
	nodes: [Node!]!
	"""
	Returns a list of edges in the current selection.
	"""
	edges: [Edge!]!
	"""
	Returns a list of documents in the current selection.
	"""
	getDocuments: [Document!]!
	"""
	Adds all the documents associated with the specified nodes to the current selection.
	
	Documents added by this call are assumed to have a score of 0.
	"""
	addNodes(nodes: [String!]!): VectorSelection!
	"""
	Adds all the documents associated with the specified edges to the current selection.
	
	Documents added by this call are assumed to have a score of 0.
	"""
	addEdges(edges: [InputEdge!]!): VectorSelection!
	"""
	Add all the documents a specified number of hops away to the selection.
	
	Two documents A and B are considered to be 1 hop away of each other if they are on the same entity or if they are on the same node and edge pair.
	"""
	expand(hops: Int!, window: Window): VectorSelection!
	"""
	Adds documents, from the set of one hop neighbours to the current selection, to the selection based on their similarity score with the specified query. This function loops so that the set of one hop neighbours expands on each loop and number of documents added is determined by the specified limit.
	"""
	expandEntitiesBySimilarity(query: String!, limit: Int!, window: Window): VectorSelection!
	"""
	Add the adjacent nodes with higher score for query to the selection up to a specified limit. This function loops like expand_entities_by_similarity but is restricted to nodes.
	"""
	expandNodesBySimilarity(query: String!, limit: Int!, window: Window): VectorSelection!
	"""
	Add the adjacent edges with higher score for query to the selection up to a specified limit. This function loops like expand_entities_by_similarity but is restricted to edges.
	"""
	expandEdgesBySimilarity(query: String!, limit: Int!, window: Window): VectorSelection!
}

type VectorisedGraph {
	"""
	Returns an empty selection of documents.
	"""
	emptySelection: VectorSelection!
	"""
	Search the top scoring entities according to a specified query returning no more than a specified limit of entities.
	"""
<<<<<<< HEAD
	entitiesBySimilarity(query: String!, limit: Int!, window: VectorisedGraphWindow): GqlVectorSelection!
	"""
	Search the top scoring nodes according to a specified query returning no more than a specified limit of nodes.
	"""
	nodesBySimilarity(query: String!, limit: Int!, window: VectorisedGraphWindow): GqlVectorSelection!
	"""
	Search the top scoring edges according to a specified query returning no more than a specified limit of edges.
	"""
	edgesBySimilarity(query: String!, limit: Int!, window: VectorisedGraphWindow): GqlVectorSelection!
=======
	entitiesBySimilarity(query: String!, limit: Int!, window: Window): VectorSelection!
	"""
	Search the top scoring nodes according to a specified query returning no more than a specified limit of nodes.
	"""
	nodesBySimilarity(query: String!, limit: Int!, window: Window): VectorSelection!
	"""
	Search the top scoring edges according to a specified query returning no more than a specified limit of edges.
	"""
	edgesBySimilarity(query: String!, limit: Int!, window: Window): VectorSelection!
>>>>>>> db0c9716
}

input VectorisedGraphWindow {
	"""
	Start time.
	"""
	start: Int!
	"""
	End time.
	"""
	end: Int!
}

input Window {
	"""
	Window start time.
	"""
	start: TimeInput!
	"""
	Window end time.
	"""
	end: TimeInput!
}

input WindowDuration @oneOf {
	"""
	Duration of window period.
	
	Choose from:
	"""
	duration: String
	"""
	Time.
	"""
	epoch: Int
}

directive @include(if: Boolean!) on FIELD | FRAGMENT_SPREAD | INLINE_FRAGMENT
directive @oneOf on INPUT_OBJECT
directive @skip(if: Boolean!) on FIELD | FRAGMENT_SPREAD | INLINE_FRAGMENT
directive @specifiedBy(url: String!) on SCALAR
schema {
	query: QueryRoot
	mutation: MutRoot
}<|MERGE_RESOLUTION|>--- conflicted
+++ resolved
@@ -657,92 +657,6 @@
 }
 
 
-<<<<<<< HEAD
-"""
-Document in a vector graph
-"""
-type GqlDocument {
-	"""
-	Entity associated with document.
-	"""
-	entity: DocumentEntity!
-	"""
-	Content of the document.
-	"""
-	content: String!
-	"""
-	Similarity score with a specified query
-	"""
-	embedding: [Float!]!
-	score: Float!
-}
-
-type GqlIndexSpec {
-	"""
-	Returns node metadata.
-	"""
-	nodeMetadata: [String!]!
-	"""
-	Returns node properties.
-	"""
-	nodeProperties: [String!]!
-	"""
-	Returns edge metadata.
-	"""
-	edgeMetadata: [String!]!
-	"""
-	Returns edge properties.
-	"""
-	edgeProperties: [String!]!
-}
-
-type GqlVectorSelection {
-	"""
-	Returns a list of nodes in the current selection.
-	"""
-	nodes: [Node!]!
-	"""
-	Returns a list of edges in the current selection.
-	"""
-	edges: [Edge!]!
-	"""
-	Returns a list of documents in the current selection.
-	"""
-	getDocuments: [GqlDocument!]!
-	"""
-	Adds all the documents associated with the specified nodes to the current selection.
-	
-	Documents added by this call are assumed to have a score of 0.
-	"""
-	addNodes(nodes: [String!]!): GqlVectorSelection!
-	"""
-	Adds all the documents associated with the specified edges to the current selection.
-	
-	Documents added by this call are assumed to have a score of 0.
-	"""
-	addEdges(edges: [InputEdge!]!): GqlVectorSelection!
-	"""
-	Add all the documents a specified number of hops away to the selection.
-	
-	Two documents A and B are considered to be 1 hop away of each other if they are on the same entity or if they are on the same node and edge pair.
-	"""
-	expand(hops: Int!, window: VectorisedGraphWindow): GqlVectorSelection!
-	"""
-	Adds documents, from the set of one hop neighbours to the current selection, to the selection based on their similarity score with the specified query. This function loops so that the set of one hop neighbours expands on each loop and number of documents added is determined by the specified limit.
-	"""
-	expandEntitiesBySimilarity(query: String!, limit: Int!, window: VectorisedGraphWindow): GqlVectorSelection!
-	"""
-	Add the adjacent nodes with higher score for query to the selection up to a specified limit. This function loops like expand_entities_by_similarity but is restricted to nodes.
-	"""
-	expandNodesBySimilarity(query: String!, limit: Int!, window: VectorisedGraphWindow): GqlVectorSelection!
-	"""
-	Add the adjacent edges with higher score for query to the selection up to a specified limit. This function loops like expand_entities_by_similarity but is restricted to edges.
-	"""
-	expandEdgesBySimilarity(query: String!, limit: Int!, window: VectorisedGraphWindow): GqlVectorSelection!
-}
-
-=======
->>>>>>> db0c9716
 type Graph {
 	"""
 	Returns the names of all layers in the graphview.
@@ -1109,7 +1023,7 @@
 	"""
 	Fetch one page of TimeIndexEntry entries with a number of items up to a specified limit,
 	optionally offset by a specified amount. The page_index sets the number of pages to skip (defaults to 0).
-	
+
 	For example, if page(5, 2, 1) is called, a page with 5 items, offset by 11 items (2 pages of 5 + 1),
 	will be returned.
 	"""
@@ -1117,7 +1031,7 @@
 	"""
 	Fetch one page of TimeIndexEntry entries with a number of items up to a specified limit,
 	optionally offset by a specified amount. The page_index sets the number of pages to skip (defaults to 0).
-	
+
 	For example, if page_rev(5, 2, 1) is called, a page with 5 items, offset by 11 items (2 pages of 5 + 1),
 	will be returned.
 	"""
@@ -1174,7 +1088,7 @@
 	optionally offset by a specified amount. The page_index sets the number of pages to skip (defaults to 0).
 	If filter_broken is set to True, time conversion errors will be ignored. If set to False, a TimeError
 	will be raised on time conversion error. Defaults to False.
-	
+
 	For example, if page(5, 2, 1) is called, a page with 5 items, offset by 11 items (2 pages of 5 + 1),
 	will be returned.
 	"""
@@ -1184,7 +1098,7 @@
 	optionally offset by a specified amount. The page_index sets the number of pages to skip (defaults to 0).
 	If filter_broken is set to True, time conversion errors will be ignored. If set to False, a TimeError
 	will be raised on time conversion error. Defaults to False.
-	
+
 	For example, if page_rev(5, 2, 1) is called, a page with 5 items, offset by 11 items (2 pages of 5 + 1),
 	will be returned.
 	"""
@@ -1206,7 +1120,7 @@
 	"""
 	Fetch one page of secondary indices with a number of items up to a specified limit,
 	optionally offset by a specified amount. The page_index sets the number of pages to skip (defaults to 0).
-	
+
 	For example, if page(5, 2, 1) is called, a page with 5 items, offset by 11 items (2 pages of 5 + 1),
 	will be returned.
 	"""
@@ -1214,7 +1128,7 @@
 	"""
 	Fetch one page of secondary indices in reverse chronological order with a number of items up to a specified limit,
 	optionally offset by a specified amount. The page_index sets the number of pages to skip (defaults to 0).
-	
+
 	For example, if page_rev(5, 2, 1) is called, a page with 5 items, offset by 11 items (2 pages of 5 + 1),
 	will be returned.
 	"""
@@ -1236,7 +1150,7 @@
 	"""
 	Fetch one page of timestamps with a number of items up to a specified limit, optionally offset by a specified amount.
 	The page_index sets the number of pages to skip (defaults to 0).
-	
+
 	For example, if page(5, 2, 1) is called, a page with 5 items, offset by 11 items (2 pages of 5 + 1),
 	will be returned.
 	"""
@@ -1244,7 +1158,7 @@
 	"""
 	Fetch one page of timestamps in reverse order with a number of items up to a specified limit,
 	optionally offset by a specified amount. The page_index sets the number of pages to skip (defaults to 0).
-	
+
 	For example, if page_rev(5, 2, 1) is called, a page with 5 items, offset by 11 items (2 pages of 5 + 1),
 	will be returned.
 	"""
@@ -1323,7 +1237,7 @@
 	"""
 	Fetch one page of intervals between consecutive timestamps with a number of items up to a specified limit,
 	optionally offset by a specified amount. The page_index sets the number of pages to skip (defaults to 0).
-	
+
 	For example, if page(5, 2, 1) is called, a page with 5 items, offset by 11 items (2 pages of 5 + 1),
 	will be returned.
 	"""
@@ -1331,7 +1245,7 @@
 	"""
 	Fetch one page of intervals between consecutive timestamps in reverse order with a number of items up to a specified limit,
 	optionally offset by a specified amount. The page_index sets the number of pages to skip (defaults to 0).
-	
+
 	For example, if page(5, 2, 1) is called, a page with 5 items, offset by 11 items (2 pages of 5 + 1),
 	will be returned.
 	"""
@@ -2735,19 +2649,19 @@
 	getDocuments: [Document!]!
 	"""
 	Adds all the documents associated with the specified nodes to the current selection.
-	
+
 	Documents added by this call are assumed to have a score of 0.
 	"""
 	addNodes(nodes: [String!]!): VectorSelection!
 	"""
 	Adds all the documents associated with the specified edges to the current selection.
-	
+
 	Documents added by this call are assumed to have a score of 0.
 	"""
 	addEdges(edges: [InputEdge!]!): VectorSelection!
 	"""
 	Add all the documents a specified number of hops away to the selection.
-	
+
 	Two documents A and B are considered to be 1 hop away of each other if they are on the same entity or if they are on the same node and edge pair.
 	"""
 	expand(hops: Int!, window: Window): VectorSelection!
@@ -2773,27 +2687,16 @@
 	"""
 	Search the top scoring entities according to a specified query returning no more than a specified limit of entities.
 	"""
-<<<<<<< HEAD
-	entitiesBySimilarity(query: String!, limit: Int!, window: VectorisedGraphWindow): GqlVectorSelection!
+	entitiesBySimilarity(query: String!, limit: Int!, window: VectorisedGraphWindow): VectorSelection!
+	entitiesBySimilarity(query: String!, limit: Int!, window: Window): VectorSelection!
 	"""
 	Search the top scoring nodes according to a specified query returning no more than a specified limit of nodes.
 	"""
-	nodesBySimilarity(query: String!, limit: Int!, window: VectorisedGraphWindow): GqlVectorSelection!
+	nodesBySimilarity(query: String!, limit: Int!, window: VectorisedGraphWindow): VectorSelection!
 	"""
 	Search the top scoring edges according to a specified query returning no more than a specified limit of edges.
 	"""
-	edgesBySimilarity(query: String!, limit: Int!, window: VectorisedGraphWindow): GqlVectorSelection!
-=======
-	entitiesBySimilarity(query: String!, limit: Int!, window: Window): VectorSelection!
-	"""
-	Search the top scoring nodes according to a specified query returning no more than a specified limit of nodes.
-	"""
-	nodesBySimilarity(query: String!, limit: Int!, window: Window): VectorSelection!
-	"""
-	Search the top scoring edges according to a specified query returning no more than a specified limit of edges.
-	"""
-	edgesBySimilarity(query: String!, limit: Int!, window: Window): VectorSelection!
->>>>>>> db0c9716
+	edgesBySimilarity(query: String!, limit: Int!, window: VectorisedGraphWindow): VectorSelection!
 }
 
 input VectorisedGraphWindow {
