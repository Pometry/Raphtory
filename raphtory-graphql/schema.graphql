enum AllPropertySpec {
	"""
	All properties and metadata.
	"""
	ALL
	"""
	All metadata.
	"""
	ALL_METADATA
	"""
	All properties.
	"""
	ALL_PROPERTIES
}


"""
Collection of items
"""
type CollectionOfMetaGraph {
	"""
	Returns a list of collection objects.
	"""
	list: [MetaGraph!]!
	"""
	Fetch one page with a number of items up to a specified limit, optionally offset by a specified amount. The page_index sets the number of pages to skip (defaults to 0).
	
	For example, if page(5, 2, 1) is called, a page with 5 items, offset by 11 items (2 pages of 5 + 1),
	will be returned.
	"""
	page(limit: Int!, offset: Int, pageIndex: Int): [MetaGraph!]!
	"""
	Returns a count of collection objects.
	"""
	count: Int!
}

"""
Collection of items
"""
type CollectionOfNamespace {
	"""
	Returns a list of collection objects.
	"""
	list: [Namespace!]!
	"""
	Fetch one page with a number of items up to a specified limit, optionally offset by a specified amount. The page_index sets the number of pages to skip (defaults to 0).
	
	For example, if page(5, 2, 1) is called, a page with 5 items, offset by 11 items (2 pages of 5 + 1),
	will be returned.
	"""
	page(limit: Int!, offset: Int, pageIndex: Int): [Namespace!]!
	"""
	Returns a count of collection objects.
	"""
	count: Int!
}

"""
Collection of items
"""
type CollectionOfNamespacedItem {
	"""
	Returns a list of collection objects.
	"""
	list: [NamespacedItem!]!
	"""
	Fetch one page with a number of items up to a specified limit, optionally offset by a specified amount. The page_index sets the number of pages to skip (defaults to 0).
	
	For example, if page(5, 2, 1) is called, a page with 5 items, offset by 11 items (2 pages of 5 + 1),
	will be returned.
	"""
	page(limit: Int!, offset: Int, pageIndex: Int): [NamespacedItem!]!
	"""
	Returns a count of collection objects.
	"""
	count: Int!
}

"""
Document in a vector graph
"""
type Document {
	"""
	Entity associated with document.
	"""
	entity: DocumentEntity!
	"""
	Content of the document.
	"""
	content: String!
	"""
	Similarity score with a specified query
	"""
	embedding: [Float!]!
	score: Float!
}

"""
Entity associated with document.
"""
union DocumentEntity = Node | Edge

"""
Raphtory graph edge.
"""
type Edge {
	"""
	Return a view of Edge containing only the default edge layer.
	"""
	defaultLayer: Edge!
	"""
	Returns a view of Edge containing all layers in the list of names.
	
	Errors if any of the layers do not exist.
	"""
	layers(names: [String!]!): Edge!
	"""
	Returns a view of Edge containing all layers except the excluded list of names.
	
	Errors if any of the layers do not exist.
	"""
	excludeLayers(names: [String!]!): Edge!
	"""
	Returns a view of Edge containing the specified layer.
	
	Errors if any of the layers do not exist.
	"""
	layer(name: String!): Edge!
	"""
	Returns a view of Edge containing all layers except the excluded layer specified.
	
	Errors if any of the layers do not exist.
	"""
	excludeLayer(name: String!): Edge!
	"""
	Creates a WindowSet with the given window duration and optional step using a rolling window.
	
	A rolling window is a window that moves forward by step size at each iteration.
	"""
	rolling(window: WindowDuration!, step: WindowDuration): EdgeWindowSet!
	"""
	Creates a WindowSet with the given step size using an expanding window.
	
	An expanding window is a window that grows by step size at each iteration.
	"""
	expanding(step: WindowDuration!): EdgeWindowSet!
	"""
	Creates a view of the Edge including all events between the specified start (inclusive) and end (exclusive).
	
	For persistent graphs, any edge which exists at any point during the window will be included. You may want to restrict this to only edges that are present at the end of the window using the is_valid function.
	"""
	window(start: Int!, end: Int!): Edge!
	"""
	Creates a view of the Edge including all events at a specified time.
	"""
	at(time: Int!): Edge!
	"""
	Returns a view of the edge at the latest time of the graph.
	"""
	latest: Edge!
	"""
	Creates a view of the Edge including all events that are valid at time.
	
	This is equivalent to before(time + 1) for Graph and at(time) for PersistentGraph.
	"""
	snapshotAt(time: Int!): Edge!
	"""
	Creates a view of the Edge including all events that are valid at the latest time.
	
	This is equivalent to a no-op for Graph and latest() for PersistentGraph.
	"""
	snapshotLatest: Edge!
	"""
	Creates a view of the Edge including all events before a specified end (exclusive).
	"""
	before(time: Int!): Edge!
	"""
	Creates a view of the Edge including all events after a specified start (exclusive).
	"""
	after(time: Int!): Edge!
	"""
	Shrinks both the start and end of the window.
	"""
	shrinkWindow(start: Int!, end: Int!): Edge!
	"""
	Set the start of the window.
	"""
	shrinkStart(start: Int!): Edge!
	"""
	Set the end of the window.
	"""
	shrinkEnd(end: Int!): Edge!
	"""
	Takes a specified selection of views and applies them in given order.
	"""
	applyViews(views: [EdgeViewCollection!]!): Edge!
	"""
	Returns the earliest time of an edge.
	"""
	earliestTime: Int
	firstUpdate: Int
	"""
	Returns the latest time of an edge.
	"""
	latestTime: Int
	lastUpdate: Int
	"""
	Returns the time of an exploded edge. Errors on an unexploded edge.
	"""
	time: Int!
	"""
	Returns the start time for rolling and expanding windows for this edge. Returns none if no window is applied.
	"""
	start: Int
	"""
	Returns the end time of the window. Returns none if no window is applied.
	"""
	end: Int
	"""
	Returns the source node of the edge.
	"""
	src: Node!
	"""
	Returns the destination node of the edge.
	"""
	dst: Node!
	"""
	Returns the node at the other end of the edge (same as dst() for out-edges and src() for in-edges).
	"""
	nbr: Node!
	"""
	Returns the id of the edge.
	"""
	id: [String!]!
	"""
	Returns a view of the properties of the edge.
	"""
	properties: Properties!
	"""
	Returns the metadata of an edge.
	"""
	metadata: Metadata!
	"""
	Returns the names of the layers that have this edge as a member.
	"""
	layerNames: [String!]!
	"""
	Returns the layer name of an exploded edge, errors on an edge.
	"""
	layerName: String!
	"""
	Returns an edge object for each update within the original edge.
	"""
	explode: Edges!
	"""
	Returns an edge object for each layer within the original edge.
	
	Each new edge object contains only updates from the respective layers.
	"""
	explodeLayers: Edges!
	"""
	Returns a list of timestamps of when an edge is added or change to an edge is made.
	"""
	history: [Int!]!
	"""
	Returns a list of timestamps of when an edge is deleted.
	"""
	deletions: [Int!]!
	"""
	Checks if the edge is currently valid and exists at the current time.
	
	Returns: boolean
	"""
	isValid: Boolean!
	"""
	Checks if the edge is currently active and has at least one update within the current period.
	
	Returns: boolean
	"""
	isActive: Boolean!
	"""
	Checks if the edge is deleted at the current time.
	
	Returns: boolean
	"""
	isDeleted: Boolean!
	"""
	Returns true if the edge source and destination nodes are the same.
	
	Returns: boolean
	"""
	isSelfLoop: Boolean!
	filter(expr: EdgeFilter!): Edge!
}

input EdgeAddition {
	"""
	Source node.
	"""
	src: String!
	"""
	Destination node.
	"""
	dst: String!
	"""
	Layer.
	"""
	layer: String
	"""
	Metadata.
	"""
	metadata: [PropertyInput!]
	updates: [TemporalPropertyInput!]
}

input EdgeFilter @oneOf {
	"""
	Source node filter.
	"""
	src: NodeFieldFilterNew
	"""
	Destination node filter.
	"""
	dst: NodeFieldFilterNew
	"""
	Property filter.
	"""
	property: PropertyFilterNew
	"""
	Metadata filter.
	"""
	metadata: PropertyFilterNew
	"""
	Temporal property filter.
	"""
	temporalProperty: PropertyFilterNew
	"""
	AND operator.
	"""
	and: [EdgeFilter!]
	"""
	OR operator.
	"""
	or: [EdgeFilter!]
	"""
	NOT operator.
	"""
	not: EdgeFilter
}

type EdgeSchema {
	"""
	Returns the type of source for these edges
	"""
	srcType: String!
	"""
	Returns the type of destination for these edges
	"""
	dstType: String!
	"""
	Returns the list of property schemas for edges connecting these types of nodes
	"""
	properties: [PropertySchema!]!
	"""
	Returns the list of metadata schemas for edges connecting these types of nodes
	"""
	metadata: [PropertySchema!]!
}

input EdgeSortBy {
	"""
	Reverse order
	"""
	reverse: Boolean
	"""
	Source node
	"""
	src: Boolean
	"""
	Destination
	"""
	dst: Boolean
	"""
	Time
	"""
	time: SortByTime
	"""
	Property
	"""
	property: String
}

input EdgeViewCollection @oneOf {
	"""
	Contains only the default layer.
	"""
	defaultLayer: Boolean
	"""
	Latest time.
	"""
	latest: Boolean
	"""
	Snapshot at latest time.
	"""
	snapshotLatest: Boolean
	"""
	Snapshot at specified time.
	"""
	snapshotAt: Int
	"""
	List of included layers.
	"""
	layers: [String!]
	"""
	List of excluded layers.
	"""
	excludeLayers: [String!]
	"""
	Single included layer.
	"""
	layer: String
	"""
	Single excluded layer.
	"""
	excludeLayer: String
	"""
	Window between a start and end time.
	"""
	window: Window
	"""
	View at a specified time.
	"""
	at: Int
	"""
	View before a specified time (end exclusive).
	"""
	before: Int
	"""
	View after a specified time (start exclusive).
	"""
	after: Int
	"""
	Shrink a Window to a specified start and end time.
	"""
	shrinkWindow: Window
	"""
	Set the window start to a specified time.
	"""
	shrinkStart: Int
	"""
	Set the window end to a specified time.
	"""
	shrinkEnd: Int
	"""
	Edge filter
	"""
	edgeFilter: EdgeFilter
}

type EdgeWindowSet {
	count: Int!
	"""
	Fetch one page with a number of items up to a specified limit, optionally offset by a specified amount.
	The page_index sets the number of pages to skip (defaults to 0).
	
	For example, if page(5, 2, 1) is called, a page with 5 items, offset by 11 items (2 pages of 5 + 1),
	will be returned.
	"""
	page(limit: Int!, offset: Int, pageIndex: Int): [Edge!]!
	list: [Edge!]!
}

type Edges {
	"""
	Returns a collection containing only edges in the default edge layer.
	"""
	defaultLayer: Edges!
	"""
	Returns a collection containing only edges belonging to the listed layers.
	"""
	layers(names: [String!]!): Edges!
	"""
	Returns a collection containing edges belonging to all layers except the excluded list of layers.
	"""
	excludeLayers(names: [String!]!): Edges!
	"""
	Returns a collection containing edges belonging to the specified layer.
	"""
	layer(name: String!): Edges!
	"""
	Returns a collection containing edges belonging to all layers except the excluded layer specified.
	"""
	excludeLayer(name: String!): Edges!
	"""
	Creates a WindowSet with the given window duration and optional step using a rolling window. A rolling window is a window that moves forward by step size at each iteration.
	
	Returns a collection of collections. This means that item in the window set is a collection of edges.
	"""
	rolling(window: WindowDuration!, step: WindowDuration): EdgesWindowSet!
	"""
	Creates a WindowSet with the given step size using an expanding window. An expanding window is a window that grows by step size at each iteration.
	
	Returns a collection of collections. This means that item in the window set is a collection of edges.
	"""
	expanding(step: WindowDuration!): EdgesWindowSet!
	"""
	Creates a view of the Edge including all events between the specified start (inclusive) and end (exclusive).
	"""
	window(start: Int!, end: Int!): Edges!
	"""
	Creates a view of the Edge including all events at a specified time.
	"""
	at(time: Int!): Edges!
	latest: Edges!
	"""
	Creates a view of the Edge including all events that are valid at time. This is equivalent to before(time + 1) for Graph and at(time) for PersistentGraph.
	"""
	snapshotAt(time: Int!): Edges!
	"""
	Creates a view of the Edge including all events that are valid at the latest time. This is equivalent to a no-op for Graph and latest() for PersistentGraph.
	"""
	snapshotLatest: Edges!
	"""
	Creates a view of the Edge including all events before a specified end (exclusive).
	"""
	before(time: Int!): Edges!
	"""
	Creates a view of the Edge including all events after a specified start (exclusive).
	"""
	after(time: Int!): Edges!
	"""
	Shrinks both the start and end of the window.
	"""
	shrinkWindow(start: Int!, end: Int!): Edges!
	"""
	Set the start of the window.
	"""
	shrinkStart(start: Int!): Edges!
	"""
	Set the end of the window.
	"""
	shrinkEnd(end: Int!): Edges!
	"""
	Takes a specified selection of views and applies them in order given.
	"""
	applyViews(views: [EdgesViewCollection!]!): Edges!
	"""
	Returns an edge object for each update within the original edge.
	"""
	explode: Edges!
	"""
	Returns an edge object for each layer within the original edge.
	
	Each new edge object contains only updates from the respective layers.
	"""
	explodeLayers: Edges!
	"""
	Specify a sort order from: source, destination, property, time. You can also reverse the ordering.
	"""
	sorted(sortBys: [EdgeSortBy!]!): Edges!
	"""
	Returns the start time of the window or none if there is no window.
	"""
	start: Int
	"""
	Returns the end time of the window or none if there is no window.
	"""
	end: Int
	"""
	Returns the number of edges.
	"""
	count: Int!
	"""
	Fetch one page with a number of items up to a specified limit, optionally offset by a specified amount.
	The page_index sets the number of pages to skip (defaults to 0).
	
	For example, if page(5, 2, 1) is called, a page with 5 items, offset by 11 items (2 pages of 5 + 1),
	will be returned.
	"""
	page(limit: Int!, offset: Int, pageIndex: Int): [Edge!]!
	"""
	Returns a list of all objects in the current selection of the collection. You should filter filter the collection first then call list.
	"""
	list: [Edge!]!
	"""
	Returns a filtered view that applies to list down the chain
	"""
	filter(expr: EdgeFilter!): Edges!
	"""
	Returns filtered list of edges
	"""
	select(expr: EdgeFilter!): Edges!
}

input EdgesViewCollection @oneOf {
	"""
	Contains only the default layer.
	"""
	defaultLayer: Boolean
	"""
	Latest time.
	"""
	latest: Boolean
	"""
	Snapshot at latest time.
	"""
	snapshotLatest: Boolean
	"""
	Snapshot at specified time.
	"""
	snapshotAt: Int
	"""
	List of included layers.
	"""
	layers: [String!]
	"""
	List of excluded layers.
	"""
	excludeLayers: [String!]
	"""
	Single included layer.
	"""
	layer: String
	"""
	Single excluded layer.
	"""
	excludeLayer: String
	"""
	Window between a start and end time.
	"""
	window: Window
	"""
	View at a specified time.
	"""
	at: Int
	"""
	View before a specified time (end exclusive).
	"""
	before: Int
	"""
	View after a specified time (start exclusive).
	"""
	after: Int
	"""
	Shrink a Window to a specified start and end time.
	"""
	shrinkWindow: Window
	"""
	Set the window start to a specified time.
	"""
	shrinkStart: Int
	"""
	Set the window end to a specified time.
	"""
	shrinkEnd: Int
	"""
	Edge filter
	"""
	edgeFilter: EdgeFilter
}

type EdgesWindowSet {
	count: Int!
	"""
	Fetch one page with a number of items up to a specified limit, optionally offset by a specified amount.
	The page_index sets the number of pages to skip (defaults to 0).
	
	For example, if page(5, 2, 1) is called, a page with 5 items, offset by 11 items (2 pages of 5 + 1),
	will be returned.
	"""
	page(limit: Int!, offset: Int, pageIndex: Int): [Edges!]!
	list: [Edges!]!
}


type Graph {
	"""
	Returns the names of all layers in the graphview.
	"""
	uniqueLayers: [String!]!
	"""
	Returns a view containing only the default layer.
	"""
	defaultLayer: Graph!
	"""
	Returns a view containing all the specified layers.
	"""
	layers(names: [String!]!): Graph!
	"""
	Returns a view containing all layers except the specified excluded layers.
	"""
	excludeLayers(names: [String!]!): Graph!
	"""
	Returns a view containing the layer specified.
	"""
	layer(name: String!): Graph!
	"""
	Returns a view containing all layers except the specified excluded layer.
	"""
	excludeLayer(name: String!): Graph!
	"""
	Returns a subgraph of a specified set of nodes which contains only the edges that connect nodes of the subgraph to each other.
	"""
	subgraph(nodes: [String!]!): Graph!
	"""
	Returns a view of the graph that only includes valid edges.
	"""
	valid: Graph!
	"""
	Returns a subgraph filtered by the specified node types.
	"""
	subgraphNodeTypes(nodeTypes: [String!]!): Graph!
	"""
	Returns a subgraph containing all nodes except the specified excluded nodes.
	"""
	excludeNodes(nodes: [String!]!): Graph!
	"""
	Creates a rolling window with the specified window size and an optional step.
	"""
	rolling(window: WindowDuration!, step: WindowDuration): GraphWindowSet!
	"""
	Creates a expanding window with the specified step size.
	"""
	expanding(step: WindowDuration!): GraphWindowSet!
	"""
	Return a graph containing only the activity between start and end, by default raphtory stores times in milliseconds from the unix epoch.
	"""
	window(start: Int!, end: Int!): Graph!
	"""
	Creates a view including all events at a specified time.
	"""
	at(time: Int!): Graph!
	"""
	Creates a view including all events at the latest time.
	"""
	latest: Graph!
	"""
	Create a view including all events that are valid at the specified time.
	"""
	snapshotAt(time: Int!): Graph!
	"""
	Create a view including all events that are valid at the latest time.
	"""
	snapshotLatest: Graph!
	"""
	Create a view including all events before a specified end (exclusive).
	"""
	before(time: Int!): Graph!
	"""
	Create a view including all events after a specified start (exclusive).
	"""
	after(time: Int!): Graph!
	"""
	Shrink both the start and end of the window.
	"""
	shrinkWindow(start: Int!, end: Int!): Graph!
	"""
	Set the start of the window to the larger of the specified value or current start.
	"""
	shrinkStart(start: Int!): Graph!
	"""
	Set the end of the window to the smaller of the specified value or current end.
	"""
	shrinkEnd(end: Int!): Graph!
	"""
	Returns the timestamp for the creation of the graph.
	"""
	created: Int!
	"""
	Returns the graph's last opened timestamp according to system time.
	"""
	lastOpened: Int!
	"""
	Returns the graph's last updated timestamp.
	"""
	lastUpdated: Int!
	"""
	Returns the timestamp of the earliest activity in the graph.
	"""
	earliestTime: Int
	"""
	Returns the timestamp of the latest activity in the graph.
	"""
	latestTime: Int
	"""
	Returns the start time of the window. Errors if there is no window.
	"""
	start: Int
	"""
	Returns the end time of the window. Errors if there is no window.
	"""
	end: Int
	"""
	Returns the earliest time that any edge in this graph is valid.
	"""
	earliestEdgeTime(includeNegative: Boolean): Int
	"""
	/// Returns the latest time that any edge in this graph is valid.
	"""
	latestEdgeTime(includeNegative: Boolean): Int
	"""
	Returns the number of edges in the graph.
	"""
	countEdges: Int!
	"""
	Returns the number of temporal edges in the graph.
	"""
	countTemporalEdges: Int!
	"""
	Returns the number of nodes in the graph.
	
	Optionally takes a list of node ids to return a subset.
	"""
	countNodes: Int!
	"""
	Returns true if the graph contains the specified node.
	"""
	hasNode(name: String!): Boolean!
	"""
	Returns true if the graph contains the specified edge. Edges are specified by providing a source and destination node id. You can restrict the search to a specified layer.
	"""
	hasEdge(src: String!, dst: String!, layer: String): Boolean!
	"""
	Gets the node with the specified id.
	"""
	node(name: String!): Node
	"""
	Gets (optionally a subset of) the nodes in the graph.
	"""
<<<<<<< HEAD
	nodes(ids: [String!], select: NodeFilter): Nodes!
=======
	nodes(select: NodeFilter): Nodes!
>>>>>>> 969e4055
	"""
	Gets the edge with the specified source and destination nodes.
	"""
	edge(src: String!, dst: String!): Edge
	"""
	Gets the edges in the graph.
	"""
	edges(select: EdgeFilter): Edges!
	"""
	Returns the properties of the graph.
	"""
	properties: Properties!
	"""
	Returns the metadata of the graph.
	"""
	metadata: Metadata!
	"""
	Returns the graph name.
	"""
	name: String!
	"""
	Returns path of graph.
	"""
	path: String!
	"""
	Returns namespace of graph.
	"""
	namespace: String!
	"""
	Returns the graph schema.
	"""
	schema: GraphSchema!
	algorithms: GraphAlgorithmPlugin!
	sharedNeighbours(selectedNodes: [String!]!): [Node!]!
	"""
	Export all nodes and edges from this graph view to another existing graph
	"""
	exportTo(path: String!): Boolean!
	filterNodes(expr: NodeFilter!): Graph!
	filterEdges(expr: EdgeFilter!): Graph!
	"""
	(Experimental) Get index specification.
	"""
	getIndexSpec: IndexSpec!
	"""
	(Experimental) Searches for nodes which match the given filter expression.
	
	Uses Tantivy's exact search.
	"""
	searchNodes(filter: NodeFilter!, limit: Int!, offset: Int!): [Node!]!
	"""
	(Experimental) Searches the index for edges which match the given filter expression.
	
	Uses Tantivy's exact search.
	"""
	searchEdges(filter: EdgeFilter!, limit: Int!, offset: Int!): [Edge!]!
	"""
	Returns the specified graph view or if none is specified returns the default view.
	This allows you to specify multiple operations together.
	"""
	applyViews(views: [GraphViewCollection!]!): Graph!
}

type GraphAlgorithmPlugin {
	shortest_path(source: String!, targets: [String!]!, direction: String): [ShortestPathOutput!]!
	pagerank(iterCount: Int!, threads: Int, tol: Float): [PagerankOutput!]!
}

type GraphSchema {
	nodes: [NodeSchema!]!
	layers: [LayerSchema!]!
}

enum GraphType {
	"""
	Persistent.
	"""
	PERSISTENT
	"""
	Event.
	"""
	EVENT
}

input GraphViewCollection @oneOf {
	"""
	Contains only the default layer.
	"""
	defaultLayer: Boolean
	"""
	List of included layers.
	"""
	layers: [String!]
	"""
	List of excluded layers.
	"""
	excludeLayers: [String!]
	"""
	Single included layer.
	"""
	layer: String
	"""
	Single excluded layer.
	"""
	excludeLayer: String
	"""
	Subgraph nodes.
	"""
	subgraph: [String!]
	"""
	Subgraph node types.
	"""
	subgraphNodeTypes: [String!]
	"""
	List of excluded nodes.
	"""
	excludeNodes: [String!]
	"""
	Valid state.
	"""
	valid: Boolean
	"""
	Window between a start and end time.
	"""
	window: Window
	"""
	View at a specified time.
	"""
	at: Int
	"""
	View at the latest time.
	"""
	latest: Boolean
	"""
	Snapshot at specified time.
	"""
	snapshotAt: Int
	"""
	Snapshot at latest time.
	"""
	snapshotLatest: Boolean
	"""
	View before a specified time (end exclusive).
	"""
	before: Int
	"""
	View after a specified time (start exclusive).
	"""
	after: Int
	"""
	Shrink a Window to a specified start and end time.
	"""
	shrinkWindow: Window
	"""
	Set the window start to a specified time.
	"""
	shrinkStart: Int
	"""
	Set the window end to a specified time.
	"""
	shrinkEnd: Int
	"""
	Node filter.
	"""
	nodeFilter: NodeFilter
	"""
	Edge filter.
	"""
	edgeFilter: EdgeFilter
}

type GraphWindowSet {
	"""
	Returns the number of items.
	"""
	count: Int!
	"""
	Fetch one page with a number of items up to a specified limit, optionally offset by a specified amount.
	The page_index sets the number of pages to skip (defaults to 0).
	
	For example, if page(5, 2, 1) is called, a page with 5 items, offset by 11 items (2 pages of 5 + 1),
	will be returned.
	"""
	page(limit: Int!, offset: Int, pageIndex: Int): [Graph!]!
	list: [Graph!]!
}


type IndexSpec {
	"""
	Returns node metadata.
	"""
	nodeMetadata: [String!]!
	"""
	Returns node properties.
	"""
	nodeProperties: [String!]!
	"""
	Returns edge metadata.
	"""
	edgeMetadata: [String!]!
	"""
	Returns edge properties.
	"""
	edgeProperties: [String!]!
}

input IndexSpecInput {
	"""
	Node properties.
	"""
	nodeProps: PropsInput!
	"""
	Edge properties.
	"""
	edgeProps: PropsInput!
}

input InputEdge {
	"""
	Source node.
	"""
	src: String!
	"""
	Destination node.
	"""
	dst: String!
}


type LayerSchema {
	"""
	Returns the name of the layer with this schema
	"""
	name: String!
	"""
	Returns the list of edge schemas for this edge layer
	"""
	edges: [EdgeSchema!]!
}

type MetaGraph {
	"""
	Returns the graph name.
	"""
	name: String
	"""
	Returns path of graph.
	"""
	path: String!
	"""
	Returns the timestamp for the creation of the graph.
	"""
	created: Int!
	"""
	Returns the graph's last opened timestamp according to system time.
	"""
	lastOpened: Int!
	"""
	Returns the graph's last updated timestamp.
	"""
	lastUpdated: Int!
	"""
	Returns the number of nodes in the graph.
	"""
	nodeCount: Int!
	"""
	Returns the number of edges in the graph.
	"""
	edgeCount: Int!
	"""
	Returns the metadata of the graph.
	"""
	metadata: [Property!]!
}

type Metadata {
	"""
	Get metadata value matching the specified key.
	"""
	get(key: String!): Property
	"""
	/// Check if the key is in the metadata.
	"""
	contains(key: String!): Boolean!
	"""
	Return all metadata keys.
	"""
	keys: [String!]!
	"""
	/// Return all metadata values.
	"""
	values(keys: [String!]): [Property!]!
}

type MutRoot {
	"""
	Returns a collection of mutation plugins.
	"""
	plugins: MutationPlugin!
	"""
	Delete graph from a path on the server.
	"""
	deleteGraph(path: String!): Boolean!
	"""
	Creates a new graph.
	"""
	newGraph(path: String!, graphType: GraphType!): Boolean!
	"""
	Move graph from a path path on the server to a new_path on the server.
	
	If namespace is not provided, it will be set to the current working directory.
	This applies to both the graph namespace and new graph namespace.
	"""
	moveGraph(path: String!, newPath: String!): Boolean!
	"""
	Copy graph from a path path on the server to a new_path on the server.
	
	If namespace is not provided, it will be set to the current working directory.
	This applies to both the graph namespace and new graph namespace.
	"""
	copyGraph(path: String!, newPath: String!): Boolean!
	"""
	Upload a graph file from a path on the client using GQL multipart uploading.
	
	Returns::
	name of the new graph
	"""
	uploadGraph(path: String!, graph: Upload!, overwrite: Boolean!): String!
	"""
	Send graph bincode as base64 encoded string.
	
	Returns::
	path of the new graph
	"""
	sendGraph(path: String!, graph: String!, overwrite: Boolean!): String!
	"""
	Returns a subgraph given a set of nodes from an existing graph in the server.
	
	Returns::
	name of the new graph
	"""
	createSubgraph(parentPath: String!, nodes: [String!]!, newPath: String!, overwrite: Boolean!): String!
	"""
	(Experimental) Creates search index.
	"""
	createIndex(path: String!, indexSpec: IndexSpecInput, inRam: Boolean!): Boolean!
}

type MutableEdge {
	"""
	Use to check if adding the edge was successful.
	"""
	success: Boolean!
	"""
	Get the non-mutable edge for querying.
	"""
	edge: Edge!
	"""
	Get the mutable source node of the edge.
	"""
	src: MutableNode!
	"""
	Get the mutable destination node of the edge.
	"""
	dst: MutableNode!
	"""
	Mark the edge as deleted at time time.
	"""
	delete(time: Int!, layer: String): Boolean!
	"""
	Add metadata to the edge (errors if the value already exists).
	
	If this is called after add_edge, the layer is inherited from the add_edge and does not
	need to be specified again.
	"""
	addMetadata(properties: [PropertyInput!]!, layer: String): Boolean!
	"""
	Update metadata of the edge (existing values are overwritten).
	
	If this is called after add_edge, the layer is inherited from the add_edge and does not
	need to be specified again.
	"""
	updateMetadata(properties: [PropertyInput!]!, layer: String): Boolean!
	"""
	Add temporal property updates to the edge.
	
	If this is called after add_edge, the layer is inherited from the add_edge and does not
	need to be specified again.
	"""
	addUpdates(time: Int!, properties: [PropertyInput!], layer: String): Boolean!
}

type MutableGraph {
	"""
	Get the non-mutable graph.
	"""
	graph: Graph!
	"""
	Get mutable existing node.
	"""
	node(name: String!): MutableNode
	"""
	Add a new node or add updates to an existing node.
	"""
	addNode(time: Int!, name: String!, properties: [PropertyInput!], nodeType: String): MutableNode!
	"""
	Create a new node or fail if it already exists.
	"""
	createNode(time: Int!, name: String!, properties: [PropertyInput!], nodeType: String): MutableNode!
	"""
	Add a batch of nodes.
	"""
	addNodes(nodes: [NodeAddition!]!): Boolean!
	"""
	Get a mutable existing edge.
	"""
	edge(src: String!, dst: String!): MutableEdge
	"""
	Add a new edge or add updates to an existing edge.
	"""
	addEdge(time: Int!, src: String!, dst: String!, properties: [PropertyInput!], layer: String): MutableEdge!
	"""
	Add a batch of edges.
	"""
	addEdges(edges: [EdgeAddition!]!): Boolean!
	"""
	Mark an edge as deleted (creates the edge if it did not exist).
	"""
	deleteEdge(time: Int!, src: String!, dst: String!, layer: String): MutableEdge!
	"""
	Add temporal properties to graph.
	"""
	addProperties(t: Int!, properties: [PropertyInput!]!): Boolean!
	"""
	Add metadata to graph (errors if the property already exists).
	"""
	addMetadata(properties: [PropertyInput!]!): Boolean!
	"""
	Update metadata of the graph (overwrites existing values).
	"""
	updateMetadata(properties: [PropertyInput!]!): Boolean!
}

type MutableNode {
	"""
	Use to check if adding the node was successful.
	"""
	success: Boolean!
	"""
	Get the non-mutable Node.
	"""
	node: Node!
	"""
	Add metadata to the node (errors if the property already exists).
	"""
	addMetadata(properties: [PropertyInput!]!): Boolean!
	"""
	Set the node type (errors if the node already has a non-default type).
	"""
	setNodeType(newType: String!): Boolean!
	"""
	Update metadata of the node (overwrites existing property values).
	"""
	updateMetadata(properties: [PropertyInput!]!): Boolean!
	"""
	Add temporal property updates to the node.
	"""
	addUpdates(time: Int!, properties: [PropertyInput!]): Boolean!
}

type MutationPlugin {
	NoOps: String!
}

type Namespace {
	graphs: CollectionOfMetaGraph!
	path: String!
	parent: Namespace
	children: CollectionOfNamespace!
	items: CollectionOfNamespacedItem!
}

union NamespacedItem = Namespace | MetaGraph

"""
Raphtory graph node.
"""
type Node {
	"""
	Returns the unique id of the node.
	"""
	id: String!
	"""
	Returns the name of the node.
	"""
	name: String!
	"""
	Return a view of the node containing only the default layer.
	"""
	defaultLayer: Node!
	"""
	Return a view of node containing all layers specified.
	"""
	layers(names: [String!]!): Node!
	"""
	Returns a collection containing nodes belonging to all layers except the excluded list of layers.
	"""
	excludeLayers(names: [String!]!): Node!
	"""
	Returns a collection containing nodes belonging to the specified layer.
	"""
	layer(name: String!): Node!
	"""
	Returns a collection containing nodes belonging to all layers except the excluded layer.
	"""
	excludeLayer(name: String!): Node!
	"""
	Creates a WindowSet with the specified window size and optional step using a rolling window.
	
	Returns a collection of collections. This means that item in the window set is a collection of nodes.
	"""
	rolling(window: WindowDuration!, step: WindowDuration): NodeWindowSet!
	"""
	Creates a WindowSet with the specified step size using an expanding window.
	"""
	expanding(step: WindowDuration!): NodeWindowSet!
	"""
	Create a view of the node including all events between the specified start (inclusive) and end (exclusive).
	"""
	window(start: Int!, end: Int!): Node!
	"""
	Create a view of the node including all events at a specified time.
	"""
	at(time: Int!): Node!
	"""
	Create a view of the node including all events at the latest time.
	"""
	latest: Node!
	"""
	Create a view of the node including all events that are valid at the specified time.
	"""
	snapshotAt(time: Int!): Node!
	"""
	Create a view of the node including all events that are valid at the latest time.
	"""
	snapshotLatest: Node!
	"""
	Create a view of the node including all events before specified end time (exclusive).
	"""
	before(time: Int!): Node!
	"""
	Create a view of the node including all events after the specified start time (exclusive).
	"""
	after(time: Int!): Node!
	"""
	Shrink a Window to a specified start and end time, if these are earlier and later than the current start and end respectively.
	"""
	shrinkWindow(start: Int!, end: Int!): Node!
	"""
	Set the start of the window to the larger of a specified start time and self.start().
	"""
	shrinkStart(start: Int!): Node!
	"""
	Set the end of the window to the smaller of a specified end and self.end().
	"""
	shrinkEnd(end: Int!): Node!
	applyViews(views: [NodeViewCollection!]!): Node!
	"""
	Returns the earliest time that the node exists.
	"""
	earliestTime: Int
	"""
	Returns the time of the first update made to the node.
	"""
	firstUpdate: Int
	"""
	Returns the latest time that the node exists.
	"""
	latestTime: Int
	"""
	Returns the time of the last update made to the node.
	"""
	lastUpdate: Int
	"""
	Gets the start time for the window. Errors if there is no window.
	"""
	start: Int
	"""
	Gets the end time for the window. Errors if there is no window.
	"""
	end: Int
	"""
	Returns the history of a node, including node additions and changes made to node.
	"""
	history: [Int!]!
	"""
	Get the number of edge events for this node.
	"""
	edgeHistoryCount: Int!
	"""
	Check if the node is active and it's history is not empty.
	"""
	isActive: Boolean!
	"""
	Returns the type of node.
	"""
	nodeType: String
	"""
	Returns the properties of the node.
	"""
	properties: Properties!
	"""
	Returns the metadata of the node.
	"""
	metadata: Metadata!
	"""
	Returns the number of unique counter parties for this node.
	"""
	degree: Int!
	"""
	Returns the number edges with this node as the source.
	"""
	outDegree: Int!
	"""
	Returns the number edges with this node as the destination.
	"""
	inDegree: Int!
	inComponent: Nodes!
	outComponent: Nodes!
	"""
	Returns all connected edges.
	"""
	edges(select: EdgeFilter): Edges!
	"""
	Returns outgoing edges.
	"""
	outEdges(select: EdgeFilter): Edges!
	"""
	Returns incoming edges.
	"""
	inEdges(select: EdgeFilter): Edges!
	"""
	Returns neighbouring nodes.
	"""
	neighbours(select: NodeFilter): PathFromNode!
	"""
	Returns the number of neighbours that have at least one in-going edge to this node.
	"""
	inNeighbours(select: NodeFilter): PathFromNode!
	"""
	Returns the number of neighbours that have at least one out-going edge from this node.
	"""
<<<<<<< HEAD
	outNeighbours: PathFromNode!
=======
	outNeighbours(select: NodeFilter): PathFromNode!
>>>>>>> 969e4055
	filter(expr: NodeFilter!): Node!
}

input NodeAddition {
	"""
	Name.
	"""
	name: String!
	"""
	Node type.
	"""
	nodeType: String
	"""
	Metadata.
	"""
	metadata: [PropertyInput!]
	"""
	Updates.
	"""
	updates: [TemporalPropertyInput!]
}

enum NodeField {
	"""
	Node id.
	"""
	NODE_ID
	"""
	Node name.
	"""
	NODE_NAME
	"""
	Node type.
	"""
	NODE_TYPE
}

input NodeFieldCondition @oneOf {
	eq: Value
	ne: Value
	gt: Value
	ge: Value
	lt: Value
	le: Value
	startsWith: Value
	endsWith: Value
	contains: Value
	notContains: Value
	isIn: Value
	isNotIn: Value
}

input NodeFieldFilterNew {
	field: NodeField!
	where: NodeFieldCondition!
}

input NodeFilter @oneOf {
	"""
	Node filter.
	"""
	node: NodeFieldFilterNew
	"""
	Property filter.
	"""
	property: PropertyFilterNew
	"""
	Metadata filter.
	"""
	metadata: PropertyFilterNew
	"""
	Temporal property filter.
	"""
	temporalProperty: PropertyFilterNew
	"""
	AND operator.
	"""
	and: [NodeFilter!]
	"""
	OR operator.
	"""
	or: [NodeFilter!]
	"""
	NOT operator.
	"""
	not: NodeFilter
}

type NodeSchema {
	typeName: String!
	"""
	Returns the list of property schemas for this node
	"""
	properties: [PropertySchema!]!
	metadata: [PropertySchema!]!
}

input NodeSortBy {
	"""
	Reverse order
	"""
	reverse: Boolean
	"""
	Unique Id
	"""
	id: Boolean
	"""
	Time
	"""
	time: SortByTime
	"""
	Property
	"""
	property: String
}

input NodeViewCollection @oneOf {
	"""
	Contains only the default layer.
	"""
	defaultLayer: Boolean
	"""
	View at the latest time.
	"""
	latest: Boolean
	"""
	Snapshot at latest time.
	"""
	snapshotLatest: Boolean
	"""
	Snapshot at specified time.
	"""
	snapshotAt: Int
	"""
	List of included layers.
	"""
	layers: [String!]
	"""
	List of excluded layers.
	"""
	excludeLayers: [String!]
	"""
	Single included layer.
	"""
	layer: String
	"""
	Single excluded layer.
	"""
	excludeLayer: String
	"""
	Window between a start and end time.
	"""
	window: Window
	"""
	View at a specified time.
	"""
	at: Int
	"""
	View before a specified time (end exclusive).
	"""
	before: Int
	"""
	View after a specified time (start exclusive).
	"""
	after: Int
	"""
	Shrink a Window to a specified start and end time.
	"""
	shrinkWindow: Window
	"""
	Set the window start to a specified time.
	"""
	shrinkStart: Int
	"""
	Set the window end to a specified time.
	"""
	shrinkEnd: Int
	"""
	Node filter.
	"""
	nodeFilter: NodeFilter
}

type NodeWindowSet {
	count: Int!
	"""
	Fetch one page with a number of items up to a specified limit, optionally offset by a specified amount.
	The page_index sets the number of pages to skip (defaults to 0).
	
	For example, if page(5, 2, 1) is called, a page with 5 items, offset by 11 items (2 pages of 5 + 1),
	will be returned.
	"""
	page(limit: Int!, offset: Int, pageIndex: Int): [Node!]!
	list: [Node!]!
}

type Nodes {
	"""
	Return a view of the nodes containing only the default edge layer.
	"""
	defaultLayer: Nodes!
	"""
	Return a view of the nodes containing all layers specified.
	"""
	layers(names: [String!]!): Nodes!
	"""
	Return a view of the nodes containing all layers except those specified.
	"""
	excludeLayers(names: [String!]!): Nodes!
	"""
	Return a view of the nodes containing the specified layer.
	"""
	layer(name: String!): Nodes!
	"""
	Return a view of the nodes containing all layers except those specified.
	"""
	excludeLayer(name: String!): Nodes!
	"""
	Creates a WindowSet with the specified window size and optional step using a rolling window.
	"""
	rolling(window: WindowDuration!, step: WindowDuration): NodesWindowSet!
	"""
	Creates a WindowSet with the specified step size using an expanding window.
	"""
	expanding(step: WindowDuration!): NodesWindowSet!
	"""
	Create a view of the node including all events between the specified start (inclusive) and end (exclusive).
	"""
	window(start: Int!, end: Int!): Nodes!
	"""
	Create a view of the nodes including all events at a specified time.
	"""
	at(time: Int!): Nodes!
	"""
	Create a view of the nodes including all events at the latest time.
	"""
	latest: Nodes!
	"""
	Create a view of the nodes including all events that are valid at the specified time.
	"""
	snapshotAt(time: Int!): Nodes!
	"""
	Create a view of the nodes including all events that are valid at the latest time.
	"""
	snapshotLatest: Nodes!
	"""
	Create a view of the nodes including all events before specified end time (exclusive).
	"""
	before(time: Int!): Nodes!
	"""
	Create a view of the nodes including all events after the specified start time (exclusive).
	"""
	after(time: Int!): Nodes!
	"""
	Shrink both the start and end of the window.
	"""
	shrinkWindow(start: Int!, end: Int!): Nodes!
	"""
	Set the start of the window to the larger of a specified start time and self.start().
	"""
	shrinkStart(start: Int!): Nodes!
	"""
	Set the end of the window to the smaller of a specified end and self.end().
	"""
	shrinkEnd(end: Int!): Nodes!
	"""
	Filter nodes by node type.
	"""
	typeFilter(nodeTypes: [String!]!): Nodes!
	applyViews(views: [NodesViewCollection!]!): Nodes!
	sorted(sortBys: [NodeSortBy!]!): Nodes!
	"""
	Returns the start time of the window. Errors if there is no window.
	"""
	start: Int
	"""
	Returns the end time of the window. Errors if there is no window.
	"""
	end: Int
	count: Int!
	"""
	Fetch one page with a number of items up to a specified limit, optionally offset by a specified amount.
	The page_index sets the number of pages to skip (defaults to 0).
	
	For example, if page(5, 2, 1) is called, a page with 5 items, offset by 11 items (2 pages of 5 + 1),
	will be returned.
	"""
	page(limit: Int!, offset: Int, pageIndex: Int): [Node!]!
	list: [Node!]!
	"""
	Returns a view of the node ids.
	"""
	ids: [String!]!
	"""
	Returns a filtered view that applies to list down the chain
	"""
	filter(expr: NodeFilter!): Nodes!
	"""
	Returns filtered list of nodes
	"""
	select(expr: NodeFilter!): Nodes!
}

input NodesViewCollection @oneOf {
	"""
	Contains only the default layer.
	"""
	defaultLayer: Boolean
	"""
	View at the latest time.
	"""
	latest: Boolean
	"""
	Snapshot at latest time.
	"""
	snapshotLatest: Boolean
	"""
	List of included layers.
	"""
	layers: [String!]
	"""
	List of excluded layers.
	"""
	excludeLayers: [String!]
	"""
	Single included layer.
	"""
	layer: String
	"""
	Single excluded layer.
	"""
	excludeLayer: String
	"""
	Window between a start and end time.
	"""
	window: Window
	"""
	View at a specified time.
	"""
	at: Int
	"""
	Snapshot at specified time.
	"""
	snapshotAt: Int
	"""
	View before a specified time (end exclusive).
	"""
	before: Int
	"""
	View after a specified time (start exclusive).
	"""
	after: Int
	"""
	Shrink a Window to a specified start and end time.
	"""
	shrinkWindow: Window
	"""
	Set the window start to a specified time.
	"""
	shrinkStart: Int
	"""
	Set the window end to a specified time.
	"""
	shrinkEnd: Int
	"""
	Node filter.
	"""
	nodeFilter: NodeFilter
	"""
	List of types.
	"""
	typeFilter: [String!]
}

type NodesWindowSet {
	count: Int!
	"""
	Fetch one page with a number of items up to a specified limit, optionally offset by a specified amount.
	The page_index sets the number of pages to skip (defaults to 0).
	
	For example, if page(5, 2, 1) is called, a page with 5 items, offset by 11 items (2 pages of 5 + 1),
	will be returned.
	"""
	page(limit: Int!, offset: Int, pageIndex: Int): [Nodes!]!
	list: [Nodes!]!
}

input ObjectEntry {
	"""
	Key.
	"""
	key: String!
	"""
	Value.
	"""
	value: Value!
}

"""
PageRank score.
"""
type PagerankOutput {
	name: String!
	rank: Float!
}

type PathFromNode {
	"""
	Returns a view of PathFromNode containing the specified layer, errors if the layer does not exist.
	"""
	layers(names: [String!]!): PathFromNode!
	"""
	Return a view of PathFromNode containing all layers except the specified excluded layers, errors if any of the layers do not exist.
	"""
	excludeLayers(names: [String!]!): PathFromNode!
	"""
	Return a view of PathFromNode containing the layer specified layer, errors if the layer does not exist.
	"""
	layer(name: String!): PathFromNode!
	"""
	Return a view of PathFromNode containing all layers except the specified excluded layers, errors if any of the layers do not exist.
	"""
	excludeLayer(name: String!): PathFromNode!
	"""
	Creates a WindowSet with the given window size and optional step using a rolling window.
	"""
	rolling(window: WindowDuration!, step: WindowDuration): PathFromNodeWindowSet!
	"""
	Creates a WindowSet with the given step size using an expanding window.
	"""
	expanding(step: WindowDuration!): PathFromNodeWindowSet!
	"""
	Create a view of the PathFromNode including all events between a specified start (inclusive) and end (exclusive).
	"""
	window(start: Int!, end: Int!): PathFromNode!
	"""
	Create a view of the PathFromNode including all events at time.
	"""
	at(time: Int!): PathFromNode!
	"""
	Create a view of the PathFromNode including all events that are valid at the latest time.
	"""
	snapshotLatest: PathFromNode!
	"""
	Create a view of the PathFromNode including all events that are valid at the specified time.
	"""
	snapshotAt(time: Int!): PathFromNode!
	"""
	Create a view of the PathFromNode including all events at the latest time.
	"""
	latest: PathFromNode!
	"""
	Create a view of the PathFromNode including all events before the specified end (exclusive).
	"""
	before(time: Int!): PathFromNode!
	"""
	Create a view of the PathFromNode including all events after the specified start (exclusive).
	"""
	after(time: Int!): PathFromNode!
	"""
	Shrink both the start and end of the window.
	"""
	shrinkWindow(start: Int!, end: Int!): PathFromNode!
	"""
	Set the start of the window to the larger of the specified start and self.start().
	"""
	shrinkStart(start: Int!): PathFromNode!
	"""
	Set the end of the window to the smaller of the specified end and self.end().
	"""
	shrinkEnd(end: Int!): PathFromNode!
	"""
	Filter nodes by type.
	"""
	typeFilter(nodeTypes: [String!]!): PathFromNode!
	"""
	Returns the earliest time that this PathFromNode is valid or None if the PathFromNode is valid for all times.
	"""
	start: Int
	"""
	Returns the latest time that this PathFromNode is valid or None if the PathFromNode is valid for all times.
	"""
	end: Int
	count: Int!
	"""
	Fetch one page with a number of items up to a specified limit, optionally offset by a specified amount.
	The page_index sets the number of pages to skip (defaults to 0).
	
	For example, if page(5, 2, 1) is called, a page with 5 items, offset by 11 items (2 pages of 5 + 1),
	will be returned.
	"""
	page(limit: Int!, offset: Int, pageIndex: Int): [Node!]!
	list: [Node!]!
	"""
	Returns the node ids.
	"""
	ids: [String!]!
	"""
	Takes a specified selection of views and applies them in given order.
	"""
	applyViews(views: [PathFromNodeViewCollection!]!): PathFromNode!
	"""
	Returns a filtered view that applies to list down the chain
	"""
	filter(expr: NodeFilter!): PathFromNode!
	"""
	Returns filtered list of neighbour nodes
	"""
	select(expr: NodeFilter!): PathFromNode!
}

input PathFromNodeViewCollection @oneOf {
	"""
	Latest time.
	"""
	latest: Boolean
	"""
	Latest snapshot.
	"""
	snapshotLatest: Boolean
	"""
	Time.
	"""
	snapshotAt: Int
	"""
	List of layers.
	"""
	layers: [String!]
	"""
	List of excluded layers.
	"""
	excludeLayers: [String!]
	"""
	Single layer.
	"""
	layer: String
	"""
	Single layer to exclude.
	"""
	excludeLayer: String
	"""
	Window between a start and end time.
	"""
	window: Window
	"""
	View at a specified time.
	"""
	at: Int
	"""
	View before a specified time (end exclusive).
	"""
	before: Int
	"""
	View after a specified time (start exclusive).
	"""
	after: Int
	"""
	Shrink a Window to a specified start and end time.
	"""
	shrinkWindow: Window
	"""
	Set the window start to a specified time.
	"""
	shrinkStart: Int
	"""
	Set the window end to a specified time.
	"""
	shrinkEnd: Int
}

type PathFromNodeWindowSet {
	count: Int!
	"""
	Fetch one page with a number of items up to a specified limit, optionally offset by a specified amount.
	The page_index sets the number of pages to skip (defaults to 0).
	
	For example, if page(5, 2, 1) is called, a page with 5 items, offset by 11 items (2 pages of 5 + 1),
	will be returned.
	"""
	page(limit: Int!, offset: Int, pageIndex: Int): [PathFromNode!]!
	list: [PathFromNode!]!
}

input PropCondition @oneOf {
	eq: Value
	ne: Value
	gt: Value
	ge: Value
	lt: Value
	le: Value
	startsWith: Value
	endsWith: Value
	contains: Value
	notContains: Value
	isIn: Value
	isNotIn: Value
	isSome: Boolean
	isNone: Boolean
	and: [PropCondition!]
	or: [PropCondition!]
	not: PropCondition
	first: PropCondition
	last: PropCondition
	any: PropCondition
	all: PropCondition
	sum: PropCondition
	avg: PropCondition
	min: PropCondition
	max: PropCondition
	len: PropCondition
}

type Properties {
	"""
	Get property value matching the specified key.
	"""
	get(key: String!): Property
	"""
	Check if the key is in the properties.
	"""
	contains(key: String!): Boolean!
	"""
	Return all property keys.
	"""
	keys: [String!]!
	"""
	Return all property values.
	"""
	values(keys: [String!]): [Property!]!
	temporal: TemporalProperties!
}

type Property {
	key: String!
	asString: String!
	value: PropertyOutput!
}

input PropertyFilterNew {
	name: String!
	window: Window
	where: PropCondition!
}

input PropertyInput {
	"""
	Key.
	"""
	key: String!
	"""
	Value.
	"""
	value: Value!
}

scalar PropertyOutput

type PropertySchema {
	key: String!
	propertyType: String!
	variants: [String!]!
}

type PropertyTuple {
	time: Int!
	asString: String!
	value: PropertyOutput!
}

input PropsInput @oneOf {
	"""
	All properties and metadata.
	"""
	all: AllPropertySpec
	"""
	Some properties and metadata.
	"""
	some: SomePropertySpec
}

type QueryPlugin {
	NoOps: String!
}

type QueryRoot {
	"""
	Hello world demo
	"""
	hello: String!
	"""
	Returns a graph
	"""
	graph(path: String!): Graph!
	"""
	Update graph query, has side effects to update graph state
	
	Returns:: GqlMutableGraph
	"""
	updateGraph(path: String!): MutableGraph!
	"""
	Create vectorised graph in the format used for queries
	
	Returns:: GqlVectorisedGraph
	"""
	vectorisedGraph(path: String!): VectorisedGraph
	"""
	Returns all namespaces using recursive search
	
	Returns::  List of namespaces on root
	"""
	namespaces: CollectionOfNamespace!
	"""
	Returns a specific namespace at a given path
	
	Returns:: Namespace or error if no namespace found
	"""
	namespace(path: String!): Namespace!
	"""
	Returns root namespace
	
	Returns::  Root namespace
	"""
	root: Namespace!
	"""
	Returns a plugin.
	"""
	plugins: QueryPlugin!
	"""
	Encodes graph and returns as string
	
	Returns:: Base64 url safe encoded string
	"""
	receiveGraph(path: String!): String!
	version: String!
}

type ShortestPathOutput {
	target: String!
	nodes: [String!]!
}

input SomePropertySpec {
	"""
	List of metadata.
	"""
	metadata: [String!]!
	"""
	List of properties.
	"""
	properties: [String!]!
}

enum SortByTime {
	"""
	Latest time
	"""
	LATEST
	"""
	Earliest time
	"""
	EARLIEST
}


type TemporalProperties {
	"""
	Get property value matching the specified key.
	"""
	get(key: String!): TemporalProperty
	"""
	Check if the key is in the properties.
	"""
	contains(key: String!): Boolean!
	"""
	Return all property keys.
	"""
	keys: [String!]!
	"""
	Return all property values.
	"""
	values(keys: [String!]): [TemporalProperty!]!
}

type TemporalProperty {
	"""
	Key of a property.
	"""
	key: String!
	history: [Int!]!
	"""
	Return the values of the properties.
	"""
	values: [String!]!
	at(t: Int!): String
	latest: String
	unique: [String!]!
	orderedDedupe(latestTime: Boolean!): [PropertyTuple!]!
}

input TemporalPropertyInput {
	"""
	Time.
	"""
	time: Int!
	"""
	Properties.
	"""
	properties: [PropertyInput!]
}

scalar Upload

input Value @oneOf {
	"""
	8 bit unsigned integer.
	"""
	u8: Int
	"""
	16 bit unsigned integer.
	"""
	u16: Int
	"""
	32 bit unsigned integer.
	"""
	u32: Int
	"""
	64 bit unsigned integer.
	"""
	u64: Int
	"""
	32 bit signed integer.
	"""
	i32: Int
	"""
	64 bit signed integer.
	"""
	i64: Int
	"""
	32 bit float.
	"""
	f32: Float
	"""
	64 bit float.
	"""
	f64: Float
	"""
	String.
	"""
	str: String
	"""
	Boolean.
	"""
	bool: Boolean
	"""
	List.
	"""
	list: [Value!]
	"""
	Object.
	"""
	object: [ObjectEntry!]
}

type VectorSelection {
	"""
	Returns a list of nodes in the current selection.
	"""
	nodes: [Node!]!
	"""
	Returns a list of edges in the current selection.
	"""
	edges: [Edge!]!
	"""
	Returns a list of documents in the current selection.
	"""
	getDocuments: [Document!]!
	"""
	Adds all the documents associated with the specified nodes to the current selection.
	
	Documents added by this call are assumed to have a score of 0.
	"""
	addNodes(nodes: [String!]!): VectorSelection!
	"""
	Adds all the documents associated with the specified edges to the current selection.
	
	Documents added by this call are assumed to have a score of 0.
	"""
	addEdges(edges: [InputEdge!]!): VectorSelection!
	"""
	Add all the documents a specified number of hops away to the selection.
	
	Two documents A and B are considered to be 1 hop away of each other if they are on the same entity or if they are on the same node and edge pair.
	"""
	expand(hops: Int!, window: Window): VectorSelection!
	"""
	Adds documents, from the set of one hop neighbours to the current selection, to the selection based on their similarity score with the specified query. This function loops so that the set of one hop neighbours expands on each loop and number of documents added is determined by the specified limit.
	"""
	expandEntitiesBySimilarity(query: String!, limit: Int!, window: Window): VectorSelection!
	"""
	Add the adjacent nodes with higher score for query to the selection up to a specified limit. This function loops like expand_entities_by_similarity but is restricted to nodes.
	"""
	expandNodesBySimilarity(query: String!, limit: Int!, window: Window): VectorSelection!
	"""
	Add the adjacent edges with higher score for query to the selection up to a specified limit. This function loops like expand_entities_by_similarity but is restricted to edges.
	"""
	expandEdgesBySimilarity(query: String!, limit: Int!, window: Window): VectorSelection!
}

type VectorisedGraph {
	"""
	Returns an empty selection of documents.
	"""
	emptySelection: VectorSelection!
	"""
	Search the top scoring entities according to a specified query returning no more than a specified limit of entities.
	"""
	entitiesBySimilarity(query: String!, limit: Int!, window: Window): VectorSelection!
	"""
	Search the top scoring nodes according to a specified query returning no more than a specified limit of nodes.
	"""
	nodesBySimilarity(query: String!, limit: Int!, window: Window): VectorSelection!
	"""
	Search the top scoring edges according to a specified query returning no more than a specified limit of edges.
	"""
	edgesBySimilarity(query: String!, limit: Int!, window: Window): VectorSelection!
}

input Window {
	"""
	Start time.
	"""
	start: Int!
	"""
	End time.
	"""
	end: Int!
}

input WindowDuration @oneOf {
	"""
	Duration of window period.
	
	Choose from:
	"""
	duration: String
	"""
	Time.
	"""
	epoch: Int
}

directive @include(if: Boolean!) on FIELD | FRAGMENT_SPREAD | INLINE_FRAGMENT
directive @oneOf on INPUT_OBJECT
directive @skip(if: Boolean!) on FIELD | FRAGMENT_SPREAD | INLINE_FRAGMENT
directive @specifiedBy(url: String!) on SCALAR
schema {
	query: QueryRoot
	mutation: MutRoot
}<|MERGE_RESOLUTION|>--- conflicted
+++ resolved
@@ -318,11 +318,11 @@
 	"""
 	Source node filter.
 	"""
-	src: NodeFieldFilterNew
+	src: NodeFilter
 	"""
 	Destination node filter.
 	"""
-	dst: NodeFieldFilterNew
+	dst: NodeFilter
 	"""
 	Property filter.
 	"""
@@ -828,11 +828,7 @@
 	"""
 	Gets (optionally a subset of) the nodes in the graph.
 	"""
-<<<<<<< HEAD
-	nodes(ids: [String!], select: NodeFilter): Nodes!
-=======
 	nodes(select: NodeFilter): Nodes!
->>>>>>> 969e4055
 	"""
 	Gets the edge with the specified source and destination nodes.
 	"""
@@ -1486,11 +1482,7 @@
 	"""
 	Returns the number of neighbours that have at least one out-going edge from this node.
 	"""
-<<<<<<< HEAD
-	outNeighbours: PathFromNode!
-=======
 	outNeighbours(select: NodeFilter): PathFromNode!
->>>>>>> 969e4055
 	filter(expr: NodeFilter!): Node!
 }
 
