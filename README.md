<br>
<p align="center">
  <img src="https://user-images.githubusercontent.com/6665739/130641943-fa7fcdb8-a0e7-4aa4-863f-3df61b5de775.png" alt="Raphtory" height="100"/>
</p>
<p align="center">
</p>


<p align="center">
<a href="https://github.com/Raphtory/Raphtory/actions/workflows/test.yml/badge.svg">
<img alt="Test and Build" src="https://github.com/Raphtory/Raphtory/actions/workflows/test.yml/badge.svg" />
</a>
<a href="https://github.com/Raphtory/Raphtory/releases">
<img alt="Latest Release" src="https://img.shields.io/github/v/release/Raphtory/Raphtory?color=brightgreen&include_prereleases" />
</a>
<a href="https://github.com/Raphtory/Raphtory/issues">
<img alt="Issues" src="https://img.shields.io/github/issues/Raphtory/Raphtory?color=brightgreen" />
</a>
<a href="https://mybinder.org/v2/gh/Raphtory/Raphtory/master?labpath=examples%2Fbinder_python%2Findex.ipynb">
<img alt="Launch Notebook" src="https://mybinder.org/badge_logo.svg" />
</a>
</p>
<p align="center">
<a href="https://www.raphtory.com">🌍 Website </a>
&nbsp
<a href="https://docs.raphtory.com/">📒 Documentation</a>
&nbsp 
<a href="https://www.pometry.com"><img src="https://user-images.githubusercontent.com/6665739/202438989-2859f8b8-30fb-4402-820a-563049e1fdb3.png" height="20" align="center"/> Pometry</a> 
&nbsp
<a href="https://docs.raphtory.com/en/master/Introduction/ingestion.html">🧙🏻‍ Tutorial</a> 
&nbsp
<a href="https://github.com/Raphtory/Raphtory/issues">🐛 Report a Bug</a> 
&nbsp
<a href="https://join.slack.com/t/raphtory/shared_invite/zt-xbebws9j-VgPIFRleJFJBwmpf81tvxA"><img src="https://user-images.githubusercontent.com/6665739/154071628-a55fb5f9-6994-4dcf-be03-401afc7d9ee0.png" height="20" align="center"/> Join Slack</a> 
</p>

<br>

Raphtory is a powerful analytics engine for large-scale graph analysis. It lets you run complex queries on your data, no matter where it's stored or what format it's in. But that's not all - Raphtory's real superpower is its ability to track and explore the history of a complex system, from "time traveling" through data to executing advanced analysis like taint tracking, temporal reachability, and mining temporal motifs.

**Raphtory is easy to use:** just run a single pip install command and embed it with your existing Python/Pandas pipeline for input and output.

**Raphtory is expressive:** It's designed to represent all types of graph queries and has a well-developed API for exploring your data across its history.

**Raphtory is lightning-fast and scales effortlessly**: Built on Apache Arrow's storage and vectorized compute, Raphtory can be run on a laptop or a distributed cluster for terabyte-scale graphs.

# Running a basic example

```python
# Import Raphtory
import PyRaphtory

# Create a new local or distributed context
ctx = PyRaphtory.local()
graph = ctx.new_graph()

# Add some data to your graph
graph.add_vertex(1, 1)
graph.add_vertex(2, 2)
graph.add_vertex(3, 3)
graph.add_edge(4, 1, 2)
graph.add_edge(4, 1, 3)

# Collect some simple vertex metrics
# Ran across a range of the data with incremental windowing
df = graph
      .range(1,4,1)
      .window(1)
      .select(lambda vertex: Row(vertex.name(), vertex.out_degree(), vertex.in_degree()))
      .to_df(["name", "out_degree", "in_degree"])

# Preview DataFrame
df

|    |   timestamp |   window |   name |   out_degree |   in_degree |
|----|-------------|----------|--------|--------------|-------------|
|  0 |           1 |        1 |      1 |            0 |           0 |
|  1 |           2 |        1 |      2 |            0 |           0 |
|  2 |           3 |        1 |      3 |            0 |           0 |
|  3 |           4 |        1 |      1 |            2 |           0 |
|  4 |           4 |        1 |      2 |            0 |           1 |
|  5 |           4 |        1 |      3 |            0 |           1 |
```

<<<<<<< HEAD
You can try out Raphtory for yourself in a Jupyter Notebook. Please click here [![Binder](https://mybinder.org/badge_logo.svg)](https://mybinder.org/v2/gh/Raphtory/Raphtory/master?labpath=examples%2Fbinder_python%2Findex.ipynb) to launch the notebook.

=======
>>>>>>> 7bb6d399
# Installing Raphtory 

Raphtory is available for Python and Scala/Java, with support for Rust planned in version 0.3.0. We recommend using the PyRaphtory client for Python, which includes everything you need and can be run locally or in distributed mode.

You should have Python version 3.9 or higher. It's a good idea to use conda, virtualenv, or pyenv. 

```bash
<<<<<<< HEAD
pip install pyraphtory_jvm pyraphtory
```
=======
pip install pyraphtory
``` 

# Examples and Notebooks

Check out Raphtory in action with our interactive Jupyter Notebook! Just click the badge below to launch a Raphtory sandbox online, no installation needed.

 [![Binder](https://mybinder.org/badge_logo.svg)](https://mybinder.org/v2/gh/Raphtory/Raphtory/master?labpath=examples%2Fbinder_python%2Findex.ipynb) 

Want to see what Raphtory can do? Scroll down for more.

#### 1. Getting started
>>>>>>> 7bb6d399

| Type | Location  | Description |
| ------------- | ------------- | ------------- |
| Example | <a href="https://docs.raphtory.com/en/master/Introduction/ingestion.html">ingestion</a> | Loading some sample data into Raphtory |
| Example | <a href="https://docs.raphtory.com/en/master/Introduction/analysis.html#Simplest-Raphtory-Query">degree count</a> | Running the simplest graph query in Raphtory|
| Example | <a href="https://docs.raphtory.com/en/master/Introduction/analysis.html#Time-API-Overview">timetravel</a> | Understanding the time APIs in Raphtory |

#### 2. Running some algorithms 

| Type | Location  | Description |
| ------------- | ------------- | ------------- |
| Example | <a href="https://docs.raphtory.com/en/master/_autodoc/com/raphtory/algorithms/generic/centrality/index.html">centrality</a> | Centrality algorithms for finding important nodes |
| Example | <a href="">community</a> | Community detection for finding clusters |
| Example | <a href="https://docs.raphtory.com/en/master/_autodoc/com/raphtory/algorithms/generic/dynamic/index.html">dynamic</a> | Dynamic algorithms and random walks |
| Example | <a href="">temporal</a> | Applying time magic to find historic and future trends |

#### 3. Developing an end-to-end application

| Type | Location  | Description |
| ------------- | ------------- | ------------- |
| Notebook | <a href="https://github.com/Raphtory/Raphtory/blob/master/examples/nft/src/main/python/nft_analysis.ipynb">nft_analysis.ipynb</a> | Analysing pump and dump cycles of popular NFTs |
| Notebook | <a href="https://github.com/Raphtory/Raphtory/blob/master/examples/companies-house/src/main/python/PPEContractsAnalysisNotebook.ipynb">ppe_analysis.ipnyb</a>  | Fraud and COVID-19 Relief Schemes |

# Want to run your own analysis?
Learn how to use Raphtory in your analysis and project by following these links.

- **[Latest documentation](https://docs.raphtory.com/)**
- [Using Raphtory in 100 seconds](https://docs.raphtory.com/en/master/Introduction/ingestion.html)
- [Complete list of available algorithms](https://docs.raphtory.com/en/master/_autodoc/com/raphtory/algorithms/generic/index.html)
- [Writing your own algorithm in Raphtory](https://docs.raphtory.com/en/master/Analysis/LOTR_six_degrees.html)

# Bounty board

Raphtory is currently offering rewards for contributions, such as new features or algorithms. Contributors will receive swag and prizes! 

To get started, check out our list of desired algorithms at https://www.raphtory.com/algorithm-bounty/ which include some low hanging fruit (🍇) that are easy to implement. 


# Community  
Join the growing community of open-source enthusiasts using Raphtory to power their graph analysis projects!

- Follow [![Slack](https://img.shields.io/twitter/follow/raphtory?label=@raphtory)](https://twitter.com/raphtory) for the latest Raphtory news and development

- Join our [![Slack](https://img.shields.io/badge/community-Slack-red)](https://join.slack.com/t/raphtory/shared_invite/zt-xbebws9j-VgPIFRleJFJBwmpf81tvxA) to chat with us and get answers to your questions!


#### Articles and Talks about Raphtory
- **[Raphtory on the Alan Turing Institute Blog](https://www.turing.ac.uk/blog/just-add-time-dizzying-potential-dynamic-graphs)**
- **[Talk on Raphtory at AI UK 2022](https://www.youtube.com/watch?v=7S9Ymnih-YM&list=PLuD_SqLtxSdVEUsCYlb5XjWm9D6WuNKEz&index=9)**
- **[Talk on Raphtory at KGC 2022](https://www.youtube.com/watch?v=37S4bSN5EaU)**
- **[Talk on Raphtory at NetSciX 2022](https://www.youtube.com/watch?v=QxhrONca4FE)**


# Contributors

<a href="https://github.com/raphtory/raphtory/graphs/contributors"><img src="https://contrib.rocks/image?repo=raphtory/raphtory"/></a>

Want to get involved? Please join the Raphtory [Slack](https://join.slack.com/t/raphtory/shared_invite/zt-xbebws9j-VgPIFRleJFJBwmpf81tvxA) group and speak with us on how you could pitch in!

# License  

Raphtory is licensed under the terms of the Apache License (check out our LICENSE file).


<|MERGE_RESOLUTION|>--- conflicted
+++ resolved
@@ -82,11 +82,6 @@
 |  5 |           4 |        1 |      3 |            0 |           1 |
 ```
 
-<<<<<<< HEAD
-You can try out Raphtory for yourself in a Jupyter Notebook. Please click here [![Binder](https://mybinder.org/badge_logo.svg)](https://mybinder.org/v2/gh/Raphtory/Raphtory/master?labpath=examples%2Fbinder_python%2Findex.ipynb) to launch the notebook.
-
-=======
->>>>>>> 7bb6d399
 # Installing Raphtory 
 
 Raphtory is available for Python and Scala/Java, with support for Rust planned in version 0.3.0. We recommend using the PyRaphtory client for Python, which includes everything you need and can be run locally or in distributed mode.
@@ -94,10 +89,6 @@
 You should have Python version 3.9 or higher. It's a good idea to use conda, virtualenv, or pyenv. 
 
 ```bash
-<<<<<<< HEAD
-pip install pyraphtory_jvm pyraphtory
-```
-=======
 pip install pyraphtory
 ``` 
 
@@ -110,7 +101,6 @@
 Want to see what Raphtory can do? Scroll down for more.
 
 #### 1. Getting started
->>>>>>> 7bb6d399
 
 | Type | Location  | Description |
 | ------------- | ------------- | ------------- |
